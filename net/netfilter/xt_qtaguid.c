/*
 * Kernel iptables module to track stats for packets based on user tags.
 *
 * (C) 2011 Google, Inc
 *
 * This program is free software; you can redistribute it and/or modify
 * it under the terms of the GNU General Public License version 2 as
 * published by the Free Software Foundation.
 */

/*
 * There are run-time debug flags enabled via the debug_mask module param, or
 * via the DEFAULT_DEBUG_MASK. See xt_qtaguid_internal.h.
 */
#define DEBUG

#include <linux/file.h>
#include <linux/inetdevice.h>
#include <linux/module.h>
#include <linux/netfilter/x_tables.h>
#include <linux/netfilter/xt_qtaguid.h>
#include <linux/ratelimit.h>
#include <linux/seq_file.h>
#include <linux/skbuff.h>
#include <linux/workqueue.h>
#include <net/addrconf.h>
#include <net/sock.h>
#include <net/tcp.h>
#include <net/udp.h>

#if defined(CONFIG_IP6_NF_IPTABLES) || defined(CONFIG_IP6_NF_IPTABLES_MODULE)
#include <linux/netfilter_ipv6/ip6_tables.h>
#endif

#include <linux/netfilter/xt_socket.h>
#include "xt_qtaguid_internal.h"
#include "xt_qtaguid_print.h"
#include "../../fs/proc/internal.h"

/*
 * We only use the xt_socket funcs within a similar context to avoid unexpected
 * return values.
 */
#define XT_SOCKET_SUPPORTED_HOOKS \
	((1 << NF_INET_PRE_ROUTING) | (1 << NF_INET_LOCAL_IN))


static const char *module_procdirname = "xt_qtaguid";
static struct proc_dir_entry *xt_qtaguid_procdir;

static unsigned int proc_iface_perms = S_IRUGO;
module_param_named(iface_perms, proc_iface_perms, uint, S_IRUGO | S_IWUSR);

static struct proc_dir_entry *xt_qtaguid_stats_file;
static unsigned int proc_stats_perms = S_IRUGO;
module_param_named(stats_perms, proc_stats_perms, uint, S_IRUGO | S_IWUSR);

static struct proc_dir_entry *xt_qtaguid_ctrl_file;

/* Everybody can write. But proc_ctrl_write_limited is true by default which
 * limits what can be controlled. See the can_*() functions.
 */
static unsigned int proc_ctrl_perms = S_IRUGO | S_IWUGO;
module_param_named(ctrl_perms, proc_ctrl_perms, uint, S_IRUGO | S_IWUSR);

/* Limited by default, so the gid of the ctrl and stats proc entries
 * will limit what can be done. See the can_*() functions.
 */
static bool proc_stats_readall_limited = true;
static bool proc_ctrl_write_limited = true;

module_param_named(stats_readall_limited, proc_stats_readall_limited, bool,
		   S_IRUGO | S_IWUSR);
module_param_named(ctrl_write_limited, proc_ctrl_write_limited, bool,
		   S_IRUGO | S_IWUSR);

/*
 * Limit the number of active tags (via socket tags) for a given UID.
 * Multiple processes could share the UID.
 */
static int max_sock_tags = DEFAULT_MAX_SOCK_TAGS;
module_param(max_sock_tags, int, S_IRUGO | S_IWUSR);

/*
 * After the kernel has initiallized this module, it is still possible
 * to make it passive.
 * Setting passive to Y:
 *  - the iface stats handling will not act on notifications.
 *  - iptables matches will never match.
 *  - ctrl commands silently succeed.
 *  - stats are always empty.
 * This is mostly usefull when a bug is suspected.
 */
static bool module_passive;
module_param_named(passive, module_passive, bool, S_IRUGO | S_IWUSR);

/*
 * Control how qtaguid data is tracked per proc/uid.
 * Setting tag_tracking_passive to Y:
 *  - don't create proc specific structs to track tags
 *  - don't check that active tag stats exceed some limits.
 *  - don't clean up socket tags on process exits.
 * This is mostly usefull when a bug is suspected.
 */
static bool qtu_proc_handling_passive;
module_param_named(tag_tracking_passive, qtu_proc_handling_passive, bool,
		   S_IRUGO | S_IWUSR);

#define QTU_DEV_NAME "xt_qtaguid"

uint qtaguid_debug_mask = DEFAULT_DEBUG_MASK;
module_param_named(debug_mask, qtaguid_debug_mask, uint, S_IRUGO | S_IWUSR);

/*---------------------------------------------------------------------------*/
static const char *iface_stat_procdirname = "iface_stat";
static struct proc_dir_entry *iface_stat_procdir;
/*
 * The iface_stat_all* will go away once userspace gets use to the new fields
 * that have a format line.
 */
static const char *iface_stat_all_procfilename = "iface_stat_all";
static struct proc_dir_entry *iface_stat_all_procfile;
static const char *iface_stat_fmt_procfilename = "iface_stat_fmt";
static struct proc_dir_entry *iface_stat_fmt_procfile;


static LIST_HEAD(iface_stat_list);
static DEFINE_SPINLOCK(iface_stat_list_lock);

static struct rb_root sock_tag_tree = RB_ROOT;
static DEFINE_SPINLOCK(sock_tag_list_lock);

static struct rb_root tag_counter_set_tree = RB_ROOT;
static DEFINE_SPINLOCK(tag_counter_set_list_lock);

static struct rb_root uid_tag_data_tree = RB_ROOT;
static DEFINE_SPINLOCK(uid_tag_data_tree_lock);

static struct rb_root proc_qtu_data_tree = RB_ROOT;
/* No proc_qtu_data_tree_lock; use uid_tag_data_tree_lock */

static struct qtaguid_event_counts qtu_events;
/*----------------------------------------------*/
static bool can_manipulate_uids(void)
{
	/* root pwnd */
	return in_egroup_p(xt_qtaguid_ctrl_file->gid)
		|| unlikely(!from_kuid(&init_user_ns, current_fsuid())) || unlikely(!proc_ctrl_write_limited)
		|| unlikely(uid_eq(current_fsuid(), xt_qtaguid_ctrl_file->uid));
}

static bool can_impersonate_uid(kuid_t uid)
{
	return uid_eq(uid, current_fsuid()) || can_manipulate_uids();
}

static bool can_read_other_uid_stats(kuid_t uid)
{
	/* root pwnd */
	return in_egroup_p(xt_qtaguid_stats_file->gid)
		|| unlikely(!from_kuid(&init_user_ns, current_fsuid())) || uid_eq(uid, current_fsuid())
		|| unlikely(!proc_stats_readall_limited)
		|| unlikely(uid_eq(current_fsuid(), xt_qtaguid_ctrl_file->uid));
}

static inline void dc_add_byte_packets(struct data_counters *counters, int set,
				  enum ifs_tx_rx direction,
				  enum ifs_proto ifs_proto,
				  int bytes,
				  int packets)
{
	counters->bpc[set][direction][ifs_proto].bytes += bytes;
	counters->bpc[set][direction][ifs_proto].packets += packets;
}

static struct tag_node *tag_node_tree_search(struct rb_root *root, tag_t tag)
{
	struct rb_node *node = root->rb_node;

	while (node) {
		struct tag_node *data = rb_entry(node, struct tag_node, node);
		int result;
		RB_DEBUG("qtaguid: tag_node_tree_search(0x%llx): "
			 " node=%p data=%p\n", tag, node, data);
		result = tag_compare(tag, data->tag);
		RB_DEBUG("qtaguid: tag_node_tree_search(0x%llx): "
			 " data.tag=0x%llx (uid=%u) res=%d\n",
			 tag, data->tag, get_uid_from_tag(data->tag), result);
		if (result < 0)
			node = node->rb_left;
		else if (result > 0)
			node = node->rb_right;
		else
			return data;
	}
	return NULL;
}

static void tag_node_tree_insert(struct tag_node *data, struct rb_root *root)
{
	struct rb_node **new = &(root->rb_node), *parent = NULL;

	/* Figure out where to put new node */
	while (*new) {
		struct tag_node *this = rb_entry(*new, struct tag_node,
						 node);
		int result = tag_compare(data->tag, this->tag);
		RB_DEBUG("qtaguid: %s(): tag=0x%llx"
			 " (uid=%u)\n", __func__,
			 this->tag,
			 get_uid_from_tag(this->tag));
		parent = *new;
		if (result < 0)
			new = &((*new)->rb_left);
		else if (result > 0)
			new = &((*new)->rb_right);
		else
			BUG();
	}

	/* Add new node and rebalance tree. */
	rb_link_node(&data->node, parent, new);
	rb_insert_color(&data->node, root);
}

static void tag_stat_tree_insert(struct tag_stat *data, struct rb_root *root)
{
	tag_node_tree_insert(&data->tn, root);
}

static struct tag_stat *tag_stat_tree_search(struct rb_root *root, tag_t tag)
{
	struct tag_node *node = tag_node_tree_search(root, tag);
	if (!node)
		return NULL;
	return rb_entry(&node->node, struct tag_stat, tn.node);
}

static void tag_counter_set_tree_insert(struct tag_counter_set *data,
					struct rb_root *root)
{
	tag_node_tree_insert(&data->tn, root);
}

static struct tag_counter_set *tag_counter_set_tree_search(struct rb_root *root,
							   tag_t tag)
{
	struct tag_node *node = tag_node_tree_search(root, tag);
	if (!node)
		return NULL;
	return rb_entry(&node->node, struct tag_counter_set, tn.node);

}

static void tag_ref_tree_insert(struct tag_ref *data, struct rb_root *root)
{
	tag_node_tree_insert(&data->tn, root);
}

static struct tag_ref *tag_ref_tree_search(struct rb_root *root, tag_t tag)
{
	struct tag_node *node = tag_node_tree_search(root, tag);
	if (!node)
		return NULL;
	return rb_entry(&node->node, struct tag_ref, tn.node);
}

static struct sock_tag *sock_tag_tree_search(struct rb_root *root,
					     const struct sock *sk)
{
	struct rb_node *node = root->rb_node;

	while (node) {
		struct sock_tag *data = rb_entry(node, struct sock_tag,
						 sock_node);
		if (sk < data->sk)
			node = node->rb_left;
		else if (sk > data->sk)
			node = node->rb_right;
		else
			return data;
	}
	return NULL;
}

static void sock_tag_tree_insert(struct sock_tag *data, struct rb_root *root)
{
	struct rb_node **new = &(root->rb_node), *parent = NULL;

	/* Figure out where to put new node */
	while (*new) {
		struct sock_tag *this = rb_entry(*new, struct sock_tag,
						 sock_node);
		parent = *new;
		if (data->sk < this->sk)
			new = &((*new)->rb_left);
		else if (data->sk > this->sk)
			new = &((*new)->rb_right);
		else
			BUG();
	}

	/* Add new node and rebalance tree. */
	rb_link_node(&data->sock_node, parent, new);
	rb_insert_color(&data->sock_node, root);
}

static void sock_tag_tree_erase(struct rb_root *st_to_free_tree)
{
	struct rb_node *node;
	struct sock_tag *st_entry;

	node = rb_first(st_to_free_tree);
	while (node) {
		st_entry = rb_entry(node, struct sock_tag, sock_node);
		node = rb_next(node);
		CT_DEBUG("qtaguid: %s(): "
			 "erase st: sk=%p tag=0x%llx (uid=%u)\n", __func__,
			 st_entry->sk,
			 st_entry->tag,
			 get_uid_from_tag(st_entry->tag));
		rb_erase(&st_entry->sock_node, st_to_free_tree);
		sock_put(st_entry->sk);
		kfree(st_entry);
	}
}

static struct proc_qtu_data *proc_qtu_data_tree_search(struct rb_root *root,
						       const pid_t pid)
{
	struct rb_node *node = root->rb_node;

	while (node) {
		struct proc_qtu_data *data = rb_entry(node,
						      struct proc_qtu_data,
						      node);
		if (pid < data->pid)
			node = node->rb_left;
		else if (pid > data->pid)
			node = node->rb_right;
		else
			return data;
	}
	return NULL;
}

static void proc_qtu_data_tree_insert(struct proc_qtu_data *data,
				      struct rb_root *root)
{
	struct rb_node **new = &(root->rb_node), *parent = NULL;

	/* Figure out where to put new node */
	while (*new) {
		struct proc_qtu_data *this = rb_entry(*new,
						      struct proc_qtu_data,
						      node);
		parent = *new;
		if (data->pid < this->pid)
			new = &((*new)->rb_left);
		else if (data->pid > this->pid)
			new = &((*new)->rb_right);
		else
			BUG();
	}

	/* Add new node and rebalance tree. */
	rb_link_node(&data->node, parent, new);
	rb_insert_color(&data->node, root);
}

static void uid_tag_data_tree_insert(struct uid_tag_data *data,
				     struct rb_root *root)
{
	struct rb_node **new = &(root->rb_node), *parent = NULL;

	/* Figure out where to put new node */
	while (*new) {
		struct uid_tag_data *this = rb_entry(*new,
						     struct uid_tag_data,
						     node);
		parent = *new;
		if (data->uid < this->uid)
			new = &((*new)->rb_left);
		else if (data->uid > this->uid)
			new = &((*new)->rb_right);
		else
			BUG();
	}

	/* Add new node and rebalance tree. */
	rb_link_node(&data->node, parent, new);
	rb_insert_color(&data->node, root);
}

static struct uid_tag_data *uid_tag_data_tree_search(struct rb_root *root,
						     uid_t uid)
{
	struct rb_node *node = root->rb_node;

	while (node) {
		struct uid_tag_data *data = rb_entry(node,
						     struct uid_tag_data,
						     node);
		if (uid < data->uid)
			node = node->rb_left;
		else if (uid > data->uid)
			node = node->rb_right;
		else
			return data;
	}
	return NULL;
}

/*
 * Allocates a new uid_tag_data struct if needed.
 * Returns a pointer to the found or allocated uid_tag_data.
 * Returns a PTR_ERR on failures, and lock is not held.
 * If found is not NULL:
 *   sets *found to true if not allocated.
 *   sets *found to false if allocated.
 */
struct uid_tag_data *get_uid_data(uid_t uid, bool *found_res)
{
	struct uid_tag_data *utd_entry;

	/* Look for top level uid_tag_data for the UID */
	utd_entry = uid_tag_data_tree_search(&uid_tag_data_tree, uid);
	DR_DEBUG("qtaguid: get_uid_data(%u) utd=%p\n", uid, utd_entry);

	if (found_res)
		*found_res = utd_entry;
	if (utd_entry)
		return utd_entry;

	utd_entry = kzalloc(sizeof(*utd_entry), GFP_ATOMIC);
	if (!utd_entry) {
		pr_err("qtaguid: get_uid_data(%u): "
		       "tag data alloc failed\n", uid);
		return ERR_PTR(-ENOMEM);
	}

	utd_entry->uid = uid;
	utd_entry->tag_ref_tree = RB_ROOT;
	uid_tag_data_tree_insert(utd_entry, &uid_tag_data_tree);
	DR_DEBUG("qtaguid: get_uid_data(%u) new utd=%p\n", uid, utd_entry);
	return utd_entry;
}

/* Never returns NULL. Either PTR_ERR or a valid ptr. */
static struct tag_ref *new_tag_ref(tag_t new_tag,
				   struct uid_tag_data *utd_entry)
{
	struct tag_ref *tr_entry;
	int res;

	if (utd_entry->num_active_tags + 1 > max_sock_tags) {
		pr_info("qtaguid: new_tag_ref(0x%llx): "
			"tag ref alloc quota exceeded. max=%d\n",
			new_tag, max_sock_tags);
		res = -EMFILE;
		goto err_res;

	}

	tr_entry = kzalloc(sizeof(*tr_entry), GFP_ATOMIC);
	if (!tr_entry) {
		pr_err("qtaguid: new_tag_ref(0x%llx): "
		       "tag ref alloc failed\n",
		       new_tag);
		res = -ENOMEM;
		goto err_res;
	}
	tr_entry->tn.tag = new_tag;
	/* tr_entry->num_sock_tags  handled by caller */
	utd_entry->num_active_tags++;
	tag_ref_tree_insert(tr_entry, &utd_entry->tag_ref_tree);
	DR_DEBUG("qtaguid: new_tag_ref(0x%llx): "
		 " inserted new tag ref %p\n",
		 new_tag, tr_entry);
	return tr_entry;

err_res:
	return ERR_PTR(res);
}

static struct tag_ref *lookup_tag_ref(tag_t full_tag,
				      struct uid_tag_data **utd_res)
{
	struct uid_tag_data *utd_entry;
	struct tag_ref *tr_entry;
	bool found_utd;
	uid_t uid = get_uid_from_tag(full_tag);

	DR_DEBUG("qtaguid: lookup_tag_ref(tag=0x%llx (uid=%u))\n",
		 full_tag, uid);

	utd_entry = get_uid_data(uid, &found_utd);
	if (IS_ERR_OR_NULL(utd_entry)) {
		if (utd_res)
			*utd_res = utd_entry;
		return NULL;
	}

	tr_entry = tag_ref_tree_search(&utd_entry->tag_ref_tree, full_tag);
	if (utd_res)
		*utd_res = utd_entry;
	DR_DEBUG("qtaguid: lookup_tag_ref(0x%llx) utd_entry=%p tr_entry=%p\n",
		 full_tag, utd_entry, tr_entry);
	return tr_entry;
}

/* Never returns NULL. Either PTR_ERR or a valid ptr. */
static struct tag_ref *get_tag_ref(tag_t full_tag,
				   struct uid_tag_data **utd_res)
{
	struct uid_tag_data *utd_entry;
	struct tag_ref *tr_entry;

	DR_DEBUG("qtaguid: get_tag_ref(0x%llx)\n",
		 full_tag);
	spin_lock_bh(&uid_tag_data_tree_lock);
	tr_entry = lookup_tag_ref(full_tag, &utd_entry);
	BUG_ON(IS_ERR_OR_NULL(utd_entry));
	if (!tr_entry)
		tr_entry = new_tag_ref(full_tag, utd_entry);

	spin_unlock_bh(&uid_tag_data_tree_lock);
	if (utd_res)
		*utd_res = utd_entry;
	DR_DEBUG("qtaguid: get_tag_ref(0x%llx) utd=%p tr=%p\n",
		 full_tag, utd_entry, tr_entry);
	return tr_entry;
}

/* Checks and maybe frees the UID Tag Data entry */
static void put_utd_entry(struct uid_tag_data *utd_entry)
{
	/* Are we done with the UID tag data entry? */
	if (RB_EMPTY_ROOT(&utd_entry->tag_ref_tree) &&
		!utd_entry->num_pqd) {
		DR_DEBUG("qtaguid: %s(): "
			 "erase utd_entry=%p uid=%u "
			 "by pid=%u tgid=%u uid=%u\n", __func__,
			 utd_entry, utd_entry->uid,
			 current->pid, current->tgid, from_kuid(&init_user_ns, current_fsuid()));
		BUG_ON(utd_entry->num_active_tags);
		rb_erase(&utd_entry->node, &uid_tag_data_tree);
		kfree(utd_entry);
	} else {
		DR_DEBUG("qtaguid: %s(): "
			 "utd_entry=%p still has %d tags %d proc_qtu_data\n",
			 __func__, utd_entry, utd_entry->num_active_tags,
			 utd_entry->num_pqd);
		BUG_ON(!(utd_entry->num_active_tags ||
			 utd_entry->num_pqd));
	}
}

/*
 * If no sock_tags are using this tag_ref,
 * decrements refcount of utd_entry, removes tr_entry
 * from utd_entry->tag_ref_tree and frees.
 */
static void free_tag_ref_from_utd_entry(struct tag_ref *tr_entry,
					struct uid_tag_data *utd_entry)
{
	DR_DEBUG("qtaguid: %s(): %p tag=0x%llx (uid=%u)\n", __func__,
		 tr_entry, tr_entry->tn.tag,
		 get_uid_from_tag(tr_entry->tn.tag));
	if (!tr_entry->num_sock_tags) {
		BUG_ON(!utd_entry->num_active_tags);
		utd_entry->num_active_tags--;
		rb_erase(&tr_entry->tn.node, &utd_entry->tag_ref_tree);
		DR_DEBUG("qtaguid: %s(): erased %p\n", __func__, tr_entry);
		kfree(tr_entry);
	}
}

static void put_tag_ref_tree(tag_t full_tag, struct uid_tag_data *utd_entry)
{
	struct rb_node *node;
	struct tag_ref *tr_entry;
	tag_t acct_tag;

	DR_DEBUG("qtaguid: %s(tag=0x%llx (uid=%u))\n", __func__,
		 full_tag, get_uid_from_tag(full_tag));
	acct_tag = get_atag_from_tag(full_tag);
	node = rb_first(&utd_entry->tag_ref_tree);
	while (node) {
		tr_entry = rb_entry(node, struct tag_ref, tn.node);
		node = rb_next(node);
		if (!acct_tag || tr_entry->tn.tag == full_tag)
			free_tag_ref_from_utd_entry(tr_entry, utd_entry);
	}
}

static ssize_t read_proc_u64(struct file *file, char __user *buf,
			 size_t size, loff_t *ppos)
{
	uint64_t *valuep = PDE_DATA(file_inode(file));
	char tmp[24];
	size_t tmp_size;

	tmp_size = scnprintf(tmp, sizeof(tmp), "%llu\n", *valuep);
	return simple_read_from_buffer(buf, size, ppos, tmp, tmp_size);
}

static ssize_t read_proc_bool(struct file *file, char __user *buf,
			  size_t size, loff_t *ppos)
{
	bool *valuep = PDE_DATA(file_inode(file));
	char tmp[24];
	size_t tmp_size;

	tmp_size = scnprintf(tmp, sizeof(tmp), "%u\n", *valuep);
	return simple_read_from_buffer(buf, size, ppos, tmp, tmp_size);
}

static int get_active_counter_set(tag_t tag)
{
	int active_set = 0;
	struct tag_counter_set *tcs;

	MT_DEBUG("qtaguid: get_active_counter_set(tag=0x%llx)"
		 " (uid=%u)\n",
		 tag, get_uid_from_tag(tag));
	/* For now we only handle UID tags for active sets */
	tag = get_utag_from_tag(tag);
	spin_lock_bh(&tag_counter_set_list_lock);
	tcs = tag_counter_set_tree_search(&tag_counter_set_tree, tag);
	if (tcs)
		active_set = tcs->active_set;
	spin_unlock_bh(&tag_counter_set_list_lock);
	return active_set;
}

/*
 * Find the entry for tracking the specified interface.
 * Caller must hold iface_stat_list_lock
 */
static struct iface_stat *get_iface_entry(const char *ifname)
{
	struct iface_stat *iface_entry;

	/* Find the entry for tracking the specified tag within the interface */
	if (ifname == NULL) {
		pr_info("qtaguid: iface_stat: get() NULL device name\n");
		return NULL;
	}

	/* Iterate over interfaces */
	list_for_each_entry(iface_entry, &iface_stat_list, list) {
		if (!strcmp(ifname, iface_entry->ifname))
			goto done;
	}
	iface_entry = NULL;
done:
	return iface_entry;
}

/* This is for fmt2 only */
static void pp_iface_stat_header(struct seq_file *m)
{
	seq_puts(m,
		 "ifname "
		 "total_skb_rx_bytes total_skb_rx_packets "
		 "total_skb_tx_bytes total_skb_tx_packets "
		 "rx_tcp_bytes rx_tcp_packets "
		 "rx_udp_bytes rx_udp_packets "
		 "rx_other_bytes rx_other_packets "
		 "tx_tcp_bytes tx_tcp_packets "
		 "tx_udp_bytes tx_udp_packets "
		 "tx_other_bytes tx_other_packets\n"
	);
}

static void pp_iface_stat_line(struct seq_file *m,
			       struct iface_stat *iface_entry)
{
	struct data_counters *cnts;
	int cnt_set = 0;   /* We only use one set for the device */
	cnts = &iface_entry->totals_via_skb;
	seq_printf(m, "%s %llu %llu %llu %llu %llu %llu %llu %llu "
		   "%llu %llu %llu %llu %llu %llu %llu %llu\n",
		   iface_entry->ifname,
		   dc_sum_bytes(cnts, cnt_set, IFS_RX),
		   dc_sum_packets(cnts, cnt_set, IFS_RX),
		   dc_sum_bytes(cnts, cnt_set, IFS_TX),
		   dc_sum_packets(cnts, cnt_set, IFS_TX),
		   cnts->bpc[cnt_set][IFS_RX][IFS_TCP].bytes,
		   cnts->bpc[cnt_set][IFS_RX][IFS_TCP].packets,
		   cnts->bpc[cnt_set][IFS_RX][IFS_UDP].bytes,
		   cnts->bpc[cnt_set][IFS_RX][IFS_UDP].packets,
		   cnts->bpc[cnt_set][IFS_RX][IFS_PROTO_OTHER].bytes,
		   cnts->bpc[cnt_set][IFS_RX][IFS_PROTO_OTHER].packets,
		   cnts->bpc[cnt_set][IFS_TX][IFS_TCP].bytes,
		   cnts->bpc[cnt_set][IFS_TX][IFS_TCP].packets,
		   cnts->bpc[cnt_set][IFS_TX][IFS_UDP].bytes,
		   cnts->bpc[cnt_set][IFS_TX][IFS_UDP].packets,
		   cnts->bpc[cnt_set][IFS_TX][IFS_PROTO_OTHER].bytes,
		   cnts->bpc[cnt_set][IFS_TX][IFS_PROTO_OTHER].packets);
}

struct proc_iface_stat_fmt_info {
	int fmt;
};

static void *iface_stat_fmt_proc_start(struct seq_file *m, loff_t *pos)
{
	struct proc_iface_stat_fmt_info *p = m->private;
	loff_t n = *pos;

	/*
	 * This lock will prevent iface_stat_update() from changing active,
	 * and in turn prevent an interface from unregistering itself.
	 */
	spin_lock_bh(&iface_stat_list_lock);

	if (unlikely(module_passive))
		return NULL;

	if (!n && p->fmt == 2)
		pp_iface_stat_header(m);

	return seq_list_start(&iface_stat_list, n);
}

static void *iface_stat_fmt_proc_next(struct seq_file *m, void *p, loff_t *pos)
{
	return seq_list_next(p, &iface_stat_list, pos);
}

static void iface_stat_fmt_proc_stop(struct seq_file *m, void *p)
{
	spin_unlock_bh(&iface_stat_list_lock);
}

static int iface_stat_fmt_proc_show(struct seq_file *m, void *v)
{
	struct proc_iface_stat_fmt_info *p = m->private;
	struct iface_stat *iface_entry;
	struct rtnl_link_stats64 dev_stats, *stats;
	struct rtnl_link_stats64 no_dev_stats = {0};


	CT_DEBUG("qtaguid:proc iface_stat_fmt pid=%u tgid=%u uid=%u\n",
		 current->pid, current->tgid, from_kuid(&init_user_ns, current_fsuid()));

	iface_entry = list_entry(v, struct iface_stat, list);

	if (iface_entry->active) {
		stats = dev_get_stats(iface_entry->net_dev,
				      &dev_stats);
	} else {
		stats = &no_dev_stats;
	}
	/*
	 * If the meaning of the data changes, then update the fmtX
	 * string.
	 */
	if (p->fmt == 1) {
		seq_printf(m, "%s %d %llu %llu %llu %llu %llu %llu %llu %llu\n",
			   iface_entry->ifname,
			   iface_entry->active,
			   iface_entry->totals_via_dev[IFS_RX].bytes,
			   iface_entry->totals_via_dev[IFS_RX].packets,
			   iface_entry->totals_via_dev[IFS_TX].bytes,
			   iface_entry->totals_via_dev[IFS_TX].packets,
			   stats->rx_bytes, stats->rx_packets,
			   stats->tx_bytes, stats->tx_packets
			   );
	} else {
		pp_iface_stat_line(m, iface_entry);
	}
	return 0;
}

static const struct file_operations read_u64_fops = {
	.read		= read_proc_u64,
	.llseek		= default_llseek,
};

static const struct file_operations read_bool_fops = {
	.read		= read_proc_bool,
	.llseek		= default_llseek,
};

static void iface_create_proc_worker(struct work_struct *work)
{
	struct proc_dir_entry *proc_entry;
	struct iface_stat_work *isw = container_of(work, struct iface_stat_work,
						   iface_work);
	struct iface_stat *new_iface  = isw->iface_entry;

	/* iface_entries are not deleted, so safe to manipulate. */
	proc_entry = proc_mkdir(new_iface->ifname, iface_stat_procdir);
	if (IS_ERR_OR_NULL(proc_entry)) {
		pr_err("qtaguid: iface_stat: create_proc(): alloc failed.\n");
		kfree(isw);
		return;
	}

	new_iface->proc_ptr = proc_entry;

	proc_create_data("tx_bytes", proc_iface_perms, proc_entry,
			 &read_u64_fops,
			 &new_iface->totals_via_dev[IFS_TX].bytes);
	proc_create_data("rx_bytes", proc_iface_perms, proc_entry,
			 &read_u64_fops,
			 &new_iface->totals_via_dev[IFS_RX].bytes);
	proc_create_data("tx_packets", proc_iface_perms, proc_entry,
			 &read_u64_fops,
			 &new_iface->totals_via_dev[IFS_TX].packets);
	proc_create_data("rx_packets", proc_iface_perms, proc_entry,
			 &read_u64_fops,
			 &new_iface->totals_via_dev[IFS_RX].packets);
	proc_create_data("active", proc_iface_perms, proc_entry,
			 &read_bool_fops, &new_iface->active);

	IF_DEBUG("qtaguid: iface_stat: create_proc(): done "
		 "entry=%p dev=%s\n", new_iface, new_iface->ifname);
	kfree(isw);
}

/*
 * Will set the entry's active state, and
 * update the net_dev accordingly also.
 */
static void _iface_stat_set_active(struct iface_stat *entry,
				   struct net_device *net_dev,
				   bool activate)
{
	if (activate) {
		entry->net_dev = net_dev;
		entry->active = true;
		IF_DEBUG("qtaguid: %s(%s): "
			 "enable tracking. rfcnt=%d\n", __func__,
			 entry->ifname,
			 __this_cpu_read(*net_dev->pcpu_refcnt));
	} else {
		entry->active = false;
		entry->net_dev = NULL;
		IF_DEBUG("qtaguid: %s(%s): "
			 "disable tracking. rfcnt=%d\n", __func__,
			 entry->ifname,
			 __this_cpu_read(*net_dev->pcpu_refcnt));

	}
}

/* Caller must hold iface_stat_list_lock */
static struct iface_stat *iface_alloc(struct net_device *net_dev)
{
	struct iface_stat *new_iface;
	struct iface_stat_work *isw;

	new_iface = kzalloc(sizeof(*new_iface), GFP_ATOMIC);
	if (new_iface == NULL) {
		pr_err("qtaguid: iface_stat: create(%s): "
		       "iface_stat alloc failed\n", net_dev->name);
		return NULL;
	}
	new_iface->ifname = kstrdup(net_dev->name, GFP_ATOMIC);
	if (new_iface->ifname == NULL) {
		pr_err("qtaguid: iface_stat: create(%s): "
		       "ifname alloc failed\n", net_dev->name);
		kfree(new_iface);
		return NULL;
	}
	spin_lock_init(&new_iface->tag_stat_list_lock);
	new_iface->tag_stat_tree = RB_ROOT;
	_iface_stat_set_active(new_iface, net_dev, true);

	/*
	 * ipv6 notifier chains are atomic :(
	 * No create_proc_read_entry() for you!
	 */
	isw = kmalloc(sizeof(*isw), GFP_ATOMIC);
	if (!isw) {
		pr_err("qtaguid: iface_stat: create(%s): "
		       "work alloc failed\n", new_iface->ifname);
		_iface_stat_set_active(new_iface, net_dev, false);
		kfree(new_iface->ifname);
		kfree(new_iface);
		return NULL;
	}
	isw->iface_entry = new_iface;
	INIT_WORK(&isw->iface_work, iface_create_proc_worker);
	schedule_work(&isw->iface_work);
	list_add(&new_iface->list, &iface_stat_list);
	return new_iface;
}

static void iface_check_stats_reset_and_adjust(struct net_device *net_dev,
					       struct iface_stat *iface)
{
	struct rtnl_link_stats64 dev_stats, *stats;
	bool stats_rewound;

	stats = dev_get_stats(net_dev, &dev_stats);
	/* No empty packets */
	stats_rewound =
		(stats->rx_bytes < iface->last_known[IFS_RX].bytes)
		|| (stats->tx_bytes < iface->last_known[IFS_TX].bytes);

	IF_DEBUG("qtaguid: %s(%s): iface=%p netdev=%p "
		 "bytes rx/tx=%llu/%llu "
		 "active=%d last_known=%d "
		 "stats_rewound=%d\n", __func__,
		 net_dev ? net_dev->name : "?",
		 iface, net_dev,
		 stats->rx_bytes, stats->tx_bytes,
		 iface->active, iface->last_known_valid, stats_rewound);

	if (iface->active && iface->last_known_valid && stats_rewound) {
		pr_warn_once("qtaguid: iface_stat: %s(%s): "
			     "iface reset its stats unexpectedly\n", __func__,
			     net_dev->name);

		iface->totals_via_dev[IFS_TX].bytes +=
			iface->last_known[IFS_TX].bytes;
		iface->totals_via_dev[IFS_TX].packets +=
			iface->last_known[IFS_TX].packets;
		iface->totals_via_dev[IFS_RX].bytes +=
			iface->last_known[IFS_RX].bytes;
		iface->totals_via_dev[IFS_RX].packets +=
			iface->last_known[IFS_RX].packets;
		iface->last_known_valid = false;
		IF_DEBUG("qtaguid: %s(%s): iface=%p "
			 "used last known bytes rx/tx=%llu/%llu\n", __func__,
			 iface->ifname, iface, iface->last_known[IFS_RX].bytes,
			 iface->last_known[IFS_TX].bytes);
	}
}

/*
 * Create a new entry for tracking the specified interface.
 * Do nothing if the entry already exists.
 * Called when an interface is configured with a valid IP address.
 */
static void iface_stat_create(struct net_device *net_dev,
			      struct in_ifaddr *ifa)
{
	struct in_device *in_dev = NULL;
	const char *ifname;
	struct iface_stat *entry;
	__be32 ipaddr = 0;
	struct iface_stat *new_iface;

	IF_DEBUG("qtaguid: iface_stat: create(%s): ifa=%p netdev=%p\n",
		 net_dev ? net_dev->name : "?",
		 ifa, net_dev);
	if (!net_dev) {
		pr_err("qtaguid: iface_stat: create(): no net dev\n");
		return;
	}

	ifname = net_dev->name;
	if (!ifa) {
		in_dev = in_dev_get(net_dev);
		if (!in_dev) {
			pr_err("qtaguid: iface_stat: create(%s): no inet dev\n",
			       ifname);
			return;
		}
		IF_DEBUG("qtaguid: iface_stat: create(%s): in_dev=%p\n",
			 ifname, in_dev);
		for (ifa = in_dev->ifa_list; ifa; ifa = ifa->ifa_next) {
			IF_DEBUG("qtaguid: iface_stat: create(%s): "
				 "ifa=%p ifa_label=%s\n",
				 ifname, ifa,
				 ifa->ifa_label ? ifa->ifa_label : "(null)");
			if (ifa->ifa_label && !strcmp(ifname, ifa->ifa_label))
				break;
		}
	}

	if (!ifa) {
		IF_DEBUG("qtaguid: iface_stat: create(%s): no matching IP\n",
			 ifname);
		goto done_put;
	}
	ipaddr = ifa->ifa_local;

	spin_lock_bh(&iface_stat_list_lock);
	entry = get_iface_entry(ifname);
	if (entry != NULL) {
		IF_DEBUG("qtaguid: iface_stat: create(%s): entry=%p\n",
			 ifname, entry);
		iface_check_stats_reset_and_adjust(net_dev, entry);
		_iface_stat_set_active(entry, net_dev, true);
		IF_DEBUG("qtaguid: %s(%s): "
			 "tracking now %d on ip=%pI4\n", __func__,
			 entry->ifname, true, &ipaddr);
		goto done_unlock_put;
	}

	new_iface = iface_alloc(net_dev);
	IF_DEBUG("qtaguid: iface_stat: create(%s): done "
		 "entry=%p ip=%pI4\n", ifname, new_iface, &ipaddr);
done_unlock_put:
	spin_unlock_bh(&iface_stat_list_lock);
done_put:
	if (in_dev)
		in_dev_put(in_dev);
}

static void iface_stat_create_ipv6(struct net_device *net_dev,
				   struct inet6_ifaddr *ifa)
{
	struct in_device *in_dev;
	const char *ifname;
	struct iface_stat *entry;
	struct iface_stat *new_iface;
	int addr_type;

	IF_DEBUG("qtaguid: iface_stat: create6(): ifa=%p netdev=%p->name=%s\n",
		 ifa, net_dev, net_dev ? net_dev->name : "");
	if (!net_dev) {
		pr_err("qtaguid: iface_stat: create6(): no net dev!\n");
		return;
	}
	ifname = net_dev->name;

	in_dev = in_dev_get(net_dev);
	if (!in_dev) {
		pr_err("qtaguid: iface_stat: create6(%s): no inet dev\n",
		       ifname);
		return;
	}

	IF_DEBUG("qtaguid: iface_stat: create6(%s): in_dev=%p\n",
		 ifname, in_dev);

	if (!ifa) {
		IF_DEBUG("qtaguid: iface_stat: create6(%s): no matching IP\n",
			 ifname);
		goto done_put;
	}
	addr_type = ipv6_addr_type(&ifa->addr);

	spin_lock_bh(&iface_stat_list_lock);
	entry = get_iface_entry(ifname);
	if (entry != NULL) {
		IF_DEBUG("qtaguid: %s(%s): entry=%p\n", __func__,
			 ifname, entry);
		iface_check_stats_reset_and_adjust(net_dev, entry);
		_iface_stat_set_active(entry, net_dev, true);
		IF_DEBUG("qtaguid: %s(%s): "
			 "tracking now %d on ip=%pI6c\n", __func__,
			 entry->ifname, true, &ifa->addr);
		goto done_unlock_put;
	}

	new_iface = iface_alloc(net_dev);
	IF_DEBUG("qtaguid: iface_stat: create6(%s): done "
		 "entry=%p ip=%pI6c\n", ifname, new_iface, &ifa->addr);

done_unlock_put:
	spin_unlock_bh(&iface_stat_list_lock);
done_put:
	in_dev_put(in_dev);
}

static struct sock_tag *get_sock_stat_nl(const struct sock *sk)
{
	MT_DEBUG("qtaguid: get_sock_stat_nl(sk=%p)\n", sk);
	return sock_tag_tree_search(&sock_tag_tree, sk);
}

static struct sock_tag *get_sock_stat(const struct sock *sk)
{
	struct sock_tag *sock_tag_entry;
	MT_DEBUG("qtaguid: get_sock_stat(sk=%p)\n", sk);
	if (!sk)
		return NULL;
	spin_lock_bh(&sock_tag_list_lock);
	sock_tag_entry = get_sock_stat_nl(sk);
	spin_unlock_bh(&sock_tag_list_lock);
	return sock_tag_entry;
}

static int ipx_proto(const struct sk_buff *skb,
		     struct xt_action_param *par)
{
	int thoff = 0, tproto;

	switch (par->family) {
	case NFPROTO_IPV6:
		tproto = ipv6_find_hdr(skb, &thoff, -1, NULL, NULL);
		if (tproto < 0)
			MT_DEBUG("%s(): transport header not found in ipv6"
				 " skb=%p\n", __func__, skb);
		break;
	case NFPROTO_IPV4:
		tproto = ip_hdr(skb)->protocol;
		break;
	default:
		tproto = IPPROTO_RAW;
	}
	return tproto;
}

static void
data_counters_update(struct data_counters *dc, int set,
		     enum ifs_tx_rx direction, int proto, int bytes)
{
	switch (proto) {
	case IPPROTO_TCP:
		dc_add_byte_packets(dc, set, direction, IFS_TCP, bytes, 1);
		break;
	case IPPROTO_UDP:
		dc_add_byte_packets(dc, set, direction, IFS_UDP, bytes, 1);
		break;
	case IPPROTO_IP:
	default:
		dc_add_byte_packets(dc, set, direction, IFS_PROTO_OTHER, bytes,
				    1);
		break;
	}
}

/*
 * Update stats for the specified interface. Do nothing if the entry
 * does not exist (when a device was never configured with an IP address).
 * Called when an device is being unregistered.
 */
static void iface_stat_update(struct net_device *net_dev, bool stash_only)
{
	struct rtnl_link_stats64 dev_stats, *stats;
	struct iface_stat *entry;

	stats = dev_get_stats(net_dev, &dev_stats);
	spin_lock_bh(&iface_stat_list_lock);
	entry = get_iface_entry(net_dev->name);
	if (entry == NULL) {
		IF_DEBUG("qtaguid: iface_stat: update(%s): not tracked\n",
			 net_dev->name);
		spin_unlock_bh(&iface_stat_list_lock);
		return;
	}

	IF_DEBUG("qtaguid: %s(%s): entry=%p\n", __func__,
		 net_dev->name, entry);
	if (!entry->active) {
		IF_DEBUG("qtaguid: %s(%s): already disabled\n", __func__,
			 net_dev->name);
		spin_unlock_bh(&iface_stat_list_lock);
		return;
	}

	if (stash_only) {
		entry->last_known[IFS_TX].bytes = stats->tx_bytes;
		entry->last_known[IFS_TX].packets = stats->tx_packets;
		entry->last_known[IFS_RX].bytes = stats->rx_bytes;
		entry->last_known[IFS_RX].packets = stats->rx_packets;
		entry->last_known_valid = true;
		IF_DEBUG("qtaguid: %s(%s): "
			 "dev stats stashed rx/tx=%llu/%llu\n", __func__,
			 net_dev->name, stats->rx_bytes, stats->tx_bytes);
		spin_unlock_bh(&iface_stat_list_lock);
		return;
	}
	entry->totals_via_dev[IFS_TX].bytes += stats->tx_bytes;
	entry->totals_via_dev[IFS_TX].packets += stats->tx_packets;
	entry->totals_via_dev[IFS_RX].bytes += stats->rx_bytes;
	entry->totals_via_dev[IFS_RX].packets += stats->rx_packets;
	/* We don't need the last_known[] anymore */
	entry->last_known_valid = false;
	_iface_stat_set_active(entry, net_dev, false);
	IF_DEBUG("qtaguid: %s(%s): "
		 "disable tracking. rx/tx=%llu/%llu\n", __func__,
		 net_dev->name, stats->rx_bytes, stats->tx_bytes);
	spin_unlock_bh(&iface_stat_list_lock);
}

/* Guarantied to return a net_device that has a name */
static void get_dev_and_dir(const struct sk_buff *skb,
			    struct xt_action_param *par,
			    enum ifs_tx_rx *direction,
			    const struct net_device **el_dev)
{
	BUG_ON(!direction || !el_dev);

	if (par->in) {
		*el_dev = par->in;
		*direction = IFS_RX;
	} else if (par->out) {
		*el_dev = par->out;
		*direction = IFS_TX;
	} else {
		pr_err("qtaguid[%d]: %s(): no par->in/out?!!\n",
		       par->hooknum, __func__);
		BUG();
	}
	if (unlikely(!(*el_dev)->name)) {
		pr_err("qtaguid[%d]: %s(): no dev->name?!!\n",
		       par->hooknum, __func__);
		BUG();
	}
	if (skb->dev && *el_dev != skb->dev) {
		MT_DEBUG("qtaguid[%d]: skb->dev=%p %s vs par->%s=%p %s\n",
			 par->hooknum, skb->dev, skb->dev->name,
			 *direction == IFS_RX ? "in" : "out",  *el_dev,
			 (*el_dev)->name);
	}
}

/*
 * Update stats for the specified interface from the skb.
 * Do nothing if the entry
 * does not exist (when a device was never configured with an IP address).
 * Called on each sk.
 */
static void iface_stat_update_from_skb(const struct sk_buff *skb,
				       struct xt_action_param *par)
{
	struct iface_stat *entry;
	const struct net_device *el_dev;
	enum ifs_tx_rx direction;
	int bytes = skb->len;
	int proto;

	get_dev_and_dir(skb, par, &direction, &el_dev);
	proto = ipx_proto(skb, par);
	MT_DEBUG("qtaguid[%d]: iface_stat: %s(%s): "
		 "type=%d fam=%d proto=%d dir=%d\n",
		 par->hooknum, __func__, el_dev->name, el_dev->type,
		 par->family, proto, direction);

	spin_lock_bh(&iface_stat_list_lock);
	entry = get_iface_entry(el_dev->name);
	if (entry == NULL) {
		IF_DEBUG("qtaguid[%d]: iface_stat: %s(%s): not tracked\n",
			 par->hooknum, __func__, el_dev->name);
		spin_unlock_bh(&iface_stat_list_lock);
		return;
	}

	IF_DEBUG("qtaguid[%d]: %s(%s): entry=%p\n", par->hooknum,  __func__,
		 el_dev->name, entry);

	data_counters_update(&entry->totals_via_skb, 0, direction, proto,
			     bytes);
	spin_unlock_bh(&iface_stat_list_lock);
}

static void tag_stat_update(struct tag_stat *tag_entry,
			enum ifs_tx_rx direction, int proto, int bytes)
{
	int active_set;
	active_set = get_active_counter_set(tag_entry->tn.tag);
	MT_DEBUG("qtaguid: tag_stat_update(tag=0x%llx (uid=%u) set=%d "
		 "dir=%d proto=%d bytes=%d)\n",
		 tag_entry->tn.tag, get_uid_from_tag(tag_entry->tn.tag),
		 active_set, direction, proto, bytes);
	data_counters_update(&tag_entry->counters, active_set, direction,
			     proto, bytes);
	if (tag_entry->parent_counters)
		data_counters_update(tag_entry->parent_counters, active_set,
				     direction, proto, bytes);
}

/*
 * Create a new entry for tracking the specified {acct_tag,uid_tag} within
 * the interface.
 * iface_entry->tag_stat_list_lock should be held.
 */
static struct tag_stat *create_if_tag_stat(struct iface_stat *iface_entry,
					   tag_t tag)
{
	struct tag_stat *new_tag_stat_entry = NULL;
	IF_DEBUG("qtaguid: iface_stat: %s(): ife=%p tag=0x%llx"
		 " (uid=%u)\n", __func__,
		 iface_entry, tag, get_uid_from_tag(tag));
	new_tag_stat_entry = kzalloc(sizeof(*new_tag_stat_entry), GFP_ATOMIC);
	if (!new_tag_stat_entry) {
		pr_err("qtaguid: iface_stat: tag stat alloc failed\n");
		goto done;
	}
	new_tag_stat_entry->tn.tag = tag;
	tag_stat_tree_insert(new_tag_stat_entry, &iface_entry->tag_stat_tree);
done:
	return new_tag_stat_entry;
}

static void if_tag_stat_update(const char *ifname, uid_t uid,
			       const struct sock *sk, enum ifs_tx_rx direction,
			       int proto, int bytes)
{
	struct tag_stat *tag_stat_entry;
	tag_t tag, acct_tag;
	tag_t uid_tag;
	struct data_counters *uid_tag_counters;
	struct sock_tag *sock_tag_entry;
	struct iface_stat *iface_entry;
	struct tag_stat *new_tag_stat = NULL;
	MT_DEBUG("qtaguid: if_tag_stat_update(ifname=%s "
		"uid=%u sk=%p dir=%d proto=%d bytes=%d)\n",
		 ifname, uid, sk, direction, proto, bytes);

	spin_lock_bh(&iface_stat_list_lock);
	iface_entry = get_iface_entry(ifname);
	if (!iface_entry) {
		pr_err_ratelimited("qtaguid: tag_stat: stat_update() "
				   "%s not found\n", ifname);
		spin_unlock_bh(&iface_stat_list_lock);
		return;
	}
	/* It is ok to process data when an iface_entry is inactive */

	MT_DEBUG("qtaguid: tag_stat: stat_update() dev=%s entry=%p\n",
		 ifname, iface_entry);

	/*
	 * Look for a tagged sock.
	 * It will have an acct_uid.
	 */
	sock_tag_entry = get_sock_stat(sk);
	if (sock_tag_entry) {
		tag = sock_tag_entry->tag;
		acct_tag = get_atag_from_tag(tag);
		uid_tag = get_utag_from_tag(tag);
	} else {
		acct_tag = make_atag_from_value(0);
		tag = combine_atag_with_uid(acct_tag, uid);
		uid_tag = make_tag_from_uid(uid);
	}
	MT_DEBUG("qtaguid: tag_stat: stat_update(): "
		 " looking for tag=0x%llx (uid=%u) in ife=%p\n",
		 tag, get_uid_from_tag(tag), iface_entry);
	/* Loop over tag list under this interface for {acct_tag,uid_tag} */
	spin_lock_bh(&iface_entry->tag_stat_list_lock);

	tag_stat_entry = tag_stat_tree_search(&iface_entry->tag_stat_tree,
					      tag);
	if (tag_stat_entry) {
		/*
		 * Updating the {acct_tag, uid_tag} entry handles both stats:
		 * {0, uid_tag} will also get updated.
		 */
		tag_stat_update(tag_stat_entry, direction, proto, bytes);
		goto unlock;
	}

	/* Loop over tag list under this interface for {0,uid_tag} */
	tag_stat_entry = tag_stat_tree_search(&iface_entry->tag_stat_tree,
					      uid_tag);
	if (!tag_stat_entry) {
		/* Here: the base uid_tag did not exist */
		/*
		 * No parent counters. So
		 *  - No {0, uid_tag} stats and no {acc_tag, uid_tag} stats.
		 */
		new_tag_stat = create_if_tag_stat(iface_entry, uid_tag);
		if (!new_tag_stat)
			goto unlock;
		uid_tag_counters = &new_tag_stat->counters;
	} else {
		uid_tag_counters = &tag_stat_entry->counters;
	}

	if (acct_tag) {
		/* Create the child {acct_tag, uid_tag} and hook up parent. */
		new_tag_stat = create_if_tag_stat(iface_entry, tag);
		if (!new_tag_stat)
			goto unlock;
		new_tag_stat->parent_counters = uid_tag_counters;
	} else {
		/*
		 * For new_tag_stat to be still NULL here would require:
		 *  {0, uid_tag} exists
		 *  and {acct_tag, uid_tag} doesn't exist
		 *  AND acct_tag == 0.
		 * Impossible. This reassures us that new_tag_stat
		 * below will always be assigned.
		 */
		BUG_ON(!new_tag_stat);
	}
	tag_stat_update(new_tag_stat, direction, proto, bytes);
unlock:
	spin_unlock_bh(&iface_entry->tag_stat_list_lock);
	spin_unlock_bh(&iface_stat_list_lock);
}

static int iface_netdev_event_handler(struct notifier_block *nb,
				      unsigned long event, void *ptr) {
	struct net_device *dev = netdev_notifier_info_to_dev(ptr);

	if (unlikely(module_passive))
		return NOTIFY_DONE;

	IF_DEBUG("qtaguid: iface_stat: netdev_event(): "
		 "ev=0x%lx/%s netdev=%p->name=%s\n",
		 event, netdev_evt_str(event), dev, dev ? dev->name : "");

	switch (event) {
	case NETDEV_UP:
		iface_stat_create(dev, NULL);
		atomic64_inc(&qtu_events.iface_events);
		break;
	case NETDEV_DOWN:
	case NETDEV_UNREGISTER:
		iface_stat_update(dev, event == NETDEV_DOWN);
		atomic64_inc(&qtu_events.iface_events);
		break;
	}
	return NOTIFY_DONE;
}

static int iface_inet6addr_event_handler(struct notifier_block *nb,
					 unsigned long event, void *ptr)
{
	struct inet6_ifaddr *ifa = ptr;
	struct net_device *dev;

	if (unlikely(module_passive))
		return NOTIFY_DONE;

	IF_DEBUG("qtaguid: iface_stat: inet6addr_event(): "
		 "ev=0x%lx/%s ifa=%p\n",
		 event, netdev_evt_str(event), ifa);

	switch (event) {
	case NETDEV_UP:
		BUG_ON(!ifa || !ifa->idev);
		dev = (struct net_device *)ifa->idev->dev;
		iface_stat_create_ipv6(dev, ifa);
		atomic64_inc(&qtu_events.iface_events);
		break;
	case NETDEV_DOWN:
	case NETDEV_UNREGISTER:
		BUG_ON(!ifa || !ifa->idev);
		dev = (struct net_device *)ifa->idev->dev;
		iface_stat_update(dev, event == NETDEV_DOWN);
		atomic64_inc(&qtu_events.iface_events);
		break;
	}
	return NOTIFY_DONE;
}

static int iface_inetaddr_event_handler(struct notifier_block *nb,
					unsigned long event, void *ptr)
{
	struct in_ifaddr *ifa = ptr;
	struct net_device *dev;

	if (unlikely(module_passive))
		return NOTIFY_DONE;

	IF_DEBUG("qtaguid: iface_stat: inetaddr_event(): "
		 "ev=0x%lx/%s ifa=%p\n",
		 event, netdev_evt_str(event), ifa);

	switch (event) {
	case NETDEV_UP:
		BUG_ON(!ifa || !ifa->ifa_dev);
		dev = ifa->ifa_dev->dev;
		iface_stat_create(dev, ifa);
		atomic64_inc(&qtu_events.iface_events);
		break;
	case NETDEV_DOWN:
	case NETDEV_UNREGISTER:
		BUG_ON(!ifa || !ifa->ifa_dev);
		dev = ifa->ifa_dev->dev;
		iface_stat_update(dev, event == NETDEV_DOWN);
		atomic64_inc(&qtu_events.iface_events);
		break;
	}
	return NOTIFY_DONE;
}

static struct notifier_block iface_netdev_notifier_blk = {
	.notifier_call = iface_netdev_event_handler,
};

static struct notifier_block iface_inetaddr_notifier_blk = {
	.notifier_call = iface_inetaddr_event_handler,
};

static struct notifier_block iface_inet6addr_notifier_blk = {
	.notifier_call = iface_inet6addr_event_handler,
};

static const struct seq_operations iface_stat_fmt_proc_seq_ops = {
	.start	= iface_stat_fmt_proc_start,
	.next	= iface_stat_fmt_proc_next,
	.stop	= iface_stat_fmt_proc_stop,
	.show	= iface_stat_fmt_proc_show,
};

static int proc_iface_stat_fmt_open(struct inode *inode, struct file *file)
{
	struct proc_iface_stat_fmt_info *s;

	s = __seq_open_private(file, &iface_stat_fmt_proc_seq_ops,
			sizeof(struct proc_iface_stat_fmt_info));
	if (!s)
		return -ENOMEM;

	s->fmt = (uintptr_t)PDE_DATA(inode);
	return 0;
}

static const struct file_operations proc_iface_stat_fmt_fops = {
	.open		= proc_iface_stat_fmt_open,
	.read		= seq_read,
	.llseek		= seq_lseek,
	.release	= seq_release_private,
};

static int __init iface_stat_init(struct proc_dir_entry *parent_procdir)
{
	int err;

	iface_stat_procdir = proc_mkdir(iface_stat_procdirname, parent_procdir);
	if (!iface_stat_procdir) {
		pr_err("qtaguid: iface_stat: init failed to create proc entry\n");
		err = -1;
		goto err;
	}

	iface_stat_all_procfile = proc_create_data(iface_stat_all_procfilename,
						   proc_iface_perms,
						   parent_procdir,
						   &proc_iface_stat_fmt_fops,
						   (void *)1 /* fmt1 */);
	if (!iface_stat_all_procfile) {
		pr_err("qtaguid: iface_stat: init "
		       " failed to create stat_old proc entry\n");
		err = -1;
		goto err_zap_entry;
	}

	iface_stat_fmt_procfile = proc_create_data(iface_stat_fmt_procfilename,
						   proc_iface_perms,
						   parent_procdir,
						   &proc_iface_stat_fmt_fops,
						   (void *)2 /* fmt2 */);
	if (!iface_stat_fmt_procfile) {
		pr_err("qtaguid: iface_stat: init "
		       " failed to create stat_all proc entry\n");
		err = -1;
		goto err_zap_all_stats_entry;
	}


	err = register_netdevice_notifier(&iface_netdev_notifier_blk);
	if (err) {
		pr_err("qtaguid: iface_stat: init "
		       "failed to register dev event handler\n");
		goto err_zap_all_stats_entries;
	}
	err = register_inetaddr_notifier(&iface_inetaddr_notifier_blk);
	if (err) {
		pr_err("qtaguid: iface_stat: init "
		       "failed to register ipv4 dev event handler\n");
		goto err_unreg_nd;
	}

	err = register_inet6addr_notifier(&iface_inet6addr_notifier_blk);
	if (err) {
		pr_err("qtaguid: iface_stat: init "
		       "failed to register ipv6 dev event handler\n");
		goto err_unreg_ip4_addr;
	}
	return 0;

err_unreg_ip4_addr:
	unregister_inetaddr_notifier(&iface_inetaddr_notifier_blk);
err_unreg_nd:
	unregister_netdevice_notifier(&iface_netdev_notifier_blk);
err_zap_all_stats_entries:
	remove_proc_entry(iface_stat_fmt_procfilename, parent_procdir);
err_zap_all_stats_entry:
	remove_proc_entry(iface_stat_all_procfilename, parent_procdir);
err_zap_entry:
	remove_proc_entry(iface_stat_procdirname, parent_procdir);
err:
	return err;
}

static struct sock *qtaguid_find_sk(const struct sk_buff *skb,
				    struct xt_action_param *par)
{
	struct sock *sk;
	unsigned int hook_mask = (1 << par->hooknum);

	MT_DEBUG("qtaguid[%d]: find_sk(skb=%p) family=%d\n",
		 par->hooknum, skb, par->family);

	/*
	 * Let's not abuse the the xt_socket_get*_sk(), or else it will
	 * return garbage SKs.
	 */
	if (!(hook_mask & XT_SOCKET_SUPPORTED_HOOKS))
		return NULL;

	switch (par->family) {
	case NFPROTO_IPV6:
		sk = xt_socket_get6_sk(skb, par);
		break;
	case NFPROTO_IPV4:
		sk = xt_socket_get4_sk(skb, par);
		break;
	default:
		return NULL;
	}

	if (sk) {
		MT_DEBUG("qtaguid[%d]: %p->sk_proto=%u->sk_state=%d\n",
			 par->hooknum, sk, sk->sk_protocol, sk->sk_state);
		/*
		 * When in TCP_TIME_WAIT the sk is not a "struct sock" but
		 * "struct inet_timewait_sock" which is missing fields.
		 */
		if (sk->sk_state  == TCP_TIME_WAIT) {
			sock_gen_put(sk);
			sk = NULL;
		}
	}
	return sk;
}

static void account_for_uid(const struct sk_buff *skb,
			    const struct sock *alternate_sk, uid_t uid,
			    struct xt_action_param *par)
{
	const struct net_device *el_dev;
	enum ifs_tx_rx direction;
	int proto;

	get_dev_and_dir(skb, par, &direction, &el_dev);
	proto = ipx_proto(skb, par);
	MT_DEBUG("qtaguid[%d]: dev name=%s type=%d fam=%d proto=%d dir=%d\n",
		 par->hooknum, el_dev->name, el_dev->type,
		 par->family, proto, direction);

	if_tag_stat_update(el_dev->name, uid,
			   skb->sk ? skb->sk : alternate_sk,
			   direction,
			   proto, skb->len);
}

static bool qtaguid_mt(const struct sk_buff *skb, struct xt_action_param *par)
{
	const struct xt_qtaguid_match_info *info = par->matchinfo;
	const struct file *filp;
	bool got_sock = false;
	struct sock *sk;
	kuid_t sock_uid;
	bool res;
	bool set_sk_callback_lock = false;
	/*
	 * TODO: unhack how to force just accounting.
	 * For now we only do tag stats when the uid-owner is not requested
	 */
	bool do_tag_stat = !(info->match & XT_QTAGUID_UID);

	if (unlikely(module_passive))
		return (info->match ^ info->invert) == 0;

	MT_DEBUG("qtaguid[%d]: entered skb=%p par->in=%p/out=%p fam=%d\n",
		 par->hooknum, skb, par->in, par->out, par->family);

	atomic64_inc(&qtu_events.match_calls);
	if (skb == NULL) {
		res = (info->match ^ info->invert) == 0;
		goto ret_res;
	}

	switch (par->hooknum) {
	case NF_INET_PRE_ROUTING:
	case NF_INET_POST_ROUTING:
		atomic64_inc(&qtu_events.match_calls_prepost);
		iface_stat_update_from_skb(skb, par);
		/*
		 * We are done in pre/post. The skb will get processed
		 * further alter.
		 */
		res = (info->match ^ info->invert);
		goto ret_res;
		break;
	/* default: Fall through and do UID releated work */
	}

	sk = skb->sk;
	/*
	 * When in TCP_TIME_WAIT the sk is not a "struct sock" but
	 * "struct inet_timewait_sock" which is missing fields.
	 * So we ignore it.
	 */
	if (sk && sk->sk_state == TCP_TIME_WAIT)
		sk = NULL;
	if (sk == NULL) {
		/*
		 * A missing sk->sk_socket happens when packets are in-flight
		 * and the matching socket is already closed and gone.
		 */
		sk = qtaguid_find_sk(skb, par);
		/*
		 * If we got the socket from the find_sk(), we will need to put
		 * it back, as nf_tproxy_get_sock_v4() got it.
		 */
		got_sock = sk;
		if (sk)
			atomic64_inc(&qtu_events.match_found_sk_in_ct);
		else
			atomic64_inc(&qtu_events.match_found_no_sk_in_ct);
	} else {
		atomic64_inc(&qtu_events.match_found_sk);
	}
	MT_DEBUG("qtaguid[%d]: sk=%p got_sock=%d fam=%d proto=%d\n",
		 par->hooknum, sk, got_sock, par->family, ipx_proto(skb, par));

	if (!sk) {
		/*
		 * Here, the qtaguid_find_sk() using connection tracking
		 * couldn't find the owner, so for now we just count them
		 * against the system.
		 */
		if (do_tag_stat)
			account_for_uid(skb, sk, 0, par);
		MT_DEBUG("qtaguid[%d]: leaving (sk=NULL)\n", par->hooknum);
		res = (info->match ^ info->invert) == 0;
		atomic64_inc(&qtu_events.match_no_sk);
		goto put_sock_ret_res;
	} else if (info->match & info->invert & XT_QTAGUID_SOCKET) {
		res = false;
		goto put_sock_ret_res;
	}
	sock_uid = sk->sk_uid;
<<<<<<< HEAD
	/*
	 * TODO: unhack how to force just accounting.
	 * For now we only do iface stats when the uid-owner is not requested
	 */
	if (do_tag_stat)
		account_for_uid(skb, sk, from_kuid(&init_user_ns, sock_uid), par);
=======
	if (do_tag_stat)
		account_for_uid(skb, sk, from_kuid(&init_user_ns, sock_uid),
				par);
>>>>>>> 7a365d34

	/*
	 * The following two tests fail the match when:
	 *    id not in range AND no inverted condition requested
	 * or id     in range AND    inverted condition requested
	 * Thus (!a && b) || (a && !b) == a ^ b
	 */
	if (info->match & XT_QTAGUID_UID) {
		kuid_t uid_min = make_kuid(&init_user_ns, info->uid_min);
		kuid_t uid_max = make_kuid(&init_user_ns, info->uid_max);

		if ((uid_gte(sock_uid, uid_min) &&
		     uid_lte(sock_uid, uid_max)) ^
		    !(info->invert & XT_QTAGUID_UID)) {
			MT_DEBUG("qtaguid[%d]: leaving uid not matching\n",
				 par->hooknum);
			res = false;
			goto put_sock_ret_res;
		}
	}
	if (info->match & XT_QTAGUID_GID) {
		kgid_t gid_min = make_kgid(&init_user_ns, info->gid_min);
		kgid_t gid_max = make_kgid(&init_user_ns, info->gid_max);
		set_sk_callback_lock = true;
		read_lock_bh(&sk->sk_callback_lock);
<<<<<<< HEAD
		MT_DEBUG("qtaguid[%d]: sk=%pK->sk_socket=%pK->file=%pK\n",
			par->hooknum, sk, sk->sk_socket,
			sk->sk_socket ? sk->sk_socket->file : (void *)-1LL);
=======
		MT_DEBUG("qtaguid[%d]: sk=%p->sk_socket=%p->file=%p\n",
			 par->hooknum, sk, sk->sk_socket,
			 sk->sk_socket ? sk->sk_socket->file : (void *)-1LL);
>>>>>>> 7a365d34
		filp = sk->sk_socket ? sk->sk_socket->file : NULL;
		if (!filp) {
			res = ((info->match ^ info->invert) &
			       XT_QTAGUID_GID) == 0;
			atomic64_inc(&qtu_events.match_no_sk_gid);
			goto put_sock_ret_res;
		}
		MT_DEBUG("qtaguid[%d]: filp...uid=%u\n",
			 par->hooknum, filp ?
			 from_kuid(&init_user_ns, filp->f_cred->fsuid) : -1);
		if ((gid_gte(filp->f_cred->fsgid, gid_min) &&
				gid_lte(filp->f_cred->fsgid, gid_max)) ^
			!(info->invert & XT_QTAGUID_GID)) {
			MT_DEBUG("qtaguid[%d]: leaving gid not matching\n",
				par->hooknum);
			res = false;
			goto put_sock_ret_res;
		}
	}
	MT_DEBUG("qtaguid[%d]: leaving matched\n", par->hooknum);
	res = true;

put_sock_ret_res:
	if (got_sock)
		sock_gen_put(sk);
	if (set_sk_callback_lock)
		read_unlock_bh(&sk->sk_callback_lock);
ret_res:
	MT_DEBUG("qtaguid[%d]: left %d\n", par->hooknum, res);
	return res;
}

#ifdef DDEBUG
/*
 * This function is not in xt_qtaguid_print.c because of locks visibility.
 * The lock of sock_tag_list must be aquired before calling this function
 */
static void prdebug_full_state_locked(int indent_level, const char *fmt, ...)
{
	va_list args;
	char *fmt_buff;
	char *buff;

	if (!unlikely(qtaguid_debug_mask & DDEBUG_MASK))
		return;

	fmt_buff = kasprintf(GFP_ATOMIC,
			     "qtaguid: %s(): %s {\n", __func__, fmt);
	BUG_ON(!fmt_buff);
	va_start(args, fmt);
	buff = kvasprintf(GFP_ATOMIC,
			  fmt_buff, args);
	BUG_ON(!buff);
	pr_debug("%s", buff);
	kfree(fmt_buff);
	kfree(buff);
	va_end(args);

	prdebug_sock_tag_tree(indent_level, &sock_tag_tree);

	spin_lock_bh(&uid_tag_data_tree_lock);
	prdebug_uid_tag_data_tree(indent_level, &uid_tag_data_tree);
	prdebug_proc_qtu_data_tree(indent_level, &proc_qtu_data_tree);
	spin_unlock_bh(&uid_tag_data_tree_lock);

	spin_lock_bh(&iface_stat_list_lock);
	prdebug_iface_stat_list(indent_level, &iface_stat_list);
	spin_unlock_bh(&iface_stat_list_lock);

	pr_debug("qtaguid: %s(): }\n", __func__);
}
#else
static void prdebug_full_state_locked(int indent_level, const char *fmt, ...) {}
#endif

struct proc_ctrl_print_info {
	struct sock *sk; /* socket found by reading to sk_pos */
	loff_t sk_pos;
};

static void *qtaguid_ctrl_proc_next(struct seq_file *m, void *v, loff_t *pos)
{
	struct proc_ctrl_print_info *pcpi = m->private;
	struct sock_tag *sock_tag_entry = v;
	struct rb_node *node;

	(*pos)++;

	if (!v || v  == SEQ_START_TOKEN)
		return NULL;

	node = rb_next(&sock_tag_entry->sock_node);
	if (!node) {
		pcpi->sk = NULL;
		sock_tag_entry = SEQ_START_TOKEN;
	} else {
		sock_tag_entry = rb_entry(node, struct sock_tag, sock_node);
		pcpi->sk = sock_tag_entry->sk;
	}
	pcpi->sk_pos = *pos;
	return sock_tag_entry;
}

static void *qtaguid_ctrl_proc_start(struct seq_file *m, loff_t *pos)
{
	struct proc_ctrl_print_info *pcpi = m->private;
	struct sock_tag *sock_tag_entry;
	struct rb_node *node;

	spin_lock_bh(&sock_tag_list_lock);

	if (unlikely(module_passive))
		return NULL;

	if (*pos == 0) {
		pcpi->sk_pos = 0;
		node = rb_first(&sock_tag_tree);
		if (!node) {
			pcpi->sk = NULL;
			return SEQ_START_TOKEN;
		}
		sock_tag_entry = rb_entry(node, struct sock_tag, sock_node);
		pcpi->sk = sock_tag_entry->sk;
	} else {
		sock_tag_entry = (pcpi->sk ? get_sock_stat_nl(pcpi->sk) :
						NULL) ?: SEQ_START_TOKEN;
		if (*pos != pcpi->sk_pos) {
			/* seq_read skipped a next call */
			*pos = pcpi->sk_pos;
			return qtaguid_ctrl_proc_next(m, sock_tag_entry, pos);
		}
	}
	return sock_tag_entry;
}

static void qtaguid_ctrl_proc_stop(struct seq_file *m, void *v)
{
	spin_unlock_bh(&sock_tag_list_lock);
}

/*
 * Procfs reader to get all active socket tags using style "1)" as described in
 * fs/proc/generic.c
 */
static int qtaguid_ctrl_proc_show(struct seq_file *m, void *v)
{
	struct sock_tag *sock_tag_entry = v;
	uid_t uid;

	CT_DEBUG("qtaguid: proc ctrl pid=%u tgid=%u uid=%u\n",
		 current->pid, current->tgid, from_kuid(&init_user_ns, current_fsuid()));

	if (sock_tag_entry != SEQ_START_TOKEN) {
		int sk_ref_count;
		uid = get_uid_from_tag(sock_tag_entry->tag);
		CT_DEBUG("qtaguid: proc_read(): sk=%p tag=0x%llx (uid=%u) "
			 "pid=%u\n",
			 sock_tag_entry->sk,
			 sock_tag_entry->tag,
			 uid,
			 sock_tag_entry->pid
			);
		sk_ref_count = atomic_read(
			&sock_tag_entry->sk->sk_refcnt);
		seq_printf(m, "sock=%pK tag=0x%llx (uid=%u) pid=%u "
			   "f_count=%d\n",
			   sock_tag_entry->sk,
			   sock_tag_entry->tag, uid,
			   sock_tag_entry->pid, sk_ref_count);
	} else {
		seq_printf(m, "events: sockets_tagged=%llu "
			   "sockets_untagged=%llu "
			   "counter_set_changes=%llu "
			   "delete_cmds=%llu "
			   "iface_events=%llu "
			   "match_calls=%llu "
			   "match_calls_prepost=%llu "
			   "match_found_sk=%llu "
			   "match_found_sk_in_ct=%llu "
			   "match_found_no_sk_in_ct=%llu "
			   "match_no_sk=%llu "
			   "match_no_sk_gid=%llu\n",
			   (u64)atomic64_read(&qtu_events.sockets_tagged),
			   (u64)atomic64_read(&qtu_events.sockets_untagged),
			   (u64)atomic64_read(&qtu_events.counter_set_changes),
			   (u64)atomic64_read(&qtu_events.delete_cmds),
			   (u64)atomic64_read(&qtu_events.iface_events),
			   (u64)atomic64_read(&qtu_events.match_calls),
			   (u64)atomic64_read(&qtu_events.match_calls_prepost),
			   (u64)atomic64_read(&qtu_events.match_found_sk),
			   (u64)atomic64_read(&qtu_events.match_found_sk_in_ct),
			   (u64)atomic64_read(&qtu_events.match_found_no_sk_in_ct),
			   (u64)atomic64_read(&qtu_events.match_no_sk),
			   (u64)atomic64_read(&qtu_events.match_no_sk_gid));

		/* Count the following as part of the last item_index. No need
		 * to lock the sock_tag_list here since it is already locked when
		 * starting the seq_file operation
		 */
		prdebug_full_state_locked(0, "proc ctrl");
	}

	return 0;
}

/*
 * Delete socket tags, and stat tags associated with a given
 * accouting tag and uid.
 */
static int ctrl_cmd_delete(const char *input)
{
	char cmd;
	int uid_int;
	kuid_t uid;
	uid_t entry_uid;
	tag_t acct_tag;
	tag_t tag;
	int res, argc;
	struct iface_stat *iface_entry;
	struct rb_node *node;
	struct sock_tag *st_entry;
	struct rb_root st_to_free_tree = RB_ROOT;
	struct tag_stat *ts_entry;
	struct tag_counter_set *tcs_entry;
	struct tag_ref *tr_entry;
	struct uid_tag_data *utd_entry;

	argc = sscanf(input, "%c %llu %u", &cmd, &acct_tag, &uid_int);
	uid = make_kuid(&init_user_ns, uid_int);
	CT_DEBUG("qtaguid: ctrl_delete(%s): argc=%d cmd=%c "
		 "user_tag=0x%llx uid=%u\n", input, argc, cmd,
		 acct_tag, uid_int);
	if (argc < 2) {
		res = -EINVAL;
		goto err;
	}
	if (!valid_atag(acct_tag)) {
		pr_info("qtaguid: ctrl_delete(%s): invalid tag\n", input);
		res = -EINVAL;
		goto err;
	}
	if (argc < 3) {
		uid = current_fsuid();
		uid_int = from_kuid(&init_user_ns, uid);
	} else if (!can_impersonate_uid(uid)) {
		pr_info("qtaguid: ctrl_delete(%s): "
			"insufficient priv from pid=%u tgid=%u uid=%u\n",
			input, current->pid, current->tgid, from_kuid(&init_user_ns, current_fsuid()));
		res = -EPERM;
		goto err;
	}

	tag = combine_atag_with_uid(acct_tag, uid_int);
	CT_DEBUG("qtaguid: ctrl_delete(%s): "
		 "looking for tag=0x%llx (uid=%u)\n",
		 input, tag, uid_int);

	/* Delete socket tags */
	spin_lock_bh(&sock_tag_list_lock);
	node = rb_first(&sock_tag_tree);
	while (node) {
		st_entry = rb_entry(node, struct sock_tag, sock_node);
		entry_uid = get_uid_from_tag(st_entry->tag);
		node = rb_next(node);
		if (entry_uid != uid_int)
			continue;

		CT_DEBUG("qtaguid: ctrl_delete(%s): st tag=0x%llx (uid=%u)\n",
			 input, st_entry->tag, entry_uid);

		if (!acct_tag || st_entry->tag == tag) {
			rb_erase(&st_entry->sock_node, &sock_tag_tree);
			/* Can't sockfd_put() within spinlock, do it later. */
			sock_tag_tree_insert(st_entry, &st_to_free_tree);
			tr_entry = lookup_tag_ref(st_entry->tag, NULL);
			BUG_ON(tr_entry->num_sock_tags <= 0);
			tr_entry->num_sock_tags--;
			/*
			 * TODO: remove if, and start failing.
			 * This is a hack to work around the fact that in some
			 * places we have "if (IS_ERR_OR_NULL(pqd_entry))"
			 * and are trying to work around apps
			 * that didn't open the /dev/xt_qtaguid.
			 */
			if (st_entry->list.next && st_entry->list.prev)
				list_del(&st_entry->list);
		}
	}
	spin_unlock_bh(&sock_tag_list_lock);

	sock_tag_tree_erase(&st_to_free_tree);

	/* Delete tag counter-sets */
	spin_lock_bh(&tag_counter_set_list_lock);
	/* Counter sets are only on the uid tag, not full tag */
	tcs_entry = tag_counter_set_tree_search(&tag_counter_set_tree, tag);
	if (tcs_entry) {
		CT_DEBUG("qtaguid: ctrl_delete(%s): "
			 "erase tcs: tag=0x%llx (uid=%u) set=%d\n",
			 input,
			 tcs_entry->tn.tag,
			 get_uid_from_tag(tcs_entry->tn.tag),
			 tcs_entry->active_set);
		rb_erase(&tcs_entry->tn.node, &tag_counter_set_tree);
		kfree(tcs_entry);
	}
	spin_unlock_bh(&tag_counter_set_list_lock);

	/*
	 * If acct_tag is 0, then all entries belonging to uid are
	 * erased.
	 */
	spin_lock_bh(&iface_stat_list_lock);
	list_for_each_entry(iface_entry, &iface_stat_list, list) {
		spin_lock_bh(&iface_entry->tag_stat_list_lock);
		node = rb_first(&iface_entry->tag_stat_tree);
		while (node) {
			ts_entry = rb_entry(node, struct tag_stat, tn.node);
			entry_uid = get_uid_from_tag(ts_entry->tn.tag);
			node = rb_next(node);

			CT_DEBUG("qtaguid: ctrl_delete(%s): "
				 "ts tag=0x%llx (uid=%u)\n",
				 input, ts_entry->tn.tag, entry_uid);

			if (entry_uid != uid_int)
				continue;
			if (!acct_tag || ts_entry->tn.tag == tag) {
				CT_DEBUG("qtaguid: ctrl_delete(%s): "
					 "erase ts: %s 0x%llx %u\n",
					 input, iface_entry->ifname,
					 get_atag_from_tag(ts_entry->tn.tag),
					 entry_uid);
				rb_erase(&ts_entry->tn.node,
					 &iface_entry->tag_stat_tree);
				kfree(ts_entry);
			}
		}
		spin_unlock_bh(&iface_entry->tag_stat_list_lock);
	}
	spin_unlock_bh(&iface_stat_list_lock);

	/* Cleanup the uid_tag_data */
	spin_lock_bh(&uid_tag_data_tree_lock);
	node = rb_first(&uid_tag_data_tree);
	while (node) {
		utd_entry = rb_entry(node, struct uid_tag_data, node);
		entry_uid = utd_entry->uid;
		node = rb_next(node);

		CT_DEBUG("qtaguid: ctrl_delete(%s): "
			 "utd uid=%u\n",
			 input, entry_uid);

		if (entry_uid != uid_int)
			continue;
		/*
		 * Go over the tag_refs, and those that don't have
		 * sock_tags using them are freed.
		 */
		put_tag_ref_tree(tag, utd_entry);
		put_utd_entry(utd_entry);
	}
	spin_unlock_bh(&uid_tag_data_tree_lock);

	atomic64_inc(&qtu_events.delete_cmds);
	res = 0;

err:
	return res;
}

static int ctrl_cmd_counter_set(const char *input)
{
	char cmd;
	uid_t uid = 0;
	tag_t tag;
	int res, argc;
	struct tag_counter_set *tcs;
	int counter_set;

	argc = sscanf(input, "%c %d %u", &cmd, &counter_set, &uid);
	CT_DEBUG("qtaguid: ctrl_counterset(%s): argc=%d cmd=%c "
		 "set=%d uid=%u\n", input, argc, cmd,
		 counter_set, uid);
	if (argc != 3) {
		res = -EINVAL;
		goto err;
	}
	if (counter_set < 0 || counter_set >= IFS_MAX_COUNTER_SETS) {
		pr_info("qtaguid: ctrl_counterset(%s): invalid counter_set range\n",
			input);
		res = -EINVAL;
		goto err;
	}
	if (!can_manipulate_uids()) {
		pr_info("qtaguid: ctrl_counterset(%s): "
			"insufficient priv from pid=%u tgid=%u uid=%u\n",
			input, current->pid, current->tgid, from_kuid(&init_user_ns, current_fsuid()));
		res = -EPERM;
		goto err;
	}

	tag = make_tag_from_uid(uid);
	spin_lock_bh(&tag_counter_set_list_lock);
	tcs = tag_counter_set_tree_search(&tag_counter_set_tree, tag);
	if (!tcs) {
		tcs = kzalloc(sizeof(*tcs), GFP_ATOMIC);
		if (!tcs) {
			spin_unlock_bh(&tag_counter_set_list_lock);
			pr_err("qtaguid: ctrl_counterset(%s): "
			       "failed to alloc counter set\n",
			       input);
			res = -ENOMEM;
			goto err;
		}
		tcs->tn.tag = tag;
		tag_counter_set_tree_insert(tcs, &tag_counter_set_tree);
		CT_DEBUG("qtaguid: ctrl_counterset(%s): added tcs tag=0x%llx "
			 "(uid=%u) set=%d\n",
			 input, tag, get_uid_from_tag(tag), counter_set);
	}
	tcs->active_set = counter_set;
	spin_unlock_bh(&tag_counter_set_list_lock);
	atomic64_inc(&qtu_events.counter_set_changes);
	res = 0;

err:
	return res;
}

static int ctrl_cmd_tag(const char *input)
{
	char cmd;
	int sock_fd = 0;
	kuid_t uid;
	unsigned int uid_int = 0;
	tag_t acct_tag = make_atag_from_value(0);
	tag_t full_tag;
	struct socket *el_socket;
	int res, argc;
	struct sock_tag *sock_tag_entry;
	struct tag_ref *tag_ref_entry;
	struct uid_tag_data *uid_tag_data_entry;
	struct proc_qtu_data *pqd_entry;

	/* Unassigned args will get defaulted later. */
	argc = sscanf(input, "%c %d %llu %u", &cmd, &sock_fd, &acct_tag, &uid_int);
	uid = make_kuid(&init_user_ns, uid_int);
	CT_DEBUG("qtaguid: ctrl_tag(%s): argc=%d cmd=%c sock_fd=%d "
		 "acct_tag=0x%llx uid=%u\n", input, argc, cmd, sock_fd,
		 acct_tag, uid_int);
	if (argc < 2) {
		res = -EINVAL;
		goto err;
	}
	el_socket = sockfd_lookup(sock_fd, &res);  /* This locks the file */
	if (!el_socket) {
		pr_info("qtaguid: ctrl_tag(%s): failed to lookup"
			" sock_fd=%d err=%d pid=%u tgid=%u uid=%u\n",
			input, sock_fd, res, current->pid, current->tgid,
			from_kuid(&init_user_ns, current_fsuid()));
		goto err;
	}
	CT_DEBUG("qtaguid: ctrl_tag(%s): socket->...->sk_refcnt=%d ->sk=%pk\n",
		 input, atomic_read(&el_socket->sk->sk_refcnt),
		 el_socket->sk);
	if (argc < 3) {
		acct_tag = make_atag_from_value(0);
	} else if (!valid_atag(acct_tag)) {
		pr_info("qtaguid: ctrl_tag(%s): invalid tag\n", input);
		res = -EINVAL;
		goto err_put;
	}
	CT_DEBUG("qtaguid: ctrl_tag(%s): "
		 "pid=%u tgid=%u uid=%u euid=%u fsuid=%u "
		 "ctrl.gid=%u in_group()=%d in_egroup()=%d\n",
		 input, current->pid, current->tgid,
		 from_kuid(&init_user_ns, current_uid()),
		 from_kuid(&init_user_ns, current_euid()),
		 from_kuid(&init_user_ns, current_fsuid()),
		 from_kgid(&init_user_ns, xt_qtaguid_ctrl_file->gid),
		 in_group_p(xt_qtaguid_ctrl_file->gid),
		 in_egroup_p(xt_qtaguid_ctrl_file->gid));
	if (argc < 4) {
		uid = current_fsuid();
		uid_int = from_kuid(&init_user_ns, uid);
	} else if (!can_impersonate_uid(uid)) {
		pr_info("qtaguid: ctrl_tag(%s): "
			"insufficient priv from pid=%u tgid=%u uid=%u\n",
			input, current->pid, current->tgid, from_kuid(&init_user_ns, current_fsuid()));
		res = -EPERM;
		goto err_put;
	}
	full_tag = combine_atag_with_uid(acct_tag, uid_int);

	spin_lock_bh(&sock_tag_list_lock);
	sock_tag_entry = get_sock_stat_nl(el_socket->sk);
	tag_ref_entry = get_tag_ref(full_tag, &uid_tag_data_entry);
	if (IS_ERR(tag_ref_entry)) {
		res = PTR_ERR(tag_ref_entry);
		spin_unlock_bh(&sock_tag_list_lock);
		goto err_put;
	}
	tag_ref_entry->num_sock_tags++;
	if (sock_tag_entry) {
		struct tag_ref *prev_tag_ref_entry;

		CT_DEBUG("qtaguid: ctrl_tag(%s): retag for sk=%p "
			 "st@%p ...->sk_refcnt=%d\n",
			 input, el_socket->sk, sock_tag_entry,
			 atomic_read(&el_socket->sk->sk_refcnt));
		prev_tag_ref_entry = lookup_tag_ref(sock_tag_entry->tag,
						    &uid_tag_data_entry);
		BUG_ON(IS_ERR_OR_NULL(prev_tag_ref_entry));
		BUG_ON(prev_tag_ref_entry->num_sock_tags <= 0);
		prev_tag_ref_entry->num_sock_tags--;
		sock_tag_entry->tag = full_tag;
	} else {
		CT_DEBUG("qtaguid: ctrl_tag(%s): newtag for sk=%p\n",
			 input, el_socket->sk);
		sock_tag_entry = kzalloc(sizeof(*sock_tag_entry),
					 GFP_ATOMIC);
		if (!sock_tag_entry) {
			pr_err("qtaguid: ctrl_tag(%s): "
			       "socket tag alloc failed\n",
			       input);
			spin_unlock_bh(&sock_tag_list_lock);
			res = -ENOMEM;
			goto err_tag_unref_put;
		}
		/*
		 * Hold the sk refcount here to make sure the sk pointer cannot
		 * be freed and reused
		 */
		sock_hold(el_socket->sk);
		sock_tag_entry->sk = el_socket->sk;
		sock_tag_entry->pid = current->tgid;
		sock_tag_entry->tag = combine_atag_with_uid(acct_tag, uid_int);
		spin_lock_bh(&uid_tag_data_tree_lock);
		pqd_entry = proc_qtu_data_tree_search(
			&proc_qtu_data_tree, current->tgid);
		/*
		 * TODO: remove if, and start failing.
		 * At first, we want to catch user-space code that is not
		 * opening the /dev/xt_qtaguid.
		 */
		if (IS_ERR_OR_NULL(pqd_entry))
			pr_warn_once(
				"qtaguid: %s(): "
				"User space forgot to open /dev/xt_qtaguid? "
				"pid=%u tgid=%u uid=%u\n", __func__,
				current->pid, current->tgid,
				from_kuid(&init_user_ns, current_fsuid()));
		else
			list_add(&sock_tag_entry->list,
				 &pqd_entry->sock_tag_list);
		spin_unlock_bh(&uid_tag_data_tree_lock);

		sock_tag_tree_insert(sock_tag_entry, &sock_tag_tree);
		atomic64_inc(&qtu_events.sockets_tagged);
	}
	spin_unlock_bh(&sock_tag_list_lock);
	/* We keep the ref to the sk until it is untagged */
	CT_DEBUG("qtaguid: ctrl_tag(%s): done st@%pk ...->sk_refcnt=%d\n",
		 input, sock_tag_entry,
		 atomic_read(&el_socket->sk->sk_refcnt));
	sockfd_put(el_socket);
	return 0;

err_tag_unref_put:
	BUG_ON(tag_ref_entry->num_sock_tags <= 0);
	tag_ref_entry->num_sock_tags--;
	free_tag_ref_from_utd_entry(tag_ref_entry, uid_tag_data_entry);
err_put:
	CT_DEBUG("qtaguid: ctrl_tag(%s): done. ...->sk_refcnt=%d\n",
		 input, atomic_read(&el_socket->sk->sk_refcnt) - 1);
	/* Release the sock_fd that was grabbed by sockfd_lookup(). */
	sockfd_put(el_socket);
	return res;

err:
	CT_DEBUG("qtaguid: ctrl_tag(%s): done.\n", input);
	return res;
}

static int ctrl_cmd_untag(const char *input)
{
	char cmd;
	int sock_fd = 0;
	struct socket *el_socket;
	int res, argc;

	argc = sscanf(input, "%c %d", &cmd, &sock_fd);
	CT_DEBUG("qtaguid: ctrl_untag(%s): argc=%d cmd=%c sock_fd=%d\n",
		 input, argc, cmd, sock_fd);
	if (argc < 2) {
		res = -EINVAL;
		return res;
	}
	el_socket = sockfd_lookup(sock_fd, &res);  /* This locks the file */
	if (!el_socket) {
		pr_info("qtaguid: ctrl_untag(%s): failed to lookup"
			" sock_fd=%d err=%d pid=%u tgid=%u uid=%u\n",
			input, sock_fd, res, current->pid, current->tgid,
			from_kuid(&init_user_ns, current_fsuid()));
		return res;
	}
	CT_DEBUG("qtaguid: ctrl_untag(%s): socket->...->f_count=%ld ->sk=%p\n",
		 input, atomic_long_read(&el_socket->file->f_count),
		 el_socket->sk);
	res = qtaguid_untag(el_socket, false);
	sockfd_put(el_socket);
	return res;
}

int qtaguid_untag(struct socket *el_socket, bool kernel)
{
	int res;
	pid_t pid;
	struct sock_tag *sock_tag_entry;
	struct tag_ref *tag_ref_entry;
	struct uid_tag_data *utd_entry;
	struct proc_qtu_data *pqd_entry;

	spin_lock_bh(&sock_tag_list_lock);
	sock_tag_entry = get_sock_stat_nl(el_socket->sk);
	if (!sock_tag_entry) {
		spin_unlock_bh(&sock_tag_list_lock);
		res = -EINVAL;
		return res;
	}
	/*
	 * The socket already belongs to the current process
	 * so it can do whatever it wants to it.
	 */
	rb_erase(&sock_tag_entry->sock_node, &sock_tag_tree);

	tag_ref_entry = lookup_tag_ref(sock_tag_entry->tag, &utd_entry);
	BUG_ON(!tag_ref_entry);
	BUG_ON(tag_ref_entry->num_sock_tags <= 0);
	spin_lock_bh(&uid_tag_data_tree_lock);
	if (kernel)
		pid = sock_tag_entry->pid;
	else
		pid = current->tgid;
	pqd_entry = proc_qtu_data_tree_search(
		&proc_qtu_data_tree, pid);
	/*
	 * TODO: remove if, and start failing.
	 * At first, we want to catch user-space code that is not
	 * opening the /dev/xt_qtaguid.
	 */
	if (IS_ERR_OR_NULL(pqd_entry) || !sock_tag_entry->list.next) {
		pr_warn_once("qtaguid: %s(): "
			     "User space forgot to open /dev/xt_qtaguid? "
			     "pid=%u tgid=%u sk_pid=%u, uid=%u\n", __func__,
			     current->pid, current->tgid, sock_tag_entry->pid,
			     from_kuid(&init_user_ns, current_fsuid()));
	} else {
		list_del(&sock_tag_entry->list);
	}
	spin_unlock_bh(&uid_tag_data_tree_lock);
	/*
	 * We don't free tag_ref from the utd_entry here,
	 * only during a cmd_delete().
	 */
	tag_ref_entry->num_sock_tags--;
	spin_unlock_bh(&sock_tag_list_lock);
	/*
	 * Release the sock_fd that was grabbed at tag time.
	 */
	sock_put(sock_tag_entry->sk);
	CT_DEBUG("qtaguid: done. st@%pk ...->sk_refcnt=%d\n",
		 sock_tag_entry,
		 atomic_read(&el_socket->sk->sk_refcnt));

	kfree(sock_tag_entry);
	atomic64_inc(&qtu_events.sockets_untagged);

	return 0;
}

static ssize_t qtaguid_ctrl_parse(const char *input, size_t count)
{
	char cmd;
	ssize_t res;

	CT_DEBUG("qtaguid: ctrl(%s): pid=%u tgid=%u uid=%u\n",
		 input, current->pid, current->tgid, from_kuid(&init_user_ns, current_fsuid()));

	cmd = input[0];
	/* Collect params for commands */
	switch (cmd) {
	case 'd':
		res = ctrl_cmd_delete(input);
		break;

	case 's':
		res = ctrl_cmd_counter_set(input);
		break;

	case 't':
		res = ctrl_cmd_tag(input);
		break;

	case 'u':
		res = ctrl_cmd_untag(input);
		break;

	default:
		res = -EINVAL;
		goto err;
	}
	if (!res)
		res = count;
err:
	CT_DEBUG("qtaguid: ctrl(%s): res=%zd\n", input, res);
	return res;
}

#define MAX_QTAGUID_CTRL_INPUT_LEN 255
static ssize_t qtaguid_ctrl_proc_write(struct file *file, const char __user *buffer,
				   size_t count, loff_t *offp)
{
	char input_buf[MAX_QTAGUID_CTRL_INPUT_LEN];

	if (unlikely(module_passive))
		return count;

	if (count >= MAX_QTAGUID_CTRL_INPUT_LEN)
		return -EINVAL;

	if (copy_from_user(input_buf, buffer, count))
		return -EFAULT;

	input_buf[count] = '\0';
	return qtaguid_ctrl_parse(input_buf, count);
}

struct proc_print_info {
	struct iface_stat *iface_entry;
	int item_index;
	tag_t tag; /* tag found by reading to tag_pos */
	off_t tag_pos;
	int tag_item_index;
};

static void pp_stats_header(struct seq_file *m)
{
	seq_puts(m,
		 "idx iface acct_tag_hex uid_tag_int cnt_set "
		 "rx_bytes rx_packets "
		 "tx_bytes tx_packets "
		 "rx_tcp_bytes rx_tcp_packets "
		 "rx_udp_bytes rx_udp_packets "
		 "rx_other_bytes rx_other_packets "
		 "tx_tcp_bytes tx_tcp_packets "
		 "tx_udp_bytes tx_udp_packets "
		 "tx_other_bytes tx_other_packets\n");
}

static int pp_stats_line(struct seq_file *m, struct tag_stat *ts_entry,
			 int cnt_set)
{
	int ret;
	struct data_counters *cnts;
	tag_t tag = ts_entry->tn.tag;
	uid_t stat_uid = get_uid_from_tag(tag);
	struct proc_print_info *ppi = m->private;
	/* Detailed tags are not available to everybody */
	if (!can_read_other_uid_stats(make_kuid(&init_user_ns,stat_uid))) {
		CT_DEBUG("qtaguid: stats line: "
			 "%s 0x%llx %u: insufficient priv "
			 "from pid=%u tgid=%u uid=%u stats.gid=%u\n",
			 ppi->iface_entry->ifname,
			 get_atag_from_tag(tag), stat_uid,
			 current->pid, current->tgid, from_kuid(&init_user_ns, current_fsuid()),
			 from_kgid(&init_user_ns,xt_qtaguid_stats_file->gid));
		return 0;
	}
	ppi->item_index++;
	cnts = &ts_entry->counters;
	ret = seq_printf(m, "%d %s 0x%llx %u %u "
		"%llu %llu "
		"%llu %llu "
		"%llu %llu "
		"%llu %llu "
		"%llu %llu "
		"%llu %llu "
		"%llu %llu "
		"%llu %llu\n",
		ppi->item_index,
		ppi->iface_entry->ifname,
		get_atag_from_tag(tag),
		stat_uid,
		cnt_set,
		dc_sum_bytes(cnts, cnt_set, IFS_RX),
		dc_sum_packets(cnts, cnt_set, IFS_RX),
		dc_sum_bytes(cnts, cnt_set, IFS_TX),
		dc_sum_packets(cnts, cnt_set, IFS_TX),
		cnts->bpc[cnt_set][IFS_RX][IFS_TCP].bytes,
		cnts->bpc[cnt_set][IFS_RX][IFS_TCP].packets,
		cnts->bpc[cnt_set][IFS_RX][IFS_UDP].bytes,
		cnts->bpc[cnt_set][IFS_RX][IFS_UDP].packets,
		cnts->bpc[cnt_set][IFS_RX][IFS_PROTO_OTHER].bytes,
		cnts->bpc[cnt_set][IFS_RX][IFS_PROTO_OTHER].packets,
		cnts->bpc[cnt_set][IFS_TX][IFS_TCP].bytes,
		cnts->bpc[cnt_set][IFS_TX][IFS_TCP].packets,
		cnts->bpc[cnt_set][IFS_TX][IFS_UDP].bytes,
		cnts->bpc[cnt_set][IFS_TX][IFS_UDP].packets,
		cnts->bpc[cnt_set][IFS_TX][IFS_PROTO_OTHER].bytes,
		cnts->bpc[cnt_set][IFS_TX][IFS_PROTO_OTHER].packets);
	return ret ?: 1;
}

static bool pp_sets(struct seq_file *m, struct tag_stat *ts_entry)
{
	int ret;
	int counter_set;
	for (counter_set = 0; counter_set < IFS_MAX_COUNTER_SETS;
	     counter_set++) {
		ret = pp_stats_line(m, ts_entry, counter_set);
		if (ret < 0)
			return false;
	}
	return true;
}

static int qtaguid_stats_proc_iface_stat_ptr_valid(struct iface_stat *ptr)
{
	struct iface_stat *iface_entry;

	if (!ptr)
		return false;

	list_for_each_entry(iface_entry, &iface_stat_list, list)
		if (iface_entry == ptr)
			return true;
	return false;
}

static void qtaguid_stats_proc_next_iface_entry(struct proc_print_info *ppi)
{
	spin_unlock_bh(&ppi->iface_entry->tag_stat_list_lock);
	list_for_each_entry_continue(ppi->iface_entry, &iface_stat_list, list) {
		spin_lock_bh(&ppi->iface_entry->tag_stat_list_lock);
		return;
	}
	ppi->iface_entry = NULL;
}

static void *qtaguid_stats_proc_next(struct seq_file *m, void *v, loff_t *pos)
{
	struct proc_print_info *ppi = m->private;
	struct tag_stat *ts_entry;
	struct rb_node *node;

	if (!v) {
		pr_err("qtaguid: %s(): unexpected v: NULL\n", __func__);
		return NULL;
	}

	(*pos)++;

	if (!ppi->iface_entry || unlikely(module_passive))
		return NULL;

	if (v == SEQ_START_TOKEN)
		node = rb_first(&ppi->iface_entry->tag_stat_tree);
	else
		node = rb_next(&((struct tag_stat *)v)->tn.node);

	while (!node) {
		qtaguid_stats_proc_next_iface_entry(ppi);
		if (!ppi->iface_entry)
			return NULL;
		node = rb_first(&ppi->iface_entry->tag_stat_tree);
	}

	ts_entry = rb_entry(node, struct tag_stat, tn.node);
	ppi->tag = ts_entry->tn.tag;
	ppi->tag_pos = *pos;
	ppi->tag_item_index = ppi->item_index;
	return ts_entry;
}

static void *qtaguid_stats_proc_start(struct seq_file *m, loff_t *pos)
{
	struct proc_print_info *ppi = m->private;
	struct tag_stat *ts_entry = NULL;

	spin_lock_bh(&iface_stat_list_lock);

	if (*pos == 0) {
		ppi->item_index = 1;
		ppi->tag_pos = 0;
		if (list_empty(&iface_stat_list)) {
			ppi->iface_entry = NULL;
		} else {
			ppi->iface_entry = list_first_entry(&iface_stat_list,
							    struct iface_stat,
							    list);
			spin_lock_bh(&ppi->iface_entry->tag_stat_list_lock);
		}
		return SEQ_START_TOKEN;
	}
	if (!qtaguid_stats_proc_iface_stat_ptr_valid(ppi->iface_entry)) {
		if (ppi->iface_entry) {
			pr_err("qtaguid: %s(): iface_entry %p not found\n",
			       __func__, ppi->iface_entry);
			ppi->iface_entry = NULL;
		}
		return NULL;
	}

	spin_lock_bh(&ppi->iface_entry->tag_stat_list_lock);

	if (!ppi->tag_pos) {
		/* seq_read skipped first next call */
		ts_entry = SEQ_START_TOKEN;
	} else {
		ts_entry = tag_stat_tree_search(
				&ppi->iface_entry->tag_stat_tree, ppi->tag);
		if (!ts_entry) {
			pr_info("qtaguid: %s(): tag_stat.tag 0x%llx not found. Abort.\n",
				__func__, ppi->tag);
			return NULL;
		}
	}

	if (*pos == ppi->tag_pos) { /* normal resume */
		ppi->item_index = ppi->tag_item_index;
	} else {
		/* seq_read skipped a next call */
		*pos = ppi->tag_pos;
		ts_entry = qtaguid_stats_proc_next(m, ts_entry, pos);
	}

	return ts_entry;
}

static void qtaguid_stats_proc_stop(struct seq_file *m, void *v)
{
	struct proc_print_info *ppi = m->private;
	if (ppi->iface_entry)
		spin_unlock_bh(&ppi->iface_entry->tag_stat_list_lock);
	spin_unlock_bh(&iface_stat_list_lock);
}

/*
 * Procfs reader to get all tag stats using style "1)" as described in
 * fs/proc/generic.c
 * Groups all protocols tx/rx bytes.
 */
static int qtaguid_stats_proc_show(struct seq_file *m, void *v)
{
	struct tag_stat *ts_entry = v;

	if (v == SEQ_START_TOKEN)
		pp_stats_header(m);
	else
		pp_sets(m, ts_entry);

	return 0;
}

/*------------------------------------------*/
static int qtudev_open(struct inode *inode, struct file *file)
{
	struct uid_tag_data *utd_entry;
	struct proc_qtu_data  *pqd_entry;
	struct proc_qtu_data  *new_pqd_entry;
	int res;
	bool utd_entry_found;

	if (unlikely(qtu_proc_handling_passive))
		return 0;

	DR_DEBUG("qtaguid: qtudev_open(): pid=%u tgid=%u uid=%u\n",
		 current->pid, current->tgid, from_kuid(&init_user_ns, current_fsuid()));

	spin_lock_bh(&uid_tag_data_tree_lock);

	/* Look for existing uid data, or alloc one. */
	utd_entry = get_uid_data(from_kuid(&init_user_ns, current_fsuid()), &utd_entry_found);
	if (IS_ERR_OR_NULL(utd_entry)) {
		res = PTR_ERR(utd_entry);
		goto err_unlock;
	}

	/* Look for existing PID based proc_data */
	pqd_entry = proc_qtu_data_tree_search(&proc_qtu_data_tree,
					      current->tgid);
	if (pqd_entry) {
		pr_err("qtaguid: qtudev_open(): %u/%u %u "
		       "%s already opened\n",
		       current->pid, current->tgid, from_kuid(&init_user_ns, current_fsuid()),
		       QTU_DEV_NAME);
		res = -EBUSY;
		goto err_unlock_free_utd;
	}

	new_pqd_entry = kzalloc(sizeof(*new_pqd_entry), GFP_ATOMIC);
	if (!new_pqd_entry) {
		pr_err("qtaguid: qtudev_open(): %u/%u %u: "
		       "proc data alloc failed\n",
		       current->pid, current->tgid, from_kuid(&init_user_ns, current_fsuid()));
		res = -ENOMEM;
		goto err_unlock_free_utd;
	}
	new_pqd_entry->pid = current->tgid;
	INIT_LIST_HEAD(&new_pqd_entry->sock_tag_list);
	new_pqd_entry->parent_tag_data = utd_entry;
	utd_entry->num_pqd++;

	proc_qtu_data_tree_insert(new_pqd_entry,
				  &proc_qtu_data_tree);

	spin_unlock_bh(&uid_tag_data_tree_lock);
	DR_DEBUG("qtaguid: tracking data for uid=%u in pqd=%p\n",
		 from_kuid(&init_user_ns, current_fsuid()), new_pqd_entry);
	file->private_data = new_pqd_entry;
	return 0;

err_unlock_free_utd:
	if (!utd_entry_found) {
		rb_erase(&utd_entry->node, &uid_tag_data_tree);
		kfree(utd_entry);
	}
err_unlock:
	spin_unlock_bh(&uid_tag_data_tree_lock);
	return res;
}

static int qtudev_release(struct inode *inode, struct file *file)
{
	struct proc_qtu_data  *pqd_entry = file->private_data;
	struct uid_tag_data  *utd_entry = pqd_entry->parent_tag_data;
	struct sock_tag *st_entry;
	struct rb_root st_to_free_tree = RB_ROOT;
	struct list_head *entry, *next;
	struct tag_ref *tr;

	if (unlikely(qtu_proc_handling_passive))
		return 0;

	/*
	 * Do not trust the current->pid, it might just be a kworker cleaning
	 * up after a dead proc.
	 */
	DR_DEBUG("qtaguid: qtudev_release(): "
		 "pid=%u tgid=%u uid=%u "
		 "pqd_entry=%p->pid=%u utd_entry=%p->active_tags=%d\n",
		 current->pid, current->tgid, pqd_entry->parent_tag_data->uid,
		 pqd_entry, pqd_entry->pid, utd_entry,
		 utd_entry->num_active_tags);

	spin_lock_bh(&sock_tag_list_lock);
	spin_lock_bh(&uid_tag_data_tree_lock);

	list_for_each_safe(entry, next, &pqd_entry->sock_tag_list) {
		st_entry = list_entry(entry, struct sock_tag, list);
		DR_DEBUG("qtaguid: %s(): "
			 "erase sock_tag=%p->sk=%p pid=%u tgid=%u uid=%u\n",
			 __func__,
			 st_entry, st_entry->sk,
			 current->pid, current->tgid,
			 pqd_entry->parent_tag_data->uid);

		utd_entry = uid_tag_data_tree_search(
			&uid_tag_data_tree,
			get_uid_from_tag(st_entry->tag));
		BUG_ON(IS_ERR_OR_NULL(utd_entry));
		DR_DEBUG("qtaguid: %s(): "
			 "looking for tag=0x%llx in utd_entry=%p\n", __func__,
			 st_entry->tag, utd_entry);
		tr = tag_ref_tree_search(&utd_entry->tag_ref_tree,
					 st_entry->tag);
		BUG_ON(!tr);
		BUG_ON(tr->num_sock_tags <= 0);
		tr->num_sock_tags--;
		free_tag_ref_from_utd_entry(tr, utd_entry);

		rb_erase(&st_entry->sock_node, &sock_tag_tree);
		list_del(&st_entry->list);
		/* Can't sockfd_put() within spinlock, do it later. */
		sock_tag_tree_insert(st_entry, &st_to_free_tree);

		/*
		 * Try to free the utd_entry if no other proc_qtu_data is
		 * using it (num_pqd is 0) and it doesn't have active tags
		 * (num_active_tags is 0).
		 */
		put_utd_entry(utd_entry);
	}

	rb_erase(&pqd_entry->node, &proc_qtu_data_tree);
	BUG_ON(pqd_entry->parent_tag_data->num_pqd < 1);
	pqd_entry->parent_tag_data->num_pqd--;
	put_utd_entry(pqd_entry->parent_tag_data);
	kfree(pqd_entry);
	file->private_data = NULL;

	spin_unlock_bh(&uid_tag_data_tree_lock);
	spin_unlock_bh(&sock_tag_list_lock);


	sock_tag_tree_erase(&st_to_free_tree);

	spin_lock_bh(&sock_tag_list_lock);
	prdebug_full_state_locked(0, "%s(): pid=%u tgid=%u", __func__,
			   current->pid, current->tgid);
	spin_unlock_bh(&sock_tag_list_lock);
	return 0;
}

/*------------------------------------------*/
static const struct file_operations qtudev_fops = {
	.owner = THIS_MODULE,
	.open = qtudev_open,
	.release = qtudev_release,
};

static struct miscdevice qtu_device = {
	.minor = MISC_DYNAMIC_MINOR,
	.name = QTU_DEV_NAME,
	.fops = &qtudev_fops,
	/* How sad it doesn't allow for defaults: .mode = S_IRUGO | S_IWUSR */
};

static const struct seq_operations proc_qtaguid_ctrl_seqops = {
	.start = qtaguid_ctrl_proc_start,
	.next = qtaguid_ctrl_proc_next,
	.stop = qtaguid_ctrl_proc_stop,
	.show = qtaguid_ctrl_proc_show,
};

static int proc_qtaguid_ctrl_open(struct inode *inode, struct file *file)
{
	return seq_open_private(file, &proc_qtaguid_ctrl_seqops,
				sizeof(struct proc_ctrl_print_info));
}

static const struct file_operations proc_qtaguid_ctrl_fops = {
	.open		= proc_qtaguid_ctrl_open,
	.read		= seq_read,
	.write		= qtaguid_ctrl_proc_write,
	.llseek		= seq_lseek,
	.release	= seq_release_private,
};

static const struct seq_operations proc_qtaguid_stats_seqops = {
	.start = qtaguid_stats_proc_start,
	.next = qtaguid_stats_proc_next,
	.stop = qtaguid_stats_proc_stop,
	.show = qtaguid_stats_proc_show,
};

static int proc_qtaguid_stats_open(struct inode *inode, struct file *file)
{
	return seq_open_private(file, &proc_qtaguid_stats_seqops,
				sizeof(struct proc_print_info));
}

static const struct file_operations proc_qtaguid_stats_fops = {
	.open		= proc_qtaguid_stats_open,
	.read		= seq_read,
	.llseek		= seq_lseek,
	.release	= seq_release_private,
};

/*------------------------------------------*/
static int __init qtaguid_proc_register(struct proc_dir_entry **res_procdir)
{
	int ret;
	*res_procdir = proc_mkdir(module_procdirname, init_net.proc_net);
	if (!*res_procdir) {
		pr_err("qtaguid: failed to create proc/.../xt_qtaguid\n");
		ret = -ENOMEM;
		goto no_dir;
	}

	xt_qtaguid_ctrl_file = proc_create_data("ctrl", proc_ctrl_perms,
						*res_procdir,
						&proc_qtaguid_ctrl_fops,
						NULL);
	if (!xt_qtaguid_ctrl_file) {
		pr_err("qtaguid: failed to create xt_qtaguid/ctrl "
			" file\n");
		ret = -ENOMEM;
		goto no_ctrl_entry;
	}

	xt_qtaguid_stats_file = proc_create_data("stats", proc_stats_perms,
						 *res_procdir,
						 &proc_qtaguid_stats_fops,
						 NULL);
	if (!xt_qtaguid_stats_file) {
		pr_err("qtaguid: failed to create xt_qtaguid/stats "
			"file\n");
		ret = -ENOMEM;
		goto no_stats_entry;
	}
	/*
	 * TODO: add support counter hacking
	 * xt_qtaguid_stats_file->write_proc = qtaguid_stats_proc_write;
	 */
	return 0;

no_stats_entry:
	remove_proc_entry("ctrl", *res_procdir);
no_ctrl_entry:
	remove_proc_entry("xt_qtaguid", NULL);
no_dir:
	return ret;
}

static struct xt_match qtaguid_mt_reg __read_mostly = {
	/*
	 * This module masquerades as the "owner" module so that iptables
	 * tools can deal with it.
	 */
	.name       = "owner",
	.revision   = 1,
	.family     = NFPROTO_UNSPEC,
	.match      = qtaguid_mt,
	.matchsize  = sizeof(struct xt_qtaguid_match_info),
	.me         = THIS_MODULE,
};

static int __init qtaguid_mt_init(void)
{
	if (qtaguid_proc_register(&xt_qtaguid_procdir)
	    || iface_stat_init(xt_qtaguid_procdir)
	    || xt_register_match(&qtaguid_mt_reg)
	    || misc_register(&qtu_device))
		return -1;
	return 0;
}

/*
 * TODO: allow unloading of the module.
 * For now stats are permanent.
 * Kconfig forces'y/n' and never an 'm'.
 */

module_init(qtaguid_mt_init);
MODULE_AUTHOR("jpa <jpa@google.com>");
MODULE_DESCRIPTION("Xtables: socket owner+tag matching and associated stats");
MODULE_LICENSE("GPL");
MODULE_ALIAS("ipt_owner");
MODULE_ALIAS("ip6t_owner");
MODULE_ALIAS("ipt_qtaguid");
MODULE_ALIAS("ip6t_qtaguid");<|MERGE_RESOLUTION|>--- conflicted
+++ resolved
@@ -1730,18 +1730,9 @@
 		goto put_sock_ret_res;
 	}
 	sock_uid = sk->sk_uid;
-<<<<<<< HEAD
-	/*
-	 * TODO: unhack how to force just accounting.
-	 * For now we only do iface stats when the uid-owner is not requested
-	 */
-	if (do_tag_stat)
-		account_for_uid(skb, sk, from_kuid(&init_user_ns, sock_uid), par);
-=======
 	if (do_tag_stat)
 		account_for_uid(skb, sk, from_kuid(&init_user_ns, sock_uid),
 				par);
->>>>>>> 7a365d34
 
 	/*
 	 * The following two tests fail the match when:
@@ -1767,15 +1758,9 @@
 		kgid_t gid_max = make_kgid(&init_user_ns, info->gid_max);
 		set_sk_callback_lock = true;
 		read_lock_bh(&sk->sk_callback_lock);
-<<<<<<< HEAD
 		MT_DEBUG("qtaguid[%d]: sk=%pK->sk_socket=%pK->file=%pK\n",
-			par->hooknum, sk, sk->sk_socket,
-			sk->sk_socket ? sk->sk_socket->file : (void *)-1LL);
-=======
-		MT_DEBUG("qtaguid[%d]: sk=%p->sk_socket=%p->file=%p\n",
 			 par->hooknum, sk, sk->sk_socket,
 			 sk->sk_socket ? sk->sk_socket->file : (void *)-1LL);
->>>>>>> 7a365d34
 		filp = sk->sk_socket ? sk->sk_socket->file : NULL;
 		if (!filp) {
 			res = ((info->match ^ info->invert) &
