--- conflicted
+++ resolved
@@ -30,12 +30,9 @@
 /* Indicate backport support for external authentication in AP mode */
 #define CFG80211_EXTERNAL_AUTH_AP_SUPPORT 1
 
-<<<<<<< HEAD
-=======
 /* Indicate backport support for DH IE creation/update*/
 #define CFG80211_EXTERNAL_DH_UPDATE_SUPPORT 1
 
->>>>>>> b9c9fa5d
 /**
  * DOC: Introduction
  *
@@ -713,11 +710,7 @@
 		u8 ht_mcs[IEEE80211_HT_MCS_MASK_LEN];
 		u16 vht_mcs[NL80211_VHT_NSS_MAX];
 		enum nl80211_txrate_gi gi;
-<<<<<<< HEAD
 	} control[NUM_NL80211_BANDS];
-=======
-	} control[IEEE80211_NUM_BANDS];
->>>>>>> b9c9fa5d
 };
 
 /**
@@ -1981,11 +1974,7 @@
 struct cfg80211_bss_selection {
 	enum nl80211_bss_select_attr behaviour;
 	union {
-<<<<<<< HEAD
 		enum nl80211_band band_pref;
-=======
-		enum ieee80211_band band_pref;
->>>>>>> b9c9fa5d
 		struct cfg80211_bss_select_adjust adjust;
 	} param;
 };
@@ -2438,8 +2427,6 @@
 };
 
 /**
-<<<<<<< HEAD
-=======
  * struct cfg80211_update_owe_info - OWE Information
  *
  * This structure provides information needed for the drivers to offload OWE
@@ -2466,7 +2453,6 @@
 };
 
 /**
->>>>>>> b9c9fa5d
  * struct cfg80211_ops - backend description for wireless configuration
  *
  * This struct is registered by fullmac card drivers and/or wireless stacks
@@ -2764,13 +2750,10 @@
  *
  * @external_auth: indicates result of offloaded authentication processing from
  *     user space
-<<<<<<< HEAD
-=======
  *
  * @update_owe_info: Provide updated OWE info to driver. Driver implementing SME
  *	but offloading OWE processing to the user space will get the updated
  *	DH IE through this interface.
->>>>>>> b9c9fa5d
  */
 struct cfg80211_ops {
 	int	(*suspend)(struct wiphy *wiphy, struct cfg80211_wowlan *wow);
@@ -3042,11 +3025,8 @@
 					      const u8 *addr);
 	int     (*external_auth)(struct wiphy *wiphy, struct net_device *dev,
 				 struct cfg80211_external_auth_params *params);
-<<<<<<< HEAD
-=======
 	int	(*update_owe_info)(struct wiphy *wiphy, struct net_device *dev,
 				   struct cfg80211_update_owe_info *owe_info);
->>>>>>> b9c9fa5d
 };
 
 /*
@@ -5931,14 +5911,13 @@
 #define wiphy_WARN(wiphy, format, args...)			\
 	WARN(1, "wiphy: %s\n" format, wiphy_name(wiphy), ##args);
 
-<<<<<<< HEAD
 /* Due to our tree having a backport of
  * 57fbcce37be7c1d2622b56587c10ade00e96afa3, this allows QC to support 4.7+
  * kernels that use the newer NL80211_BAND_* and older kernels that use the
  * older IEEE80211_BAND_* enums.
  */
 #define CFG80211_REMOVE_IEEE80211_BACKPORT 1
-=======
+
 /**
  * cfg80211_update_owe_info_event - Notify the peer's OWE info to user space
  * @netdev: network device
@@ -5948,6 +5927,5 @@
 void cfg80211_update_owe_info_event(struct net_device *netdev,
 				    struct cfg80211_update_owe_info *owe_info,
 				    gfp_t gfp);
->>>>>>> b9c9fa5d
 
 #endif /* __NET_CFG80211_H */