/*
 *  linux/drivers/mmc/core/mmc.c
 *
 *  Copyright (C) 2003-2004 Russell King, All Rights Reserved.
 *  Copyright (C) 2005-2007 Pierre Ossman, All Rights Reserved.
 *  MMCv4 support Copyright (C) 2006 Philip Langdale, All Rights Reserved.
 *
 * This program is free software; you can redistribute it and/or modify
 * it under the terms of the GNU General Public License version 2 as
 * published by the Free Software Foundation.
 */

#include <linux/err.h>
#include <linux/of.h>
#include <linux/slab.h>
#include <linux/stat.h>
#include <linux/pm_runtime.h>

#include <linux/mmc/host.h>
#include <linux/mmc/card.h>
#include <linux/mmc/mmc.h>
#include <linux/reboot.h>
#include <trace/events/mmc.h>

#include "core.h"
#include "host.h"
#include "bus.h"
#include "mmc_ops.h"
#include "sd_ops.h"

static const unsigned int tran_exp[] = {
	10000,		100000,		1000000,	10000000,
	0,		0,		0,		0
};

static const unsigned char tran_mant[] = {
	0,	10,	12,	13,	15,	20,	25,	30,
	35,	40,	45,	50,	55,	60,	70,	80,
};

static const unsigned int tacc_exp[] = {
	1,	10,	100,	1000,	10000,	100000,	1000000, 10000000,
};

static const unsigned int tacc_mant[] = {
	0,	10,	12,	13,	15,	20,	25,	30,
	35,	40,	45,	50,	55,	60,	70,	80,
};

#define UNSTUFF_BITS(resp,start,size)					\
	({								\
		const int __size = size;				\
		const u32 __mask = (__size < 32 ? 1 << __size : 0) - 1;	\
		const int __off = 3 - ((start) / 32);			\
		const int __shft = (start) & 31;			\
		u32 __res;						\
									\
		__res = resp[__off] >> __shft;				\
		if (__size + __shft > 32)				\
			__res |= resp[__off-1] << ((32 - __shft) % 32);	\
		__res & __mask;						\
	})

static int mmc_switch_status(struct mmc_card *card, bool ignore_crc);
/*
 * Given the decoded CSD structure, decode the raw CID to our CID structure.
 */
static int mmc_decode_cid(struct mmc_card *card)
{
	u32 *resp = card->raw_cid;

	/*
	 * The selection of the format here is based upon published
	 * specs from sandisk and from what people have reported.
	 */
	switch (card->csd.mmca_vsn) {
	case 0: /* MMC v1.0 - v1.2 */
	case 1: /* MMC v1.4 */
		card->cid.manfid	= UNSTUFF_BITS(resp, 104, 24);
		card->cid.prod_name[0]	= UNSTUFF_BITS(resp, 96, 8);
		card->cid.prod_name[1]	= UNSTUFF_BITS(resp, 88, 8);
		card->cid.prod_name[2]	= UNSTUFF_BITS(resp, 80, 8);
		card->cid.prod_name[3]	= UNSTUFF_BITS(resp, 72, 8);
		card->cid.prod_name[4]	= UNSTUFF_BITS(resp, 64, 8);
		card->cid.prod_name[5]	= UNSTUFF_BITS(resp, 56, 8);
		card->cid.prod_name[6]	= UNSTUFF_BITS(resp, 48, 8);
		card->cid.hwrev		= UNSTUFF_BITS(resp, 44, 4);
		card->cid.fwrev		= UNSTUFF_BITS(resp, 40, 4);
		card->cid.serial	= UNSTUFF_BITS(resp, 16, 24);
		card->cid.month		= UNSTUFF_BITS(resp, 12, 4);
		card->cid.year		= UNSTUFF_BITS(resp, 8, 4) + 1997;
		break;

	case 2: /* MMC v2.0 - v2.2 */
	case 3: /* MMC v3.1 - v3.3 */
	case 4: /* MMC v4 */
		card->cid.manfid	= UNSTUFF_BITS(resp, 120, 8);
		card->cid.oemid		= UNSTUFF_BITS(resp, 104, 16);
		card->cid.prod_name[0]	= UNSTUFF_BITS(resp, 96, 8);
		card->cid.prod_name[1]	= UNSTUFF_BITS(resp, 88, 8);
		card->cid.prod_name[2]	= UNSTUFF_BITS(resp, 80, 8);
		card->cid.prod_name[3]	= UNSTUFF_BITS(resp, 72, 8);
		card->cid.prod_name[4]	= UNSTUFF_BITS(resp, 64, 8);
		card->cid.prod_name[5]	= UNSTUFF_BITS(resp, 56, 8);
		card->cid.prv		= UNSTUFF_BITS(resp, 48, 8);
		card->cid.serial	= UNSTUFF_BITS(resp, 16, 32);
		card->cid.month		= UNSTUFF_BITS(resp, 12, 4);
		card->cid.year		= UNSTUFF_BITS(resp, 8, 4) + 1997;
		break;

	default:
		pr_err("%s: card has unknown MMCA version %d\n",
			mmc_hostname(card->host), card->csd.mmca_vsn);
		return -EINVAL;
	}

	return 0;
}

static void mmc_set_erase_size(struct mmc_card *card)
{
	if (card->ext_csd.erase_group_def & 1)
		card->erase_size = card->ext_csd.hc_erase_size;
	else
		card->erase_size = card->csd.erase_size;

	mmc_init_erase(card);
}

static const struct mmc_fixup mmc_fixups[] = {

	/* avoid HPI for specific cards */
	MMC_FIXUP_EXT_CSD_REV("MMC16G", CID_MANFID_KINGSTON, CID_OEMID_ANY,
		add_quirk, MMC_QUIRK_BROKEN_HPI, MMC_V4_41),

	/* Disable cache for specific cards */
	MMC_FIXUP("MMC16G", CID_MANFID_KINGSTON, CID_OEMID_ANY,
		add_quirk_mmc, MMC_QUIRK_CACHE_DISABLE),

	END_FIXUP
};

/*
 * Given a 128-bit response, decode to our card CSD structure.
 */
static int mmc_decode_csd(struct mmc_card *card)
{
	struct mmc_csd *csd = &card->csd;
	unsigned int e, m, a, b;
	u32 *resp = card->raw_csd;

	/*
	 * We only understand CSD structure v1.1 and v1.2.
	 * v1.2 has extra information in bits 15, 11 and 10.
	 * We also support eMMC v4.4 & v4.41.
	 */
	csd->structure = UNSTUFF_BITS(resp, 126, 2);
	if (csd->structure == 0) {
		pr_err("%s: unrecognised CSD structure version %d\n",
			mmc_hostname(card->host), csd->structure);
		return -EINVAL;
	}

	csd->mmca_vsn	 = UNSTUFF_BITS(resp, 122, 4);
	m = UNSTUFF_BITS(resp, 115, 4);
	e = UNSTUFF_BITS(resp, 112, 3);
	csd->tacc_ns	 = (tacc_exp[e] * tacc_mant[m] + 9) / 10;
	csd->tacc_clks	 = UNSTUFF_BITS(resp, 104, 8) * 100;

	m = UNSTUFF_BITS(resp, 99, 4);
	e = UNSTUFF_BITS(resp, 96, 3);
	csd->max_dtr	  = tran_exp[e] * tran_mant[m];
	csd->cmdclass	  = UNSTUFF_BITS(resp, 84, 12);

	e = UNSTUFF_BITS(resp, 47, 3);
	m = UNSTUFF_BITS(resp, 62, 12);
	csd->capacity	  = (1 + m) << (e + 2);

	csd->read_blkbits = UNSTUFF_BITS(resp, 80, 4);
	csd->read_partial = UNSTUFF_BITS(resp, 79, 1);
	csd->write_misalign = UNSTUFF_BITS(resp, 78, 1);
	csd->read_misalign = UNSTUFF_BITS(resp, 77, 1);
	csd->dsr_imp = UNSTUFF_BITS(resp, 76, 1);
	csd->r2w_factor = UNSTUFF_BITS(resp, 26, 3);
	csd->write_blkbits = UNSTUFF_BITS(resp, 22, 4);
	csd->write_partial = UNSTUFF_BITS(resp, 21, 1);

	if (csd->write_blkbits >= 9) {
		a = UNSTUFF_BITS(resp, 42, 5);
		b = UNSTUFF_BITS(resp, 37, 5);
		csd->erase_size = (a + 1) * (b + 1);
		csd->erase_size <<= csd->write_blkbits - 9;
	}

	return 0;
}

static void mmc_select_card_type(struct mmc_card *card)
{
	struct mmc_host *host = card->host;
	u8 card_type = card->ext_csd.raw_card_type;
	u32 caps = host->caps, caps2 = host->caps2;
	unsigned int hs_max_dtr = 0, hs200_max_dtr = 0;
	unsigned int avail_type = 0;

	if (caps & MMC_CAP_MMC_HIGHSPEED &&
	    card_type & EXT_CSD_CARD_TYPE_HS_26) {
		hs_max_dtr = MMC_HIGH_26_MAX_DTR;
		avail_type |= EXT_CSD_CARD_TYPE_HS_26;
	}

	if (caps & MMC_CAP_MMC_HIGHSPEED &&
	    card_type & EXT_CSD_CARD_TYPE_HS_52) {
		hs_max_dtr = MMC_HIGH_52_MAX_DTR;
		avail_type |= EXT_CSD_CARD_TYPE_HS_52;
	}

	if (caps & MMC_CAP_1_8V_DDR &&
	    card_type & EXT_CSD_CARD_TYPE_DDR_1_8V) {
		hs_max_dtr = MMC_HIGH_DDR_MAX_DTR;
		avail_type |= EXT_CSD_CARD_TYPE_DDR_1_8V;
	}

	if (caps & MMC_CAP_1_2V_DDR &&
	    card_type & EXT_CSD_CARD_TYPE_DDR_1_2V) {
		hs_max_dtr = MMC_HIGH_DDR_MAX_DTR;
		avail_type |= EXT_CSD_CARD_TYPE_DDR_1_2V;
	}

	if (caps2 & MMC_CAP2_HS200_1_8V_SDR &&
	    card_type & EXT_CSD_CARD_TYPE_HS200_1_8V) {
		hs200_max_dtr = MMC_HS200_MAX_DTR;
		avail_type |= EXT_CSD_CARD_TYPE_HS200_1_8V;
	}

	if (caps2 & MMC_CAP2_HS200_1_2V_SDR &&
	    card_type & EXT_CSD_CARD_TYPE_HS200_1_2V) {
		hs200_max_dtr = MMC_HS200_MAX_DTR;
		avail_type |= EXT_CSD_CARD_TYPE_HS200_1_2V;
	}

	if (caps2 & MMC_CAP2_HS400_1_8V &&
	    card_type & EXT_CSD_CARD_TYPE_HS400_1_8V) {
		hs200_max_dtr = MMC_HS200_MAX_DTR;
		avail_type |= EXT_CSD_CARD_TYPE_HS400_1_8V;
	}

	if (caps2 & MMC_CAP2_HS400_1_2V &&
	    card_type & EXT_CSD_CARD_TYPE_HS400_1_2V) {
		hs200_max_dtr = MMC_HS200_MAX_DTR;
		avail_type |= EXT_CSD_CARD_TYPE_HS400_1_2V;
	}

	card->ext_csd.hs_max_dtr = hs_max_dtr;
	card->ext_csd.hs200_max_dtr = hs200_max_dtr;
	card->mmc_avail_type = avail_type;
}

static void mmc_manage_enhanced_area(struct mmc_card *card, u8 *ext_csd)
{
	u8 hc_erase_grp_sz, hc_wp_grp_sz;

	/*
	 * Disable these attributes by default
	 */
	card->ext_csd.enhanced_area_offset = -EINVAL;
	card->ext_csd.enhanced_area_size = -EINVAL;

	/*
	 * Enhanced area feature support -- check whether the eMMC
	 * card has the Enhanced area enabled.  If so, export enhanced
	 * area offset and size to user by adding sysfs interface.
	 */
	if ((ext_csd[EXT_CSD_PARTITION_SUPPORT] & 0x2) &&
	    (ext_csd[EXT_CSD_PARTITION_ATTRIBUTE] & 0x1)) {
		if (card->ext_csd.partition_setting_completed) {
			hc_erase_grp_sz =
				ext_csd[EXT_CSD_HC_ERASE_GRP_SIZE];
			hc_wp_grp_sz =
				ext_csd[EXT_CSD_HC_WP_GRP_SIZE];

			/*
			 * calculate the enhanced data area offset, in bytes
			 */
			card->ext_csd.enhanced_area_offset =
				(((unsigned long long)ext_csd[139]) << 24) +
				(((unsigned long long)ext_csd[138]) << 16) +
				(((unsigned long long)ext_csd[137]) << 8) +
				(((unsigned long long)ext_csd[136]));
			if (mmc_card_blockaddr(card))
				card->ext_csd.enhanced_area_offset <<= 9;
			/*
			 * calculate the enhanced data area size, in kilobytes
			 */
			card->ext_csd.enhanced_area_size =
				(ext_csd[142] << 16) + (ext_csd[141] << 8) +
				ext_csd[140];
			card->ext_csd.enhanced_area_size *=
				(size_t)(hc_erase_grp_sz * hc_wp_grp_sz);
			card->ext_csd.enhanced_area_size <<= 9;
		} else {
			pr_warn("%s: defines enhanced area without partition setting complete\n",
				mmc_hostname(card->host));
		}
	}
}

static void mmc_manage_gp_partitions(struct mmc_card *card, u8 *ext_csd)
{
	int idx;
	u8 hc_erase_grp_sz, hc_wp_grp_sz;
	unsigned int part_size;

	/*
	 * General purpose partition feature support --
	 * If ext_csd has the size of general purpose partitions,
	 * set size, part_cfg, partition name in mmc_part.
	 */
	if (ext_csd[EXT_CSD_PARTITION_SUPPORT] &
	    EXT_CSD_PART_SUPPORT_PART_EN) {
		hc_erase_grp_sz =
			ext_csd[EXT_CSD_HC_ERASE_GRP_SIZE];
		hc_wp_grp_sz =
			ext_csd[EXT_CSD_HC_WP_GRP_SIZE];

		for (idx = 0; idx < MMC_NUM_GP_PARTITION; idx++) {
			if (!ext_csd[EXT_CSD_GP_SIZE_MULT + idx * 3] &&
			    !ext_csd[EXT_CSD_GP_SIZE_MULT + idx * 3 + 1] &&
			    !ext_csd[EXT_CSD_GP_SIZE_MULT + idx * 3 + 2])
				continue;
			if (card->ext_csd.partition_setting_completed == 0) {
				pr_warn("%s: has partition size defined without partition complete\n",
					mmc_hostname(card->host));
				break;
			}
			part_size =
				(ext_csd[EXT_CSD_GP_SIZE_MULT + idx * 3 + 2]
				<< 16) +
				(ext_csd[EXT_CSD_GP_SIZE_MULT + idx * 3 + 1]
				<< 8) +
				ext_csd[EXT_CSD_GP_SIZE_MULT + idx * 3];
			part_size *= (size_t)(hc_erase_grp_sz *
				hc_wp_grp_sz);
			mmc_part_add(card, part_size << 19,
				EXT_CSD_PART_CONFIG_ACC_GP0 + idx,
				"gp%d", idx, false,
				MMC_BLK_DATA_AREA_GP);
		}
	}
}

/* Minimum partition switch timeout in milliseconds */
#define MMC_MIN_PART_SWITCH_TIME	300

/*
 * Decode extended CSD.
 */
static int mmc_decode_ext_csd(struct mmc_card *card, u8 *ext_csd)
{
	int err = 0, idx;
	unsigned int part_size;
	struct device_node *np;
	bool broken_hpi = false;

	/* Version is coded in the CSD_STRUCTURE byte in the EXT_CSD register */
	card->ext_csd.raw_ext_csd_structure = ext_csd[EXT_CSD_STRUCTURE];
	if (card->csd.structure == 3) {
		if (card->ext_csd.raw_ext_csd_structure > 2) {
			pr_err("%s: unrecognised EXT_CSD structure "
				"version %d\n", mmc_hostname(card->host),
					card->ext_csd.raw_ext_csd_structure);
			err = -EINVAL;
			goto out;
		}
	}

	np = mmc_of_find_child_device(card->host, 0);
	if (np && of_device_is_compatible(np, "mmc-card"))
		broken_hpi = of_property_read_bool(np, "broken-hpi");
	of_node_put(np);

	/*
	 * The EXT_CSD format is meant to be forward compatible. As long
	 * as CSD_STRUCTURE does not change, all values for EXT_CSD_REV
	 * are authorized, see JEDEC JESD84-B50 section B.8.
	 */
	card->ext_csd.rev = ext_csd[EXT_CSD_REV];

	card->ext_csd.raw_sectors[0] = ext_csd[EXT_CSD_SEC_CNT + 0];
	card->ext_csd.raw_sectors[1] = ext_csd[EXT_CSD_SEC_CNT + 1];
	card->ext_csd.raw_sectors[2] = ext_csd[EXT_CSD_SEC_CNT + 2];
	card->ext_csd.raw_sectors[3] = ext_csd[EXT_CSD_SEC_CNT + 3];
	if (card->ext_csd.rev >= 2) {
		card->ext_csd.sectors =
			ext_csd[EXT_CSD_SEC_CNT + 0] << 0 |
			ext_csd[EXT_CSD_SEC_CNT + 1] << 8 |
			ext_csd[EXT_CSD_SEC_CNT + 2] << 16 |
			ext_csd[EXT_CSD_SEC_CNT + 3] << 24;

		/* Cards with density > 2GiB are sector addressed */
		if (card->ext_csd.sectors > (2u * 1024 * 1024 * 1024) / 512)
			mmc_card_set_blockaddr(card);
	}

	card->ext_csd.raw_card_type = ext_csd[EXT_CSD_CARD_TYPE];
	mmc_select_card_type(card);

	card->ext_csd.raw_s_a_timeout = ext_csd[EXT_CSD_S_A_TIMEOUT];
	card->ext_csd.raw_erase_timeout_mult =
		ext_csd[EXT_CSD_ERASE_TIMEOUT_MULT];
	card->ext_csd.raw_hc_erase_grp_size =
		ext_csd[EXT_CSD_HC_ERASE_GRP_SIZE];
	if (card->ext_csd.rev >= 3) {
		u8 sa_shift = ext_csd[EXT_CSD_S_A_TIMEOUT];
		card->ext_csd.part_config = ext_csd[EXT_CSD_PART_CONFIG];

		/* EXT_CSD value is in units of 10ms, but we store in ms */
		card->ext_csd.part_time = 10 * ext_csd[EXT_CSD_PART_SWITCH_TIME];
		/* Some eMMC set the value too low so set a minimum */
		if (card->ext_csd.part_time &&
		    card->ext_csd.part_time < MMC_MIN_PART_SWITCH_TIME)
			card->ext_csd.part_time = MMC_MIN_PART_SWITCH_TIME;

		/* Sleep / awake timeout in 100ns units */
		if (sa_shift > 0 && sa_shift <= 0x17)
			card->ext_csd.sa_timeout =
					1 << ext_csd[EXT_CSD_S_A_TIMEOUT];
		card->ext_csd.erase_group_def =
			ext_csd[EXT_CSD_ERASE_GROUP_DEF];
		card->ext_csd.hc_erase_timeout = 300 *
			ext_csd[EXT_CSD_ERASE_TIMEOUT_MULT];
		card->ext_csd.hc_erase_size =
			ext_csd[EXT_CSD_HC_ERASE_GRP_SIZE] << 10;

		card->ext_csd.rel_sectors = ext_csd[EXT_CSD_REL_WR_SEC_C];

		/*
		 * There are two boot regions of equal size, defined in
		 * multiples of 128K.
		 */
		if (ext_csd[EXT_CSD_BOOT_MULT] && mmc_boot_partition_access(card->host)) {
			for (idx = 0; idx < MMC_NUM_BOOT_PARTITION; idx++) {
				part_size = ext_csd[EXT_CSD_BOOT_MULT] << 17;
				mmc_part_add(card, part_size,
					EXT_CSD_PART_CONFIG_ACC_BOOT0 + idx,
					"boot%d", idx, true,
					MMC_BLK_DATA_AREA_BOOT);
			}
		}
	}

	card->ext_csd.raw_hc_erase_gap_size =
		ext_csd[EXT_CSD_HC_WP_GRP_SIZE];
	card->ext_csd.raw_sec_trim_mult =
		ext_csd[EXT_CSD_SEC_TRIM_MULT];
	card->ext_csd.raw_sec_erase_mult =
		ext_csd[EXT_CSD_SEC_ERASE_MULT];
	card->ext_csd.raw_sec_feature_support =
		ext_csd[EXT_CSD_SEC_FEATURE_SUPPORT];
	card->ext_csd.raw_trim_mult =
		ext_csd[EXT_CSD_TRIM_MULT];
	card->ext_csd.raw_partition_support = ext_csd[EXT_CSD_PARTITION_SUPPORT];
	card->ext_csd.raw_driver_strength = ext_csd[EXT_CSD_DRIVER_STRENGTH];
	if (card->ext_csd.rev >= 4) {
		if (ext_csd[EXT_CSD_PARTITION_SETTING_COMPLETED] &
		    EXT_CSD_PART_SETTING_COMPLETED)
			card->ext_csd.partition_setting_completed = 1;
		else
			card->ext_csd.partition_setting_completed = 0;

		mmc_manage_enhanced_area(card, ext_csd);

		mmc_manage_gp_partitions(card, ext_csd);

		card->ext_csd.sec_trim_mult =
			ext_csd[EXT_CSD_SEC_TRIM_MULT];
		card->ext_csd.sec_erase_mult =
			ext_csd[EXT_CSD_SEC_ERASE_MULT];
		card->ext_csd.sec_feature_support =
			ext_csd[EXT_CSD_SEC_FEATURE_SUPPORT];
		card->ext_csd.trim_timeout = 300 *
			ext_csd[EXT_CSD_TRIM_MULT];

		/*
		 * Note that the call to mmc_part_add above defaults to read
		 * only. If this default assumption is changed, the call must
		 * take into account the value of boot_locked below.
		 */
		card->ext_csd.boot_ro_lock = ext_csd[EXT_CSD_BOOT_WP];
		card->ext_csd.boot_ro_lockable = true;

		/* Save power class values */
		card->ext_csd.raw_pwr_cl_52_195 =
			ext_csd[EXT_CSD_PWR_CL_52_195];
		card->ext_csd.raw_pwr_cl_26_195 =
			ext_csd[EXT_CSD_PWR_CL_26_195];
		card->ext_csd.raw_pwr_cl_52_360 =
			ext_csd[EXT_CSD_PWR_CL_52_360];
		card->ext_csd.raw_pwr_cl_26_360 =
			ext_csd[EXT_CSD_PWR_CL_26_360];
		card->ext_csd.raw_pwr_cl_200_195 =
			ext_csd[EXT_CSD_PWR_CL_200_195];
		card->ext_csd.raw_pwr_cl_200_360 =
			ext_csd[EXT_CSD_PWR_CL_200_360];
		card->ext_csd.raw_pwr_cl_ddr_52_195 =
			ext_csd[EXT_CSD_PWR_CL_DDR_52_195];
		card->ext_csd.raw_pwr_cl_ddr_52_360 =
			ext_csd[EXT_CSD_PWR_CL_DDR_52_360];
		card->ext_csd.raw_pwr_cl_ddr_200_360 =
			ext_csd[EXT_CSD_PWR_CL_DDR_200_360];
	}

	/* check whether the eMMC card supports HPI */
	if ((ext_csd[EXT_CSD_HPI_FEATURES] & 0x1) &&
		!(card->quirks & MMC_QUIRK_BROKEN_HPI)) {
		card->ext_csd.hpi = 1;
		if (ext_csd[EXT_CSD_HPI_FEATURES] & 0x2)
			card->ext_csd.hpi_cmd = MMC_STOP_TRANSMISSION;
		else
			card->ext_csd.hpi_cmd = MMC_SEND_STATUS;
		/*
		 * Indicate the maximum timeout to close
		 * a command interrupted by HPI
		 */
		card->ext_csd.out_of_int_time =
			ext_csd[EXT_CSD_OUT_OF_INTERRUPT_TIME] * 10;
		pr_info("%s: Out-of-interrupt timeout is %d[ms]\n",
				mmc_hostname(card->host),
				card->ext_csd.out_of_int_time);
	}

	if (card->ext_csd.rev >= 5) {
		/* Adjust production date as per JEDEC JESD84-B451 */
		if (card->cid.year < 2010)
			card->cid.year += 16;

		/* check whether the eMMC card supports BKOPS */
		if ((ext_csd[EXT_CSD_BKOPS_SUPPORT] & 0x1) &&
				card->ext_csd.hpi) {
			card->ext_csd.bkops = 1;
			card->ext_csd.bkops_en = ext_csd[EXT_CSD_BKOPS_EN];
			card->ext_csd.raw_bkops_status =
				ext_csd[EXT_CSD_BKOPS_STATUS];
			if (!card->ext_csd.bkops_en)
<<<<<<< HEAD
				pr_info("%s: BKOPS_EN equals 0x%x\n",
=======
				pr_debug("%s: BKOPS_EN equals 0x%x\n",
>>>>>>> b9c9fa5d
					mmc_hostname(card->host),
					card->ext_csd.bkops_en);
		}

		/* check whether the eMMC card supports HPI */
		if (!broken_hpi && (ext_csd[EXT_CSD_HPI_FEATURES] & 0x1)) {
			card->ext_csd.hpi = 1;
			if (ext_csd[EXT_CSD_HPI_FEATURES] & 0x2)
				card->ext_csd.hpi_cmd =	MMC_STOP_TRANSMISSION;
			else
				card->ext_csd.hpi_cmd = MMC_SEND_STATUS;
			/*
			 * Indicate the maximum timeout to close
			 * a command interrupted by HPI
			 */
			card->ext_csd.out_of_int_time =
				ext_csd[EXT_CSD_OUT_OF_INTERRUPT_TIME] * 10;
		}

		card->ext_csd.rel_param = ext_csd[EXT_CSD_WR_REL_PARAM];
		card->ext_csd.rst_n_function = ext_csd[EXT_CSD_RST_N_FUNCTION];

		/*
		 * Some eMMC vendors violate eMMC 5.0 spec and set
		 * REL_WR_SEC_C register to 0x10 to indicate the
		 * ability of RPMB throughput improvement thus lead
		 * to failure when TZ module write data to RPMB
		 * partition. So check bit[4] of EXT_CSD[166] and
		 * if it is not set then change value of REL_WR_SEC_C
		 * to 0x1 directly ignoring value of EXT_CSD[222].
		 */
		if (!(card->ext_csd.rel_param &
					EXT_CSD_WR_REL_PARAM_EN_RPMB_REL_WR))
			card->ext_csd.rel_sectors = 0x1;

		/*
		 * RPMB regions are defined in multiples of 128K.
		 */
		card->ext_csd.raw_rpmb_size_mult = ext_csd[EXT_CSD_RPMB_MULT];
		if (ext_csd[EXT_CSD_RPMB_MULT] && mmc_host_cmd23(card->host)) {
			mmc_part_add(card, ext_csd[EXT_CSD_RPMB_MULT] << 17,
				EXT_CSD_PART_CONFIG_ACC_RPMB,
				"rpmb", 0, false,
				MMC_BLK_DATA_AREA_RPMB);
		}
	}

	card->ext_csd.raw_erased_mem_count = ext_csd[EXT_CSD_ERASED_MEM_CONT];
	if (ext_csd[EXT_CSD_ERASED_MEM_CONT])
		card->erased_byte = 0xFF;
	else
		card->erased_byte = 0x0;

	/* eMMC v4.5 or later */
	if (card->ext_csd.rev >= 6) {
		card->ext_csd.feature_support |= MMC_DISCARD_FEATURE;

		card->ext_csd.generic_cmd6_time = 10 *
			ext_csd[EXT_CSD_GENERIC_CMD6_TIME];
		card->ext_csd.power_off_longtime = 10 *
			ext_csd[EXT_CSD_POWER_OFF_LONG_TIME];

		card->ext_csd.cache_size =
			ext_csd[EXT_CSD_CACHE_SIZE + 0] << 0 |
			ext_csd[EXT_CSD_CACHE_SIZE + 1] << 8 |
			ext_csd[EXT_CSD_CACHE_SIZE + 2] << 16 |
			ext_csd[EXT_CSD_CACHE_SIZE + 3] << 24;

		if (ext_csd[EXT_CSD_DATA_SECTOR_SIZE] == 1)
			card->ext_csd.data_sector_size = 4096;
		else
			card->ext_csd.data_sector_size = 512;

		if ((ext_csd[EXT_CSD_DATA_TAG_SUPPORT] & 1) &&
		    (ext_csd[EXT_CSD_TAG_UNIT_SIZE] <= 8)) {
			card->ext_csd.data_tag_unit_size =
			((unsigned int) 1 << ext_csd[EXT_CSD_TAG_UNIT_SIZE]) *
			(card->ext_csd.data_sector_size);
		} else {
			card->ext_csd.data_tag_unit_size = 0;
		}

		card->ext_csd.max_packed_writes =
			ext_csd[EXT_CSD_MAX_PACKED_WRITES];
		card->ext_csd.max_packed_reads =
			ext_csd[EXT_CSD_MAX_PACKED_READS];
	} else {
		card->ext_csd.data_sector_size = 512;
	}

	if (card->ext_csd.rev >= 7) {
		/* Enhance Strobe is supported since v5.1 which rev should be
		 * 8 but some eMMC devices can support it with rev 7. So handle
		 * Enhance Strobe here.
		 */
		card->ext_csd.strobe_support = ext_csd[EXT_CSD_STROBE_SUPPORT];
		card->ext_csd.cmdq_support = ext_csd[EXT_CSD_CMDQ_SUPPORT];
		card->ext_csd.fw_version = ext_csd[EXT_CSD_FIRMWARE_VERSION];
		pr_info("%s: eMMC FW version: 0x%02x\n",
			mmc_hostname(card->host),
			card->ext_csd.fw_version);
		if (card->ext_csd.cmdq_support) {
			/*
			 * Queue Depth = N + 1,
			 * see JEDEC JESD84-B51 section 7.4.19
			 */
			card->ext_csd.cmdq_depth =
				ext_csd[EXT_CSD_CMDQ_DEPTH] + 1;
			pr_info("%s: CMDQ supported: depth: %d\n",
				mmc_hostname(card->host),
				card->ext_csd.cmdq_depth);
		}
		card->ext_csd.barrier_support =
			ext_csd[EXT_CSD_BARRIER_SUPPORT];
		card->ext_csd.cache_flush_policy =
			ext_csd[EXT_CSD_CACHE_FLUSH_POLICY];
		pr_info("%s: cache barrier support %d flush policy %d\n",
				mmc_hostname(card->host),
				card->ext_csd.barrier_support,
				card->ext_csd.cache_flush_policy);
		card->ext_csd.enhanced_rpmb_supported =
			(card->ext_csd.rel_param &
			 EXT_CSD_WR_REL_PARAM_EN_RPMB_REL_WR);
	} else {
		card->ext_csd.cmdq_support = 0;
		card->ext_csd.cmdq_depth = 0;
		card->ext_csd.barrier_support = 0;
		card->ext_csd.cache_flush_policy = 0;
	}

	/* eMMC v5 or later */
	if (card->ext_csd.rev >= 7) {
		memcpy(card->ext_csd.fwrev, &ext_csd[EXT_CSD_FIRMWARE_VERSION],
		       MMC_FIRMWARE_LEN);
		card->ext_csd.ffu_capable =
			(ext_csd[EXT_CSD_SUPPORTED_MODE] & 0x1) &&
			!(ext_csd[EXT_CSD_FW_CONFIG] & 0x1);

		card->ext_csd.pre_eol_info = ext_csd[EXT_CSD_PRE_EOL_INFO];
		card->ext_csd.device_life_time_est_typ_a =
			ext_csd[EXT_CSD_DEVICE_LIFE_TIME_EST_TYP_A];
		card->ext_csd.device_life_time_est_typ_b =
			ext_csd[EXT_CSD_DEVICE_LIFE_TIME_EST_TYP_B];
	}
out:
	return err;
}

static int mmc_read_ext_csd(struct mmc_card *card)
{
	struct mmc_host *host = card->host;
	u8 *ext_csd;
	int err;

	if (!mmc_can_ext_csd(card))
		return 0;

	err = mmc_get_ext_csd(card, &ext_csd);
	if (err) {
		pr_err("%s: %s: mmc_get_ext_csd() fails %d\n",
				mmc_hostname(host), __func__, err);

		/* If the host or the card can't do the switch,
		 * fail more gracefully. */
		if ((err != -EINVAL)
		 && (err != -ENOSYS)
		 && (err != -EFAULT))
			return err;

		/*
		 * High capacity cards should have this "magic" size
		 * stored in their CSD.
		 */
		if (card->csd.capacity == (4096 * 512)) {
			pr_err("%s: unable to read EXT_CSD on a possible high capacity card. Card will be ignored.\n",
				mmc_hostname(card->host));
		} else {
			pr_warn("%s: unable to read EXT_CSD, performance might suffer\n",
				mmc_hostname(card->host));
			err = 0;
		}

		return err;
	}

	err = mmc_decode_ext_csd(card, ext_csd);
	kfree(ext_csd);
	return err;
}

static int mmc_compare_ext_csds(struct mmc_card *card, unsigned bus_width)
{
	u8 *bw_ext_csd;
	int err;

	if (bus_width == MMC_BUS_WIDTH_1)
		return 0;

	err = mmc_get_ext_csd(card, &bw_ext_csd);
	if (err)
		return err;

	/* only compare read only fields */
	err = !((card->ext_csd.raw_partition_support ==
			bw_ext_csd[EXT_CSD_PARTITION_SUPPORT]) &&
		(card->ext_csd.raw_erased_mem_count ==
			bw_ext_csd[EXT_CSD_ERASED_MEM_CONT]) &&
		(card->ext_csd.rev ==
			bw_ext_csd[EXT_CSD_REV]) &&
		(card->ext_csd.raw_ext_csd_structure ==
			bw_ext_csd[EXT_CSD_STRUCTURE]) &&
		(card->ext_csd.raw_card_type ==
			bw_ext_csd[EXT_CSD_CARD_TYPE]) &&
		(card->ext_csd.raw_s_a_timeout ==
			bw_ext_csd[EXT_CSD_S_A_TIMEOUT]) &&
		(card->ext_csd.raw_hc_erase_gap_size ==
			bw_ext_csd[EXT_CSD_HC_WP_GRP_SIZE]) &&
		(card->ext_csd.raw_erase_timeout_mult ==
			bw_ext_csd[EXT_CSD_ERASE_TIMEOUT_MULT]) &&
		(card->ext_csd.raw_hc_erase_grp_size ==
			bw_ext_csd[EXT_CSD_HC_ERASE_GRP_SIZE]) &&
		(card->ext_csd.raw_sec_trim_mult ==
			bw_ext_csd[EXT_CSD_SEC_TRIM_MULT]) &&
		(card->ext_csd.raw_sec_erase_mult ==
			bw_ext_csd[EXT_CSD_SEC_ERASE_MULT]) &&
		(card->ext_csd.raw_sec_feature_support ==
			bw_ext_csd[EXT_CSD_SEC_FEATURE_SUPPORT]) &&
		(card->ext_csd.raw_trim_mult ==
			bw_ext_csd[EXT_CSD_TRIM_MULT]) &&
		(card->ext_csd.raw_sectors[0] ==
			bw_ext_csd[EXT_CSD_SEC_CNT + 0]) &&
		(card->ext_csd.raw_sectors[1] ==
			bw_ext_csd[EXT_CSD_SEC_CNT + 1]) &&
		(card->ext_csd.raw_sectors[2] ==
			bw_ext_csd[EXT_CSD_SEC_CNT + 2]) &&
		(card->ext_csd.raw_sectors[3] ==
			bw_ext_csd[EXT_CSD_SEC_CNT + 3]) &&
		(card->ext_csd.raw_pwr_cl_52_195 ==
			bw_ext_csd[EXT_CSD_PWR_CL_52_195]) &&
		(card->ext_csd.raw_pwr_cl_26_195 ==
			bw_ext_csd[EXT_CSD_PWR_CL_26_195]) &&
		(card->ext_csd.raw_pwr_cl_52_360 ==
			bw_ext_csd[EXT_CSD_PWR_CL_52_360]) &&
		(card->ext_csd.raw_pwr_cl_26_360 ==
			bw_ext_csd[EXT_CSD_PWR_CL_26_360]) &&
		(card->ext_csd.raw_pwr_cl_200_195 ==
			bw_ext_csd[EXT_CSD_PWR_CL_200_195]) &&
		(card->ext_csd.raw_pwr_cl_200_360 ==
			bw_ext_csd[EXT_CSD_PWR_CL_200_360]) &&
		(card->ext_csd.raw_pwr_cl_ddr_52_195 ==
			bw_ext_csd[EXT_CSD_PWR_CL_DDR_52_195]) &&
		(card->ext_csd.raw_pwr_cl_ddr_52_360 ==
			bw_ext_csd[EXT_CSD_PWR_CL_DDR_52_360]) &&
		(card->ext_csd.raw_pwr_cl_ddr_200_360 ==
			bw_ext_csd[EXT_CSD_PWR_CL_DDR_200_360]));

	if (err)
		err = -EINVAL;

	kfree(bw_ext_csd);
	return err;
}

MMC_DEV_ATTR(cid, "%08x%08x%08x%08x\n", card->raw_cid[0], card->raw_cid[1],
	card->raw_cid[2], card->raw_cid[3]);
MMC_DEV_ATTR(csd, "%08x%08x%08x%08x\n", card->raw_csd[0], card->raw_csd[1],
	card->raw_csd[2], card->raw_csd[3]);
MMC_DEV_ATTR(date, "%02d/%04d\n", card->cid.month, card->cid.year);
MMC_DEV_ATTR(erase_size, "%u\n", card->erase_size << 9);
MMC_DEV_ATTR(preferred_erase_size, "%u\n", card->pref_erase << 9);
MMC_DEV_ATTR(ffu_capable, "%d\n", card->ext_csd.ffu_capable);
MMC_DEV_ATTR(hwrev, "0x%x\n", card->cid.hwrev);
MMC_DEV_ATTR(manfid, "0x%06x\n", card->cid.manfid);
MMC_DEV_ATTR(name, "%s\n", card->cid.prod_name);
MMC_DEV_ATTR(oemid, "0x%04x\n", card->cid.oemid);
MMC_DEV_ATTR(prv, "0x%x\n", card->cid.prv);
MMC_DEV_ATTR(rev, "0x%x\n", card->ext_csd.rev);
MMC_DEV_ATTR(pre_eol_info, "%02x\n", card->ext_csd.pre_eol_info);
MMC_DEV_ATTR(life_time, "0x%02x 0x%02x\n",
	card->ext_csd.device_life_time_est_typ_a,
	card->ext_csd.device_life_time_est_typ_b);
MMC_DEV_ATTR(serial, "0x%08x\n", card->cid.serial);
MMC_DEV_ATTR(enhanced_area_offset, "%llu\n",
		card->ext_csd.enhanced_area_offset);
MMC_DEV_ATTR(enhanced_area_size, "%u\n", card->ext_csd.enhanced_area_size);
MMC_DEV_ATTR(raw_rpmb_size_mult, "%#x\n", card->ext_csd.raw_rpmb_size_mult);
MMC_DEV_ATTR(enhanced_rpmb_supported, "%#x\n",
		card->ext_csd.enhanced_rpmb_supported);
MMC_DEV_ATTR(rel_sectors, "%#x\n", card->ext_csd.rel_sectors);

static ssize_t mmc_fwrev_show(struct device *dev,
			      struct device_attribute *attr,
			      char *buf)
{
	struct mmc_card *card = mmc_dev_to_card(dev);

	if (card->ext_csd.rev < 7) {
		return sprintf(buf, "0x%x\n", card->cid.fwrev);
	} else {
		return sprintf(buf, "0x%*phN\n", MMC_FIRMWARE_LEN,
			       card->ext_csd.fwrev);
	}
}

static DEVICE_ATTR(fwrev, S_IRUGO, mmc_fwrev_show, NULL);

static struct attribute *mmc_std_attrs[] = {
	&dev_attr_cid.attr,
	&dev_attr_csd.attr,
	&dev_attr_date.attr,
	&dev_attr_erase_size.attr,
	&dev_attr_preferred_erase_size.attr,
	&dev_attr_fwrev.attr,
	&dev_attr_ffu_capable.attr,
	&dev_attr_hwrev.attr,
	&dev_attr_manfid.attr,
	&dev_attr_name.attr,
	&dev_attr_oemid.attr,
	&dev_attr_prv.attr,
	&dev_attr_rev.attr,
	&dev_attr_pre_eol_info.attr,
	&dev_attr_life_time.attr,
	&dev_attr_serial.attr,
	&dev_attr_enhanced_area_offset.attr,
	&dev_attr_enhanced_area_size.attr,
	&dev_attr_raw_rpmb_size_mult.attr,
	&dev_attr_enhanced_rpmb_supported.attr,
	&dev_attr_rel_sectors.attr,
	NULL,
};
ATTRIBUTE_GROUPS(mmc_std);

static struct device_type mmc_type = {
	.groups = mmc_std_groups,
};

/*
 * Select the PowerClass for the current bus width
 * If power class is defined for 4/8 bit bus in the
 * extended CSD register, select it by executing the
 * mmc_switch command.
 */
static int __mmc_select_powerclass(struct mmc_card *card,
				   unsigned int bus_width)
{
	struct mmc_host *host = card->host;
	struct mmc_ext_csd *ext_csd = &card->ext_csd;
	unsigned int pwrclass_val = 0;
	int err = 0;

	switch (1 << host->ios.vdd) {
	case MMC_VDD_165_195:
		if (host->ios.clock <= MMC_HIGH_26_MAX_DTR)
			pwrclass_val = ext_csd->raw_pwr_cl_26_195;
		else if (host->ios.clock <= MMC_HIGH_52_MAX_DTR)
			pwrclass_val = (bus_width <= EXT_CSD_BUS_WIDTH_8) ?
				ext_csd->raw_pwr_cl_52_195 :
				ext_csd->raw_pwr_cl_ddr_52_195;
		else if (host->ios.clock <= MMC_HS200_MAX_DTR)
			pwrclass_val = ext_csd->raw_pwr_cl_200_195;
		break;
	case MMC_VDD_27_28:
	case MMC_VDD_28_29:
	case MMC_VDD_29_30:
	case MMC_VDD_30_31:
	case MMC_VDD_31_32:
	case MMC_VDD_32_33:
	case MMC_VDD_33_34:
	case MMC_VDD_34_35:
	case MMC_VDD_35_36:
		if (host->ios.clock <= MMC_HIGH_26_MAX_DTR)
			pwrclass_val = ext_csd->raw_pwr_cl_26_360;
		else if (host->ios.clock <= MMC_HIGH_52_MAX_DTR)
			pwrclass_val = (bus_width <= EXT_CSD_BUS_WIDTH_8) ?
				ext_csd->raw_pwr_cl_52_360 :
				ext_csd->raw_pwr_cl_ddr_52_360;
		else if (host->ios.clock <= MMC_HS200_MAX_DTR)
			pwrclass_val = (bus_width == EXT_CSD_DDR_BUS_WIDTH_8) ?
				ext_csd->raw_pwr_cl_ddr_200_360 :
				ext_csd->raw_pwr_cl_200_360;
		break;
	default:
		pr_warn("%s: Voltage range not supported for power class\n",
			mmc_hostname(host));
		return -EINVAL;
	}

	if (bus_width & (EXT_CSD_BUS_WIDTH_8 | EXT_CSD_DDR_BUS_WIDTH_8))
		pwrclass_val = (pwrclass_val & EXT_CSD_PWR_CL_8BIT_MASK) >>
				EXT_CSD_PWR_CL_8BIT_SHIFT;
	else
		pwrclass_val = (pwrclass_val & EXT_CSD_PWR_CL_4BIT_MASK) >>
				EXT_CSD_PWR_CL_4BIT_SHIFT;

	/* If the power class is different from the default value */
	if (pwrclass_val > 0) {
		err = mmc_switch(card, EXT_CSD_CMD_SET_NORMAL,
				 EXT_CSD_POWER_CLASS,
				 pwrclass_val,
				 card->ext_csd.generic_cmd6_time);
	}

	return err;
}

static int mmc_select_powerclass(struct mmc_card *card)
{
	struct mmc_host *host = card->host;
	u32 bus_width, ext_csd_bits;
	int err, ddr;

	/* Power class selection is supported for versions >= 4.0 */
	if (!mmc_can_ext_csd(card))
		return 0;

	bus_width = host->ios.bus_width;
	/* Power class values are defined only for 4/8 bit bus */
	if (bus_width == MMC_BUS_WIDTH_1)
		return 0;

	ddr = card->mmc_avail_type & EXT_CSD_CARD_TYPE_DDR_52;
	if (ddr)
		ext_csd_bits = (bus_width == MMC_BUS_WIDTH_8) ?
			EXT_CSD_DDR_BUS_WIDTH_8 : EXT_CSD_DDR_BUS_WIDTH_4;
	else
		ext_csd_bits = (bus_width == MMC_BUS_WIDTH_8) ?
			EXT_CSD_BUS_WIDTH_8 :  EXT_CSD_BUS_WIDTH_4;

	err = __mmc_select_powerclass(card, ext_csd_bits);
	if (err)
		pr_warn("%s: power class selection to bus width %d ddr %d failed\n",
			mmc_hostname(host), 1 << bus_width, ddr);

	return err;
}

/*
 * Set the bus speed for the selected speed mode.
 */
static void mmc_set_bus_speed(struct mmc_card *card)
{
	unsigned int max_dtr = (unsigned int)-1;

	if ((mmc_card_hs200(card) || mmc_card_hs400(card)) &&
	     max_dtr > card->ext_csd.hs200_max_dtr)
		max_dtr = card->ext_csd.hs200_max_dtr;
	else if (mmc_card_hs(card) && max_dtr > card->ext_csd.hs_max_dtr)
		max_dtr = card->ext_csd.hs_max_dtr;
	else if (max_dtr > card->csd.max_dtr)
		max_dtr = card->csd.max_dtr;

	mmc_set_clock(card->host, max_dtr);
}

/*
 * Select the bus width amoung 4-bit and 8-bit(SDR).
 * If the bus width is changed successfully, return the selected width value.
 * Zero is returned instead of error value if the wide width is not supported.
 */
static int mmc_select_bus_width(struct mmc_card *card)
{
	static const unsigned ext_csd_bits[] = {
		EXT_CSD_BUS_WIDTH_8,
		EXT_CSD_BUS_WIDTH_4,
	};
	static const unsigned bus_widths[] = {
		MMC_BUS_WIDTH_8,
		MMC_BUS_WIDTH_4,
	};
	struct mmc_host *host = card->host;
	unsigned idx, bus_width = 0;
	int err = 0;

	if (!mmc_can_ext_csd(card) ||
	    !(host->caps & (MMC_CAP_4_BIT_DATA | MMC_CAP_8_BIT_DATA)))
		return 0;

	idx = (host->caps & MMC_CAP_8_BIT_DATA) ? 0 : 1;

	/*
	 * Unlike SD, MMC cards dont have a configuration register to notify
	 * supported bus width. So bus test command should be run to identify
	 * the supported bus width or compare the ext csd values of current
	 * bus width and ext csd values of 1 bit mode read earlier.
	 */
	for (; idx < ARRAY_SIZE(bus_widths); idx++) {
		/*
		 * Host is capable of 8bit transfer, then switch
		 * the device to work in 8bit transfer mode. If the
		 * mmc switch command returns error then switch to
		 * 4bit transfer mode. On success set the corresponding
		 * bus width on the host.
		 */
		err = mmc_switch(card, EXT_CSD_CMD_SET_NORMAL,
				 EXT_CSD_BUS_WIDTH,
				 ext_csd_bits[idx],
				 card->ext_csd.generic_cmd6_time);
		if (err)
			continue;

		bus_width = bus_widths[idx];
		mmc_set_bus_width(host, bus_width);

		/*
		 * If controller can't handle bus width test,
		 * compare ext_csd previously read in 1 bit mode
		 * against ext_csd at new bus width
		 */
		if (!(host->caps & MMC_CAP_BUS_WIDTH_TEST))
			err = mmc_compare_ext_csds(card, bus_width);
		else
			err = mmc_bus_test(card, bus_width);

		if (!err) {
			err = bus_width;
			break;
		} else {
			pr_warn("%s: switch to bus width %d failed\n",
				mmc_hostname(host), 1 << bus_width);
		}
	}

	return err;
}

/*
 * Switch to the high-speed mode
 */
static int mmc_select_hs(struct mmc_card *card)
{
	int err;

	err = __mmc_switch(card, EXT_CSD_CMD_SET_NORMAL,
			   EXT_CSD_HS_TIMING, EXT_CSD_TIMING_HS,
			   card->ext_csd.generic_cmd6_time,
			   true, false, true);
	if (!err) {
		mmc_set_timing(card->host, MMC_TIMING_MMC_HS);
		err = mmc_switch_status(card, false);
	}

	return err;
}

/*
 * Activate wide bus and DDR if supported.
 */
static int mmc_select_hs_ddr(struct mmc_card *card)
{
	struct mmc_host *host = card->host;
	u32 bus_width, ext_csd_bits;
	int err = 0;

	if (!(card->mmc_avail_type & EXT_CSD_CARD_TYPE_DDR_52))
		return 0;

	bus_width = host->ios.bus_width;
	if (bus_width == MMC_BUS_WIDTH_1)
		return 0;

	ext_csd_bits = (bus_width == MMC_BUS_WIDTH_8) ?
		EXT_CSD_DDR_BUS_WIDTH_8 : EXT_CSD_DDR_BUS_WIDTH_4;

	err = __mmc_switch(card, EXT_CSD_CMD_SET_NORMAL,
			EXT_CSD_BUS_WIDTH,
			ext_csd_bits,
			card->ext_csd.generic_cmd6_time,
			true, false, false);
	if (err) {
		pr_err("%s: switch to bus width %d ddr failed\n",
			mmc_hostname(host), 1 << bus_width);
		return err;
	}

	/*
	 * eMMC cards can support 3.3V to 1.2V i/o (vccq)
	 * signaling.
	 *
	 * EXT_CSD_CARD_TYPE_DDR_1_8V means 3.3V or 1.8V vccq.
	 *
	 * 1.8V vccq at 3.3V core voltage (vcc) is not required
	 * in the JEDEC spec for DDR.
	 *
	 * Even (e)MMC card can support 3.3v to 1.2v vccq, but not all
	 * host controller can support this, like some of the SDHCI
	 * controller which connect to an eMMC device. Some of these
	 * host controller still needs to use 1.8v vccq for supporting
	 * DDR mode.
	 *
	 * So the sequence will be:
	 * if (host and device can both support 1.2v IO)
	 *	use 1.2v IO;
	 * else if (host and device can both support 1.8v IO)
	 *	use 1.8v IO;
	 * so if host and device can only support 3.3v IO, this is the
	 * last choice.
	 *
	 * WARNING: eMMC rules are NOT the same as SD DDR
	 */
	err = -EINVAL;
	if (card->mmc_avail_type & EXT_CSD_CARD_TYPE_DDR_1_2V)
		err = __mmc_set_signal_voltage(host, MMC_SIGNAL_VOLTAGE_120);

	if (err && (card->mmc_avail_type & EXT_CSD_CARD_TYPE_DDR_1_8V))
		err = __mmc_set_signal_voltage(host, MMC_SIGNAL_VOLTAGE_180);

	/* make sure vccq is 3.3v after switching disaster */
	if (err)
		err = __mmc_set_signal_voltage(host, MMC_SIGNAL_VOLTAGE_330);

	if (!err) {
		mmc_set_timing(host, MMC_TIMING_MMC_DDR52);
		err = mmc_switch_status(card, false);
	}

	return err;
}

/* Caller must hold re-tuning */
static int mmc_switch_status(struct mmc_card *card, bool ignore_crc)
{
	u32 status;
	int err;

	err = __mmc_send_status(card, &status, ignore_crc);
	if (err)
		return err;

	return mmc_switch_status_error(card->host, status);
}

static int mmc_select_hs400(struct mmc_card *card)
{
	struct mmc_host *host = card->host;
	bool send_status = true;
	unsigned int max_dtr;
	int err = 0;
	u8 val;

	/*
	 * HS400 mode requires 8-bit bus width
	 */
	if (card->ext_csd.strobe_support) {
		if (!(card->mmc_avail_type & EXT_CSD_CARD_TYPE_HS400 &&
		    host->caps & MMC_CAP_8_BIT_DATA))
			return 0;

		/* For Enhance Strobe flow. For non Enhance Strobe, signal
		 * voltage will not be set.
		 */
		if (card->mmc_avail_type & EXT_CSD_CARD_TYPE_HS200_1_2V)
			err = __mmc_set_signal_voltage(host,
					MMC_SIGNAL_VOLTAGE_120);

		if (err && card->mmc_avail_type & EXT_CSD_CARD_TYPE_HS200_1_8V)
			err = __mmc_set_signal_voltage(host,
					MMC_SIGNAL_VOLTAGE_180);
		if (err)
			return err;
	} else {
		if (!(card->mmc_avail_type & EXT_CSD_CARD_TYPE_HS400 &&
		    host->ios.bus_width == MMC_BUS_WIDTH_8))
			return 0;
	}

	if (host->caps & MMC_CAP_WAIT_WHILE_BUSY)
		send_status = false;

	/* Switch card to HS mode */
	val = EXT_CSD_TIMING_HS;
	err = __mmc_switch(card, EXT_CSD_CMD_SET_NORMAL,
			   EXT_CSD_HS_TIMING, val,
			   card->ext_csd.generic_cmd6_time,
			   true, send_status, true);
	if (err) {
		pr_err("%s: switch to high-speed from hs200 failed, err:%d\n",
			mmc_hostname(host), err);
		return err;
	}

	/* Set host controller to HS timing */
	mmc_set_timing(card->host, MMC_TIMING_MMC_HS);

	/* Reduce frequency to HS frequency */
	max_dtr = card->ext_csd.hs_max_dtr;
	mmc_set_clock(host, max_dtr);

	if (!send_status) {
		err = mmc_switch_status(card, false);
		if (err)
			goto out_err;
	}

	val = EXT_CSD_DDR_BUS_WIDTH_8;
	if (card->ext_csd.strobe_support) {
		err = mmc_select_bus_width(card);
		if (IS_ERR_VALUE(err))
			return err;
		val |= EXT_CSD_BUS_WIDTH_STROBE;
	}

	/* Switch card to DDR */
	err = mmc_switch(card, EXT_CSD_CMD_SET_NORMAL,
			 EXT_CSD_BUS_WIDTH,
			 val,
			 card->ext_csd.generic_cmd6_time);
	if (err) {
		pr_err("%s: switch to bus width for hs400 failed, err:%d\n",
			mmc_hostname(host), err);
		return err;
	}

	/* Switch card to HS400 */
	val = EXT_CSD_TIMING_HS400 |
	      card->drive_strength << EXT_CSD_DRV_STR_SHIFT;
	err = __mmc_switch(card, EXT_CSD_CMD_SET_NORMAL,
			   EXT_CSD_HS_TIMING, val,
			   card->ext_csd.generic_cmd6_time,
			   true, send_status, true);
	if (err) {
		pr_err("%s: switch to hs400 failed, err:%d\n",
			 mmc_hostname(host), err);
		return err;
	}

	/* Set host controller to HS400 timing and frequency */
	mmc_set_timing(host, MMC_TIMING_MMC_HS400);
	mmc_set_bus_speed(card);

	if (card->ext_csd.strobe_support && host->ops->enhanced_strobe) {
		mmc_host_clk_hold(host);
		err = host->ops->enhanced_strobe(host);
		if (!err)
			host->ios.enhanced_strobe = true;
		mmc_host_clk_release(host);
	} else if ((host->caps2 & MMC_CAP2_HS400_POST_TUNING) &&
			host->ops->execute_tuning) {
		mmc_host_clk_hold(host);
		err = host->ops->execute_tuning(host,
				MMC_SEND_TUNING_BLOCK_HS200);
		mmc_host_clk_release(host);

		if (err)
			pr_warn("%s: tuning execution failed\n",
				mmc_hostname(host));
	}

	/*
	 * Sending of CMD13 should be done after the host calibration
	 * for enhanced_strobe or HS400 mode is completed.
	 * Otherwise may see CMD13 timeouts or CRC errors.
	 */
	if (!send_status) {
		err = mmc_switch_status(card, false);
		if (err)
			goto out_err;
	}

	return 0;

out_err:
	pr_err("%s: %s failed, error %d\n", mmc_hostname(card->host),
	       __func__, err);
	return err;
}

int mmc_hs200_to_hs400(struct mmc_card *card)
{
	return mmc_select_hs400(card);
}

int mmc_hs400_to_hs200(struct mmc_card *card)
{
	struct mmc_host *host = card->host;
	bool send_status = true;
	unsigned int max_dtr;
	int err;
	u8 val;

	if (host->caps & MMC_CAP_WAIT_WHILE_BUSY)
		send_status = false;

	/* Switch HS400 to HS DDR */
	val = EXT_CSD_TIMING_HS;
	err = __mmc_switch(card, EXT_CSD_CMD_SET_NORMAL, EXT_CSD_HS_TIMING,
			   val, card->ext_csd.generic_cmd6_time,
			   true, send_status, true);
	if (err)
		goto out_err;

	mmc_set_timing(host, MMC_TIMING_MMC_DDR52);

	/* Reduce frequency to HS */
	max_dtr = card->ext_csd.hs_max_dtr;
	mmc_set_clock(host, max_dtr);

	if (!send_status) {
		err = mmc_switch_status(card, false);
		if (err)
			goto out_err;
	}

	/* Switch HS DDR to HS */
	err = __mmc_switch(card, EXT_CSD_CMD_SET_NORMAL, EXT_CSD_BUS_WIDTH,
			   EXT_CSD_BUS_WIDTH_8, card->ext_csd.generic_cmd6_time,
			   true, send_status, true);
	if (err)
		goto out_err;

	mmc_set_timing(host, MMC_TIMING_MMC_HS);

	if (!send_status) {
		err = mmc_switch_status(card, false);
		if (err)
			goto out_err;
	}

	/* Switch HS to HS200 */
	val = EXT_CSD_TIMING_HS200 |
	      card->drive_strength << EXT_CSD_DRV_STR_SHIFT;
	err = __mmc_switch(card, EXT_CSD_CMD_SET_NORMAL, EXT_CSD_HS_TIMING,
			   val, card->ext_csd.generic_cmd6_time, true,
			   send_status, true);
	if (err)
		goto out_err;

	mmc_set_timing(host, MMC_TIMING_MMC_HS200);

	if (!send_status) {
		err = mmc_switch_status(card, false);
		if (err)
			goto out_err;
	}

	mmc_set_bus_speed(card);

	return 0;

out_err:
	pr_err("%s: %s failed, error %d\n", mmc_hostname(card->host),
	       __func__, err);
	return err;
}

static void mmc_select_driver_type(struct mmc_card *card)
{
	int card_drv_type, drive_strength, drv_type;

	card_drv_type = card->ext_csd.raw_driver_strength |
			mmc_driver_type_mask(0);

	drive_strength = mmc_select_drive_strength(card,
						   card->ext_csd.hs200_max_dtr,
						   card_drv_type, &drv_type);

	card->drive_strength = drive_strength;

	if (drv_type)
		mmc_set_driver_type(card->host, drv_type);
}

/*
 * For device supporting HS200 mode, the following sequence
 * should be done before executing the tuning process.
 * 1. set the desired bus width(4-bit or 8-bit, 1-bit is not supported)
 * 2. switch to HS200 mode
 * 3. set the clock to > 52Mhz and <=200MHz
 */
static int mmc_select_hs200(struct mmc_card *card)
{
	struct mmc_host *host = card->host;
	bool send_status = true;
	unsigned int old_timing, old_signal_voltage;
	int err = -EINVAL;
	u8 val;

	old_signal_voltage = host->ios.signal_voltage;
	if (card->mmc_avail_type & EXT_CSD_CARD_TYPE_HS200_1_2V)
		err = __mmc_set_signal_voltage(host, MMC_SIGNAL_VOLTAGE_120);

	if (err && card->mmc_avail_type & EXT_CSD_CARD_TYPE_HS200_1_8V)
		err = __mmc_set_signal_voltage(host, MMC_SIGNAL_VOLTAGE_180);

	/* If fails try again during next card power cycle */
	if (err)
		return err;

	mmc_select_driver_type(card);

	if (host->caps & MMC_CAP_WAIT_WHILE_BUSY)
		send_status = false;

	/*
	 * Set the bus width(4 or 8) with host's support and
	 * switch to HS200 mode if bus width is set successfully.
	 */
	err = mmc_select_bus_width(card);
	if (!IS_ERR_VALUE(err)) {
		val = EXT_CSD_TIMING_HS200 |
		      card->drive_strength << EXT_CSD_DRV_STR_SHIFT;
		err = __mmc_switch(card, EXT_CSD_CMD_SET_NORMAL,
				   EXT_CSD_HS_TIMING, val,
				   card->ext_csd.generic_cmd6_time,
				   true, send_status, true);
		if (err)
			goto err;
		old_timing = host->ios.timing;
		mmc_set_timing(host, MMC_TIMING_MMC_HS200);
		if (!send_status) {
			/*
			 * Since after switching to hs200, crc errors might
			 * occur for commands send before tuning.
			 * So ignore crc error for cmd13.
			 */
			err = mmc_switch_status(card, true);
			/*
			 * mmc_select_timing() assumes timing has not changed if
			 * it is a switch error.
			 */
			if (err == -EBADMSG)
				mmc_set_timing(host, old_timing);
		}
	}
err:
	if (err) {
		/* fall back to the old signal voltage, if fails report error */
		if (__mmc_set_signal_voltage(host, old_signal_voltage))
			err = -EIO;

		pr_err("%s: %s failed, error %d\n", mmc_hostname(card->host),
		       __func__, err);
	}
	return err;
}

static int mmc_reboot_notify(struct notifier_block *notify_block,
		unsigned long event, void *unused)
{
	struct mmc_card *card = container_of(
			notify_block, struct mmc_card, reboot_notify);

	card->pon_type = (event != SYS_RESTART) ? MMC_LONG_PON : MMC_SHRT_PON;

	return NOTIFY_OK;
}

/*
 * Activate High Speed or HS200 mode if supported.
 */
static int mmc_select_timing(struct mmc_card *card)
{
	int err = 0;

	if (!mmc_can_ext_csd(card))
		goto bus_speed;

	/* For Enhance Strobe HS400 flow */
	if (card->ext_csd.strobe_support &&
	    card->mmc_avail_type & EXT_CSD_CARD_TYPE_HS400 &&
	    card->host->caps & MMC_CAP_8_BIT_DATA)
		err = mmc_select_hs400(card);
	else if (card->mmc_avail_type & EXT_CSD_CARD_TYPE_HS200)
		err = mmc_select_hs200(card);
	else if (card->mmc_avail_type & EXT_CSD_CARD_TYPE_HS)
		err = mmc_select_hs(card);

	if (err && err != -EBADMSG)
		return err;

	if (err) {
		pr_warn("%s: switch to %s failed\n",
			mmc_card_hs(card) ? "high-speed" :
			(mmc_card_hs200(card) ? "hs200" : ""),
			mmc_hostname(card->host));
		err = 0;
	}

bus_speed:
	/*
	 * Set the bus speed to the selected bus timing.
	 * If timing is not selected, backward compatible is the default.
	 */
	mmc_set_bus_speed(card);
	return err;
}

/*
 * Execute tuning sequence to seek the proper bus operating
 * conditions for HS200 and HS400, which sends CMD21 to the device.
 */
static int mmc_hs200_tuning(struct mmc_card *card)
{
	struct mmc_host *host = card->host;

	/*
	 * Timing should be adjusted to the HS400 target
	 * operation frequency for tuning process
	 */
	if (card->mmc_avail_type & EXT_CSD_CARD_TYPE_HS400 &&
	    host->ios.bus_width == MMC_BUS_WIDTH_8)
		mmc_set_timing(host, MMC_TIMING_MMC_HS400);

	return mmc_execute_tuning(card);
}

static int mmc_select_cmdq(struct mmc_card *card)
{
	struct mmc_host *host = card->host;
	int ret = 0;

	if (!host->cmdq_ops) {
		pr_err("%s: host controller doesn't support CMDQ\n",
		       mmc_hostname(host));
		return 0;
	}

	ret = mmc_set_blocklen(card, MMC_CARD_CMDQ_BLK_SIZE);
	if (ret)
		goto out;

	ret = mmc_switch(card, EXT_CSD_CMD_SET_NORMAL, EXT_CSD_CMDQ, 1,
			 card->ext_csd.generic_cmd6_time);
	if (ret)
		goto out;

	mmc_card_set_cmdq(card);
	mmc_host_clk_hold(card->host);
	ret = host->cmdq_ops->enable(card->host);
	if (ret) {
		mmc_host_clk_release(card->host);
		pr_err("%s: failed (%d) enabling CMDQ on host\n",
			mmc_hostname(host), ret);
		mmc_card_clr_cmdq(card);
		ret = mmc_switch(card, EXT_CSD_CMD_SET_NORMAL, EXT_CSD_CMDQ, 0,
				 card->ext_csd.generic_cmd6_time);
		goto out;
	}

	mmc_host_clk_release(card->host);
	pr_info_once("%s: CMDQ enabled on card\n", mmc_hostname(host));
out:
	return ret;
}

static int mmc_select_hs_ddr52(struct mmc_host *host)
{
	int err;

	mmc_select_hs(host->card);
	err = mmc_select_bus_width(host->card);
	if (err < 0) {
		pr_err("%s: %s: select_bus_width failed(%d)\n",
			mmc_hostname(host), __func__, err);
		return err;
	}

	err = mmc_select_hs_ddr(host->card);
	mmc_set_clock(host, MMC_HIGH_52_MAX_DTR);

	return err;
}

/*
 * Scale down from HS400 to HS in order to allow frequency change.
 * This is needed for cards that doesn't support changing frequency in HS400
 */
static int mmc_scale_low(struct mmc_host *host, unsigned long freq)
{
	int err = 0;

	mmc_set_timing(host, MMC_TIMING_LEGACY);
	mmc_set_clock(host, MMC_HIGH_26_MAX_DTR);

	if (host->clk_scaling.lower_bus_speed_mode &
	    MMC_SCALING_LOWER_DDR52_MODE) {
		err = mmc_select_hs_ddr52(host);
		if (err)
			pr_err("%s: %s: failed to switch to DDR52: err: %d\n",
			       mmc_hostname(host), __func__, err);
		else
			return err;
	}

	err = mmc_select_hs(host->card);
	if (err) {
		pr_err("%s: %s: scaling low: failed (%d)\n",
		       mmc_hostname(host), __func__, err);
		return err;
	}

	err = mmc_select_bus_width(host->card);
	if (err < 0) {
		pr_err("%s: %s: select_bus_width failed(%d)\n",
			mmc_hostname(host), __func__, err);
		return err;
	}

	mmc_set_clock(host, freq);

	return 0;
}

/*
 * Scale UP from HS to HS200/H400
 */
static int mmc_scale_high(struct mmc_host *host)
{
	int err = 0;

	if (mmc_card_ddr52(host->card)) {
		mmc_set_timing(host, MMC_TIMING_LEGACY);
		mmc_set_clock(host, MMC_HIGH_26_MAX_DTR);
	}

	if (!host->card->ext_csd.strobe_support) {
		if (!(host->card->mmc_avail_type & EXT_CSD_CARD_TYPE_HS200)) {
			pr_err("%s: %s: card does not support HS200\n",
				mmc_hostname(host), __func__);
			WARN_ON(1);
			return -EPERM;
		}

		err = mmc_select_hs200(host->card);
		if (err) {
			pr_err("%s: %s: selecting HS200 failed (%d)\n",
				mmc_hostname(host), __func__, err);
			return err;
		}

		mmc_set_bus_speed(host->card);

		err = mmc_hs200_tuning(host->card);
		if (err) {
			pr_err("%s: %s: hs200 tuning failed (%d)\n",
				mmc_hostname(host), __func__, err);
			return err;
		}

		if (!(host->card->mmc_avail_type & EXT_CSD_CARD_TYPE_HS400)) {
			pr_debug("%s: card does not support HS400\n",
				mmc_hostname(host));
			return 0;
		}
	}

	err = mmc_select_hs400(host->card);
	if (err) {
		pr_err("%s: %s: select hs400 failed (%d)\n",
			mmc_hostname(host), __func__, err);
		return err;
	}

	return err;
}

static int mmc_set_clock_bus_speed(struct mmc_card *card, unsigned long freq)
{
	int err = 0;

	if (freq == MMC_HS200_MAX_DTR)
		err = mmc_scale_high(card->host);
	else
		err = mmc_scale_low(card->host, freq);

	return err;
}

static inline unsigned long mmc_ddr_freq_accommodation(unsigned long freq)
{
	if (freq == MMC_HIGH_DDR_MAX_DTR)
		return freq;

	return freq/2;
}

/**
 * mmc_change_bus_speed() - Change MMC card bus frequency at runtime
 * @host: pointer to mmc host structure
 * @freq: pointer to desired frequency to be set
 *
 * Change the MMC card bus frequency at runtime after the card is
 * initialized. Callers are expected to make sure of the card's
 * state (DATA/RCV/TRANSFER) before changing the frequency at runtime.
 *
 * If the frequency to change is greater than max. supported by card,
 * *freq is changed to max. supported by card. If it is less than min.
 * supported by host, *freq is changed to min. supported by host.
 * Host is assumed to be calimed while calling this funciton.
 */
static int mmc_change_bus_speed(struct mmc_host *host, unsigned long *freq)
{
	int err = 0;
	struct mmc_card *card;
	unsigned long actual_freq;

	card = host->card;

	if (!card || !freq) {
		err = -EINVAL;
		goto out;
	}
	actual_freq = *freq;

	WARN_ON(!host->claimed);

	/*
	 * For scaling up/down HS400 we'll need special handling,
	 * for other timings we can simply do clock frequency change
	 */
	if (mmc_card_hs400(card) ||
		(!mmc_card_hs200(host->card) && *freq == MMC_HS200_MAX_DTR)) {
		err = mmc_set_clock_bus_speed(card, *freq);
		if (err) {
			pr_err("%s: %s: failed (%d)to set bus and clock speed (freq=%lu)\n",
				mmc_hostname(host), __func__, err, *freq);
			goto out;
		}
	} else if (mmc_card_hs200(host->card)) {
		mmc_set_clock(host, *freq);
		err = mmc_hs200_tuning(host->card);
		if (err) {
			pr_warn("%s: %s: tuning execution failed %d\n",
				mmc_hostname(card->host),
				__func__, err);
			mmc_set_clock(host, host->clk_scaling.curr_freq);
		}
	} else {
		if (mmc_card_ddr52(host->card))
			actual_freq = mmc_ddr_freq_accommodation(*freq);
		mmc_set_clock(host, actual_freq);
	}

out:
	return err;
}

/*
 * Handle the detection and initialisation of a card.
 *
 * In the case of a resume, "oldcard" will contain the card
 * we're trying to reinitialise.
 */
static int mmc_init_card(struct mmc_host *host, u32 ocr,
	struct mmc_card *oldcard)
{
	struct mmc_card *card;
	int err;
	u32 cid[4];
	u32 rocr;

	BUG_ON(!host);
	WARN_ON(!host->claimed);

	/* Set correct bus mode for MMC before attempting init */
	if (!mmc_host_is_spi(host))
		mmc_set_bus_mode(host, MMC_BUSMODE_OPENDRAIN);

	/*
	 * Since we're changing the OCR value, we seem to
	 * need to tell some cards to go back to the idle
	 * state.  We wait 1ms to give cards time to
	 * respond.
	 * mmc_go_idle is needed for eMMC that are asleep
	 */
reinit:
	mmc_go_idle(host);

	/* The extra bit indicates that we support high capacity */
	err = mmc_send_op_cond(host, ocr | (1 << 30), &rocr);
	if (err) {
		pr_err("%s: %s: mmc_send_op_cond() fails %d\n",
				mmc_hostname(host), __func__, err);
		goto err;
	}

	/*
	 * For SPI, enable CRC as appropriate.
	 */
	if (mmc_host_is_spi(host)) {
		err = mmc_spi_set_crc(host, use_spi_crc);
		if (err) {
			pr_err("%s: %s: mmc_spi_set_crc() fails %d\n",
					mmc_hostname(host), __func__, err);
			goto err;
		}
	}

	/*
	 * Fetch CID from card.
	 */
	if (mmc_host_is_spi(host))
		err = mmc_send_cid(host, cid);
	else
		err = mmc_all_send_cid(host, cid);
	if (err) {
		pr_err("%s: %s: mmc_send_cid() fails %d\n",
				mmc_hostname(host), __func__, err);
		goto err;
	}

	if (oldcard) {
		if (memcmp(cid, oldcard->raw_cid, sizeof(cid)) != 0) {
			err = -ENOENT;
			pr_err("%s: %s: CID memcmp failed %d\n",
					mmc_hostname(host), __func__, err);
			goto err;
		}

		card = oldcard;
	} else {
		/*
		 * Allocate card structure.
		 */
		card = mmc_alloc_card(host, &mmc_type);
		if (IS_ERR(card)) {
			err = PTR_ERR(card);
			pr_err("%s: %s: no memory to allocate for card %d\n",
					mmc_hostname(host), __func__, err);
			goto err;
		}

		card->ocr = ocr;
		card->type = MMC_TYPE_MMC;
		card->rca = 1;
		memcpy(card->raw_cid, cid, sizeof(card->raw_cid));
		host->card = card;
		card->reboot_notify.notifier_call = mmc_reboot_notify;
	}

	/*
	 * Call the optional HC's init_card function to handle quirks.
	 */
	if (host->ops->init_card)
		host->ops->init_card(host, card);

	/*
	 * For native busses:  set card RCA and quit open drain mode.
	 */
	if (!mmc_host_is_spi(host)) {
		err = mmc_set_relative_addr(card);
		if (err) {
			pr_err("%s: %s: mmc_set_relative_addr() fails %d\n",
					mmc_hostname(host), __func__, err);
			goto free_card;
		}

		mmc_set_bus_mode(host, MMC_BUSMODE_PUSHPULL);
	}

	if (!oldcard) {
		/*
		 * Fetch CSD from card.
		 */
		err = mmc_send_csd(card, card->raw_csd);
		if (err) {
			pr_err("%s: %s: mmc_send_csd() fails %d\n",
					mmc_hostname(host), __func__, err);
			goto free_card;
		}

		err = mmc_decode_csd(card);
		if (err) {
			pr_err("%s: %s: mmc_decode_csd() fails %d\n",
					mmc_hostname(host), __func__, err);
			goto free_card;
		}
		err = mmc_decode_cid(card);
		if (err) {
			pr_err("%s: %s: mmc_decode_cid() fails %d\n",
					mmc_hostname(host), __func__, err);
			goto free_card;
		}
	}

	/*
	 * handling only for cards supporting DSR and hosts requesting
	 * DSR configuration
	 */
	if (card->csd.dsr_imp && host->dsr_req)
		mmc_set_dsr(host);

	/*
	 * Select card, as all following commands rely on that.
	 */
	if (!mmc_host_is_spi(host)) {
		err = mmc_select_card(card);
		if (err) {
			pr_err("%s: %s: mmc_select_card() fails %d\n",
					mmc_hostname(host), __func__, err);
			goto free_card;
		}
	}

	if (!oldcard) {
		/* Read extended CSD. */
		err = mmc_read_ext_csd(card);
		if (err) {
			pr_err("%s: %s: mmc_read_ext_csd() fails %d\n",
					mmc_hostname(host), __func__, err);
			goto free_card;
		}

		/* If doing byte addressing, check if required to do sector
		 * addressing.  Handle the case of <2GB cards needing sector
		 * addressing.  See section 8.1 JEDEC Standard JED84-A441;
		 * ocr register has bit 30 set for sector addressing.
		 */
		if (!(mmc_card_blockaddr(card)) && (rocr & (1<<30)))
			mmc_card_set_blockaddr(card);

		/* Erase size depends on CSD and Extended CSD */
		mmc_set_erase_size(card);

		if (card->ext_csd.sectors && (rocr & MMC_CARD_SECTOR_ADDR))
			mmc_card_set_blockaddr(card);
	}

	/*
	 * If enhanced_area_en is TRUE, host needs to enable ERASE_GRP_DEF
	 * bit.  This bit will be lost every time after a reset or power off.
	 */
	if (card->ext_csd.partition_setting_completed ||
	    (card->ext_csd.rev >= 3 && (host->caps2 & MMC_CAP2_HC_ERASE_SZ))) {
		err = mmc_switch(card, EXT_CSD_CMD_SET_NORMAL,
				 EXT_CSD_ERASE_GROUP_DEF, 1,
				 card->ext_csd.generic_cmd6_time);

		if (err && err != -EBADMSG) {
			pr_err("%s: %s: mmc_switch() for ERASE_GRP_DEF fails %d\n",
					mmc_hostname(host), __func__, err);
			goto free_card;
		}

		if (err) {
			err = 0;
			/*
			 * Just disable enhanced area off & sz
			 * will try to enable ERASE_GROUP_DEF
			 * during next time reinit
			 */
			card->ext_csd.enhanced_area_offset = -EINVAL;
			card->ext_csd.enhanced_area_size = -EINVAL;
		} else {
			card->ext_csd.erase_group_def = 1;
			/*
			 * enable ERASE_GRP_DEF successfully.
			 * This will affect the erase size, so
			 * here need to reset erase size
			 */
			mmc_set_erase_size(card);
		}
	}

	/*
	 * Ensure eMMC user default partition is enabled
	 */
	if (card->ext_csd.part_config & EXT_CSD_PART_CONFIG_ACC_MASK) {
		card->ext_csd.part_config &= ~EXT_CSD_PART_CONFIG_ACC_MASK;
		err = mmc_switch(card, EXT_CSD_CMD_SET_NORMAL, EXT_CSD_PART_CONFIG,
				 card->ext_csd.part_config,
				 card->ext_csd.part_time);
		if (err && err != -EBADMSG) {
			pr_err("%s: %s: mmc_switch() for PART_CONFIG fails %d\n",
					mmc_hostname(host), __func__, err);
			goto free_card;
		}
		card->part_curr = card->ext_csd.part_config &
				  EXT_CSD_PART_CONFIG_ACC_MASK;
	}

	/*
	 * Enable power_off_notification byte in the ext_csd register
	 */
	if (card->ext_csd.rev >= 6) {
		err = mmc_switch(card, EXT_CSD_CMD_SET_NORMAL,
				 EXT_CSD_POWER_OFF_NOTIFICATION,
				 EXT_CSD_POWER_ON,
				 card->ext_csd.generic_cmd6_time);
		if (err && err != -EBADMSG) {
			pr_err("%s: %s: mmc_switch() for POWER_ON PON fails %d\n",
					mmc_hostname(host), __func__, err);
			goto free_card;
		}

		/*
		 * The err can be -EBADMSG or 0,
		 * so check for success and update the flag
		 */
		if (!err)
			card->ext_csd.power_off_notification = EXT_CSD_POWER_ON;
	}

	/*
	 * Select timing interface
	 */
	err = mmc_select_timing(card);
	if (err) {
		pr_err("%s: %s: mmc_select_timing() fails %d\n",
					mmc_hostname(host), __func__, err);
		goto free_card;
	}

	if (mmc_card_hs200(card)) {
		err = mmc_hs200_tuning(card);
		if (err)
			goto free_card;

		err = mmc_select_hs400(card);
		if (err)
			goto free_card;
	} else if (!mmc_card_hs400(card)) {
		/* Select the desired bus width optionally */
		err = mmc_select_bus_width(card);
		if (!IS_ERR_VALUE(err) && mmc_card_hs(card)) {
			err = mmc_select_hs_ddr(card);
			if (err)
				goto free_card;
		}
	}

	card->clk_scaling_lowest = host->f_min;
	if ((card->mmc_avail_type & EXT_CSD_CARD_TYPE_HS400) ||
			(card->mmc_avail_type & EXT_CSD_CARD_TYPE_HS200))
		card->clk_scaling_highest = card->ext_csd.hs200_max_dtr;
	else if ((card->mmc_avail_type & EXT_CSD_CARD_TYPE_HS) ||
			(card->mmc_avail_type & EXT_CSD_CARD_TYPE_DDR_52))
		card->clk_scaling_highest = card->ext_csd.hs_max_dtr;
	else
		card->clk_scaling_highest = card->csd.max_dtr;

	/*
	 * Choose the power class with selected bus interface
	 */
	mmc_select_powerclass(card);

	/*
	 * Enable HPI feature (if supported)
	 */
	if (card->ext_csd.hpi) {
		err = mmc_switch(card, EXT_CSD_CMD_SET_NORMAL,
				EXT_CSD_HPI_MGMT, 1,
				card->ext_csd.generic_cmd6_time);
		if (err && err != -EBADMSG) {
			pr_err("%s: %s: mmc_switch() for HPI_MGMT fails %d\n",
					mmc_hostname(host), __func__, err);
			goto free_card;
		}
		if (err) {
			pr_warn("%s: Enabling HPI failed\n",
				mmc_hostname(card->host));
			card->ext_csd.hpi_en = 0;
			err = 0;
		} else {
			card->ext_csd.hpi_en = 1;
		}
	}

	/*
	 * If cache size is higher than 0, this indicates
	 * the existence of cache and it can be turned on.
	 * If HPI is not supported then cache shouldn't be enabled.
	 */
	if (card->ext_csd.cache_size > 0) {
		if (card->ext_csd.hpi_en &&
			(!(card->quirks & MMC_QUIRK_CACHE_DISABLE))) {
			err = mmc_switch(card, EXT_CSD_CMD_SET_NORMAL,
					EXT_CSD_CACHE_CTRL, 1,
					card->ext_csd.generic_cmd6_time);
			if (err && err != -EBADMSG) {
				pr_err("%s: %s: fail on CACHE_CTRL ON %d\n",
					mmc_hostname(host), __func__, err);
				goto free_card;
			}

			/*
			 * Only if no error, cache is turned on successfully.
			 */
			if (err) {
				pr_warn("%s: Cache is supported, but failed to turn on (%d)\n",
					mmc_hostname(card->host), err);
				card->ext_csd.cache_ctrl = 0;
				err = 0;
			} else {
				card->ext_csd.cache_ctrl = 1;
			}
			/* enable cache barrier if supported by the device */
			if (card->ext_csd.cache_ctrl &&
					card->ext_csd.barrier_support) {
				err = mmc_switch(card, EXT_CSD_CMD_SET_NORMAL,
					EXT_CSD_BARRIER_CTRL, 1,
					card->ext_csd.generic_cmd6_time);
				if (err && err != -EBADMSG) {
					pr_err("%s: %s: mmc_switch() for BARRIER_CTRL fails %d\n",
						mmc_hostname(host), __func__,
						err);
					goto free_card;
				}
				if (err) {
					pr_warn("%s: Barrier is supported but failed to turn on (%d)\n",
						mmc_hostname(card->host), err);
					card->ext_csd.barrier_en = 0;
					err = 0;
				} else {
					card->ext_csd.barrier_en = 1;
				}
			}
		} else {
			/*
			 * mmc standard doesn't say what is the card default
			 * value for EXT_CSD_CACHE_CTRL.
			 * Hence, cache may be enabled by default by
			 * card vendors.
			 * Thus, it is best to explicitly disable cache in case
			 * we want to avoid cache.
			 */
			err = mmc_switch(card, EXT_CSD_CMD_SET_NORMAL,
					EXT_CSD_CACHE_CTRL, 0,
					card->ext_csd.generic_cmd6_time);
			if (err) {
				pr_err("%s: %s: fail on CACHE_CTRL OFF %d\n",
					mmc_hostname(host), __func__, err);
				goto free_card;
			}
		}
	}

	/*
	 * The mandatory minimum values are defined for packed command.
	 * read: 5, write: 3
	 */
	if (card->ext_csd.max_packed_writes >= 3 &&
	    card->ext_csd.max_packed_reads >= 5 &&
	    host->caps2 & MMC_CAP2_PACKED_CMD) {
		err = mmc_switch(card, EXT_CSD_CMD_SET_NORMAL,
				EXT_CSD_EXP_EVENTS_CTRL,
				EXT_CSD_PACKED_EVENT_EN,
				card->ext_csd.generic_cmd6_time);
		if (err && err != -EBADMSG) {
			pr_err("%s: %s: mmc_switch() for EXP_EVENTS_CTRL fails %d\n",
					mmc_hostname(host), __func__, err);
			goto free_card;
		}
		if (err) {
			pr_warn("%s: Enabling packed event failed\n",
				mmc_hostname(card->host));
			card->ext_csd.packed_event_en = 0;
			err = 0;
		} else {
			card->ext_csd.packed_event_en = 1;
		}

	}

	if (!oldcard) {
		if ((host->caps2 & MMC_CAP2_PACKED_CMD) &&
		    (card->ext_csd.max_packed_writes > 0)) {
			/*
			 * We would like to keep the statistics in an index
			 * that equals the num of packed requests
			 * (1 to max_packed_writes)
			 */
			card->wr_pack_stats.packing_events = kzalloc(
				(card->ext_csd.max_packed_writes + 1) *
				sizeof(*card->wr_pack_stats.packing_events),
				GFP_KERNEL);
			if (!card->wr_pack_stats.packing_events) {
				pr_err("%s: %s: no memory for packing events\n",
						mmc_hostname(host), __func__);
				goto free_card;
			}
		}
	}

	/*
	 * Start auto bkops, if supported.
	 *
	 * Note: This leaves the possibility of having both manual and
	 * auto bkops running in parallel. The runtime implementation
	 * will allow this, but ignore bkops exceptions on the premises
	 * that auto bkops will eventually kick in and the device will
	 * handle bkops without START_BKOPS from the host.
	 */
	if (mmc_card_support_auto_bkops(card)) {
		/*
		 * Ignore the return value of setting auto bkops.
		 * If it failed, will run in backward compatible mode.
		 */
		(void)mmc_set_auto_bkops(card, true);
	}

	if (card->ext_csd.cmdq_support && (card->host->caps2 &
					   MMC_CAP2_CMD_QUEUE)) {
		err = mmc_select_cmdq(card);
		if (err) {
			pr_err("%s: selecting CMDQ mode: failed: %d\n",
					   mmc_hostname(card->host), err);
			card->ext_csd.cmdq_support = 0;
			oldcard = card;
			goto reinit;
		}
	}

	return 0;

free_card:
	if (!oldcard) {
		host->card = NULL;
		mmc_remove_card(card);
	}
err:
	return err;
}

static int mmc_can_sleepawake(struct mmc_host *host)
{
	return host && (host->caps2 & MMC_CAP2_SLEEP_AWAKE) && host->card &&
		(host->card->ext_csd.rev >= 3);
}

static int mmc_sleepawake(struct mmc_host *host, bool sleep)
{
	struct mmc_command cmd = {0};
	struct mmc_card *card = host->card;
	unsigned int timeout_ms;
	int err;

	if (!card) {
		pr_err("%s: %s: invalid card\n", mmc_hostname(host), __func__);
		return -EINVAL;
	}

	timeout_ms = DIV_ROUND_UP(card->ext_csd.sa_timeout, 10000);
	if (card->ext_csd.rev >= 3 &&
		card->part_curr == EXT_CSD_PART_CONFIG_ACC_RPMB) {
		u8 part_config = card->ext_csd.part_config;

		/*
		 * If the last access before suspend is RPMB access, then
		 * switch to default part config so that sleep command CMD5
		 * and deselect CMD7 can be sent to the card.
		 */
		part_config &= ~EXT_CSD_PART_CONFIG_ACC_MASK;
		err = mmc_switch(card, EXT_CSD_CMD_SET_NORMAL,
				 EXT_CSD_PART_CONFIG,
				 part_config,
				 card->ext_csd.part_time);
		if (err) {
			pr_err("%s: %s: failed to switch to default part config %x\n",
				mmc_hostname(host), __func__, part_config);
			return err;
		}
		card->ext_csd.part_config = part_config;
		card->part_curr = card->ext_csd.part_config &
				  EXT_CSD_PART_CONFIG_ACC_MASK;
	}

	/* Re-tuning can't be done once the card is deselected */
	mmc_retune_hold(host);

	if (sleep) {
		err = mmc_deselect_cards(host);
		if (err)
			goto out_release;
	}

	cmd.opcode = MMC_SLEEP_AWAKE;
	cmd.arg = card->rca << 16;
	if (sleep)
		cmd.arg |= 1 << 15;

	/*
	 * If the max_busy_timeout of the host is specified, validate it against
	 * the sleep cmd timeout. A failure means we need to prevent the host
	 * from doing hw busy detection, which is done by converting to a R1
	 * response instead of a R1B.
	 */
	if (host->max_busy_timeout && (timeout_ms > host->max_busy_timeout)) {
		cmd.flags = MMC_RSP_R1 | MMC_CMD_AC;
	} else {
		cmd.flags = MMC_RSP_R1B | MMC_CMD_AC;
		cmd.busy_timeout = timeout_ms;
	}

	err = mmc_wait_for_cmd(host, &cmd, 0);
	if (err)
		goto out_release;

	/*
	 * If the host does not wait while the card signals busy, then we will
	 * will have to wait the sleep/awake timeout.  Note, we cannot use the
	 * SEND_STATUS command to poll the status because that command (and most
	 * others) is invalid while the card sleeps.
	 */
	if (!cmd.busy_timeout || !(host->caps & MMC_CAP_WAIT_WHILE_BUSY))
		mmc_delay(timeout_ms);

	if (!sleep)
		err = mmc_select_card(card);

out_release:
	mmc_retune_release(host);
	return err;
}

static int mmc_can_poweroff_notify(const struct mmc_card *card)
{
	return card &&
		mmc_card_mmc(card) &&
		(card->ext_csd.power_off_notification == EXT_CSD_POWER_ON);
}

static int mmc_poweroff_notify(struct mmc_card *card, unsigned int notify_type)
{
	unsigned int timeout = card->ext_csd.generic_cmd6_time;
	int err;

	/* Use EXT_CSD_POWER_OFF_SHORT as default notification type. */
	if (notify_type == EXT_CSD_POWER_OFF_LONG)
		timeout = card->ext_csd.power_off_longtime;

	err = __mmc_switch(card, EXT_CSD_CMD_SET_NORMAL,
			EXT_CSD_POWER_OFF_NOTIFICATION,
			notify_type, timeout, true, false, false);
	if (err)
		pr_err("%s: Power Off Notification timed out, %u\n",
		       mmc_hostname(card->host), timeout);

	/* Disable the power off notification after the switch operation. */
	card->ext_csd.power_off_notification = EXT_CSD_NO_POWER_NOTIFICATION;

	return err;
}

int mmc_send_pon(struct mmc_card *card)
{
	int err = 0;
	struct mmc_host *host = card->host;

	if (!mmc_can_poweroff_notify(card))
		goto out;

	mmc_get_card(card);
	if (card->pon_type & MMC_LONG_PON)
		err = mmc_poweroff_notify(host->card, EXT_CSD_POWER_OFF_LONG);
	else if (card->pon_type & MMC_SHRT_PON)
		err = mmc_poweroff_notify(host->card, EXT_CSD_POWER_OFF_SHORT);
	if (err)
		pr_warn("%s: error %d sending PON type %u",
			mmc_hostname(host), err, card->pon_type);
	mmc_put_card(card);
out:
	return err;
}

/*
 * Host is being removed. Free up the current card.
 */
static void mmc_remove(struct mmc_host *host)
{
	BUG_ON(!host);
	BUG_ON(!host->card);

	unregister_reboot_notifier(&host->card->reboot_notify);

	mmc_exit_clk_scaling(host);
	mmc_remove_card(host->card);

	mmc_claim_host(host);
	host->card = NULL;
	mmc_release_host(host);
}

/*
 * Card detection - card is alive.
 */
static int mmc_alive(struct mmc_host *host)
{
	return mmc_send_status(host->card, NULL);
}

/*
 * Card detection callback from host.
 */
static void mmc_detect(struct mmc_host *host)
{
	int err;

	BUG_ON(!host);
	BUG_ON(!host->card);

	mmc_get_card(host->card);

	/*
	 * Just check if our card has been removed.
	 */
	err = _mmc_detect_card_removed(host);

	mmc_put_card(host->card);

	if (err) {
		mmc_remove(host);

		mmc_claim_host(host);
		mmc_detach_bus(host);
		mmc_power_off(host);
		mmc_release_host(host);
	}
}

static int mmc_cache_card_ext_csd(struct mmc_host *host)
{
	int err;
	u8 *ext_csd;
	struct mmc_card *card = host->card;

	err = mmc_get_ext_csd(card, &ext_csd);
	if (err || !ext_csd) {
		pr_err("%s: %s: mmc_get_ext_csd failed (%d)\n",
			mmc_hostname(host), __func__, err);
		return err;
	}

	/* only cache read/write fields that the sw changes */
	card->ext_csd.raw_ext_csd_cmdq = ext_csd[EXT_CSD_CMDQ];
	card->ext_csd.raw_ext_csd_cache_ctrl = ext_csd[EXT_CSD_CACHE_CTRL];
	card->ext_csd.raw_ext_csd_bus_width = ext_csd[EXT_CSD_BUS_WIDTH];
	card->ext_csd.raw_ext_csd_hs_timing = ext_csd[EXT_CSD_HS_TIMING];

	kfree(ext_csd);

	return 0;
}

static int mmc_test_awake_ext_csd(struct mmc_host *host)
{
	int err;
	u8 *ext_csd;
	struct mmc_card *card = host->card;

	err = mmc_get_ext_csd(card, &ext_csd);
	if (err || !ext_csd) {
		pr_err("%s: %s: mmc_get_ext_csd failed (%d)\n",
			mmc_hostname(host), __func__, err);
		return err;
	}

	/* only compare read/write fields that the sw changes */
	pr_debug("%s: %s: type(cached:current) cmdq(%d:%d) cache_ctrl(%d:%d) bus_width (%d:%d) timing(%d:%d)\n",
		mmc_hostname(host), __func__,
		card->ext_csd.raw_ext_csd_cmdq,
		ext_csd[EXT_CSD_CMDQ],
		card->ext_csd.raw_ext_csd_cache_ctrl,
		ext_csd[EXT_CSD_CACHE_CTRL],
		card->ext_csd.raw_ext_csd_bus_width,
		ext_csd[EXT_CSD_BUS_WIDTH],
		card->ext_csd.raw_ext_csd_hs_timing,
		ext_csd[EXT_CSD_HS_TIMING]);

	err = !((card->ext_csd.raw_ext_csd_cmdq ==
			ext_csd[EXT_CSD_CMDQ]) &&
		(card->ext_csd.raw_ext_csd_cache_ctrl ==
			ext_csd[EXT_CSD_CACHE_CTRL]) &&
		(card->ext_csd.raw_ext_csd_bus_width ==
			ext_csd[EXT_CSD_BUS_WIDTH]) &&
		(card->ext_csd.raw_ext_csd_hs_timing ==
			ext_csd[EXT_CSD_HS_TIMING]));

	kfree(ext_csd);

	return err;
}

static int _mmc_suspend(struct mmc_host *host, bool is_suspend)
{
	int err = 0, ret;

	BUG_ON(!host);
	BUG_ON(!host->card);

	err = mmc_suspend_clk_scaling(host);
	if (err) {
		pr_err("%s: %s: fail to suspend clock scaling (%d)\n",
			mmc_hostname(host), __func__, err);
		if (host->card->cmdq_init)
			wake_up(&host->cmdq_ctx.wait);
		return err;
	}

	mmc_claim_host(host);

	if (mmc_card_suspended(host->card))
		goto out;

	if (host->card->cmdq_init) {
		BUG_ON(host->cmdq_ctx.active_reqs);

		err = mmc_cmdq_halt(host, true);
		if (err) {
			pr_err("%s: halt: failed: %d\n", __func__, err);
			goto out;
		}
		mmc_host_clk_hold(host);
		host->cmdq_ops->disable(host, true);
		mmc_host_clk_release(host);
	}

	if (mmc_card_doing_bkops(host->card)) {
		err = mmc_stop_bkops(host->card);
		if (err)
			goto out_err;
	}

	err = mmc_flush_cache(host->card);
	if (err)
		goto out_err;

	if (mmc_can_sleepawake(host)) {
		/*
		 * For caching host->ios to cached_ios we need to
		 * make sure that clocks are not gated otherwise
		 * cached_ios->clock will be 0.
		 */
		mmc_host_clk_hold(host);
		memcpy(&host->cached_ios, &host->ios, sizeof(host->cached_ios));
		mmc_cache_card_ext_csd(host);
		err = mmc_sleepawake(host, true);
		mmc_host_clk_release(host);
	} else if (!mmc_host_is_spi(host)) {
		err = mmc_deselect_cards(host);
	}

	if (err)
		goto out_err;
	mmc_power_off(host);
	mmc_card_set_suspended(host->card);

	goto out;

out_err:
	/*
	 * In case of err let's put controller back in cmdq mode and unhalt
	 * the controller.
	 * We expect cmdq_enable and unhalt won't return any error
	 * since it is anyway enabling few registers.
	 */
	if (host->card->cmdq_init) {
		mmc_host_clk_hold(host);
		ret = host->cmdq_ops->enable(host);
		if (ret)
			pr_err("%s: %s: enabling CMDQ mode failed (%d)\n",
				mmc_hostname(host), __func__, ret);
		mmc_host_clk_release(host);
		mmc_cmdq_halt(host, false);
	}

out:
	/* Kick CMDQ thread to process any requests came in while suspending */
	if (host->card->cmdq_init)
		wake_up(&host->cmdq_ctx.wait);

	mmc_release_host(host);
	if (err)
		mmc_resume_clk_scaling(host);
	return err;
}

static int mmc_partial_init(struct mmc_host *host)
{
	int err = 0;
	struct mmc_card *card = host->card;

	pr_debug("%s: %s: starting partial init\n",
		mmc_hostname(host), __func__);

	mmc_set_bus_width(host, host->cached_ios.bus_width);
	mmc_set_timing(host, host->cached_ios.timing);
	mmc_set_clock(host, host->cached_ios.clock);
	mmc_set_bus_mode(host, host->cached_ios.bus_mode);

	mmc_host_clk_hold(host);

	if (mmc_card_hs400(card)) {
		if (card->ext_csd.strobe_support && host->ops->enhanced_strobe)
			err = host->ops->enhanced_strobe(host);
		else if (host->ops->execute_tuning)
			err = host->ops->execute_tuning(host,
				MMC_SEND_TUNING_BLOCK_HS200);
	} else if (mmc_card_hs200(card) && host->ops->execute_tuning) {
		err = host->ops->execute_tuning(host,
			MMC_SEND_TUNING_BLOCK_HS200);
		if (err)
			pr_warn("%s: %s: tuning execution failed (%d)\n",
				mmc_hostname(host), __func__, err);
	}

	/*
	 * The ext_csd is read to make sure the card did not went through
	 * Power-failure during sleep period.
	 * A subset of the W/E_P, W/C_P register will be tested. In case
	 * these registers values are different from the values that were
	 * cached during suspend, we will conclude that a Power-failure occurred
	 * and will do full initialization sequence.
	 * In addition, full init sequence also transfer ext_csd before moving
	 * to CMDQ mode which has a side affect of configuring SDHCI registers
	 * which needed to be done before moving to CMDQ mode. The same
	 * registers need to be configured for partial init.
	 */
	err = mmc_test_awake_ext_csd(host);
	if (err) {
		pr_debug("%s: %s: fail on ext_csd read (%d)\n",
			mmc_hostname(host), __func__, err);
		goto out;
	}
	pr_debug("%s: %s: reading and comparing ext_csd successful\n",
		mmc_hostname(host), __func__);

	if (card->ext_csd.cmdq_support && (card->host->caps2 &
					   MMC_CAP2_CMD_QUEUE)) {
		err = mmc_select_cmdq(card);
		if (err) {
			pr_warn("%s: %s: enabling CMDQ mode failed (%d)\n",
					mmc_hostname(card->host),
					__func__, err);
		}
	}
out:
	mmc_host_clk_release(host);

	pr_debug("%s: %s: done partial init (%d)\n",
		mmc_hostname(host), __func__, err);

	return err;
}

/*
 * Suspend callback
 */
static int mmc_suspend(struct mmc_host *host)
{
	int err;
	ktime_t start = ktime_get();

	MMC_TRACE(host, "%s: Enter\n", __func__);
	err = _mmc_suspend(host, true);
	if (!err) {
		pm_runtime_disable(&host->card->dev);
		pm_runtime_set_suspended(&host->card->dev);
	}

	trace_mmc_suspend(mmc_hostname(host), err,
			ktime_to_us(ktime_sub(ktime_get(), start)));
	MMC_TRACE(host, "%s: Exit err: %d\n", __func__, err);
	return err;
}

/*
 * This function tries to determine if the same card is still present
 * and, if so, restore all state to it.
 */
static int _mmc_resume(struct mmc_host *host)
{
	int err = -ENOSYS;
	int retries;

	BUG_ON(!host);
	BUG_ON(!host->card);

	mmc_claim_host(host);

	if (!mmc_card_suspended(host->card)) {
		mmc_release_host(host);
		goto out;
	}

	mmc_power_up(host, host->card->ocr);
	retries = 3;
	while (retries) {
		if (mmc_can_sleepawake(host)) {
			err = mmc_sleepawake(host, false);
			if (!err)
				err = mmc_partial_init(host);
			if (err)
				pr_err("%s: %s: awake failed (%d), fallback to full init\n",
					mmc_hostname(host), __func__, err);
		}

		if (err)
			err = mmc_init_card(host, host->card->ocr, host->card);

		if (err) {
			pr_err("%s: MMC card re-init failed rc = %d (retries = %d)\n",
			       mmc_hostname(host), err, retries);
			retries--;
			mmc_power_off(host);
			usleep_range(5000, 5500);
			mmc_power_up(host, host->card->ocr);
			mmc_select_voltage(host, host->card->ocr);
			continue;
		}
		break;
	}
	if (!err && mmc_card_cmdq(host->card)) {
		err = mmc_cmdq_halt(host, false);
		if (err)
			pr_err("%s: un-halt: failed: %d\n", __func__, err);
	}
	mmc_card_clr_suspended(host->card);

	mmc_release_host(host);

	err = mmc_resume_clk_scaling(host);
	if (err)
		pr_err("%s: %s: fail to resume clock scaling (%d)\n",
			mmc_hostname(host), __func__, err);

out:
	return err;
}

/*
 * Callback for resume.
 */
static int mmc_resume(struct mmc_host *host)
{
	int err = 0;
	ktime_t start = ktime_get();

	MMC_TRACE(host, "%s: Enter\n", __func__);
	if (!(host->caps & MMC_CAP_RUNTIME_RESUME)) {
		err = _mmc_resume(host);
		pm_runtime_set_active(&host->card->dev);
		pm_runtime_mark_last_busy(&host->card->dev);
	}
	pm_runtime_enable(&host->card->dev);

	trace_mmc_resume(mmc_hostname(host), err,
			ktime_to_us(ktime_sub(ktime_get(), start)));
	MMC_TRACE(host, "%s: Exit err: %d\n", __func__, err);
	return err;
}

#define MAX_DEFER_SUSPEND_COUNTER 20
static bool mmc_process_bkops(struct mmc_host *host)
{
	int err = 0;
	bool is_running = false;
	u32 status;

	mmc_claim_host(host);
	if (mmc_card_cmdq(host->card)) {
		BUG_ON(host->cmdq_ctx.active_reqs);

		err = mmc_cmdq_halt(host, true);
		if (err) {
			pr_err("%s: halt: failed: %d\n", __func__, err);
			goto unhalt;
		}
	}

	if (mmc_card_doing_bkops(host->card)) {
		/* check that manual bkops finished */
		err = mmc_send_status(host->card, &status);
		if (err) {
			pr_err("%s: Get card status fail\n", __func__);
			goto unhalt;
		}
		if (R1_CURRENT_STATE(status) != R1_STATE_PRG) {
			mmc_card_clr_doing_bkops(host->card);
			goto unhalt;
		}
	} else {
		mmc_check_bkops(host->card);
	}

	if (host->card->bkops.needs_bkops &&
			!mmc_card_support_auto_bkops(host->card))
		mmc_start_manual_bkops(host->card);

unhalt:
	if (mmc_card_cmdq(host->card)) {
		err = mmc_cmdq_halt(host, false);
		if (err)
			pr_err("%s: unhalt: failed: %d\n", __func__, err);
	}
	mmc_release_host(host);

	if (host->card->bkops.needs_bkops ||
			mmc_card_doing_bkops(host->card)) {
		if (host->card->bkops.retry_counter++ <
				MAX_DEFER_SUSPEND_COUNTER) {
			host->card->bkops.needs_check = true;
			is_running = true;
		} else {
			host->card->bkops.retry_counter = 0;
		}
	}
	return is_running;
}

/*
 * Callback for runtime_suspend.
 */
static int mmc_runtime_suspend(struct mmc_host *host)
{
	int err;
	ktime_t start = ktime_get();

	if (!(host->caps & MMC_CAP_AGGRESSIVE_PM))
		return 0;

	if (mmc_process_bkops(host)) {
		pm_runtime_mark_last_busy(&host->card->dev);
		pr_debug("%s: defered, need bkops\n", __func__);
		return -EBUSY;
	}

	MMC_TRACE(host, "%s\n", __func__);
	err = _mmc_suspend(host, true);
	if (err)
		pr_err("%s: error %d doing aggressive suspend\n",
			mmc_hostname(host), err);

	trace_mmc_runtime_suspend(mmc_hostname(host), err,
			ktime_to_us(ktime_sub(ktime_get(), start)));
	return err;
}

/*
 * Callback for runtime_resume.
 */
static int mmc_runtime_resume(struct mmc_host *host)
{
	int err;
	ktime_t start = ktime_get();

	if (!(host->caps & (MMC_CAP_AGGRESSIVE_PM | MMC_CAP_RUNTIME_RESUME)))
		return 0;

	MMC_TRACE(host, "%s\n", __func__);
	err = _mmc_resume(host);
	if (err)
		pr_err("%s: error %d doing aggressive resume\n",
			mmc_hostname(host), err);

	trace_mmc_runtime_resume(mmc_hostname(host), err,
			ktime_to_us(ktime_sub(ktime_get(), start)));

	return err;
}

int mmc_can_reset(struct mmc_card *card)
{
	u8 rst_n_function;

	rst_n_function = card->ext_csd.rst_n_function;
	if ((rst_n_function & EXT_CSD_RST_N_EN_MASK) != EXT_CSD_RST_N_ENABLED)
		return 0;
	return 1;
}
EXPORT_SYMBOL(mmc_can_reset);

static int mmc_reset(struct mmc_host *host)
{
	struct mmc_card *card = host->card;
	int ret;

	if ((host->caps & MMC_CAP_HW_RESET) && host->ops->hw_reset &&
	     mmc_can_reset(card)) {
		/* If the card accept RST_n signal, send it. */
		mmc_set_clock(host, host->f_init);
		host->ops->hw_reset(host);
		/* Set initial state and call mmc_set_ios */
		mmc_set_initial_state(host);
	} else {
		/* Do a brute force power cycle */
		mmc_power_cycle(host, card->ocr);
	}
<<<<<<< HEAD

	/* Suspend clk scaling to avoid switching frequencies intermittently */

	ret = mmc_suspend_clk_scaling(host);
	if (ret) {
		pr_err("%s: %s: fail to suspend clock scaling (%d)\n",
			mmc_hostname(host), __func__, ret);
		return ret;
	}

	ret = mmc_init_card(host, host->card->ocr, host->card);
	if (ret) {
		pr_err("%s: %s: mmc_init_card failed (%d)\n",
			mmc_hostname(host), __func__, ret);
		return ret;
	}

	ret = mmc_resume_clk_scaling(host);
	if (ret)
		pr_err("%s: %s: fail to resume clock scaling (%d)\n",
			mmc_hostname(host), __func__, ret);

	return ret;
}

static int mmc_shutdown(struct mmc_host *host)
{
	struct mmc_card *card = host->card;

	/*
	 * Exit clock scaling so that it doesn't kick in after
	 * power off notification is sent
	 */
	if (host->caps2 & MMC_CAP2_CLK_SCALE)
		mmc_exit_clk_scaling(card->host);
	/* send power off notification */
	if (mmc_card_mmc(card))
		mmc_send_pon(card);
	return 0;
}

static int mmc_pre_hibernate(struct mmc_host *host)
{
	int ret = 0;

	mmc_get_card(host->card);
	host->cached_caps2 = host->caps2;

	/*
	 * Increase usage_count of card and host device till
	 * hibernation is over. This will ensure they will not runtime suspend.
	 */
	pm_runtime_get_noresume(mmc_dev(host));
	pm_runtime_get_noresume(&host->card->dev);

	if (!mmc_can_scale_clk(host))
		goto out;
	/*
	 * Suspend clock scaling and mask host capability so that
	 * we will run in max frequency during:
	 *	1. Hibernation preparation and image creation
	 *	2. After finding hibernation image during reboot
	 *	3. Once hibernation image is loaded and till hibernation
	 *	restore is complete.
	 */
	if (host->clk_scaling.enable)
		mmc_suspend_clk_scaling(host);
	host->caps2 &= ~MMC_CAP2_CLK_SCALE;
	host->clk_scaling.state = MMC_LOAD_HIGH;
	ret = mmc_clk_update_freq(host, host->card->clk_scaling_highest,
				host->clk_scaling.state);
	if (ret)
		pr_err("%s: %s: Setting clk frequency to max failed: %d\n",
				mmc_hostname(host), __func__, ret);
out:
	mmc_host_clk_hold(host);
	mmc_put_card(host->card);
	return ret;
}

=======

	/* Suspend clk scaling to avoid switching frequencies intermittently */

	ret = mmc_suspend_clk_scaling(host);
	if (ret) {
		pr_err("%s: %s: fail to suspend clock scaling (%d)\n",
			mmc_hostname(host), __func__, ret);
		return ret;
	}

	ret = mmc_init_card(host, host->card->ocr, host->card);
	if (ret) {
		pr_err("%s: %s: mmc_init_card failed (%d)\n",
			mmc_hostname(host), __func__, ret);
		return ret;
	}

	ret = mmc_resume_clk_scaling(host);
	if (ret)
		pr_err("%s: %s: fail to resume clock scaling (%d)\n",
			mmc_hostname(host), __func__, ret);

	return ret;
}

static int mmc_shutdown(struct mmc_host *host)
{
	struct mmc_card *card = host->card;

	/*
	 * Exit clock scaling so that it doesn't kick in after
	 * power off notification is sent
	 */
	if (host->caps2 & MMC_CAP2_CLK_SCALE)
		mmc_exit_clk_scaling(card->host);
	/* send power off notification */
	if (mmc_card_mmc(card))
		mmc_send_pon(card);
	return 0;
}

static int mmc_pre_hibernate(struct mmc_host *host)
{
	int ret = 0;

	mmc_get_card(host->card);
	host->cached_caps2 = host->caps2;

	/*
	 * Increase usage_count of card and host device till
	 * hibernation is over. This will ensure they will not runtime suspend.
	 */
	pm_runtime_get_noresume(mmc_dev(host));
	pm_runtime_get_noresume(&host->card->dev);

	if (!mmc_can_scale_clk(host))
		goto out;
	/*
	 * Suspend clock scaling and mask host capability so that
	 * we will run in max frequency during:
	 *	1. Hibernation preparation and image creation
	 *	2. After finding hibernation image during reboot
	 *	3. Once hibernation image is loaded and till hibernation
	 *	restore is complete.
	 */
	if (host->clk_scaling.enable)
		mmc_suspend_clk_scaling(host);
	host->caps2 &= ~MMC_CAP2_CLK_SCALE;
	host->clk_scaling.state = MMC_LOAD_HIGH;
	ret = mmc_clk_update_freq(host, host->card->clk_scaling_highest,
				host->clk_scaling.state);
	if (ret)
		pr_err("%s: %s: Setting clk frequency to max failed: %d\n",
				mmc_hostname(host), __func__, ret);
out:
	mmc_host_clk_hold(host);
	mmc_put_card(host->card);
	return ret;
}

>>>>>>> b9c9fa5d
static int mmc_post_hibernate(struct mmc_host *host)
{
	int ret = 0;

	mmc_get_card(host->card);
	if (!(host->cached_caps2 & MMC_CAP2_CLK_SCALE))
		goto enable_pm;
	/* Enable the clock scaling and set the host capability */
	host->caps2 |= MMC_CAP2_CLK_SCALE;
	if (!host->clk_scaling.enable)
		ret = mmc_resume_clk_scaling(host);
	if (ret)
		pr_err("%s: %s: Resuming clk scaling failed: %d\n",
				mmc_hostname(host), __func__, ret);
enable_pm:
	/*
	 * Reduce usage count of card and host device so that they may
	 * runtime suspend.
	 */
	pm_runtime_put_noidle(&host->card->dev);
	pm_runtime_put_noidle(mmc_dev(host));

	mmc_host_clk_release(host);

	mmc_put_card(host->card);
	return ret;
}

static const struct mmc_bus_ops mmc_ops = {
	.remove = mmc_remove,
	.detect = mmc_detect,
	.suspend = mmc_suspend,
	.resume = mmc_resume,
	.runtime_suspend = mmc_runtime_suspend,
	.runtime_resume = mmc_runtime_resume,
	.alive = mmc_alive,
	.change_bus_speed = mmc_change_bus_speed,
	.reset = mmc_reset,
	.shutdown = mmc_shutdown,
	.pre_hibernate = mmc_pre_hibernate,
	.post_hibernate = mmc_post_hibernate
};

/*
 * Starting point for MMC card init.
 */
int mmc_attach_mmc(struct mmc_host *host)
{
	int err;
	u32 ocr, rocr;

	BUG_ON(!host);
	WARN_ON(!host->claimed);

	/* Set correct bus mode for MMC before attempting attach */
	if (!mmc_host_is_spi(host))
		mmc_set_bus_mode(host, MMC_BUSMODE_OPENDRAIN);

	err = mmc_send_op_cond(host, 0, &ocr);
	if (err)
		return err;

	mmc_attach_bus(host, &mmc_ops);
	if (host->ocr_avail_mmc)
		host->ocr_avail = host->ocr_avail_mmc;

	/*
	 * We need to get OCR a different way for SPI.
	 */
	if (mmc_host_is_spi(host)) {
		err = mmc_spi_read_ocr(host, 1, &ocr);
		if (err)
			goto err;
	}

	rocr = mmc_select_voltage(host, ocr);

	/*
	 * Can we support the voltage of the card?
	 */
	if (!rocr) {
		err = -EINVAL;
		goto err;
	}

	/*
	 * Detect and init the card.
	 */
	err = mmc_init_card(host, rocr, NULL);
	if (err)
		goto err;

	mmc_release_host(host);
	err = mmc_add_card(host->card);
	if (err)
		goto remove_card;

	mmc_claim_host(host);
	err = mmc_init_clk_scaling(host);
	if (err) {
		mmc_release_host(host);
		goto remove_card;
	}

	register_reboot_notifier(&host->card->reboot_notify);

	return 0;

remove_card:
	mmc_remove_card(host->card);
	mmc_claim_host(host);
	host->card = NULL;
err:
	mmc_detach_bus(host);

	pr_err("%s: error %d whilst initialising MMC card\n",
		mmc_hostname(host), err);

	return err;
}<|MERGE_RESOLUTION|>--- conflicted
+++ resolved
@@ -542,11 +542,7 @@
 			card->ext_csd.raw_bkops_status =
 				ext_csd[EXT_CSD_BKOPS_STATUS];
 			if (!card->ext_csd.bkops_en)
-<<<<<<< HEAD
-				pr_info("%s: BKOPS_EN equals 0x%x\n",
-=======
 				pr_debug("%s: BKOPS_EN equals 0x%x\n",
->>>>>>> b9c9fa5d
 					mmc_hostname(card->host),
 					card->ext_csd.bkops_en);
 		}
@@ -2924,7 +2920,6 @@
 		/* Do a brute force power cycle */
 		mmc_power_cycle(host, card->ocr);
 	}
-<<<<<<< HEAD
 
 	/* Suspend clk scaling to avoid switching frequencies intermittently */
 
@@ -3005,88 +3000,6 @@
 	return ret;
 }
 
-=======
-
-	/* Suspend clk scaling to avoid switching frequencies intermittently */
-
-	ret = mmc_suspend_clk_scaling(host);
-	if (ret) {
-		pr_err("%s: %s: fail to suspend clock scaling (%d)\n",
-			mmc_hostname(host), __func__, ret);
-		return ret;
-	}
-
-	ret = mmc_init_card(host, host->card->ocr, host->card);
-	if (ret) {
-		pr_err("%s: %s: mmc_init_card failed (%d)\n",
-			mmc_hostname(host), __func__, ret);
-		return ret;
-	}
-
-	ret = mmc_resume_clk_scaling(host);
-	if (ret)
-		pr_err("%s: %s: fail to resume clock scaling (%d)\n",
-			mmc_hostname(host), __func__, ret);
-
-	return ret;
-}
-
-static int mmc_shutdown(struct mmc_host *host)
-{
-	struct mmc_card *card = host->card;
-
-	/*
-	 * Exit clock scaling so that it doesn't kick in after
-	 * power off notification is sent
-	 */
-	if (host->caps2 & MMC_CAP2_CLK_SCALE)
-		mmc_exit_clk_scaling(card->host);
-	/* send power off notification */
-	if (mmc_card_mmc(card))
-		mmc_send_pon(card);
-	return 0;
-}
-
-static int mmc_pre_hibernate(struct mmc_host *host)
-{
-	int ret = 0;
-
-	mmc_get_card(host->card);
-	host->cached_caps2 = host->caps2;
-
-	/*
-	 * Increase usage_count of card and host device till
-	 * hibernation is over. This will ensure they will not runtime suspend.
-	 */
-	pm_runtime_get_noresume(mmc_dev(host));
-	pm_runtime_get_noresume(&host->card->dev);
-
-	if (!mmc_can_scale_clk(host))
-		goto out;
-	/*
-	 * Suspend clock scaling and mask host capability so that
-	 * we will run in max frequency during:
-	 *	1. Hibernation preparation and image creation
-	 *	2. After finding hibernation image during reboot
-	 *	3. Once hibernation image is loaded and till hibernation
-	 *	restore is complete.
-	 */
-	if (host->clk_scaling.enable)
-		mmc_suspend_clk_scaling(host);
-	host->caps2 &= ~MMC_CAP2_CLK_SCALE;
-	host->clk_scaling.state = MMC_LOAD_HIGH;
-	ret = mmc_clk_update_freq(host, host->card->clk_scaling_highest,
-				host->clk_scaling.state);
-	if (ret)
-		pr_err("%s: %s: Setting clk frequency to max failed: %d\n",
-				mmc_hostname(host), __func__, ret);
-out:
-	mmc_host_clk_hold(host);
-	mmc_put_card(host->card);
-	return ret;
-}
-
->>>>>>> b9c9fa5d
 static int mmc_post_hibernate(struct mmc_host *host)
 {
 	int ret = 0;
