/*
 * Virtual network driver for conversing with remote driver backends.
 *
 * Copyright (c) 2002-2005, K A Fraser
 * Copyright (c) 2005, XenSource Ltd
 *
 * This program is free software; you can redistribute it and/or
 * modify it under the terms of the GNU General Public License version 2
 * as published by the Free Software Foundation; or, when distributed
 * separately from the Linux kernel or incorporated into other
 * software packages, subject to the following license:
 *
 * Permission is hereby granted, free of charge, to any person obtaining a copy
 * of this source file (the "Software"), to deal in the Software without
 * restriction, including without limitation the rights to use, copy, modify,
 * merge, publish, distribute, sublicense, and/or sell copies of the Software,
 * and to permit persons to whom the Software is furnished to do so, subject to
 * the following conditions:
 *
 * The above copyright notice and this permission notice shall be included in
 * all copies or substantial portions of the Software.
 *
 * THE SOFTWARE IS PROVIDED "AS IS", WITHOUT WARRANTY OF ANY KIND, EXPRESS OR
 * IMPLIED, INCLUDING BUT NOT LIMITED TO THE WARRANTIES OF MERCHANTABILITY,
 * FITNESS FOR A PARTICULAR PURPOSE AND NONINFRINGEMENT. IN NO EVENT SHALL THE
 * AUTHORS OR COPYRIGHT HOLDERS BE LIABLE FOR ANY CLAIM, DAMAGES OR OTHER
 * LIABILITY, WHETHER IN AN ACTION OF CONTRACT, TORT OR OTHERWISE, ARISING
 * FROM, OUT OF OR IN CONNECTION WITH THE SOFTWARE OR THE USE OR OTHER DEALINGS
 * IN THE SOFTWARE.
 */

#define pr_fmt(fmt) KBUILD_MODNAME ": " fmt

#include <linux/module.h>
#include <linux/kernel.h>
#include <linux/netdevice.h>
#include <linux/etherdevice.h>
#include <linux/skbuff.h>
#include <linux/ethtool.h>
#include <linux/if_ether.h>
#include <net/tcp.h>
#include <linux/udp.h>
#include <linux/moduleparam.h>
#include <linux/mm.h>
#include <linux/slab.h>
#include <net/ip.h>

#include <asm/xen/page.h>
#include <xen/xen.h>
#include <xen/xenbus.h>
#include <xen/events.h>
#include <xen/page.h>
#include <xen/platform_pci.h>
#include <xen/grant_table.h>

#include <xen/interface/io/netif.h>
#include <xen/interface/memory.h>
#include <xen/interface/grant_table.h>

/* Module parameters */
static unsigned int xennet_max_queues;
module_param_named(max_queues, xennet_max_queues, uint, 0644);
MODULE_PARM_DESC(max_queues,
		 "Maximum number of queues per virtual interface");

static const struct ethtool_ops xennet_ethtool_ops;

struct netfront_cb {
	int pull_to;
};

#define NETFRONT_SKB_CB(skb)	((struct netfront_cb *)((skb)->cb))

#define RX_COPY_THRESHOLD 256

#define GRANT_INVALID_REF	0

#define NET_TX_RING_SIZE __CONST_RING_SIZE(xen_netif_tx, PAGE_SIZE)
#define NET_RX_RING_SIZE __CONST_RING_SIZE(xen_netif_rx, PAGE_SIZE)
#define TX_MAX_TARGET min_t(int, NET_TX_RING_SIZE, 256)

/* Queue name is interface name with "-qNNN" appended */
#define QUEUE_NAME_SIZE (IFNAMSIZ + 6)

/* IRQ name is queue name with "-tx" or "-rx" appended */
#define IRQ_NAME_SIZE (QUEUE_NAME_SIZE + 3)

<<<<<<< HEAD
static DECLARE_WAIT_QUEUE_HEAD(module_load_q);
static DECLARE_WAIT_QUEUE_HEAD(module_unload_q);
=======
static DECLARE_WAIT_QUEUE_HEAD(module_wq);
>>>>>>> a0724d72

struct netfront_stats {
	u64			rx_packets;
	u64			tx_packets;
	u64			rx_bytes;
	u64			tx_bytes;
	struct u64_stats_sync	syncp;
};

struct netfront_info;

struct netfront_queue {
	unsigned int id; /* Queue ID, 0-based */
	char name[QUEUE_NAME_SIZE]; /* DEVNAME-qN */
	struct netfront_info *info;

	struct napi_struct napi;

	/* Split event channels support, tx_* == rx_* when using
	 * single event channel.
	 */
	unsigned int tx_evtchn, rx_evtchn;
	unsigned int tx_irq, rx_irq;
	/* Only used when split event channels support is enabled */
	char tx_irq_name[IRQ_NAME_SIZE]; /* DEVNAME-qN-tx */
	char rx_irq_name[IRQ_NAME_SIZE]; /* DEVNAME-qN-rx */

	spinlock_t   tx_lock;
	struct xen_netif_tx_front_ring tx;
	int tx_ring_ref;

	/*
	 * {tx,rx}_skbs store outstanding skbuffs. Free tx_skb entries
	 * are linked from tx_skb_freelist through skb_entry.link.
	 *
	 *  NB. Freelist index entries are always going to be less than
	 *  PAGE_OFFSET, whereas pointers to skbs will always be equal or
	 *  greater than PAGE_OFFSET: we use this property to distinguish
	 *  them.
	 */
	union skb_entry {
		struct sk_buff *skb;
		unsigned long link;
	} tx_skbs[NET_TX_RING_SIZE];
	grant_ref_t gref_tx_head;
	grant_ref_t grant_tx_ref[NET_TX_RING_SIZE];
	struct page *grant_tx_page[NET_TX_RING_SIZE];
	unsigned tx_skb_freelist;

	spinlock_t   rx_lock ____cacheline_aligned_in_smp;
	struct xen_netif_rx_front_ring rx;
	int rx_ring_ref;

	/* Receive-ring batched refills. */
#define RX_MIN_TARGET 8
#define RX_DFL_MIN_TARGET 64
#define RX_MAX_TARGET min_t(int, NET_RX_RING_SIZE, 256)
	unsigned rx_min_target, rx_max_target, rx_target;
	struct sk_buff_head rx_batch;

	struct timer_list rx_refill_timer;

	struct sk_buff *rx_skbs[NET_RX_RING_SIZE];
	grant_ref_t gref_rx_head;
	grant_ref_t grant_rx_ref[NET_RX_RING_SIZE];

	unsigned long rx_pfn_array[NET_RX_RING_SIZE];
	struct multicall_entry rx_mcl[NET_RX_RING_SIZE+1];
	struct mmu_update rx_mmu[NET_RX_RING_SIZE];
};

struct netfront_info {
	struct list_head list;
	struct net_device *netdev;

	struct xenbus_device *xbdev;

	/* Multi-queue support */
	struct netfront_queue *queues;

	/* Statistics */
	struct netfront_stats __percpu *stats;

	atomic_t rx_gso_checksum_fixup;
};

struct netfront_rx_info {
	struct xen_netif_rx_response rx;
	struct xen_netif_extra_info extras[XEN_NETIF_EXTRA_TYPE_MAX - 1];
};

static void skb_entry_set_link(union skb_entry *list, unsigned short id)
{
	list->link = id;
}

static int skb_entry_is_link(const union skb_entry *list)
{
	BUILD_BUG_ON(sizeof(list->skb) != sizeof(list->link));
	return (unsigned long)list->skb < PAGE_OFFSET;
}

/*
 * Access macros for acquiring freeing slots in tx_skbs[].
 */

static void add_id_to_freelist(unsigned *head, union skb_entry *list,
			       unsigned short id)
{
	skb_entry_set_link(&list[id], *head);
	*head = id;
}

static unsigned short get_id_from_freelist(unsigned *head,
					   union skb_entry *list)
{
	unsigned int id = *head;
	*head = list[id].link;
	return id;
}

static int xennet_rxidx(RING_IDX idx)
{
	return idx & (NET_RX_RING_SIZE - 1);
}

static struct sk_buff *xennet_get_rx_skb(struct netfront_queue *queue,
					 RING_IDX ri)
{
	int i = xennet_rxidx(ri);
	struct sk_buff *skb = queue->rx_skbs[i];
	queue->rx_skbs[i] = NULL;
	return skb;
}

static grant_ref_t xennet_get_rx_ref(struct netfront_queue *queue,
					    RING_IDX ri)
{
	int i = xennet_rxidx(ri);
	grant_ref_t ref = queue->grant_rx_ref[i];
	queue->grant_rx_ref[i] = GRANT_INVALID_REF;
	return ref;
}

#ifdef CONFIG_SYSFS
static int xennet_sysfs_addif(struct net_device *netdev);
static void xennet_sysfs_delif(struct net_device *netdev);
#else /* !CONFIG_SYSFS */
#define xennet_sysfs_addif(dev) (0)
#define xennet_sysfs_delif(dev) do { } while (0)
#endif

static bool xennet_can_sg(struct net_device *dev)
{
	return dev->features & NETIF_F_SG;
}


static void rx_refill_timeout(unsigned long data)
{
	struct netfront_queue *queue = (struct netfront_queue *)data;
	napi_schedule(&queue->napi);
}

static int netfront_tx_slot_available(struct netfront_queue *queue)
{
	return (queue->tx.req_prod_pvt - queue->tx.rsp_cons) <
		(TX_MAX_TARGET - MAX_SKB_FRAGS - 2);
}

static void xennet_maybe_wake_tx(struct netfront_queue *queue)
{
	struct net_device *dev = queue->info->netdev;
	struct netdev_queue *dev_queue = netdev_get_tx_queue(dev, queue->id);

	if (unlikely(netif_tx_queue_stopped(dev_queue)) &&
	    netfront_tx_slot_available(queue) &&
	    likely(netif_running(dev)))
		netif_tx_wake_queue(netdev_get_tx_queue(dev, queue->id));
}

static void xennet_alloc_rx_buffers(struct netfront_queue *queue)
{
	unsigned short id;
	struct sk_buff *skb;
	struct page *page;
	int i, batch_target, notify;
	RING_IDX req_prod = queue->rx.req_prod_pvt;
	grant_ref_t ref;
	unsigned long pfn;
	void *vaddr;
	struct xen_netif_rx_request *req;

	if (unlikely(!netif_carrier_ok(queue->info->netdev)))
		return;

	/*
	 * Allocate skbuffs greedily, even though we batch updates to the
	 * receive ring. This creates a less bursty demand on the memory
	 * allocator, so should reduce the chance of failed allocation requests
	 * both for ourself and for other kernel subsystems.
	 */
	batch_target = queue->rx_target - (req_prod - queue->rx.rsp_cons);
	for (i = skb_queue_len(&queue->rx_batch); i < batch_target; i++) {
		skb = __netdev_alloc_skb(queue->info->netdev,
					 RX_COPY_THRESHOLD + NET_IP_ALIGN,
					 GFP_ATOMIC | __GFP_NOWARN);
		if (unlikely(!skb))
			goto no_skb;

		/* Align ip header to a 16 bytes boundary */
		skb_reserve(skb, NET_IP_ALIGN);

		page = alloc_page(GFP_ATOMIC | __GFP_NOWARN);
		if (!page) {
			kfree_skb(skb);
no_skb:
			/* Could not allocate any skbuffs. Try again later. */
			mod_timer(&queue->rx_refill_timer,
				  jiffies + (HZ/10));

			/* Any skbuffs queued for refill? Force them out. */
			if (i != 0)
				goto refill;
			break;
		}

		skb_add_rx_frag(skb, 0, page, 0, 0, PAGE_SIZE);
		__skb_queue_tail(&queue->rx_batch, skb);
	}

	/* Is the batch large enough to be worthwhile? */
	if (i < (queue->rx_target/2)) {
		if (req_prod > queue->rx.sring->req_prod)
			goto push;
		return;
	}

	/* Adjust our fill target if we risked running out of buffers. */
	if (((req_prod - queue->rx.sring->rsp_prod) < (queue->rx_target / 4)) &&
	    ((queue->rx_target *= 2) > queue->rx_max_target))
		queue->rx_target = queue->rx_max_target;

 refill:
	for (i = 0; ; i++) {
		skb = __skb_dequeue(&queue->rx_batch);
		if (skb == NULL)
			break;

		skb->dev = queue->info->netdev;

		id = xennet_rxidx(req_prod + i);

		BUG_ON(queue->rx_skbs[id]);
		queue->rx_skbs[id] = skb;

		ref = gnttab_claim_grant_reference(&queue->gref_rx_head);
		BUG_ON((signed short)ref < 0);
		queue->grant_rx_ref[id] = ref;

		pfn = page_to_pfn(skb_frag_page(&skb_shinfo(skb)->frags[0]));
		vaddr = page_address(skb_frag_page(&skb_shinfo(skb)->frags[0]));

		req = RING_GET_REQUEST(&queue->rx, req_prod + i);
		gnttab_grant_foreign_access_ref(ref,
						queue->info->xbdev->otherend_id,
						pfn_to_mfn(pfn),
						0);

		req->id = id;
		req->gref = ref;
	}

	wmb();		/* barrier so backend seens requests */

	/* Above is a suitable barrier to ensure backend will see requests. */
	queue->rx.req_prod_pvt = req_prod + i;
 push:
	RING_PUSH_REQUESTS_AND_CHECK_NOTIFY(&queue->rx, notify);
	if (notify)
		notify_remote_via_irq(queue->rx_irq);
}

static int xennet_open(struct net_device *dev)
{
	struct netfront_info *np = netdev_priv(dev);
	unsigned int num_queues = dev->real_num_tx_queues;
	unsigned int i = 0;
	struct netfront_queue *queue = NULL;

	for (i = 0; i < num_queues; ++i) {
		queue = &np->queues[i];
		napi_enable(&queue->napi);

		spin_lock_bh(&queue->rx_lock);
		if (netif_carrier_ok(dev)) {
			xennet_alloc_rx_buffers(queue);
			queue->rx.sring->rsp_event = queue->rx.rsp_cons + 1;
			if (RING_HAS_UNCONSUMED_RESPONSES(&queue->rx))
				napi_schedule(&queue->napi);
		}
		spin_unlock_bh(&queue->rx_lock);
	}

	netif_tx_start_all_queues(dev);

	return 0;
}

static void xennet_tx_buf_gc(struct netfront_queue *queue)
{
	RING_IDX cons, prod;
	unsigned short id;
	struct sk_buff *skb;

	BUG_ON(!netif_carrier_ok(queue->info->netdev));

	do {
		prod = queue->tx.sring->rsp_prod;
		rmb(); /* Ensure we see responses up to 'rp'. */

		for (cons = queue->tx.rsp_cons; cons != prod; cons++) {
			struct xen_netif_tx_response *txrsp;

			txrsp = RING_GET_RESPONSE(&queue->tx, cons);
			if (txrsp->status == XEN_NETIF_RSP_NULL)
				continue;

			id  = txrsp->id;
			skb = queue->tx_skbs[id].skb;
			if (unlikely(gnttab_query_foreign_access(
				queue->grant_tx_ref[id]) != 0)) {
				pr_alert("%s: warning -- grant still in use by backend domain\n",
					 __func__);
				BUG();
			}
			gnttab_end_foreign_access_ref(
				queue->grant_tx_ref[id], GNTMAP_readonly);
			gnttab_release_grant_reference(
				&queue->gref_tx_head, queue->grant_tx_ref[id]);
			queue->grant_tx_ref[id] = GRANT_INVALID_REF;
			queue->grant_tx_page[id] = NULL;
			add_id_to_freelist(&queue->tx_skb_freelist, queue->tx_skbs, id);
			dev_kfree_skb_irq(skb);
		}

		queue->tx.rsp_cons = prod;

		/*
		 * Set a new event, then check for race with update of tx_cons.
		 * Note that it is essential to schedule a callback, no matter
		 * how few buffers are pending. Even if there is space in the
		 * transmit ring, higher layers may be blocked because too much
		 * data is outstanding: in such cases notification from Xen is
		 * likely to be the only kick that we'll get.
		 */
		queue->tx.sring->rsp_event =
			prod + ((queue->tx.sring->req_prod - prod) >> 1) + 1;
		mb();		/* update shared area */
	} while ((cons == prod) && (prod != queue->tx.sring->rsp_prod));

	xennet_maybe_wake_tx(queue);
}

static void xennet_make_frags(struct sk_buff *skb, struct netfront_queue *queue,
			      struct xen_netif_tx_request *tx)
{
	char *data = skb->data;
	unsigned long mfn;
	RING_IDX prod = queue->tx.req_prod_pvt;
	int frags = skb_shinfo(skb)->nr_frags;
	unsigned int offset = offset_in_page(data);
	unsigned int len = skb_headlen(skb);
	unsigned int id;
	grant_ref_t ref;
	int i;

	/* While the header overlaps a page boundary (including being
	   larger than a page), split it it into page-sized chunks. */
	while (len > PAGE_SIZE - offset) {
		tx->size = PAGE_SIZE - offset;
		tx->flags |= XEN_NETTXF_more_data;
		len -= tx->size;
		data += tx->size;
		offset = 0;

		id = get_id_from_freelist(&queue->tx_skb_freelist, queue->tx_skbs);
		queue->tx_skbs[id].skb = skb_get(skb);
		tx = RING_GET_REQUEST(&queue->tx, prod++);
		tx->id = id;
		ref = gnttab_claim_grant_reference(&queue->gref_tx_head);
		BUG_ON((signed short)ref < 0);

		mfn = virt_to_mfn(data);
		gnttab_grant_foreign_access_ref(ref, queue->info->xbdev->otherend_id,
						mfn, GNTMAP_readonly);

		queue->grant_tx_page[id] = virt_to_page(data);
		tx->gref = queue->grant_tx_ref[id] = ref;
		tx->offset = offset;
		tx->size = len;
		tx->flags = 0;
	}

	/* Grant backend access to each skb fragment page. */
	for (i = 0; i < frags; i++) {
		skb_frag_t *frag = skb_shinfo(skb)->frags + i;
		struct page *page = skb_frag_page(frag);

		len = skb_frag_size(frag);
		offset = frag->page_offset;

		/* Skip unused frames from start of page */
		page += offset >> PAGE_SHIFT;
		offset &= ~PAGE_MASK;

		while (len > 0) {
			unsigned long bytes;

			bytes = PAGE_SIZE - offset;
			if (bytes > len)
				bytes = len;

			tx->flags |= XEN_NETTXF_more_data;

			id = get_id_from_freelist(&queue->tx_skb_freelist,
						  queue->tx_skbs);
			queue->tx_skbs[id].skb = skb_get(skb);
			tx = RING_GET_REQUEST(&queue->tx, prod++);
			tx->id = id;
			ref = gnttab_claim_grant_reference(&queue->gref_tx_head);
			BUG_ON((signed short)ref < 0);

			mfn = pfn_to_mfn(page_to_pfn(page));
			gnttab_grant_foreign_access_ref(ref,
							queue->info->xbdev->otherend_id,
							mfn, GNTMAP_readonly);

			queue->grant_tx_page[id] = page;
			tx->gref = queue->grant_tx_ref[id] = ref;
			tx->offset = offset;
			tx->size = bytes;
			tx->flags = 0;

			offset += bytes;
			len -= bytes;

			/* Next frame */
			if (offset == PAGE_SIZE && len) {
				BUG_ON(!PageCompound(page));
				page++;
				offset = 0;
			}
		}
	}

	queue->tx.req_prod_pvt = prod;
}

/*
 * Count how many ring slots are required to send the frags of this
 * skb. Each frag might be a compound page.
 */
static int xennet_count_skb_frag_slots(struct sk_buff *skb)
{
	int i, frags = skb_shinfo(skb)->nr_frags;
	int pages = 0;

	for (i = 0; i < frags; i++) {
		skb_frag_t *frag = skb_shinfo(skb)->frags + i;
		unsigned long size = skb_frag_size(frag);
		unsigned long offset = frag->page_offset;

		/* Skip unused frames from start of page */
		offset &= ~PAGE_MASK;

		pages += PFN_UP(offset + size);
	}

	return pages;
}

static u16 xennet_select_queue(struct net_device *dev, struct sk_buff *skb,
			       void *accel_priv, select_queue_fallback_t fallback)
{
	unsigned int num_queues = dev->real_num_tx_queues;
	u32 hash;
	u16 queue_idx;

	/* First, check if there is only one queue */
	if (num_queues == 1) {
		queue_idx = 0;
	} else {
		hash = skb_get_hash(skb);
		queue_idx = hash % num_queues;
	}

	return queue_idx;
}

static int xennet_start_xmit(struct sk_buff *skb, struct net_device *dev)
{
	unsigned short id;
	struct netfront_info *np = netdev_priv(dev);
	struct netfront_stats *stats = this_cpu_ptr(np->stats);
	struct xen_netif_tx_request *tx;
	char *data = skb->data;
	RING_IDX i;
	grant_ref_t ref;
	unsigned long mfn;
	int notify;
	int slots;
	unsigned int offset = offset_in_page(data);
	unsigned int len = skb_headlen(skb);
	unsigned long flags;
	struct netfront_queue *queue = NULL;
	unsigned int num_queues = dev->real_num_tx_queues;
	u16 queue_index;

	/* Drop the packet if no queues are set up */
	if (num_queues < 1)
		goto drop;
	/* Determine which queue to transmit this SKB on */
	queue_index = skb_get_queue_mapping(skb);
	queue = &np->queues[queue_index];

	/* If skb->len is too big for wire format, drop skb and alert
	 * user about misconfiguration.
	 */
	if (unlikely(skb->len > XEN_NETIF_MAX_TX_SIZE)) {
		net_alert_ratelimited(
			"xennet: skb->len = %u, too big for wire format\n",
			skb->len);
		goto drop;
	}

	slots = DIV_ROUND_UP(offset + len, PAGE_SIZE) +
		xennet_count_skb_frag_slots(skb);
	if (unlikely(slots > MAX_SKB_FRAGS + 1)) {
		net_dbg_ratelimited("xennet: skb rides the rocket: %d slots, %d bytes\n",
				    slots, skb->len);
		if (skb_linearize(skb))
			goto drop;
		data = skb->data;
		offset = offset_in_page(data);
		len = skb_headlen(skb);
	}

	spin_lock_irqsave(&queue->tx_lock, flags);

	if (unlikely(!netif_carrier_ok(dev) ||
		     (slots > 1 && !xennet_can_sg(dev)) ||
		     netif_needs_gso(dev, skb, netif_skb_features(skb)))) {
		spin_unlock_irqrestore(&queue->tx_lock, flags);
		goto drop;
	}

	i = queue->tx.req_prod_pvt;

	id = get_id_from_freelist(&queue->tx_skb_freelist, queue->tx_skbs);
	queue->tx_skbs[id].skb = skb;

	tx = RING_GET_REQUEST(&queue->tx, i);

	tx->id   = id;
	ref = gnttab_claim_grant_reference(&queue->gref_tx_head);
	BUG_ON((signed short)ref < 0);
	mfn = virt_to_mfn(data);
	gnttab_grant_foreign_access_ref(
		ref, queue->info->xbdev->otherend_id, mfn, GNTMAP_readonly);
	queue->grant_tx_page[id] = virt_to_page(data);
	tx->gref = queue->grant_tx_ref[id] = ref;
	tx->offset = offset;
	tx->size = len;

	tx->flags = 0;
	if (skb->ip_summed == CHECKSUM_PARTIAL)
		/* local packet? */
		tx->flags |= XEN_NETTXF_csum_blank | XEN_NETTXF_data_validated;
	else if (skb->ip_summed == CHECKSUM_UNNECESSARY)
		/* remote but checksummed. */
		tx->flags |= XEN_NETTXF_data_validated;

	if (skb_shinfo(skb)->gso_size) {
		struct xen_netif_extra_info *gso;

		gso = (struct xen_netif_extra_info *)
			RING_GET_REQUEST(&queue->tx, ++i);

		tx->flags |= XEN_NETTXF_extra_info;

		gso->u.gso.size = skb_shinfo(skb)->gso_size;
		gso->u.gso.type = (skb_shinfo(skb)->gso_type & SKB_GSO_TCPV6) ?
			XEN_NETIF_GSO_TYPE_TCPV6 :
			XEN_NETIF_GSO_TYPE_TCPV4;
		gso->u.gso.pad = 0;
		gso->u.gso.features = 0;

		gso->type = XEN_NETIF_EXTRA_TYPE_GSO;
		gso->flags = 0;
	}

	queue->tx.req_prod_pvt = i + 1;

	xennet_make_frags(skb, queue, tx);
	tx->size = skb->len;

	RING_PUSH_REQUESTS_AND_CHECK_NOTIFY(&queue->tx, notify);
	if (notify)
		notify_remote_via_irq(queue->tx_irq);

	u64_stats_update_begin(&stats->syncp);
	stats->tx_bytes += skb->len;
	stats->tx_packets++;
	u64_stats_update_end(&stats->syncp);

	/* Note: It is not safe to access skb after xennet_tx_buf_gc()! */
	xennet_tx_buf_gc(queue);

	if (!netfront_tx_slot_available(queue))
		netif_tx_stop_queue(netdev_get_tx_queue(dev, queue->id));

	spin_unlock_irqrestore(&queue->tx_lock, flags);

	return NETDEV_TX_OK;

 drop:
	dev->stats.tx_dropped++;
	dev_kfree_skb_any(skb);
	return NETDEV_TX_OK;
}

static int xennet_close(struct net_device *dev)
{
	struct netfront_info *np = netdev_priv(dev);
	unsigned int num_queues = dev->real_num_tx_queues;
	unsigned int i;
	struct netfront_queue *queue;
	netif_tx_stop_all_queues(np->netdev);
	for (i = 0; i < num_queues; ++i) {
		queue = &np->queues[i];
		napi_disable(&queue->napi);
	}
	return 0;
}

static void xennet_move_rx_slot(struct netfront_queue *queue, struct sk_buff *skb,
				grant_ref_t ref)
{
	int new = xennet_rxidx(queue->rx.req_prod_pvt);

	BUG_ON(queue->rx_skbs[new]);
	queue->rx_skbs[new] = skb;
	queue->grant_rx_ref[new] = ref;
	RING_GET_REQUEST(&queue->rx, queue->rx.req_prod_pvt)->id = new;
	RING_GET_REQUEST(&queue->rx, queue->rx.req_prod_pvt)->gref = ref;
	queue->rx.req_prod_pvt++;
}

static int xennet_get_extras(struct netfront_queue *queue,
			     struct xen_netif_extra_info *extras,
			     RING_IDX rp)

{
	struct xen_netif_extra_info *extra;
	struct device *dev = &queue->info->netdev->dev;
	RING_IDX cons = queue->rx.rsp_cons;
	int err = 0;

	do {
		struct sk_buff *skb;
		grant_ref_t ref;

		if (unlikely(cons + 1 == rp)) {
			if (net_ratelimit())
				dev_warn(dev, "Missing extra info\n");
			err = -EBADR;
			break;
		}

		extra = (struct xen_netif_extra_info *)
			RING_GET_RESPONSE(&queue->rx, ++cons);

		if (unlikely(!extra->type ||
			     extra->type >= XEN_NETIF_EXTRA_TYPE_MAX)) {
			if (net_ratelimit())
				dev_warn(dev, "Invalid extra type: %d\n",
					extra->type);
			err = -EINVAL;
		} else {
			memcpy(&extras[extra->type - 1], extra,
			       sizeof(*extra));
		}

		skb = xennet_get_rx_skb(queue, cons);
		ref = xennet_get_rx_ref(queue, cons);
		xennet_move_rx_slot(queue, skb, ref);
	} while (extra->flags & XEN_NETIF_EXTRA_FLAG_MORE);

	queue->rx.rsp_cons = cons;
	return err;
}

static int xennet_get_responses(struct netfront_queue *queue,
				struct netfront_rx_info *rinfo, RING_IDX rp,
				struct sk_buff_head *list)
{
	struct xen_netif_rx_response *rx = &rinfo->rx;
	struct xen_netif_extra_info *extras = rinfo->extras;
	struct device *dev = &queue->info->netdev->dev;
	RING_IDX cons = queue->rx.rsp_cons;
	struct sk_buff *skb = xennet_get_rx_skb(queue, cons);
	grant_ref_t ref = xennet_get_rx_ref(queue, cons);
	int max = MAX_SKB_FRAGS + (rx->status <= RX_COPY_THRESHOLD);
	int slots = 1;
	int err = 0;
	unsigned long ret;

	if (rx->flags & XEN_NETRXF_extra_info) {
		err = xennet_get_extras(queue, extras, rp);
		cons = queue->rx.rsp_cons;
	}

	for (;;) {
		if (unlikely(rx->status < 0 ||
			     rx->offset + rx->status > PAGE_SIZE)) {
			if (net_ratelimit())
				dev_warn(dev, "rx->offset: %x, size: %u\n",
					 rx->offset, rx->status);
			xennet_move_rx_slot(queue, skb, ref);
			err = -EINVAL;
			goto next;
		}

		/*
		 * This definitely indicates a bug, either in this driver or in
		 * the backend driver. In future this should flag the bad
		 * situation to the system controller to reboot the backend.
		 */
		if (ref == GRANT_INVALID_REF) {
			if (net_ratelimit())
				dev_warn(dev, "Bad rx response id %d.\n",
					 rx->id);
			err = -EINVAL;
			goto next;
		}

		ret = gnttab_end_foreign_access_ref(ref, 0);
		BUG_ON(!ret);

		gnttab_release_grant_reference(&queue->gref_rx_head, ref);

		__skb_queue_tail(list, skb);

next:
		if (!(rx->flags & XEN_NETRXF_more_data))
			break;

		if (cons + slots == rp) {
			if (net_ratelimit())
				dev_warn(dev, "Need more slots\n");
			err = -ENOENT;
			break;
		}

		rx = RING_GET_RESPONSE(&queue->rx, cons + slots);
		skb = xennet_get_rx_skb(queue, cons + slots);
		ref = xennet_get_rx_ref(queue, cons + slots);
		slots++;
	}

	if (unlikely(slots > max)) {
		if (net_ratelimit())
			dev_warn(dev, "Too many slots\n");
		err = -E2BIG;
	}

	if (unlikely(err))
		queue->rx.rsp_cons = cons + slots;

	return err;
}

static int xennet_set_skb_gso(struct sk_buff *skb,
			      struct xen_netif_extra_info *gso)
{
	if (!gso->u.gso.size) {
		if (net_ratelimit())
			pr_warn("GSO size must not be zero\n");
		return -EINVAL;
	}

	if (gso->u.gso.type != XEN_NETIF_GSO_TYPE_TCPV4 &&
	    gso->u.gso.type != XEN_NETIF_GSO_TYPE_TCPV6) {
		if (net_ratelimit())
			pr_warn("Bad GSO type %d\n", gso->u.gso.type);
		return -EINVAL;
	}

	skb_shinfo(skb)->gso_size = gso->u.gso.size;
	skb_shinfo(skb)->gso_type =
		(gso->u.gso.type == XEN_NETIF_GSO_TYPE_TCPV4) ?
		SKB_GSO_TCPV4 :
		SKB_GSO_TCPV6;

	/* Header must be checked, and gso_segs computed. */
	skb_shinfo(skb)->gso_type |= SKB_GSO_DODGY;
	skb_shinfo(skb)->gso_segs = 0;

	return 0;
}

static RING_IDX xennet_fill_frags(struct netfront_queue *queue,
				  struct sk_buff *skb,
				  struct sk_buff_head *list)
{
	RING_IDX cons = queue->rx.rsp_cons;
	struct sk_buff *nskb;

	while ((nskb = __skb_dequeue(list))) {
		struct xen_netif_rx_response *rx =
			RING_GET_RESPONSE(&queue->rx, ++cons);
		skb_frag_t *nfrag = &skb_shinfo(nskb)->frags[0];

		if (skb_shinfo(skb)->nr_frags == MAX_SKB_FRAGS) {
			unsigned int pull_to = NETFRONT_SKB_CB(skb)->pull_to;

			BUG_ON(pull_to <= skb_headlen(skb));
			__pskb_pull_tail(skb, pull_to - skb_headlen(skb));
		}
		BUG_ON(skb_shinfo(skb)->nr_frags >= MAX_SKB_FRAGS);

		skb_add_rx_frag(skb, skb_shinfo(skb)->nr_frags,
				skb_frag_page(nfrag),
				rx->offset, rx->status, PAGE_SIZE);

		skb_shinfo(nskb)->nr_frags = 0;
		kfree_skb(nskb);
	}

	return cons;
}

static int checksum_setup(struct net_device *dev, struct sk_buff *skb)
{
	bool recalculate_partial_csum = false;

	/*
	 * A GSO SKB must be CHECKSUM_PARTIAL. However some buggy
	 * peers can fail to set NETRXF_csum_blank when sending a GSO
	 * frame. In this case force the SKB to CHECKSUM_PARTIAL and
	 * recalculate the partial checksum.
	 */
	if (skb->ip_summed != CHECKSUM_PARTIAL && skb_is_gso(skb)) {
		struct netfront_info *np = netdev_priv(dev);
		atomic_inc(&np->rx_gso_checksum_fixup);
		skb->ip_summed = CHECKSUM_PARTIAL;
		recalculate_partial_csum = true;
	}

	/* A non-CHECKSUM_PARTIAL SKB does not require setup. */
	if (skb->ip_summed != CHECKSUM_PARTIAL)
		return 0;

	return skb_checksum_setup(skb, recalculate_partial_csum);
}

static int handle_incoming_queue(struct netfront_queue *queue,
				 struct sk_buff_head *rxq)
{
	struct netfront_stats *stats = this_cpu_ptr(queue->info->stats);
	int packets_dropped = 0;
	struct sk_buff *skb;

	while ((skb = __skb_dequeue(rxq)) != NULL) {
		int pull_to = NETFRONT_SKB_CB(skb)->pull_to;

		if (pull_to > skb_headlen(skb))
			__pskb_pull_tail(skb, pull_to - skb_headlen(skb));

		/* Ethernet work: Delayed to here as it peeks the header. */
		skb->protocol = eth_type_trans(skb, queue->info->netdev);
		skb_reset_network_header(skb);

		if (checksum_setup(queue->info->netdev, skb)) {
			kfree_skb(skb);
			packets_dropped++;
			queue->info->netdev->stats.rx_errors++;
			continue;
		}

		u64_stats_update_begin(&stats->syncp);
		stats->rx_packets++;
		stats->rx_bytes += skb->len;
		u64_stats_update_end(&stats->syncp);

		/* Pass it up. */
		napi_gro_receive(&queue->napi, skb);
	}

	return packets_dropped;
}

static int xennet_poll(struct napi_struct *napi, int budget)
{
	struct netfront_queue *queue = container_of(napi, struct netfront_queue, napi);
	struct net_device *dev = queue->info->netdev;
	struct sk_buff *skb;
	struct netfront_rx_info rinfo;
	struct xen_netif_rx_response *rx = &rinfo.rx;
	struct xen_netif_extra_info *extras = rinfo.extras;
	RING_IDX i, rp;
	int work_done;
	struct sk_buff_head rxq;
	struct sk_buff_head errq;
	struct sk_buff_head tmpq;
	unsigned long flags;
	int err;

	spin_lock(&queue->rx_lock);

	skb_queue_head_init(&rxq);
	skb_queue_head_init(&errq);
	skb_queue_head_init(&tmpq);

	rp = queue->rx.sring->rsp_prod;
	rmb(); /* Ensure we see queued responses up to 'rp'. */

	i = queue->rx.rsp_cons;
	work_done = 0;
	while ((i != rp) && (work_done < budget)) {
		memcpy(rx, RING_GET_RESPONSE(&queue->rx, i), sizeof(*rx));
		memset(extras, 0, sizeof(rinfo.extras));

		err = xennet_get_responses(queue, &rinfo, rp, &tmpq);

		if (unlikely(err)) {
err:
			while ((skb = __skb_dequeue(&tmpq)))
				__skb_queue_tail(&errq, skb);
			dev->stats.rx_errors++;
			i = queue->rx.rsp_cons;
			continue;
		}

		skb = __skb_dequeue(&tmpq);

		if (extras[XEN_NETIF_EXTRA_TYPE_GSO - 1].type) {
			struct xen_netif_extra_info *gso;
			gso = &extras[XEN_NETIF_EXTRA_TYPE_GSO - 1];

			if (unlikely(xennet_set_skb_gso(skb, gso))) {
				__skb_queue_head(&tmpq, skb);
				queue->rx.rsp_cons += skb_queue_len(&tmpq);
				goto err;
			}
		}

		NETFRONT_SKB_CB(skb)->pull_to = rx->status;
		if (NETFRONT_SKB_CB(skb)->pull_to > RX_COPY_THRESHOLD)
			NETFRONT_SKB_CB(skb)->pull_to = RX_COPY_THRESHOLD;

		skb_shinfo(skb)->frags[0].page_offset = rx->offset;
		skb_frag_size_set(&skb_shinfo(skb)->frags[0], rx->status);
		skb->data_len = rx->status;
		skb->len += rx->status;

		i = xennet_fill_frags(queue, skb, &tmpq);

		if (rx->flags & XEN_NETRXF_csum_blank)
			skb->ip_summed = CHECKSUM_PARTIAL;
		else if (rx->flags & XEN_NETRXF_data_validated)
			skb->ip_summed = CHECKSUM_UNNECESSARY;

		__skb_queue_tail(&rxq, skb);

		queue->rx.rsp_cons = ++i;
		work_done++;
	}

	__skb_queue_purge(&errq);

	work_done -= handle_incoming_queue(queue, &rxq);

	/* If we get a callback with very few responses, reduce fill target. */
	/* NB. Note exponential increase, linear decrease. */
	if (((queue->rx.req_prod_pvt - queue->rx.sring->rsp_prod) >
	     ((3*queue->rx_target) / 4)) &&
	    (--queue->rx_target < queue->rx_min_target))
		queue->rx_target = queue->rx_min_target;

	xennet_alloc_rx_buffers(queue);

	if (work_done < budget) {
		int more_to_do = 0;

		napi_gro_flush(napi, false);

		local_irq_save(flags);

		RING_FINAL_CHECK_FOR_RESPONSES(&queue->rx, more_to_do);
		if (!more_to_do)
			__napi_complete(napi);

		local_irq_restore(flags);
	}

	spin_unlock(&queue->rx_lock);

	return work_done;
}

static int xennet_change_mtu(struct net_device *dev, int mtu)
{
	int max = xennet_can_sg(dev) ? XEN_NETIF_MAX_TX_SIZE : ETH_DATA_LEN;

	if (mtu > max)
		return -EINVAL;
	dev->mtu = mtu;
	return 0;
}

static struct rtnl_link_stats64 *xennet_get_stats64(struct net_device *dev,
						    struct rtnl_link_stats64 *tot)
{
	struct netfront_info *np = netdev_priv(dev);
	int cpu;

	for_each_possible_cpu(cpu) {
		struct netfront_stats *stats = per_cpu_ptr(np->stats, cpu);
		u64 rx_packets, rx_bytes, tx_packets, tx_bytes;
		unsigned int start;

		do {
			start = u64_stats_fetch_begin_irq(&stats->syncp);

			rx_packets = stats->rx_packets;
			tx_packets = stats->tx_packets;
			rx_bytes = stats->rx_bytes;
			tx_bytes = stats->tx_bytes;
		} while (u64_stats_fetch_retry_irq(&stats->syncp, start));

		tot->rx_packets += rx_packets;
		tot->tx_packets += tx_packets;
		tot->rx_bytes   += rx_bytes;
		tot->tx_bytes   += tx_bytes;
	}

	tot->rx_errors  = dev->stats.rx_errors;
	tot->tx_dropped = dev->stats.tx_dropped;

	return tot;
}

static void xennet_release_tx_bufs(struct netfront_queue *queue)
{
	struct sk_buff *skb;
	int i;

	for (i = 0; i < NET_TX_RING_SIZE; i++) {
		/* Skip over entries which are actually freelist references */
		if (skb_entry_is_link(&queue->tx_skbs[i]))
			continue;

		skb = queue->tx_skbs[i].skb;
		get_page(queue->grant_tx_page[i]);
		gnttab_end_foreign_access(queue->grant_tx_ref[i],
					  GNTMAP_readonly,
					  (unsigned long)page_address(queue->grant_tx_page[i]));
		queue->grant_tx_page[i] = NULL;
		queue->grant_tx_ref[i] = GRANT_INVALID_REF;
		add_id_to_freelist(&queue->tx_skb_freelist, queue->tx_skbs, i);
		dev_kfree_skb_irq(skb);
	}
}

static void xennet_release_rx_bufs(struct netfront_queue *queue)
{
	int id, ref;

	spin_lock_bh(&queue->rx_lock);

	for (id = 0; id < NET_RX_RING_SIZE; id++) {
		struct sk_buff *skb;
		struct page *page;

		skb = queue->rx_skbs[id];
		if (!skb)
			continue;

		ref = queue->grant_rx_ref[id];
		if (ref == GRANT_INVALID_REF)
			continue;

		page = skb_frag_page(&skb_shinfo(skb)->frags[0]);

		/* gnttab_end_foreign_access() needs a page ref until
		 * foreign access is ended (which may be deferred).
		 */
		get_page(page);
		gnttab_end_foreign_access(ref, 0,
					  (unsigned long)page_address(page));
		queue->grant_rx_ref[id] = GRANT_INVALID_REF;

		kfree_skb(skb);
	}

	spin_unlock_bh(&queue->rx_lock);
}

static netdev_features_t xennet_fix_features(struct net_device *dev,
	netdev_features_t features)
{
	struct netfront_info *np = netdev_priv(dev);
	int val;

	if (features & NETIF_F_SG) {
		if (xenbus_scanf(XBT_NIL, np->xbdev->otherend, "feature-sg",
				 "%d", &val) < 0)
			val = 0;

		if (!val)
			features &= ~NETIF_F_SG;
	}

	if (features & NETIF_F_IPV6_CSUM) {
		if (xenbus_scanf(XBT_NIL, np->xbdev->otherend,
				 "feature-ipv6-csum-offload", "%d", &val) < 0)
			val = 0;

		if (!val)
			features &= ~NETIF_F_IPV6_CSUM;
	}

	if (features & NETIF_F_TSO) {
		if (xenbus_scanf(XBT_NIL, np->xbdev->otherend,
				 "feature-gso-tcpv4", "%d", &val) < 0)
			val = 0;

		if (!val)
			features &= ~NETIF_F_TSO;
	}

	if (features & NETIF_F_TSO6) {
		if (xenbus_scanf(XBT_NIL, np->xbdev->otherend,
				 "feature-gso-tcpv6", "%d", &val) < 0)
			val = 0;

		if (!val)
			features &= ~NETIF_F_TSO6;
	}

	return features;
}

static int xennet_set_features(struct net_device *dev,
	netdev_features_t features)
{
	if (!(features & NETIF_F_SG) && dev->mtu > ETH_DATA_LEN) {
		netdev_info(dev, "Reducing MTU because no SG offload");
		dev->mtu = ETH_DATA_LEN;
	}

	return 0;
}

static irqreturn_t xennet_tx_interrupt(int irq, void *dev_id)
{
	struct netfront_queue *queue = dev_id;
	unsigned long flags;

	spin_lock_irqsave(&queue->tx_lock, flags);
	xennet_tx_buf_gc(queue);
	spin_unlock_irqrestore(&queue->tx_lock, flags);

	return IRQ_HANDLED;
}

static irqreturn_t xennet_rx_interrupt(int irq, void *dev_id)
{
	struct netfront_queue *queue = dev_id;
	struct net_device *dev = queue->info->netdev;

	if (likely(netif_carrier_ok(dev) &&
		   RING_HAS_UNCONSUMED_RESPONSES(&queue->rx)))
		napi_schedule(&queue->napi);

	return IRQ_HANDLED;
}

static irqreturn_t xennet_interrupt(int irq, void *dev_id)
{
	xennet_tx_interrupt(irq, dev_id);
	xennet_rx_interrupt(irq, dev_id);
	return IRQ_HANDLED;
}

#ifdef CONFIG_NET_POLL_CONTROLLER
static void xennet_poll_controller(struct net_device *dev)
{
	/* Poll each queue */
	struct netfront_info *info = netdev_priv(dev);
	unsigned int num_queues = dev->real_num_tx_queues;
	unsigned int i;
	for (i = 0; i < num_queues; ++i)
		xennet_interrupt(0, &info->queues[i]);
}
#endif

static const struct net_device_ops xennet_netdev_ops = {
	.ndo_open            = xennet_open,
	.ndo_stop            = xennet_close,
	.ndo_start_xmit      = xennet_start_xmit,
	.ndo_change_mtu	     = xennet_change_mtu,
	.ndo_get_stats64     = xennet_get_stats64,
	.ndo_set_mac_address = eth_mac_addr,
	.ndo_validate_addr   = eth_validate_addr,
	.ndo_fix_features    = xennet_fix_features,
	.ndo_set_features    = xennet_set_features,
	.ndo_select_queue    = xennet_select_queue,
#ifdef CONFIG_NET_POLL_CONTROLLER
	.ndo_poll_controller = xennet_poll_controller,
#endif
};

static struct net_device *xennet_create_dev(struct xenbus_device *dev)
{
	int err;
	struct net_device *netdev;
	struct netfront_info *np;

	netdev = alloc_etherdev_mq(sizeof(struct netfront_info), xennet_max_queues);
	if (!netdev)
		return ERR_PTR(-ENOMEM);

	np                   = netdev_priv(netdev);
	np->xbdev            = dev;

	/* No need to use rtnl_lock() before the call below as it
	 * happens before register_netdev().
	 */
	netif_set_real_num_tx_queues(netdev, 0);
	np->queues = NULL;

	err = -ENOMEM;
	np->stats = netdev_alloc_pcpu_stats(struct netfront_stats);
	if (np->stats == NULL)
		goto exit;

	netdev->netdev_ops	= &xennet_netdev_ops;

	netdev->features        = NETIF_F_IP_CSUM | NETIF_F_RXCSUM |
				  NETIF_F_GSO_ROBUST;
	netdev->hw_features	= NETIF_F_SG |
				  NETIF_F_IPV6_CSUM |
				  NETIF_F_TSO | NETIF_F_TSO6;

	/*
         * Assume that all hw features are available for now. This set
         * will be adjusted by the call to netdev_update_features() in
         * xennet_connect() which is the earliest point where we can
         * negotiate with the backend regarding supported features.
         */
	netdev->features |= netdev->hw_features;

	netdev->ethtool_ops = &xennet_ethtool_ops;
	SET_NETDEV_DEV(netdev, &dev->dev);

	np->netdev = netdev;

	netif_carrier_off(netdev);

	xenbus_switch_state(dev, XenbusStateInitialising);
<<<<<<< HEAD
	wait_event(module_load_q,
			   xenbus_read_driver_state(dev->otherend) !=
			   XenbusStateClosed &&
			   xenbus_read_driver_state(dev->otherend) !=
			   XenbusStateUnknown);
=======
	wait_event(module_wq,
		   xenbus_read_driver_state(dev->otherend) !=
		   XenbusStateClosed &&
		   xenbus_read_driver_state(dev->otherend) !=
		   XenbusStateUnknown);
>>>>>>> a0724d72
	return netdev;

 exit:
	free_netdev(netdev);
	return ERR_PTR(err);
}

/**
 * Entry point to this code when a new device is created.  Allocate the basic
 * structures and the ring buffers for communication with the backend, and
 * inform the backend of the appropriate details for those.
 */
static int netfront_probe(struct xenbus_device *dev,
			  const struct xenbus_device_id *id)
{
	int err;
	struct net_device *netdev;
	struct netfront_info *info;

	netdev = xennet_create_dev(dev);
	if (IS_ERR(netdev)) {
		err = PTR_ERR(netdev);
		xenbus_dev_fatal(dev, err, "creating netdev");
		return err;
	}

	info = netdev_priv(netdev);
	dev_set_drvdata(&dev->dev, info);

	err = register_netdev(info->netdev);
	if (err) {
		pr_warn("%s: register_netdev err=%d\n", __func__, err);
		goto fail;
	}

	err = xennet_sysfs_addif(info->netdev);
	if (err) {
		unregister_netdev(info->netdev);
		pr_warn("%s: add sysfs failed err=%d\n", __func__, err);
		goto fail;
	}

	return 0;

 fail:
	free_netdev(netdev);
	dev_set_drvdata(&dev->dev, NULL);
	return err;
}

static void xennet_end_access(int ref, void *page)
{
	/* This frees the page as a side-effect */
	if (ref != GRANT_INVALID_REF)
		gnttab_end_foreign_access(ref, 0, (unsigned long)page);
}

static void xennet_disconnect_backend(struct netfront_info *info)
{
	unsigned int i = 0;
	unsigned int num_queues = info->netdev->real_num_tx_queues;

	netif_carrier_off(info->netdev);

	for (i = 0; i < num_queues; ++i) {
		struct netfront_queue *queue = &info->queues[i];

		if (queue->tx_irq && (queue->tx_irq == queue->rx_irq))
			unbind_from_irqhandler(queue->tx_irq, queue);
		if (queue->tx_irq && (queue->tx_irq != queue->rx_irq)) {
			unbind_from_irqhandler(queue->tx_irq, queue);
			unbind_from_irqhandler(queue->rx_irq, queue);
		}
		queue->tx_evtchn = queue->rx_evtchn = 0;
		queue->tx_irq = queue->rx_irq = 0;

		if (netif_running(info->netdev))
			napi_synchronize(&queue->napi);

		xennet_release_tx_bufs(queue);
		xennet_release_rx_bufs(queue);
		gnttab_free_grant_references(queue->gref_tx_head);
		gnttab_free_grant_references(queue->gref_rx_head);

		/* End access and free the pages */
		xennet_end_access(queue->tx_ring_ref, queue->tx.sring);
		xennet_end_access(queue->rx_ring_ref, queue->rx.sring);

		queue->tx_ring_ref = GRANT_INVALID_REF;
		queue->rx_ring_ref = GRANT_INVALID_REF;
		queue->tx.sring = NULL;
		queue->rx.sring = NULL;
	}
}

/**
 * We are reconnecting to the backend, due to a suspend/resume, or a backend
 * driver restart.  We tear down our netif structure and recreate it, but
 * leave the device-layer structures intact so that this is transparent to the
 * rest of the kernel.
 */
static int netfront_resume(struct xenbus_device *dev)
{
	struct netfront_info *info = dev_get_drvdata(&dev->dev);

	dev_dbg(&dev->dev, "%s\n", dev->nodename);

	xennet_disconnect_backend(info);
	return 0;
}

static int xen_net_read_mac(struct xenbus_device *dev, u8 mac[])
{
	char *s, *e, *macstr;
	int i;

	macstr = s = xenbus_read(XBT_NIL, dev->nodename, "mac", NULL);
	if (IS_ERR(macstr))
		return PTR_ERR(macstr);

	for (i = 0; i < ETH_ALEN; i++) {
		mac[i] = simple_strtoul(s, &e, 16);
		if ((s == e) || (*e != ((i == ETH_ALEN-1) ? '\0' : ':'))) {
			kfree(macstr);
			return -ENOENT;
		}
		s = e+1;
	}

	kfree(macstr);
	return 0;
}

static int setup_netfront_single(struct netfront_queue *queue)
{
	int err;

	err = xenbus_alloc_evtchn(queue->info->xbdev, &queue->tx_evtchn);
	if (err < 0)
		goto fail;

	err = bind_evtchn_to_irqhandler(queue->tx_evtchn,
					xennet_interrupt,
					0, queue->info->netdev->name, queue);
	if (err < 0)
		goto bind_fail;
	queue->rx_evtchn = queue->tx_evtchn;
	queue->rx_irq = queue->tx_irq = err;

	return 0;

bind_fail:
	xenbus_free_evtchn(queue->info->xbdev, queue->tx_evtchn);
	queue->tx_evtchn = 0;
fail:
	return err;
}

static int setup_netfront_split(struct netfront_queue *queue)
{
	int err;

	err = xenbus_alloc_evtchn(queue->info->xbdev, &queue->tx_evtchn);
	if (err < 0)
		goto fail;
	err = xenbus_alloc_evtchn(queue->info->xbdev, &queue->rx_evtchn);
	if (err < 0)
		goto alloc_rx_evtchn_fail;

	snprintf(queue->tx_irq_name, sizeof(queue->tx_irq_name),
		 "%s-tx", queue->name);
	err = bind_evtchn_to_irqhandler(queue->tx_evtchn,
					xennet_tx_interrupt,
					0, queue->tx_irq_name, queue);
	if (err < 0)
		goto bind_tx_fail;
	queue->tx_irq = err;

	snprintf(queue->rx_irq_name, sizeof(queue->rx_irq_name),
		 "%s-rx", queue->name);
	err = bind_evtchn_to_irqhandler(queue->rx_evtchn,
					xennet_rx_interrupt,
					0, queue->rx_irq_name, queue);
	if (err < 0)
		goto bind_rx_fail;
	queue->rx_irq = err;

	return 0;

bind_rx_fail:
	unbind_from_irqhandler(queue->tx_irq, queue);
	queue->tx_irq = 0;
bind_tx_fail:
	xenbus_free_evtchn(queue->info->xbdev, queue->rx_evtchn);
	queue->rx_evtchn = 0;
alloc_rx_evtchn_fail:
	xenbus_free_evtchn(queue->info->xbdev, queue->tx_evtchn);
	queue->tx_evtchn = 0;
fail:
	return err;
}

static int setup_netfront(struct xenbus_device *dev,
			struct netfront_queue *queue, unsigned int feature_split_evtchn)
{
	struct xen_netif_tx_sring *txs;
	struct xen_netif_rx_sring *rxs;
	int err;

	queue->tx_ring_ref = GRANT_INVALID_REF;
	queue->rx_ring_ref = GRANT_INVALID_REF;
	queue->rx.sring = NULL;
	queue->tx.sring = NULL;

	txs = (struct xen_netif_tx_sring *)get_zeroed_page(GFP_NOIO | __GFP_HIGH);
	if (!txs) {
		err = -ENOMEM;
		xenbus_dev_fatal(dev, err, "allocating tx ring page");
		goto fail;
	}
	SHARED_RING_INIT(txs);
	FRONT_RING_INIT(&queue->tx, txs, PAGE_SIZE);

	err = xenbus_grant_ring(dev, virt_to_mfn(txs));
	if (err < 0)
		goto grant_tx_ring_fail;
	queue->tx_ring_ref = err;

	rxs = (struct xen_netif_rx_sring *)get_zeroed_page(GFP_NOIO | __GFP_HIGH);
	if (!rxs) {
		err = -ENOMEM;
		xenbus_dev_fatal(dev, err, "allocating rx ring page");
		goto alloc_rx_ring_fail;
	}
	SHARED_RING_INIT(rxs);
	FRONT_RING_INIT(&queue->rx, rxs, PAGE_SIZE);

	err = xenbus_grant_ring(dev, virt_to_mfn(rxs));
	if (err < 0)
		goto grant_rx_ring_fail;
	queue->rx_ring_ref = err;

	if (feature_split_evtchn)
		err = setup_netfront_split(queue);
	/* setup single event channel if
	 *  a) feature-split-event-channels == 0
	 *  b) feature-split-event-channels == 1 but failed to setup
	 */
	if (!feature_split_evtchn || (feature_split_evtchn && err))
		err = setup_netfront_single(queue);

	if (err)
		goto alloc_evtchn_fail;

	return 0;

	/* If we fail to setup netfront, it is safe to just revoke access to
	 * granted pages because backend is not accessing it at this point.
	 */
alloc_evtchn_fail:
	gnttab_end_foreign_access_ref(queue->rx_ring_ref, 0);
grant_rx_ring_fail:
	free_page((unsigned long)rxs);
alloc_rx_ring_fail:
	gnttab_end_foreign_access_ref(queue->tx_ring_ref, 0);
grant_tx_ring_fail:
	free_page((unsigned long)txs);
fail:
	return err;
}

/* Queue-specific initialisation
 * This used to be done in xennet_create_dev() but must now
 * be run per-queue.
 */
static int xennet_init_queue(struct netfront_queue *queue)
{
	unsigned short i;
	int err = 0;

	spin_lock_init(&queue->tx_lock);
	spin_lock_init(&queue->rx_lock);

	skb_queue_head_init(&queue->rx_batch);
	queue->rx_target     = RX_DFL_MIN_TARGET;
	queue->rx_min_target = RX_DFL_MIN_TARGET;
	queue->rx_max_target = RX_MAX_TARGET;

	init_timer(&queue->rx_refill_timer);
	queue->rx_refill_timer.data = (unsigned long)queue;
	queue->rx_refill_timer.function = rx_refill_timeout;

	snprintf(queue->name, sizeof(queue->name), "%s-q%u",
		 queue->info->netdev->name, queue->id);

	/* Initialise tx_skbs as a free chain containing every entry. */
	queue->tx_skb_freelist = 0;
	for (i = 0; i < NET_TX_RING_SIZE; i++) {
		skb_entry_set_link(&queue->tx_skbs[i], i+1);
		queue->grant_tx_ref[i] = GRANT_INVALID_REF;
		queue->grant_tx_page[i] = NULL;
	}

	/* Clear out rx_skbs */
	for (i = 0; i < NET_RX_RING_SIZE; i++) {
		queue->rx_skbs[i] = NULL;
		queue->grant_rx_ref[i] = GRANT_INVALID_REF;
	}

	/* A grant for every tx ring slot */
	if (gnttab_alloc_grant_references(TX_MAX_TARGET,
					  &queue->gref_tx_head) < 0) {
		pr_alert("can't alloc tx grant refs\n");
		err = -ENOMEM;
		goto exit;
	}

	/* A grant for every rx ring slot */
	if (gnttab_alloc_grant_references(RX_MAX_TARGET,
					  &queue->gref_rx_head) < 0) {
		pr_alert("can't alloc rx grant refs\n");
		err = -ENOMEM;
		goto exit_free_tx;
	}

	return 0;

 exit_free_tx:
	gnttab_free_grant_references(queue->gref_tx_head);
 exit:
	return err;
}

static int write_queue_xenstore_keys(struct netfront_queue *queue,
			   struct xenbus_transaction *xbt, int write_hierarchical)
{
	/* Write the queue-specific keys into XenStore in the traditional
	 * way for a single queue, or in a queue subkeys for multiple
	 * queues.
	 */
	struct xenbus_device *dev = queue->info->xbdev;
	int err;
	const char *message;
	char *path;
	size_t pathsize;

	/* Choose the correct place to write the keys */
	if (write_hierarchical) {
		pathsize = strlen(dev->nodename) + 10;
		path = kzalloc(pathsize, GFP_KERNEL);
		if (!path) {
			err = -ENOMEM;
			message = "out of memory while writing ring references";
			goto error;
		}
		snprintf(path, pathsize, "%s/queue-%u",
				dev->nodename, queue->id);
	} else {
		path = (char *)dev->nodename;
	}

	/* Write ring references */
	err = xenbus_printf(*xbt, path, "tx-ring-ref", "%u",
			queue->tx_ring_ref);
	if (err) {
		message = "writing tx-ring-ref";
		goto error;
	}

	err = xenbus_printf(*xbt, path, "rx-ring-ref", "%u",
			queue->rx_ring_ref);
	if (err) {
		message = "writing rx-ring-ref";
		goto error;
	}

	/* Write event channels; taking into account both shared
	 * and split event channel scenarios.
	 */
	if (queue->tx_evtchn == queue->rx_evtchn) {
		/* Shared event channel */
		err = xenbus_printf(*xbt, path,
				"event-channel", "%u", queue->tx_evtchn);
		if (err) {
			message = "writing event-channel";
			goto error;
		}
	} else {
		/* Split event channels */
		err = xenbus_printf(*xbt, path,
				"event-channel-tx", "%u", queue->tx_evtchn);
		if (err) {
			message = "writing event-channel-tx";
			goto error;
		}

		err = xenbus_printf(*xbt, path,
				"event-channel-rx", "%u", queue->rx_evtchn);
		if (err) {
			message = "writing event-channel-rx";
			goto error;
		}
	}

	if (write_hierarchical)
		kfree(path);
	return 0;

error:
	if (write_hierarchical)
		kfree(path);
	xenbus_dev_fatal(dev, err, "%s", message);
	return err;
}

static void xennet_destroy_queues(struct netfront_info *info)
{
	unsigned int i;

	rtnl_lock();

	for (i = 0; i < info->netdev->real_num_tx_queues; i++) {
		struct netfront_queue *queue = &info->queues[i];

		if (netif_running(info->netdev))
			napi_disable(&queue->napi);
		netif_napi_del(&queue->napi);
	}

	rtnl_unlock();

	kfree(info->queues);
	info->queues = NULL;
}

static int xennet_create_queues(struct netfront_info *info,
				unsigned int *num_queues)
{
	unsigned int i;
	int ret;

	info->queues = kcalloc(*num_queues, sizeof(struct netfront_queue),
			       GFP_KERNEL);
	if (!info->queues)
		return -ENOMEM;

	rtnl_lock();

	for (i = 0; i < *num_queues; i++) {
		struct netfront_queue *queue = &info->queues[i];

		queue->id = i;
		queue->info = info;

		ret = xennet_init_queue(queue);
		if (ret < 0) {
			dev_warn(&info->netdev->dev,
				 "only created %d queues\n", i);
			*num_queues = i;
			break;
		}

		netif_napi_add(queue->info->netdev, &queue->napi,
			       xennet_poll, 64);
		if (netif_running(info->netdev))
			napi_enable(&queue->napi);
	}

	netif_set_real_num_tx_queues(info->netdev, *num_queues);

	rtnl_unlock();

	if (*num_queues == 0) {
		dev_err(&info->netdev->dev, "no queues\n");
		return -EINVAL;
	}
	return 0;
}

/* Common code used when first setting up, and when resuming. */
static int talk_to_netback(struct xenbus_device *dev,
			   struct netfront_info *info)
{
	const char *message;
	struct xenbus_transaction xbt;
	int err;
	unsigned int feature_split_evtchn;
	unsigned int i = 0;
	unsigned int max_queues = 0;
	struct netfront_queue *queue = NULL;
	unsigned int num_queues = 1;

	info->netdev->irq = 0;

	/* Check if backend supports multiple queues */
	err = xenbus_scanf(XBT_NIL, info->xbdev->otherend,
			   "multi-queue-max-queues", "%u", &max_queues);
	if (err < 0)
		max_queues = 1;
	num_queues = min(max_queues, xennet_max_queues);

	/* Check feature-split-event-channels */
	err = xenbus_scanf(XBT_NIL, info->xbdev->otherend,
			   "feature-split-event-channels", "%u",
			   &feature_split_evtchn);
	if (err < 0)
		feature_split_evtchn = 0;

	/* Read mac addr. */
	err = xen_net_read_mac(dev, info->netdev->dev_addr);
	if (err) {
		xenbus_dev_fatal(dev, err, "parsing %s/mac", dev->nodename);
		goto out;
	}

	if (info->queues)
		xennet_destroy_queues(info);

	err = xennet_create_queues(info, &num_queues);
	if (err < 0)
		goto destroy_ring;

	/* Create shared ring, alloc event channel -- for each queue */
	for (i = 0; i < num_queues; ++i) {
		queue = &info->queues[i];
		err = setup_netfront(dev, queue, feature_split_evtchn);
		if (err) {
			/* setup_netfront() will tidy up the current
			 * queue on error, but we need to clean up
			 * those already allocated.
			 */
			if (i > 0) {
				rtnl_lock();
				netif_set_real_num_tx_queues(info->netdev, i);
				rtnl_unlock();
				goto destroy_ring;
			} else {
				goto out;
			}
		}
	}

again:
	err = xenbus_transaction_start(&xbt);
	if (err) {
		xenbus_dev_fatal(dev, err, "starting transaction");
		goto destroy_ring;
	}

	if (num_queues == 1) {
		err = write_queue_xenstore_keys(&info->queues[0], &xbt, 0); /* flat */
		if (err)
			goto abort_transaction_no_dev_fatal;
	} else {
		/* Write the number of queues */
		err = xenbus_printf(xbt, dev->nodename, "multi-queue-num-queues",
				    "%u", num_queues);
		if (err) {
			message = "writing multi-queue-num-queues";
			goto abort_transaction_no_dev_fatal;
		}

		/* Write the keys for each queue */
		for (i = 0; i < num_queues; ++i) {
			queue = &info->queues[i];
			err = write_queue_xenstore_keys(queue, &xbt, 1); /* hierarchical */
			if (err)
				goto abort_transaction_no_dev_fatal;
		}
	}

	/* The remaining keys are not queue-specific */
	err = xenbus_printf(xbt, dev->nodename, "request-rx-copy", "%u",
			    1);
	if (err) {
		message = "writing request-rx-copy";
		goto abort_transaction;
	}

	err = xenbus_printf(xbt, dev->nodename, "feature-rx-notify", "%d", 1);
	if (err) {
		message = "writing feature-rx-notify";
		goto abort_transaction;
	}

	err = xenbus_printf(xbt, dev->nodename, "feature-sg", "%d", 1);
	if (err) {
		message = "writing feature-sg";
		goto abort_transaction;
	}

	err = xenbus_printf(xbt, dev->nodename, "feature-gso-tcpv4", "%d", 1);
	if (err) {
		message = "writing feature-gso-tcpv4";
		goto abort_transaction;
	}

	err = xenbus_write(xbt, dev->nodename, "feature-gso-tcpv6", "1");
	if (err) {
		message = "writing feature-gso-tcpv6";
		goto abort_transaction;
	}

	err = xenbus_write(xbt, dev->nodename, "feature-ipv6-csum-offload",
			   "1");
	if (err) {
		message = "writing feature-ipv6-csum-offload";
		goto abort_transaction;
	}

	err = xenbus_transaction_end(xbt, 0);
	if (err) {
		if (err == -EAGAIN)
			goto again;
		xenbus_dev_fatal(dev, err, "completing transaction");
		goto destroy_ring;
	}

	return 0;

 abort_transaction:
	xenbus_dev_fatal(dev, err, "%s", message);
abort_transaction_no_dev_fatal:
	xenbus_transaction_end(xbt, 1);
 destroy_ring:
	xennet_disconnect_backend(info);
	kfree(info->queues);
	info->queues = NULL;
	rtnl_lock();
	netif_set_real_num_tx_queues(info->netdev, 0);
	rtnl_unlock();
 out:
	return err;
}

static int xennet_connect(struct net_device *dev)
{
	struct netfront_info *np = netdev_priv(dev);
	unsigned int num_queues = 0;
	int err;
	unsigned int feature_rx_copy;
	unsigned int j = 0;
	struct netfront_queue *queue = NULL;

	err = xenbus_scanf(XBT_NIL, np->xbdev->otherend,
			   "feature-rx-copy", "%u", &feature_rx_copy);
	if (err != 1)
		feature_rx_copy = 0;

	if (!feature_rx_copy) {
		dev_info(&dev->dev,
			 "backend does not support copying receive path\n");
		return -ENODEV;
	}

	err = talk_to_netback(np->xbdev, np);
	if (err)
		return err;

	/* talk_to_netback() sets the correct number of queues */
	num_queues = dev->real_num_tx_queues;

	rtnl_lock();
	netdev_update_features(dev);
	rtnl_unlock();

	/*
	 * All public and private state should now be sane.  Get
	 * ready to start sending and receiving packets and give the driver
	 * domain a kick because we've probably just requeued some
	 * packets.
	 */
	netif_carrier_on(np->netdev);
	for (j = 0; j < num_queues; ++j) {
		queue = &np->queues[j];

		notify_remote_via_irq(queue->tx_irq);
		if (queue->tx_irq != queue->rx_irq)
			notify_remote_via_irq(queue->rx_irq);

		spin_lock_irq(&queue->tx_lock);
		xennet_tx_buf_gc(queue);
		spin_unlock_irq(&queue->tx_lock);

		spin_lock_bh(&queue->rx_lock);
		xennet_alloc_rx_buffers(queue);
		spin_unlock_bh(&queue->rx_lock);
	}

	return 0;
}

/**
 * Callback received when the backend's state changes.
 */
static void netback_changed(struct xenbus_device *dev,
			    enum xenbus_state backend_state)
{
	struct netfront_info *np = dev_get_drvdata(&dev->dev);
	struct net_device *netdev = np->netdev;

	dev_dbg(&dev->dev, "%s\n", xenbus_strstate(backend_state));

	wake_up_all(&module_wq);

	switch (backend_state) {
	case XenbusStateInitialising:
	case XenbusStateInitialised:
	case XenbusStateReconfiguring:
	case XenbusStateReconfigured:
	case XenbusStateUnknown:
		break;

	case XenbusStateInitWait:
		if (dev->state != XenbusStateInitialising)
			break;
		if (xennet_connect(netdev) != 0)
			break;
		xenbus_switch_state(dev, XenbusStateConnected);
		break;

	case XenbusStateConnected:
		netdev_notify_peers(netdev);
		break;

	case XenbusStateClosed:
		if (dev->state == XenbusStateClosed)
			break;
		/* Missed the backend's CLOSING state -- fallthrough */
	case XenbusStateClosing:
		xenbus_frontend_closed(dev);
		break;
	}
}

static const struct xennet_stat {
	char name[ETH_GSTRING_LEN];
	u16 offset;
} xennet_stats[] = {
	{
		"rx_gso_checksum_fixup",
		offsetof(struct netfront_info, rx_gso_checksum_fixup)
	},
};

static int xennet_get_sset_count(struct net_device *dev, int string_set)
{
	switch (string_set) {
	case ETH_SS_STATS:
		return ARRAY_SIZE(xennet_stats);
	default:
		return -EINVAL;
	}
}

static void xennet_get_ethtool_stats(struct net_device *dev,
				     struct ethtool_stats *stats, u64 * data)
{
	void *np = netdev_priv(dev);
	int i;

	for (i = 0; i < ARRAY_SIZE(xennet_stats); i++)
		data[i] = atomic_read((atomic_t *)(np + xennet_stats[i].offset));
}

static void xennet_get_strings(struct net_device *dev, u32 stringset, u8 * data)
{
	int i;

	switch (stringset) {
	case ETH_SS_STATS:
		for (i = 0; i < ARRAY_SIZE(xennet_stats); i++)
			memcpy(data + i * ETH_GSTRING_LEN,
			       xennet_stats[i].name, ETH_GSTRING_LEN);
		break;
	}
}

static const struct ethtool_ops xennet_ethtool_ops =
{
	.get_link = ethtool_op_get_link,

	.get_sset_count = xennet_get_sset_count,
	.get_ethtool_stats = xennet_get_ethtool_stats,
	.get_strings = xennet_get_strings,
};

#ifdef CONFIG_SYSFS
static ssize_t show_rxbuf_min(struct device *dev,
			      struct device_attribute *attr, char *buf)
{
	struct net_device *netdev = to_net_dev(dev);
	struct netfront_info *info = netdev_priv(netdev);
	unsigned int num_queues = netdev->real_num_tx_queues;

	if (num_queues)
		return sprintf(buf, "%u\n", info->queues[0].rx_min_target);
	else
		return sprintf(buf, "%u\n", RX_MIN_TARGET);
}

static ssize_t store_rxbuf_min(struct device *dev,
			       struct device_attribute *attr,
			       const char *buf, size_t len)
{
	struct net_device *netdev = to_net_dev(dev);
	struct netfront_info *np = netdev_priv(netdev);
	unsigned int num_queues = netdev->real_num_tx_queues;
	char *endp;
	unsigned long target;
	unsigned int i;
	struct netfront_queue *queue;

	if (!capable(CAP_NET_ADMIN))
		return -EPERM;

	target = simple_strtoul(buf, &endp, 0);
	if (endp == buf)
		return -EBADMSG;

	if (target < RX_MIN_TARGET)
		target = RX_MIN_TARGET;
	if (target > RX_MAX_TARGET)
		target = RX_MAX_TARGET;

	for (i = 0; i < num_queues; ++i) {
		queue = &np->queues[i];
		spin_lock_bh(&queue->rx_lock);
		if (target > queue->rx_max_target)
			queue->rx_max_target = target;
		queue->rx_min_target = target;
		if (target > queue->rx_target)
			queue->rx_target = target;

		xennet_alloc_rx_buffers(queue);

		spin_unlock_bh(&queue->rx_lock);
	}
	return len;
}

static ssize_t show_rxbuf_max(struct device *dev,
			      struct device_attribute *attr, char *buf)
{
	struct net_device *netdev = to_net_dev(dev);
	struct netfront_info *info = netdev_priv(netdev);
	unsigned int num_queues = netdev->real_num_tx_queues;

	if (num_queues)
		return sprintf(buf, "%u\n", info->queues[0].rx_max_target);
	else
		return sprintf(buf, "%u\n", RX_MAX_TARGET);
}

static ssize_t store_rxbuf_max(struct device *dev,
			       struct device_attribute *attr,
			       const char *buf, size_t len)
{
	struct net_device *netdev = to_net_dev(dev);
	struct netfront_info *np = netdev_priv(netdev);
	unsigned int num_queues = netdev->real_num_tx_queues;
	char *endp;
	unsigned long target;
	unsigned int i = 0;
	struct netfront_queue *queue = NULL;

	if (!capable(CAP_NET_ADMIN))
		return -EPERM;

	target = simple_strtoul(buf, &endp, 0);
	if (endp == buf)
		return -EBADMSG;

	if (target < RX_MIN_TARGET)
		target = RX_MIN_TARGET;
	if (target > RX_MAX_TARGET)
		target = RX_MAX_TARGET;

	for (i = 0; i < num_queues; ++i) {
		queue = &np->queues[i];
		spin_lock_bh(&queue->rx_lock);
		if (target < queue->rx_min_target)
			queue->rx_min_target = target;
		queue->rx_max_target = target;
		if (target < queue->rx_target)
			queue->rx_target = target;

		xennet_alloc_rx_buffers(queue);

		spin_unlock_bh(&queue->rx_lock);
	}
	return len;
}

static ssize_t show_rxbuf_cur(struct device *dev,
			      struct device_attribute *attr, char *buf)
{
	struct net_device *netdev = to_net_dev(dev);
	struct netfront_info *info = netdev_priv(netdev);
	unsigned int num_queues = netdev->real_num_tx_queues;

	if (num_queues)
		return sprintf(buf, "%u\n", info->queues[0].rx_target);
	else
		return sprintf(buf, "0\n");
}

static struct device_attribute xennet_attrs[] = {
	__ATTR(rxbuf_min, S_IRUGO|S_IWUSR, show_rxbuf_min, store_rxbuf_min),
	__ATTR(rxbuf_max, S_IRUGO|S_IWUSR, show_rxbuf_max, store_rxbuf_max),
	__ATTR(rxbuf_cur, S_IRUGO, show_rxbuf_cur, NULL),
};

static int xennet_sysfs_addif(struct net_device *netdev)
{
	int i;
	int err;

	for (i = 0; i < ARRAY_SIZE(xennet_attrs); i++) {
		err = device_create_file(&netdev->dev,
					   &xennet_attrs[i]);
		if (err)
			goto fail;
	}
	return 0;

 fail:
	while (--i >= 0)
		device_remove_file(&netdev->dev, &xennet_attrs[i]);
	return err;
}

static void xennet_sysfs_delif(struct net_device *netdev)
{
	int i;

	for (i = 0; i < ARRAY_SIZE(xennet_attrs); i++)
		device_remove_file(&netdev->dev, &xennet_attrs[i]);
}

#endif /* CONFIG_SYSFS */

static int xennet_remove(struct xenbus_device *dev)
{
	struct netfront_info *info = dev_get_drvdata(&dev->dev);
	unsigned int num_queues = info->netdev->real_num_tx_queues;
	struct netfront_queue *queue = NULL;
	unsigned int i = 0;

	dev_dbg(&dev->dev, "%s\n", dev->nodename);

	if (xenbus_read_driver_state(dev->otherend) != XenbusStateClosed) {
		xenbus_switch_state(dev, XenbusStateClosing);
		wait_event(module_wq,
			   xenbus_read_driver_state(dev->otherend) ==
			   XenbusStateClosing ||
			   xenbus_read_driver_state(dev->otherend) ==
			   XenbusStateUnknown);

		xenbus_switch_state(dev, XenbusStateClosed);
		wait_event(module_wq,
			   xenbus_read_driver_state(dev->otherend) ==
			   XenbusStateClosed ||
			   xenbus_read_driver_state(dev->otherend) ==
			   XenbusStateUnknown);
	}

	xennet_disconnect_backend(info);

	xennet_sysfs_delif(info->netdev);

	unregister_netdev(info->netdev);

	for (i = 0; i < num_queues; ++i) {
		queue = &info->queues[i];
		del_timer_sync(&queue->rx_refill_timer);
	}

	if (num_queues) {
		kfree(info->queues);
		info->queues = NULL;
	}

	free_percpu(info->stats);

	free_netdev(info->netdev);

	return 0;
}

static const struct xenbus_device_id netfront_ids[] = {
	{ "vif" },
	{ "" }
};

static struct xenbus_driver netfront_driver = {
	.ids = netfront_ids,
	.probe = netfront_probe,
	.remove = xennet_remove,
	.resume = netfront_resume,
	.otherend_changed = netback_changed,
};

static int __init netif_init(void)
{
	if (!xen_domain())
		return -ENODEV;

	if (!xen_has_pv_nic_devices())
		return -ENODEV;

	pr_info("Initialising Xen virtual ethernet driver\n");

	/* Allow as many queues as there are CPUs if user has not
	 * specified a value.
	 */
	if (xennet_max_queues == 0)
		xennet_max_queues = num_online_cpus();

	return xenbus_register_frontend(&netfront_driver);
}
module_init(netif_init);


static void __exit netif_exit(void)
{
	xenbus_unregister_driver(&netfront_driver);
}
module_exit(netif_exit);

MODULE_DESCRIPTION("Xen virtual network device frontend");
MODULE_LICENSE("GPL");
MODULE_ALIAS("xen:vif");
MODULE_ALIAS("xennet");<|MERGE_RESOLUTION|>--- conflicted
+++ resolved
@@ -85,12 +85,7 @@
 /* IRQ name is queue name with "-tx" or "-rx" appended */
 #define IRQ_NAME_SIZE (QUEUE_NAME_SIZE + 3)
 
-<<<<<<< HEAD
-static DECLARE_WAIT_QUEUE_HEAD(module_load_q);
-static DECLARE_WAIT_QUEUE_HEAD(module_unload_q);
-=======
 static DECLARE_WAIT_QUEUE_HEAD(module_wq);
->>>>>>> a0724d72
 
 struct netfront_stats {
 	u64			rx_packets;
@@ -1364,19 +1359,11 @@
 	netif_carrier_off(netdev);
 
 	xenbus_switch_state(dev, XenbusStateInitialising);
-<<<<<<< HEAD
-	wait_event(module_load_q,
-			   xenbus_read_driver_state(dev->otherend) !=
-			   XenbusStateClosed &&
-			   xenbus_read_driver_state(dev->otherend) !=
-			   XenbusStateUnknown);
-=======
 	wait_event(module_wq,
 		   xenbus_read_driver_state(dev->otherend) !=
 		   XenbusStateClosed &&
 		   xenbus_read_driver_state(dev->otherend) !=
 		   XenbusStateUnknown);
->>>>>>> a0724d72
 	return netdev;
 
  exit:
