--- conflicted
+++ resolved
@@ -211,73 +211,6 @@
 		reg = <0x1905000 0x8000>;
 		qcom,num-locks = <8>;
 	};
-<<<<<<< HEAD
-};
-
-#include "msm-gdsc-8916.dtsi"
-
-&gdsc_venus {
-	clock-names = "bus_clk", "core_clk";
-	clocks = <&clock_gcc clk_gcc_venus0_axi_clk>,
-		 <&clock_gcc clk_gcc_venus0_vcodec0_clk>;
-	status = "okay";
-};
-
-&gdsc_venus_core0 {
-	qcom,support-hw-trigger;
-	clock-names ="core0_clk";
-	clocks = <&clock_gcc clk_gcc_venus0_core0_vcodec0_clk>;
-	status = "okay";
-};
-
-&gdsc_mdss {
-	clock-names = "core_clk", "bus_clk";
-	clocks = <&clock_gcc clk_gcc_mdss_mdp_clk>,
-		 <&clock_gcc clk_gcc_mdss_axi_clk>;
-	status = "okay";
-};
-
-&gdsc_jpeg {
-	clock-names = "core_clk", "bus_clk";
-	clocks = <&clock_gcc clk_gcc_camss_jpeg0_clk>,
-		 <&clock_gcc clk_gcc_camss_jpeg_axi_clk>;
-	status = "okay";
-};
-
-&gdsc_vfe {
-	clock-names = "core_clk", "bus_clk", "micro_clk",
-			"csi_clk";
-	clocks = <&clock_gcc clk_gcc_camss_vfe0_clk>,
-		 <&clock_gcc clk_gcc_camss_vfe_axi_clk>,
-		 <&clock_gcc clk_gcc_camss_micro_ahb_clk>,
-		 <&clock_gcc clk_gcc_camss_csi_vfe0_clk>;
-	status = "okay";
-};
-
-&gdsc_vfe1 {
-	clock-names = "core_clk", "bus_clk", "micro_clk",
-			"csi_clk";
-	clocks = <&clock_gcc clk_gcc_camss_vfe1_clk>,
-		 <&clock_gcc clk_gcc_camss_vfe1_axi_clk>,
-		 <&clock_gcc clk_gcc_camss_micro_ahb_clk>,
-		 <&clock_gcc clk_gcc_camss_csi_vfe1_clk>;
-	status = "okay";
-};
-
-&gdsc_cpp {
-	clock-names = "core_clk", "bus_clk";
-	clocks = <&clock_gcc clk_gcc_camss_cpp_clk>,
-		 <&clock_gcc clk_gcc_camss_cpp_axi_clk>;
-	status = "okay";
-};
-
-&gdsc_oxili_gx {
-	clock-names = "core_root_clk";
-	clocks =<&clock_gcc clk_gfx3d_clk_src>;
-	qcom,enable-root-clk;
-	qcom,clk-dis-wait-val = <0x5>;
-	status = "okay";
-=======
 
 	qcom,smem@86300000 {
 		compatible = "qcom,smem";
@@ -412,5 +345,69 @@
 			qcom,smdtty-dev-name = "LOOPBACK_TTY";
 		};
 	};
->>>>>>> 1ed1144b
+};
+
+#include "msm-gdsc-8916.dtsi"
+
+&gdsc_venus {
+	clock-names = "bus_clk", "core_clk";
+	clocks = <&clock_gcc clk_gcc_venus0_axi_clk>,
+		 <&clock_gcc clk_gcc_venus0_vcodec0_clk>;
+	status = "okay";
+};
+
+&gdsc_venus_core0 {
+	qcom,support-hw-trigger;
+	clock-names ="core0_clk";
+	clocks = <&clock_gcc clk_gcc_venus0_core0_vcodec0_clk>;
+	status = "okay";
+};
+
+&gdsc_mdss {
+	clock-names = "core_clk", "bus_clk";
+	clocks = <&clock_gcc clk_gcc_mdss_mdp_clk>,
+		 <&clock_gcc clk_gcc_mdss_axi_clk>;
+	status = "okay";
+};
+
+&gdsc_jpeg {
+	clock-names = "core_clk", "bus_clk";
+	clocks = <&clock_gcc clk_gcc_camss_jpeg0_clk>,
+		 <&clock_gcc clk_gcc_camss_jpeg_axi_clk>;
+	status = "okay";
+};
+
+&gdsc_vfe {
+	clock-names = "core_clk", "bus_clk", "micro_clk",
+			"csi_clk";
+	clocks = <&clock_gcc clk_gcc_camss_vfe0_clk>,
+		 <&clock_gcc clk_gcc_camss_vfe_axi_clk>,
+		 <&clock_gcc clk_gcc_camss_micro_ahb_clk>,
+		 <&clock_gcc clk_gcc_camss_csi_vfe0_clk>;
+	status = "okay";
+};
+
+&gdsc_vfe1 {
+	clock-names = "core_clk", "bus_clk", "micro_clk",
+			"csi_clk";
+	clocks = <&clock_gcc clk_gcc_camss_vfe1_clk>,
+		 <&clock_gcc clk_gcc_camss_vfe1_axi_clk>,
+		 <&clock_gcc clk_gcc_camss_micro_ahb_clk>,
+		 <&clock_gcc clk_gcc_camss_csi_vfe1_clk>;
+	status = "okay";
+};
+
+&gdsc_cpp {
+	clock-names = "core_clk", "bus_clk";
+	clocks = <&clock_gcc clk_gcc_camss_cpp_clk>,
+		 <&clock_gcc clk_gcc_camss_cpp_axi_clk>;
+	status = "okay";
+};
+
+&gdsc_oxili_gx {
+	clock-names = "core_root_clk";
+	clocks =<&clock_gcc clk_gfx3d_clk_src>;
+	qcom,enable-root-clk;
+	qcom,clk-dis-wait-val = <0x5>;
+	status = "okay";
 };