/*
 * Copyright (C) 2008 Google, Inc.
 *
 * Based on, but no longer compatible with, the original
 * OpenBinder.org binder driver interface, which is:
 *
 * Copyright (c) 2005 Palmsource, Inc.
 *
 * This software is licensed under the terms of the GNU General Public
 * License version 2, as published by the Free Software Foundation, and
 * may be copied, distributed, and modified under those terms.
 *
 * This program is distributed in the hope that it will be useful,
 * but WITHOUT ANY WARRANTY; without even the implied warranty of
 * MERCHANTABILITY or FITNESS FOR A PARTICULAR PURPOSE.  See the
 * GNU General Public License for more details.
 *
 */

#ifndef _UAPI_LINUX_BINDER_H
#define _UAPI_LINUX_BINDER_H

#include <linux/types.h>
#include <linux/ioctl.h>

#define B_PACK_CHARS(c1, c2, c3, c4) \
	((((c1)<<24)) | (((c2)<<16)) | (((c3)<<8)) | (c4))
#define B_TYPE_LARGE 0x85

enum {
	BINDER_TYPE_BINDER	= B_PACK_CHARS('s', 'b', '*', B_TYPE_LARGE),
	BINDER_TYPE_WEAK_BINDER	= B_PACK_CHARS('w', 'b', '*', B_TYPE_LARGE),
	BINDER_TYPE_HANDLE	= B_PACK_CHARS('s', 'h', '*', B_TYPE_LARGE),
	BINDER_TYPE_WEAK_HANDLE	= B_PACK_CHARS('w', 'h', '*', B_TYPE_LARGE),
	BINDER_TYPE_FD		= B_PACK_CHARS('f', 'd', '*', B_TYPE_LARGE),
	BINDER_TYPE_FDA		= B_PACK_CHARS('f', 'd', 'a', B_TYPE_LARGE),
	BINDER_TYPE_PTR		= B_PACK_CHARS('p', 't', '*', B_TYPE_LARGE),
};

/**
 * enum flat_binder_object_shifts: shift values for flat_binder_object_flags
 * @FLAT_BINDER_FLAG_SCHED_POLICY_SHIFT: shift for getting scheduler policy.
 *
 */
enum flat_binder_object_shifts {
	FLAT_BINDER_FLAG_SCHED_POLICY_SHIFT = 9,
};

/**
 * enum flat_binder_object_flags - flags for use in flat_binder_object.flags
 */
enum flat_binder_object_flags {
	/**
	 * @FLAT_BINDER_FLAG_PRIORITY_MASK: bit-mask for min scheduler priority
	 *
	 * These bits can be used to set the minimum scheduler priority
	 * at which transactions into this node should run. Valid values
	 * in these bits depend on the scheduler policy encoded in
	 * @FLAT_BINDER_FLAG_SCHED_POLICY_MASK.
	 *
	 * For SCHED_NORMAL/SCHED_BATCH, the valid range is between [-20..19]
	 * For SCHED_FIFO/SCHED_RR, the value can run between [1..99]
	 */
	FLAT_BINDER_FLAG_PRIORITY_MASK = 0xff,
	/**
	 * @FLAT_BINDER_FLAG_ACCEPTS_FDS: whether the node accepts fds.
	 */
	FLAT_BINDER_FLAG_ACCEPTS_FDS = 0x100,
	/**
	 * @FLAT_BINDER_FLAG_SCHED_POLICY_MASK: bit-mask for scheduling policy
	 *
	 * These two bits can be used to set the min scheduling policy at which
	 * transactions on this node should run. These match the UAPI
	 * scheduler policy values, eg:
	 * 00b: SCHED_NORMAL
	 * 01b: SCHED_FIFO
	 * 10b: SCHED_RR
	 * 11b: SCHED_BATCH
	 */
	FLAT_BINDER_FLAG_SCHED_POLICY_MASK =
		3U << FLAT_BINDER_FLAG_SCHED_POLICY_SHIFT,

	/**
	 * @FLAT_BINDER_FLAG_INHERIT_RT: whether the node inherits RT policy
	 *
	 * Only when set, calls into this node will inherit a real-time
	 * scheduling policy from the caller (for synchronous transactions).
	 */
	FLAT_BINDER_FLAG_INHERIT_RT = 0x800,
};

#ifdef BINDER_IPC_32BIT
typedef __u32 binder_size_t;
typedef __u32 binder_uintptr_t;
#else
typedef __u64 binder_size_t;
typedef __u64 binder_uintptr_t;
#endif

/**
 * struct binder_object_header - header shared by all binder metadata objects.
 * @type:	type of the object
 */
struct binder_object_header {
	__u32        type;
};

/*
 * This is the flattened representation of a Binder object for transfer
 * between processes.  The 'offsets' supplied as part of a binder transaction
 * contains offsets into the data where these structures occur.  The Binder
 * driver takes care of re-writing the structure type and data as it moves
 * between processes.
 */
struct flat_binder_object {
	struct binder_object_header	hdr;
	__u32				flags;

	/* 8 bytes of data. */
	union {
		binder_uintptr_t	binder;	/* local object */
		__u32			handle;	/* remote object */
	};

	/* extra data associated with local object */
	binder_uintptr_t	cookie;
};

/**
 * struct binder_fd_object - describes a filedescriptor to be fixed up.
 * @hdr:	common header structure
 * @pad_flags:	padding to remain compatible with old userspace code
 * @pad_binder:	padding to remain compatible with old userspace code
 * @fd:		file descriptor
 * @cookie:	opaque data, used by user-space
 */
struct binder_fd_object {
	struct binder_object_header	hdr;
	__u32				pad_flags;
	union {
		binder_uintptr_t	pad_binder;
		__u32			fd;
	};

	binder_uintptr_t		cookie;
};

/* struct binder_buffer_object - object describing a userspace buffer
 * @hdr:		common header structure
 * @flags:		one or more BINDER_BUFFER_* flags
 * @buffer:		address of the buffer
 * @length:		length of the buffer
 * @parent:		index in offset array pointing to parent buffer
 * @parent_offset:	offset in @parent pointing to this buffer
 *
 * A binder_buffer object represents an object that the
 * binder kernel driver can copy verbatim to the target
 * address space. A buffer itself may be pointed to from
 * within another buffer, meaning that the pointer inside
 * that other buffer needs to be fixed up as well. This
 * can be done by setting the BINDER_BUFFER_FLAG_HAS_PARENT
 * flag in @flags, by setting @parent buffer to the index
 * in the offset array pointing to the parent binder_buffer_object,
 * and by setting @parent_offset to the offset in the parent buffer
 * at which the pointer to this buffer is located.
 */
struct binder_buffer_object {
	struct binder_object_header	hdr;
	__u32				flags;
	binder_uintptr_t		buffer;
	binder_size_t			length;
	binder_size_t			parent;
	binder_size_t			parent_offset;
};

enum {
	BINDER_BUFFER_FLAG_HAS_PARENT = 0x01,
};

/* struct binder_fd_array_object - object describing an array of fds in a buffer
 * @hdr:		common header structure
 * @pad:		padding to ensure correct alignment
 * @num_fds:		number of file descriptors in the buffer
 * @parent:		index in offset array to buffer holding the fd array
 * @parent_offset:	start offset of fd array in the buffer
 *
 * A binder_fd_array object represents an array of file
 * descriptors embedded in a binder_buffer_object. It is
 * different from a regular binder_buffer_object because it
 * describes a list of file descriptors to fix up, not an opaque
 * blob of memory, and hence the kernel needs to treat it differently.
 *
 * An example of how this would be used is with Android's
 * native_handle_t object, which is a struct with a list of integers
 * and a list of file descriptors. The native_handle_t struct itself
 * will be represented by a struct binder_buffer_objct, whereas the
 * embedded list of file descriptors is represented by a
 * struct binder_fd_array_object with that binder_buffer_object as
 * a parent.
 */
struct binder_fd_array_object {
	struct binder_object_header	hdr;
	__u32				pad;
	binder_size_t			num_fds;
	binder_size_t			parent;
	binder_size_t			parent_offset;
};

/*
 * On 64-bit platforms where user code may run in 32-bits the driver must
 * translate the buffer (and local binder) addresses appropriately.
 */

struct binder_write_read {
	binder_size_t		write_size;	/* bytes to write */
	binder_size_t		write_consumed;	/* bytes consumed by driver */
	binder_uintptr_t	write_buffer;
	binder_size_t		read_size;	/* bytes to read */
	binder_size_t		read_consumed;	/* bytes consumed by driver */
	binder_uintptr_t	read_buffer;
};

/* Use with BINDER_VERSION, driver fills in fields. */
struct binder_version {
	/* driver protocol version -- increment with incompatible change */
	__s32       protocol_version;
};

/* This is the current protocol version. */
#ifdef BINDER_IPC_32BIT
#define BINDER_CURRENT_PROTOCOL_VERSION 7
#else
#define BINDER_CURRENT_PROTOCOL_VERSION 8
#endif

/*
 * Use with BINDER_GET_NODE_DEBUG_INFO, driver reads ptr, writes to all fields.
 * Set ptr to NULL for the first call to get the info for the first node, and
 * then repeat the call passing the previously returned value to get the next
 * nodes.  ptr will be 0 when there are no more nodes.
 */
struct binder_node_debug_info {
	binder_uintptr_t ptr;
	binder_uintptr_t cookie;
	__u32            has_strong_ref;
	__u32            has_weak_ref;
};

<<<<<<< HEAD
=======
struct binder_node_info_for_ref {
	__u32            handle;
	__u32            strong_count;
	__u32            weak_count;
	__u32            reserved1;
	__u32            reserved2;
	__u32            reserved3;
};

>>>>>>> 564ce1b4
#define BINDER_WRITE_READ		_IOWR('b', 1, struct binder_write_read)
#define BINDER_SET_IDLE_TIMEOUT		_IOW('b', 3, __s64)
#define BINDER_SET_MAX_THREADS		_IOW('b', 5, __u32)
#define BINDER_SET_IDLE_PRIORITY	_IOW('b', 6, __s32)
#define BINDER_SET_CONTEXT_MGR		_IOW('b', 7, __s32)
#define BINDER_THREAD_EXIT		_IOW('b', 8, __s32)
#define BINDER_VERSION			_IOWR('b', 9, struct binder_version)
#define BINDER_GET_NODE_DEBUG_INFO	_IOWR('b', 11, struct binder_node_debug_info)
<<<<<<< HEAD
=======
#define BINDER_GET_NODE_INFO_FOR_REF	_IOWR('b', 12, struct binder_node_info_for_ref)
>>>>>>> 564ce1b4

/*
 * NOTE: Two special error codes you should check for when calling
 * in to the driver are:
 *
 * EINTR -- The operation has been interupted.  This should be
 * handled by retrying the ioctl() until a different error code
 * is returned.
 *
 * ECONNREFUSED -- The driver is no longer accepting operations
 * from your process.  That is, the process is being destroyed.
 * You should handle this by exiting from your process.  Note
 * that once this error code is returned, all further calls to
 * the driver from any thread will return this same code.
 */

enum transaction_flags {
	TF_ONE_WAY	= 0x01,	/* this is a one-way call: async, no return */
	TF_ROOT_OBJECT	= 0x04,	/* contents are the component's root object */
	TF_STATUS_CODE	= 0x08,	/* contents are a 32-bit status code */
	TF_ACCEPT_FDS	= 0x10,	/* allow replies with file descriptors */
};

struct binder_transaction_data {
	/* The first two are only used for bcTRANSACTION and brTRANSACTION,
	 * identifying the target and contents of the transaction.
	 */
	union {
		/* target descriptor of command transaction */
		__u32	handle;
		/* target descriptor of return transaction */
		binder_uintptr_t ptr;
	} target;
	binder_uintptr_t	cookie;	/* target object cookie */
	__u32		code;		/* transaction command */

	/* General information about the transaction. */
	__u32	        flags;
	pid_t		sender_pid;
	uid_t		sender_euid;
	binder_size_t	data_size;	/* number of bytes of data */
	binder_size_t	offsets_size;	/* number of bytes of offsets */

	/* If this transaction is inline, the data immediately
	 * follows here; otherwise, it ends with a pointer to
	 * the data buffer.
	 */
	union {
		struct {
			/* transaction data */
			binder_uintptr_t	buffer;
			/* offsets from buffer to flat_binder_object structs */
			binder_uintptr_t	offsets;
		} ptr;
		__u8	buf[8];
	} data;
};

struct binder_transaction_data_sg {
	struct binder_transaction_data transaction_data;
	binder_size_t buffers_size;
};

struct binder_ptr_cookie {
	binder_uintptr_t ptr;
	binder_uintptr_t cookie;
};

struct binder_handle_cookie {
	__u32 handle;
	binder_uintptr_t cookie;
} __packed;

struct binder_pri_desc {
	__s32 priority;
	__u32 desc;
};

struct binder_pri_ptr_cookie {
	__s32 priority;
	binder_uintptr_t ptr;
	binder_uintptr_t cookie;
};

enum binder_driver_return_protocol {
	BR_ERROR = _IOR('r', 0, __s32),
	/*
	 * int: error code
	 */

	BR_OK = _IO('r', 1),
	/* No parameters! */

	BR_TRANSACTION = _IOR('r', 2, struct binder_transaction_data),
	BR_REPLY = _IOR('r', 3, struct binder_transaction_data),
	/*
	 * binder_transaction_data: the received command.
	 */

	BR_ACQUIRE_RESULT = _IOR('r', 4, __s32),
	/*
	 * not currently supported
	 * int: 0 if the last bcATTEMPT_ACQUIRE was not successful.
	 * Else the remote object has acquired a primary reference.
	 */

	BR_DEAD_REPLY = _IO('r', 5),
	/*
	 * The target of the last transaction (either a bcTRANSACTION or
	 * a bcATTEMPT_ACQUIRE) is no longer with us.  No parameters.
	 */

	BR_TRANSACTION_COMPLETE = _IO('r', 6),
	/*
	 * No parameters... always refers to the last transaction requested
	 * (including replies).  Note that this will be sent even for
	 * asynchronous transactions.
	 */

	BR_INCREFS = _IOR('r', 7, struct binder_ptr_cookie),
	BR_ACQUIRE = _IOR('r', 8, struct binder_ptr_cookie),
	BR_RELEASE = _IOR('r', 9, struct binder_ptr_cookie),
	BR_DECREFS = _IOR('r', 10, struct binder_ptr_cookie),
	/*
	 * void *:	ptr to binder
	 * void *: cookie for binder
	 */

	BR_ATTEMPT_ACQUIRE = _IOR('r', 11, struct binder_pri_ptr_cookie),
	/*
	 * not currently supported
	 * int:	priority
	 * void *: ptr to binder
	 * void *: cookie for binder
	 */

	BR_NOOP = _IO('r', 12),
	/*
	 * No parameters.  Do nothing and examine the next command.  It exists
	 * primarily so that we can replace it with a BR_SPAWN_LOOPER command.
	 */

	BR_SPAWN_LOOPER = _IO('r', 13),
	/*
	 * No parameters.  The driver has determined that a process has no
	 * threads waiting to service incoming transactions.  When a process
	 * receives this command, it must spawn a new service thread and
	 * register it via bcENTER_LOOPER.
	 */

	BR_FINISHED = _IO('r', 14),
	/*
	 * not currently supported
	 * stop threadpool thread
	 */

	BR_DEAD_BINDER = _IOR('r', 15, binder_uintptr_t),
	/*
	 * void *: cookie
	 */
	BR_CLEAR_DEATH_NOTIFICATION_DONE = _IOR('r', 16, binder_uintptr_t),
	/*
	 * void *: cookie
	 */

	BR_FAILED_REPLY = _IO('r', 17),
	/*
	 * The the last transaction (either a bcTRANSACTION or
	 * a bcATTEMPT_ACQUIRE) failed (e.g. out of memory).  No parameters.
	 */
};

enum binder_driver_command_protocol {
	BC_TRANSACTION = _IOW('c', 0, struct binder_transaction_data),
	BC_REPLY = _IOW('c', 1, struct binder_transaction_data),
	/*
	 * binder_transaction_data: the sent command.
	 */

	BC_ACQUIRE_RESULT = _IOW('c', 2, __s32),
	/*
	 * not currently supported
	 * int:  0 if the last BR_ATTEMPT_ACQUIRE was not successful.
	 * Else you have acquired a primary reference on the object.
	 */

	BC_FREE_BUFFER = _IOW('c', 3, binder_uintptr_t),
	/*
	 * void *: ptr to transaction data received on a read
	 */

	BC_INCREFS = _IOW('c', 4, __u32),
	BC_ACQUIRE = _IOW('c', 5, __u32),
	BC_RELEASE = _IOW('c', 6, __u32),
	BC_DECREFS = _IOW('c', 7, __u32),
	/*
	 * int:	descriptor
	 */

	BC_INCREFS_DONE = _IOW('c', 8, struct binder_ptr_cookie),
	BC_ACQUIRE_DONE = _IOW('c', 9, struct binder_ptr_cookie),
	/*
	 * void *: ptr to binder
	 * void *: cookie for binder
	 */

	BC_ATTEMPT_ACQUIRE = _IOW('c', 10, struct binder_pri_desc),
	/*
	 * not currently supported
	 * int: priority
	 * int: descriptor
	 */

	BC_REGISTER_LOOPER = _IO('c', 11),
	/*
	 * No parameters.
	 * Register a spawned looper thread with the device.
	 */

	BC_ENTER_LOOPER = _IO('c', 12),
	BC_EXIT_LOOPER = _IO('c', 13),
	/*
	 * No parameters.
	 * These two commands are sent as an application-level thread
	 * enters and exits the binder loop, respectively.  They are
	 * used so the binder can have an accurate count of the number
	 * of looping threads it has available.
	 */

	BC_REQUEST_DEATH_NOTIFICATION = _IOW('c', 14,
						struct binder_handle_cookie),
	/*
	 * int: handle
	 * void *: cookie
	 */

	BC_CLEAR_DEATH_NOTIFICATION = _IOW('c', 15,
						struct binder_handle_cookie),
	/*
	 * int: handle
	 * void *: cookie
	 */

	BC_DEAD_BINDER_DONE = _IOW('c', 16, binder_uintptr_t),
	/*
	 * void *: cookie
	 */

	BC_TRANSACTION_SG = _IOW('c', 17, struct binder_transaction_data_sg),
	BC_REPLY_SG = _IOW('c', 18, struct binder_transaction_data_sg),
	/*
	 * binder_transaction_data_sg: the sent command.
	 */
};

#endif /* _UAPI_LINUX_BINDER_H */
<|MERGE_RESOLUTION|>--- conflicted
+++ resolved
@@ -246,8 +246,6 @@
 	__u32            has_weak_ref;
 };
 
-<<<<<<< HEAD
-=======
 struct binder_node_info_for_ref {
 	__u32            handle;
 	__u32            strong_count;
@@ -257,7 +255,6 @@
 	__u32            reserved3;
 };
 
->>>>>>> 564ce1b4
 #define BINDER_WRITE_READ		_IOWR('b', 1, struct binder_write_read)
 #define BINDER_SET_IDLE_TIMEOUT		_IOW('b', 3, __s64)
 #define BINDER_SET_MAX_THREADS		_IOW('b', 5, __u32)
@@ -266,10 +263,7 @@
 #define BINDER_THREAD_EXIT		_IOW('b', 8, __s32)
 #define BINDER_VERSION			_IOWR('b', 9, struct binder_version)
 #define BINDER_GET_NODE_DEBUG_INFO	_IOWR('b', 11, struct binder_node_debug_info)
-<<<<<<< HEAD
-=======
 #define BINDER_GET_NODE_INFO_FOR_REF	_IOWR('b', 12, struct binder_node_info_for_ref)
->>>>>>> 564ce1b4
 
 /*
  * NOTE: Two special error codes you should check for when calling
