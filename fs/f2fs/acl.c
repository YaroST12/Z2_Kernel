--- conflicted
+++ resolved
@@ -212,18 +212,11 @@
 	case ACL_TYPE_ACCESS:
 		name_index = F2FS_XATTR_INDEX_POSIX_ACL_ACCESS;
 		if (acl) {
-<<<<<<< HEAD
-			error = posix_acl_update_mode(inode, &inode->i_mode, &acl);
-			if (error)
-				return error;
-			set_acl_inode(inode, inode->i_mode);
-=======
 			error = posix_acl_update_mode(inode,
 				&inode->i_mode, &acl);
 			if (error)
 				return error;
-			set_acl_inode(fi, inode->i_mode);
->>>>>>> db12ed80
+			set_acl_inode(inode->i_mode);
 		}
 		break;
 
