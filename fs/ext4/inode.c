--- conflicted
+++ resolved
@@ -980,19 +980,6 @@
 	pgoff_t index;
 	unsigned from, to;
 
-<<<<<<< HEAD
-=======
-	if (trace_android_fs_datawrite_start_enabled()) {
-		char *path, pathbuf[MAX_TRACE_PATHBUF_LEN];
-
-		path = android_fstrace_get_pathname(pathbuf,
-						    MAX_TRACE_PATHBUF_LEN,
-						    inode);
-		trace_android_fs_datawrite_start(inode, pos, len,
-						 current->pid, path,
-						 current->comm);
-	}
->>>>>>> 61c92ff9
 	trace_ext4_write_begin(inode, pos, len, flags);
 	/*
 	 * Reserve one block more for addition to orphan list in case
@@ -2695,19 +2682,6 @@
 					len, flags, pagep, fsdata);
 	}
 	*fsdata = (void *)0;
-<<<<<<< HEAD
-=======
-	if (trace_android_fs_datawrite_start_enabled()) {
-		char *path, pathbuf[MAX_TRACE_PATHBUF_LEN];
-
-		path = android_fstrace_get_pathname(pathbuf,
-						    MAX_TRACE_PATHBUF_LEN,
-						    inode);
-		trace_android_fs_datawrite_start(inode, pos, len,
-						 current->pid,
-						 path, current->comm);
-	}
->>>>>>> 61c92ff9
 	trace_ext4_da_write_begin(inode, pos, len, flags);
 
 	if (ext4_test_inode_state(inode, EXT4_STATE_MAY_INLINE_DATA)) {
@@ -3302,30 +3276,6 @@
 	if (ext4_has_inline_data(inode))
 		return 0;
 
-<<<<<<< HEAD
-=======
-	if (trace_android_fs_dataread_start_enabled() && (rw == READ)) {
-		char *path, pathbuf[MAX_TRACE_PATHBUF_LEN];
-
-		path = android_fstrace_get_pathname(pathbuf,
-						    MAX_TRACE_PATHBUF_LEN,
-						    inode);
-		trace_android_fs_dataread_start(inode, offset, count,
-						current->pid, path,
-						current->comm);
-	}
-	if (trace_android_fs_datawrite_start_enabled() && (rw == WRITE)) {
-		char *path, pathbuf[MAX_TRACE_PATHBUF_LEN];
-
-		path = android_fstrace_get_pathname(pathbuf,
-						    MAX_TRACE_PATHBUF_LEN,
-						    inode);
-		trace_android_fs_datawrite_start(inode, offset, count,
-						 current->pid, path,
-						 current->comm);
-	}
-
->>>>>>> 61c92ff9
 	trace_ext4_direct_IO_enter(inode, offset, count, rw);
 	if (ext4_test_inode_flag(inode, EXT4_INODE_EXTENTS))
 		ret = ext4_ext_direct_IO(rw, iocb, iter, offset);
