/*
 * Universal Flash Storage Host controller driver Core
 *
 * This code is based on drivers/scsi/ufs/ufshcd.c
 * Copyright (C) 2011-2013 Samsung India Software Operations
 * Copyright (c) 2013-2017, The Linux Foundation. All rights reserved.
 *
 * Authors:
 *	Santosh Yaraganavi <santosh.sy@samsung.com>
 *	Vinayak Holikatti <h.vinayak@samsung.com>
 *
 * This program is free software; you can redistribute it and/or
 * modify it under the terms of the GNU General Public License
 * as published by the Free Software Foundation; either version 2
 * of the License, or (at your option) any later version.
 * See the COPYING file in the top-level directory or visit
 * <http://www.gnu.org/licenses/gpl-2.0.html>
 *
 * This program is distributed in the hope that it will be useful,
 * but WITHOUT ANY WARRANTY; without even the implied warranty of
 * MERCHANTABILITY or FITNESS FOR A PARTICULAR PURPOSE.  See the
 * GNU General Public License for more details.
 *
 * This program is provided "AS IS" and "WITH ALL FAULTS" and
 * without warranty of any kind. You are solely responsible for
 * determining the appropriateness of using and distributing
 * the program and assume all risks associated with your exercise
 * of rights with respect to the program, including but not limited
 * to infringement of third party rights, the risks and costs of
 * program errors, damage to or loss of data, programs or equipment,
 * and unavailability or interruption of operations. Under no
 * circumstances will the contributor of this Program be liable for
 * any damages of any kind arising from your use or distribution of
 * this program.
 *
 * The Linux Foundation chooses to take subject only to the GPLv2
 * license terms, and distributes only under these terms.
 */

#include <linux/async.h>
#include <scsi/ufs/ioctl.h>
#include <linux/devfreq.h>
#include <linux/nls.h>
#include <linux/of.h>
#include <linux/blkdev.h>

#include "ufshcd.h"
#include "ufshci.h"
#include "ufs_quirks.h"
#include "ufs-debugfs.h"

#define CREATE_TRACE_POINTS
#include <trace/events/ufs.h>

#ifdef CONFIG_DEBUG_FS

static int ufshcd_tag_req_type(struct request *rq)
{
	int rq_type = TS_WRITE;

	if (!rq || !(rq->cmd_type & REQ_TYPE_FS))
		rq_type = TS_NOT_SUPPORTED;
	else if (rq->cmd_flags & REQ_FLUSH)
		rq_type = TS_FLUSH;
	else if (rq_data_dir(rq) == READ)
		rq_type = (rq->cmd_flags & REQ_URGENT) ?
			TS_URGENT_READ : TS_READ;
	else if (rq->cmd_flags & REQ_URGENT)
		rq_type = TS_URGENT_WRITE;

	return rq_type;
}

static void ufshcd_update_error_stats(struct ufs_hba *hba, int type)
{
	ufsdbg_set_err_state(hba);
	if (type < UFS_ERR_MAX)
		hba->ufs_stats.err_stats[type]++;
}

static void ufshcd_update_tag_stats(struct ufs_hba *hba, int tag)
{
	struct request *rq =
		hba->lrb[tag].cmd ? hba->lrb[tag].cmd->request : NULL;
	u64 **tag_stats = hba->ufs_stats.tag_stats;
	int rq_type;

	if (!hba->ufs_stats.enabled)
		return;

	tag_stats[tag][TS_TAG]++;
	if (!rq || !(rq->cmd_type & REQ_TYPE_FS))
		return;

	WARN_ON(hba->ufs_stats.q_depth > hba->nutrs);
	rq_type = ufshcd_tag_req_type(rq);
	if (!(rq_type < 0 || rq_type > TS_NUM_STATS))
		tag_stats[hba->ufs_stats.q_depth++][rq_type]++;
}

static void ufshcd_update_tag_stats_completion(struct ufs_hba *hba,
		struct scsi_cmnd *cmd)
{
	struct request *rq = cmd ? cmd->request : NULL;

	if (rq && rq->cmd_type & REQ_TYPE_FS)
		hba->ufs_stats.q_depth--;
}

static void update_req_stats(struct ufs_hba *hba, struct ufshcd_lrb *lrbp)
{
	int rq_type;
	struct request *rq = lrbp->cmd ? lrbp->cmd->request : NULL;
	s64 delta = ktime_us_delta(lrbp->complete_time_stamp,
		lrbp->issue_time_stamp);

	/* update general request statistics */
	if (hba->ufs_stats.req_stats[TS_TAG].count == 0)
		hba->ufs_stats.req_stats[TS_TAG].min = delta;
	hba->ufs_stats.req_stats[TS_TAG].count++;
	hba->ufs_stats.req_stats[TS_TAG].sum += delta;
	if (delta > hba->ufs_stats.req_stats[TS_TAG].max)
		hba->ufs_stats.req_stats[TS_TAG].max = delta;
	if (delta < hba->ufs_stats.req_stats[TS_TAG].min)
			hba->ufs_stats.req_stats[TS_TAG].min = delta;

	rq_type = ufshcd_tag_req_type(rq);
	if (rq_type == TS_NOT_SUPPORTED)
		return;

	/* update request type specific statistics */
	if (hba->ufs_stats.req_stats[rq_type].count == 0)
		hba->ufs_stats.req_stats[rq_type].min = delta;
	hba->ufs_stats.req_stats[rq_type].count++;
	hba->ufs_stats.req_stats[rq_type].sum += delta;
	if (delta > hba->ufs_stats.req_stats[rq_type].max)
		hba->ufs_stats.req_stats[rq_type].max = delta;
	if (delta < hba->ufs_stats.req_stats[rq_type].min)
			hba->ufs_stats.req_stats[rq_type].min = delta;
}

static void
ufshcd_update_query_stats(struct ufs_hba *hba, enum query_opcode opcode, u8 idn)
{
	if (opcode < UPIU_QUERY_OPCODE_MAX && idn < MAX_QUERY_IDN)
		hba->ufs_stats.query_stats_arr[opcode][idn]++;
}

#else
static inline void ufshcd_update_tag_stats(struct ufs_hba *hba, int tag)
{
}

static inline void ufshcd_update_tag_stats_completion(struct ufs_hba *hba,
		struct scsi_cmnd *cmd)
{
}

static inline void ufshcd_update_error_stats(struct ufs_hba *hba, int type)
{
}

static inline
void update_req_stats(struct ufs_hba *hba, struct ufshcd_lrb *lrbp)
{
}

static inline
void ufshcd_update_query_stats(struct ufs_hba *hba,
			       enum query_opcode opcode, u8 idn)
{
}
#endif

#define UFSHCD_REQ_SENSE_SIZE	18

#define UFSHCD_ENABLE_INTRS	(UTP_TRANSFER_REQ_COMPL |\
				 UTP_TASK_REQ_COMPL |\
				 UFSHCD_ERROR_MASK)
/* UIC command timeout, unit: ms */
#define UIC_CMD_TIMEOUT	500

/* NOP OUT retries waiting for NOP IN response */
#define NOP_OUT_RETRIES    10
/* Timeout after 30 msecs if NOP OUT hangs without response */
#define NOP_OUT_TIMEOUT    30 /* msecs */

/* Query request retries */
#define QUERY_REQ_RETRIES 3
/* Query request timeout */
#define QUERY_REQ_TIMEOUT 1500 /* 1.5 seconds */

/* Task management command timeout */
#define TM_CMD_TIMEOUT	100 /* msecs */

/* maximum number of retries for a general UIC command  */
#define UFS_UIC_COMMAND_RETRIES 3

/* maximum number of link-startup retries */
#define DME_LINKSTARTUP_RETRIES 3

/* Maximum retries for Hibern8 enter */
#define UIC_HIBERN8_ENTER_RETRIES 3

/* maximum number of reset retries before giving up */
#define MAX_HOST_RESET_RETRIES 5

/* Expose the flag value from utp_upiu_query.value */
#define MASK_QUERY_UPIU_FLAG_LOC 0xFF

/* Interrupt aggregation default timeout, unit: 40us */
#define INT_AGGR_DEF_TO	0x02

/* default value of auto suspend is 3 seconds */
#define UFSHCD_AUTO_SUSPEND_DELAY_MS 3000 /* millisecs */

#define UFSHCD_CLK_GATING_DELAY_MS_PWR_SAVE	10
#define UFSHCD_CLK_GATING_DELAY_MS_PERF		50

/* IOCTL opcode for command - ufs set device read only */
#define UFS_IOCTL_BLKROSET      BLKROSET

#define UFSHCD_DEFAULT_LANES_PER_DIRECTION		2

#define ufshcd_toggle_vreg(_dev, _vreg, _on)				\
	({                                                              \
		int _ret;                                               \
		if (_on)                                                \
			_ret = ufshcd_enable_vreg(_dev, _vreg);         \
		else                                                    \
			_ret = ufshcd_disable_vreg(_dev, _vreg);        \
		_ret;                                                   \
	})

#define ufshcd_hex_dump(prefix_str, buf, len) \
print_hex_dump(KERN_ERR, prefix_str, DUMP_PREFIX_OFFSET, 16, 4, buf, len, false)

static u32 ufs_query_desc_max_size[] = {
	QUERY_DESC_DEVICE_MAX_SIZE,
	QUERY_DESC_CONFIGURAION_MAX_SIZE,
	QUERY_DESC_UNIT_MAX_SIZE,
	QUERY_DESC_RFU_MAX_SIZE,
	QUERY_DESC_INTERCONNECT_MAX_SIZE,
	QUERY_DESC_STRING_MAX_SIZE,
	QUERY_DESC_RFU_MAX_SIZE,
	QUERY_DESC_GEOMETRY_MAZ_SIZE,
	QUERY_DESC_POWER_MAX_SIZE,
	QUERY_DESC_RFU_MAX_SIZE,
};

enum {
	UFSHCD_MAX_CHANNEL	= 0,
	UFSHCD_MAX_ID		= 1,
	UFSHCD_CMD_PER_LUN	= 32,
	UFSHCD_CAN_QUEUE	= 32,
};

/* UFSHCD states */
enum {
	UFSHCD_STATE_RESET,
	UFSHCD_STATE_ERROR,
	UFSHCD_STATE_OPERATIONAL,
};

/* UFSHCD error handling flags */
enum {
	UFSHCD_EH_IN_PROGRESS = (1 << 0),
};

/* UFSHCD UIC layer error flags */
enum {
	UFSHCD_UIC_DL_PA_INIT_ERROR = (1 << 0), /* Data link layer error */
	UFSHCD_UIC_DL_NAC_RECEIVED_ERROR = (1 << 1), /* Data link layer error */
	UFSHCD_UIC_DL_TCx_REPLAY_ERROR = (1 << 2), /* Data link layer error */
	UFSHCD_UIC_NL_ERROR = (1 << 3), /* Network layer error */
	UFSHCD_UIC_TL_ERROR = (1 << 4), /* Transport Layer error */
	UFSHCD_UIC_DME_ERROR = (1 << 5), /* DME error */
};

/* Interrupt configuration options */
enum {
	UFSHCD_INT_DISABLE,
	UFSHCD_INT_ENABLE,
	UFSHCD_INT_CLEAR,
};

#define DEFAULT_UFSHCD_DBG_PRINT_EN	UFSHCD_DBG_PRINT_ALL

#define ufshcd_set_eh_in_progress(h) \
	(h->eh_flags |= UFSHCD_EH_IN_PROGRESS)
#define ufshcd_eh_in_progress(h) \
	(h->eh_flags & UFSHCD_EH_IN_PROGRESS)
#define ufshcd_clear_eh_in_progress(h) \
	(h->eh_flags &= ~UFSHCD_EH_IN_PROGRESS)

#define ufshcd_set_ufs_dev_active(h) \
	((h)->curr_dev_pwr_mode = UFS_ACTIVE_PWR_MODE)
#define ufshcd_set_ufs_dev_sleep(h) \
	((h)->curr_dev_pwr_mode = UFS_SLEEP_PWR_MODE)
#define ufshcd_set_ufs_dev_poweroff(h) \
	((h)->curr_dev_pwr_mode = UFS_POWERDOWN_PWR_MODE)
#define ufshcd_is_ufs_dev_active(h) \
	((h)->curr_dev_pwr_mode == UFS_ACTIVE_PWR_MODE)
#define ufshcd_is_ufs_dev_sleep(h) \
	((h)->curr_dev_pwr_mode == UFS_SLEEP_PWR_MODE)
#define ufshcd_is_ufs_dev_poweroff(h) \
	((h)->curr_dev_pwr_mode == UFS_POWERDOWN_PWR_MODE)

static struct ufs_pm_lvl_states ufs_pm_lvl_states[] = {
	{UFS_ACTIVE_PWR_MODE, UIC_LINK_ACTIVE_STATE},
	{UFS_ACTIVE_PWR_MODE, UIC_LINK_HIBERN8_STATE},
	{UFS_SLEEP_PWR_MODE, UIC_LINK_ACTIVE_STATE},
	{UFS_SLEEP_PWR_MODE, UIC_LINK_HIBERN8_STATE},
	{UFS_POWERDOWN_PWR_MODE, UIC_LINK_HIBERN8_STATE},
	{UFS_POWERDOWN_PWR_MODE, UIC_LINK_OFF_STATE},
};

static inline enum ufs_dev_pwr_mode
ufs_get_pm_lvl_to_dev_pwr_mode(enum ufs_pm_level lvl)
{
	return ufs_pm_lvl_states[lvl].dev_state;
}

static inline enum uic_link_state
ufs_get_pm_lvl_to_link_pwr_state(enum ufs_pm_level lvl)
{
	return ufs_pm_lvl_states[lvl].link_state;
}

static inline enum ufs_pm_level
ufs_get_desired_pm_lvl_for_dev_link_state(enum ufs_dev_pwr_mode dev_state,
					enum uic_link_state link_state)
{
	enum ufs_pm_level lvl;

	for (lvl = UFS_PM_LVL_0; lvl < UFS_PM_LVL_MAX; lvl++) {
		if ((ufs_pm_lvl_states[lvl].dev_state == dev_state) &&
			(ufs_pm_lvl_states[lvl].link_state == link_state))
			return lvl;
	}

	/* if no match found, return the level 0 */
	return UFS_PM_LVL_0;
}

static inline bool ufshcd_is_valid_pm_lvl(int lvl)
{
	if (lvl >= 0 && lvl < ARRAY_SIZE(ufs_pm_lvl_states))
		return true;
	else
		return false;
}

static irqreturn_t ufshcd_intr(int irq, void *__hba);
static void ufshcd_tmc_handler(struct ufs_hba *hba);
static void ufshcd_async_scan(void *data, async_cookie_t cookie);
static int ufshcd_reset_and_restore(struct ufs_hba *hba);
static int ufshcd_eh_host_reset_handler(struct scsi_cmnd *cmd);
static int ufshcd_clear_tm_cmd(struct ufs_hba *hba, int tag);
static void ufshcd_hba_exit(struct ufs_hba *hba);
static int ufshcd_probe_hba(struct ufs_hba *hba);
static int ufshcd_enable_clocks(struct ufs_hba *hba);
static int ufshcd_disable_clocks(struct ufs_hba *hba,
				 bool is_gating_context);
static int ufshcd_disable_clocks_skip_ref_clk(struct ufs_hba *hba,
					      bool is_gating_context);
static int ufshcd_set_vccq_rail_unused(struct ufs_hba *hba, bool unused);
static int ufshcd_uic_hibern8_exit(struct ufs_hba *hba);
static int ufshcd_uic_hibern8_enter(struct ufs_hba *hba);
static inline void ufshcd_add_delay_before_dme_cmd(struct ufs_hba *hba);
static inline void ufshcd_save_tstamp_of_last_dme_cmd(struct ufs_hba *hba);
static int ufshcd_host_reset_and_restore(struct ufs_hba *hba);
static void ufshcd_resume_clkscaling(struct ufs_hba *hba);
static void ufshcd_suspend_clkscaling(struct ufs_hba *hba);
static void __ufshcd_suspend_clkscaling(struct ufs_hba *hba);
static void ufshcd_release_all(struct ufs_hba *hba);
static void ufshcd_hba_vreg_set_lpm(struct ufs_hba *hba);
static void ufshcd_hba_vreg_set_hpm(struct ufs_hba *hba);
static int ufshcd_devfreq_target(struct device *dev,
				unsigned long *freq, u32 flags);
static int ufshcd_devfreq_get_dev_status(struct device *dev,
		struct devfreq_dev_status *stat);

#if IS_ENABLED(CONFIG_DEVFREQ_GOV_SIMPLE_ONDEMAND)
static struct devfreq_simple_ondemand_data ufshcd_ondemand_data = {
	.upthreshold = 35,
	.downdifferential = 30,
	.simple_scaling = 1,
};

static void *gov_data = &ufshcd_ondemand_data;
#else
static void *gov_data;
#endif

static struct devfreq_dev_profile ufs_devfreq_profile = {
	.polling_ms	= 40,
	.target		= ufshcd_devfreq_target,
	.get_dev_status	= ufshcd_devfreq_get_dev_status,
};

static inline bool ufshcd_valid_tag(struct ufs_hba *hba, int tag)
{
	return tag >= 0 && tag < hba->nutrs;
}

static inline void ufshcd_enable_irq(struct ufs_hba *hba)
{
	if (!hba->is_irq_enabled) {
		enable_irq(hba->irq);
		hba->is_irq_enabled = true;
	}
}

static inline void ufshcd_disable_irq(struct ufs_hba *hba)
{
	if (hba->is_irq_enabled) {
		disable_irq(hba->irq);
		hba->is_irq_enabled = false;
	}
}

void ufshcd_scsi_unblock_requests(struct ufs_hba *hba)
{
	unsigned long flags;
	bool unblock = false;

	spin_lock_irqsave(hba->host->host_lock, flags);
	hba->scsi_block_reqs_cnt--;
	unblock = !hba->scsi_block_reqs_cnt;
	spin_unlock_irqrestore(hba->host->host_lock, flags);
	if (unblock)
		scsi_unblock_requests(hba->host);
}
EXPORT_SYMBOL(ufshcd_scsi_unblock_requests);

static inline void __ufshcd_scsi_block_requests(struct ufs_hba *hba)
{
	if (!hba->scsi_block_reqs_cnt++)
		scsi_block_requests(hba->host);
}

void ufshcd_scsi_block_requests(struct ufs_hba *hba)
{
	unsigned long flags;

	spin_lock_irqsave(hba->host->host_lock, flags);
	__ufshcd_scsi_block_requests(hba);
	spin_unlock_irqrestore(hba->host->host_lock, flags);
}
EXPORT_SYMBOL(ufshcd_scsi_block_requests);

/* replace non-printable or non-ASCII characters with spaces */
static inline void ufshcd_remove_non_printable(char *val)
{
	if (!val)
		return;

	if (*val < 0x20 || *val > 0x7e)
		*val = ' ';
}

#ifdef CONFIG_TRACEPOINTS
static void ufshcd_add_command_trace(struct ufs_hba *hba,
		unsigned int tag, const char *str)
{
	sector_t lba = -1;
	u8 opcode = 0;
	u32 intr, doorbell;
	struct ufshcd_lrb *lrbp;
	int transfer_len = -1;

	lrbp = &hba->lrb[tag];

	if (lrbp->cmd) { /* data phase exists */
		opcode = (u8)(*lrbp->cmd->cmnd);
		if ((opcode == READ_10) || (opcode == WRITE_10)) {
			/*
			 * Currently we only fully trace read(10) and write(10)
			 * commands
			 */
			if (lrbp->cmd->request && lrbp->cmd->request->bio)
				lba =
				  lrbp->cmd->request->bio->bi_iter.bi_sector;
			transfer_len = be32_to_cpu(
				lrbp->ucd_req_ptr->sc.exp_data_transfer_len);
		}
	}

	intr = ufshcd_readl(hba, REG_INTERRUPT_STATUS);
	doorbell = ufshcd_readl(hba, REG_UTP_TRANSFER_REQ_DOOR_BELL);
	trace_ufshcd_command(dev_name(hba->dev), str, tag,
				doorbell, transfer_len, intr, lba, opcode);
}

static inline void ufshcd_cond_add_cmd_trace(struct ufs_hba *hba,
					unsigned int tag, const char *str)
{
	if (trace_ufshcd_command_enabled())
		ufshcd_add_command_trace(hba, tag, str);
}
#else
static inline void ufshcd_cond_add_cmd_trace(struct ufs_hba *hba,
					unsigned int tag, const char *str)
{
}
#endif

static void ufshcd_print_clk_freqs(struct ufs_hba *hba)
{
	struct ufs_clk_info *clki;
	struct list_head *head = &hba->clk_list_head;

	if (!(hba->ufshcd_dbg_print & UFSHCD_DBG_PRINT_CLK_FREQ_EN))
		return;

	if (!head || list_empty(head))
		return;

	list_for_each_entry(clki, head, list) {
		if (!IS_ERR_OR_NULL(clki->clk) && clki->min_freq &&
				clki->max_freq)
			dev_err(hba->dev, "clk: %s, rate: %u\n",
					clki->name, clki->curr_freq);
	}
}

static void ufshcd_print_uic_err_hist(struct ufs_hba *hba,
		struct ufs_uic_err_reg_hist *err_hist, char *err_name)
{
	int i;

	if (!(hba->ufshcd_dbg_print & UFSHCD_DBG_PRINT_UIC_ERR_HIST_EN))
		return;

	for (i = 0; i < UIC_ERR_REG_HIST_LENGTH; i++) {
		int p = (i + err_hist->pos - 1) % UIC_ERR_REG_HIST_LENGTH;

		if (err_hist->reg[p] == 0)
			continue;
		dev_err(hba->dev, "%s[%d] = 0x%x at %lld us", err_name, i,
			err_hist->reg[p], ktime_to_us(err_hist->tstamp[p]));
	}
}

static void ufshcd_print_host_regs(struct ufs_hba *hba)
{
	if (!(hba->ufshcd_dbg_print & UFSHCD_DBG_PRINT_HOST_REGS_EN))
		return;

	/*
	 * hex_dump reads its data without the readl macro. This might
	 * cause inconsistency issues on some platform, as the printed
	 * values may be from cache and not the most recent value.
	 * To know whether you are looking at an un-cached version verify
	 * that IORESOURCE_MEM flag is on when xxx_get_resource() is invoked
	 * during platform/pci probe function.
	 */
	ufshcd_hex_dump("host regs: ", hba->mmio_base, UFSHCI_REG_SPACE_SIZE);
	dev_err(hba->dev, "hba->ufs_version = 0x%x, hba->capabilities = 0x%x",
		hba->ufs_version, hba->capabilities);
	dev_err(hba->dev,
		"hba->outstanding_reqs = 0x%x, hba->outstanding_tasks = 0x%x",
		(u32)hba->outstanding_reqs, (u32)hba->outstanding_tasks);
	dev_err(hba->dev,
		"last_hibern8_exit_tstamp at %lld us, hibern8_exit_cnt = %d",
		ktime_to_us(hba->ufs_stats.last_hibern8_exit_tstamp),
		hba->ufs_stats.hibern8_exit_cnt);

	ufshcd_print_uic_err_hist(hba, &hba->ufs_stats.pa_err, "pa_err");
	ufshcd_print_uic_err_hist(hba, &hba->ufs_stats.dl_err, "dl_err");
	ufshcd_print_uic_err_hist(hba, &hba->ufs_stats.nl_err, "nl_err");
	ufshcd_print_uic_err_hist(hba, &hba->ufs_stats.tl_err, "tl_err");
	ufshcd_print_uic_err_hist(hba, &hba->ufs_stats.dme_err, "dme_err");

	ufshcd_print_clk_freqs(hba);

	ufshcd_vops_dbg_register_dump(hba);
}

static
void ufshcd_print_trs(struct ufs_hba *hba, unsigned long bitmap, bool pr_prdt)
{
	struct ufshcd_lrb *lrbp;
	int prdt_length;
	int tag;

	if (!(hba->ufshcd_dbg_print & UFSHCD_DBG_PRINT_TRS_EN))
		return;

	for_each_set_bit(tag, &bitmap, hba->nutrs) {
		lrbp = &hba->lrb[tag];

		dev_err(hba->dev, "UPIU[%d] - issue time %lld us",
				tag, ktime_to_us(lrbp->issue_time_stamp));
		dev_err(hba->dev,
			"UPIU[%d] - Transfer Request Descriptor phys@0x%llx",
			tag, (u64)lrbp->utrd_dma_addr);
		ufshcd_hex_dump("UPIU TRD: ", lrbp->utr_descriptor_ptr,
				sizeof(struct utp_transfer_req_desc));
		dev_err(hba->dev, "UPIU[%d] - Request UPIU phys@0x%llx", tag,
			(u64)lrbp->ucd_req_dma_addr);
		ufshcd_hex_dump("UPIU REQ: ", lrbp->ucd_req_ptr,
				sizeof(struct utp_upiu_req));
		dev_err(hba->dev, "UPIU[%d] - Response UPIU phys@0x%llx", tag,
			(u64)lrbp->ucd_rsp_dma_addr);
		ufshcd_hex_dump("UPIU RSP: ", lrbp->ucd_rsp_ptr,
				sizeof(struct utp_upiu_rsp));
		prdt_length =
			le16_to_cpu(lrbp->utr_descriptor_ptr->prd_table_length);
		dev_err(hba->dev, "UPIU[%d] - PRDT - %d entries  phys@0x%llx",
			tag, prdt_length, (u64)lrbp->ucd_prdt_dma_addr);
		if (pr_prdt)
			ufshcd_hex_dump("UPIU PRDT: ", lrbp->ucd_prdt_ptr,
				sizeof(struct ufshcd_sg_entry) * prdt_length);
	}
}

static void ufshcd_print_tmrs(struct ufs_hba *hba, unsigned long bitmap)
{
	struct utp_task_req_desc *tmrdp;
	int tag;

	if (!(hba->ufshcd_dbg_print & UFSHCD_DBG_PRINT_TMRS_EN))
		return;

	for_each_set_bit(tag, &bitmap, hba->nutmrs) {
		tmrdp = &hba->utmrdl_base_addr[tag];
		dev_err(hba->dev, "TM[%d] - Task Management Header", tag);
		ufshcd_hex_dump("TM TRD: ", &tmrdp->header,
				sizeof(struct request_desc_header));
		dev_err(hba->dev, "TM[%d] - Task Management Request UPIU",
				tag);
		ufshcd_hex_dump("TM REQ: ", tmrdp->task_req_upiu,
				sizeof(struct utp_upiu_req));
		dev_err(hba->dev, "TM[%d] - Task Management Response UPIU",
				tag);
		ufshcd_hex_dump("TM RSP: ", tmrdp->task_rsp_upiu,
				sizeof(struct utp_task_req_desc));
	}
}

static void ufshcd_print_host_state(struct ufs_hba *hba)
{
	if (!(hba->ufshcd_dbg_print & UFSHCD_DBG_PRINT_HOST_STATE_EN))
		return;

	dev_err(hba->dev, "UFS Host state=%d\n", hba->ufshcd_state);
	dev_err(hba->dev, "lrb in use=0x%lx, outstanding reqs=0x%lx tasks=0x%lx\n",
		hba->lrb_in_use, hba->outstanding_tasks, hba->outstanding_reqs);
	dev_err(hba->dev, "saved_err=0x%x, saved_uic_err=0x%x, saved_ce_err=0x%x\n",
		hba->saved_err, hba->saved_uic_err, hba->saved_ce_err);
	dev_err(hba->dev, "Device power mode=%d, UIC link state=%d\n",
		hba->curr_dev_pwr_mode, hba->uic_link_state);
	dev_err(hba->dev, "PM in progress=%d, sys. suspended=%d\n",
		hba->pm_op_in_progress, hba->is_sys_suspended);
	dev_err(hba->dev, "Auto BKOPS=%d, Host self-block=%d\n",
		hba->auto_bkops_enabled, hba->host->host_self_blocked);
	dev_err(hba->dev, "Clk gate=%d, hibern8 on idle=%d\n",
		hba->clk_gating.state, hba->hibern8_on_idle.state);
	dev_err(hba->dev, "error handling flags=0x%x, req. abort count=%d\n",
		hba->eh_flags, hba->req_abort_count);
	dev_err(hba->dev, "Host capabilities=0x%x, caps=0x%x\n",
		hba->capabilities, hba->caps);
	dev_err(hba->dev, "quirks=0x%x, dev. quirks=0x%x\n", hba->quirks,
		hba->dev_quirks);
}

/**
 * ufshcd_print_pwr_info - print power params as saved in hba
 * power info
 * @hba: per-adapter instance
 */
static void ufshcd_print_pwr_info(struct ufs_hba *hba)
{
	char *names[] = {
		"INVALID MODE",
		"FAST MODE",
		"SLOW_MODE",
		"INVALID MODE",
		"FASTAUTO_MODE",
		"SLOWAUTO_MODE",
		"INVALID MODE",
	};

	if (!(hba->ufshcd_dbg_print & UFSHCD_DBG_PRINT_PWR_EN))
		return;

	dev_err(hba->dev, "%s:[RX, TX]: gear=[%d, %d], lane[%d, %d], pwr[%s, %s], rate = %d\n",
		 __func__,
		 hba->pwr_info.gear_rx, hba->pwr_info.gear_tx,
		 hba->pwr_info.lane_rx, hba->pwr_info.lane_tx,
		 names[hba->pwr_info.pwr_rx],
		 names[hba->pwr_info.pwr_tx],
		 hba->pwr_info.hs_rate);
}

/*
 * ufshcd_wait_for_register - wait for register value to change
 * @hba - per-adapter interface
 * @reg - mmio register offset
 * @mask - mask to apply to read register value
 * @val - wait condition
 * @interval_us - polling interval in microsecs
 * @timeout_ms - timeout in millisecs
 * @can_sleep - perform sleep or just spin
 * Returns -ETIMEDOUT on error, zero on success
 */
int ufshcd_wait_for_register(struct ufs_hba *hba, u32 reg, u32 mask,
				u32 val, unsigned long interval_us,
				unsigned long timeout_ms, bool can_sleep)
{
	int err = 0;
	unsigned long timeout = jiffies + msecs_to_jiffies(timeout_ms);

	/* ignore bits that we don't intend to wait on */
	val = val & mask;

	while ((ufshcd_readl(hba, reg) & mask) != val) {
		if (can_sleep)
			usleep_range(interval_us, interval_us + 50);
		else
			udelay(interval_us);
		if (time_after(jiffies, timeout)) {
			if ((ufshcd_readl(hba, reg) & mask) != val)
				err = -ETIMEDOUT;
			break;
		}
	}

	return err;
}

/**
 * ufshcd_get_intr_mask - Get the interrupt bit mask
 * @hba - Pointer to adapter instance
 *
 * Returns interrupt bit mask per version
 */
static inline u32 ufshcd_get_intr_mask(struct ufs_hba *hba)
{
	u32 intr_mask = 0;

	switch (hba->ufs_version) {
	case UFSHCI_VERSION_10:
		intr_mask = INTERRUPT_MASK_ALL_VER_10;
		break;
	/* allow fall through */
	case UFSHCI_VERSION_11:
	case UFSHCI_VERSION_20:
		intr_mask = INTERRUPT_MASK_ALL_VER_11;
		break;
	/* allow fall through */
	case UFSHCI_VERSION_21:
	default:
		intr_mask = INTERRUPT_MASK_ALL_VER_21;
	}

	if (!ufshcd_is_crypto_supported(hba))
		intr_mask &= ~CRYPTO_ENGINE_FATAL_ERROR;

	return intr_mask;
}

/**
 * ufshcd_get_ufs_version - Get the UFS version supported by the HBA
 * @hba - Pointer to adapter instance
 *
 * Returns UFSHCI version supported by the controller
 */
static inline u32 ufshcd_get_ufs_version(struct ufs_hba *hba)
{
	if (hba->quirks & UFSHCD_QUIRK_BROKEN_UFS_HCI_VERSION) {
		return ufshcd_vops_get_ufs_hci_version(hba);
	}

	return ufshcd_readl(hba, REG_UFS_VERSION);
}

/**
 * ufshcd_is_device_present - Check if any device connected to
 *			      the host controller
 * @hba: pointer to adapter instance
 *
 * Returns 1 if device present, 0 if no device detected
 */
static inline int ufshcd_is_device_present(struct ufs_hba *hba)
{
	return (ufshcd_readl(hba, REG_CONTROLLER_STATUS) &
						DEVICE_PRESENT) ? 1 : 0;
}

/**
 * ufshcd_get_tr_ocs - Get the UTRD Overall Command Status
 * @lrb: pointer to local command reference block
 *
 * This function is used to get the OCS field from UTRD
 * Returns the OCS field in the UTRD
 */
static inline int ufshcd_get_tr_ocs(struct ufshcd_lrb *lrbp)
{
	return le32_to_cpu(lrbp->utr_descriptor_ptr->header.dword_2) & MASK_OCS;
}

/**
 * ufshcd_get_tmr_ocs - Get the UTMRD Overall Command Status
 * @task_req_descp: pointer to utp_task_req_desc structure
 *
 * This function is used to get the OCS field from UTMRD
 * Returns the OCS field in the UTMRD
 */
static inline int
ufshcd_get_tmr_ocs(struct utp_task_req_desc *task_req_descp)
{
	return le32_to_cpu(task_req_descp->header.dword_2) & MASK_OCS;
}

/**
 * ufshcd_get_tm_free_slot - get a free slot for task management request
 * @hba: per adapter instance
 * @free_slot: pointer to variable with available slot value
 *
 * Get a free tag and lock it until ufshcd_put_tm_slot() is called.
 * Returns 0 if free slot is not available, else return 1 with tag value
 * in @free_slot.
 */
static bool ufshcd_get_tm_free_slot(struct ufs_hba *hba, int *free_slot)
{
	int tag;
	bool ret = false;

	if (!free_slot)
		goto out;

	do {
		tag = find_first_zero_bit(&hba->tm_slots_in_use, hba->nutmrs);
		if (tag >= hba->nutmrs)
			goto out;
	} while (test_and_set_bit_lock(tag, &hba->tm_slots_in_use));

	*free_slot = tag;
	ret = true;
out:
	return ret;
}

static inline void ufshcd_put_tm_slot(struct ufs_hba *hba, int slot)
{
	clear_bit_unlock(slot, &hba->tm_slots_in_use);
}

/**
 * ufshcd_utrl_clear - Clear a bit in UTRLCLR register
 * @hba: per adapter instance
 * @pos: position of the bit to be cleared
 */
static inline void ufshcd_utrl_clear(struct ufs_hba *hba, u32 pos)
{
	ufshcd_writel(hba, ~(1 << pos), REG_UTP_TRANSFER_REQ_LIST_CLEAR);
}

/**
 * ufshcd_outstanding_req_clear - Clear a bit in outstanding request field
 * @hba: per adapter instance
 * @tag: position of the bit to be cleared
 */
static inline void ufshcd_outstanding_req_clear(struct ufs_hba *hba, int tag)
{
	__clear_bit(tag, &hba->outstanding_reqs);
}

/**
 * ufshcd_get_lists_status - Check UCRDY, UTRLRDY and UTMRLRDY
 * @reg: Register value of host controller status
 *
 * Returns integer, 0 on Success and positive value if failed
 */
static inline int ufshcd_get_lists_status(u32 reg)
{
	/*
	 * The mask 0xFF is for the following HCS register bits
	 * Bit		Description
	 *  0		Device Present
	 *  1		UTRLRDY
	 *  2		UTMRLRDY
	 *  3		UCRDY
	 * 4-7		reserved
	 */
	return ((reg & 0xFF) >> 1) ^ 0x07;
}

/**
 * ufshcd_get_uic_cmd_result - Get the UIC command result
 * @hba: Pointer to adapter instance
 *
 * This function gets the result of UIC command completion
 * Returns 0 on success, non zero value on error
 */
static inline int ufshcd_get_uic_cmd_result(struct ufs_hba *hba)
{
	return ufshcd_readl(hba, REG_UIC_COMMAND_ARG_2) &
	       MASK_UIC_COMMAND_RESULT;
}

/**
 * ufshcd_get_dme_attr_val - Get the value of attribute returned by UIC command
 * @hba: Pointer to adapter instance
 *
 * This function gets UIC command argument3
 * Returns 0 on success, non zero value on error
 */
static inline u32 ufshcd_get_dme_attr_val(struct ufs_hba *hba)
{
	return ufshcd_readl(hba, REG_UIC_COMMAND_ARG_3);
}

/**
 * ufshcd_get_req_rsp - returns the TR response transaction type
 * @ucd_rsp_ptr: pointer to response UPIU
 */
static inline int
ufshcd_get_req_rsp(struct utp_upiu_rsp *ucd_rsp_ptr)
{
	return be32_to_cpu(ucd_rsp_ptr->header.dword_0) >> 24;
}

/**
 * ufshcd_get_rsp_upiu_result - Get the result from response UPIU
 * @ucd_rsp_ptr: pointer to response UPIU
 *
 * This function gets the response status and scsi_status from response UPIU
 * Returns the response result code.
 */
static inline int
ufshcd_get_rsp_upiu_result(struct utp_upiu_rsp *ucd_rsp_ptr)
{
	return be32_to_cpu(ucd_rsp_ptr->header.dword_1) & MASK_RSP_UPIU_RESULT;
}

/*
 * ufshcd_get_rsp_upiu_data_seg_len - Get the data segment length
 *				from response UPIU
 * @ucd_rsp_ptr: pointer to response UPIU
 *
 * Return the data segment length.
 */
static inline unsigned int
ufshcd_get_rsp_upiu_data_seg_len(struct utp_upiu_rsp *ucd_rsp_ptr)
{
	return be32_to_cpu(ucd_rsp_ptr->header.dword_2) &
		MASK_RSP_UPIU_DATA_SEG_LEN;
}

/**
 * ufshcd_is_exception_event - Check if the device raised an exception event
 * @ucd_rsp_ptr: pointer to response UPIU
 *
 * The function checks if the device raised an exception event indicated in
 * the Device Information field of response UPIU.
 *
 * Returns true if exception is raised, false otherwise.
 */
static inline bool ufshcd_is_exception_event(struct utp_upiu_rsp *ucd_rsp_ptr)
{
	return be32_to_cpu(ucd_rsp_ptr->header.dword_2) &
			MASK_RSP_EXCEPTION_EVENT ? true : false;
}

/**
 * ufshcd_reset_intr_aggr - Reset interrupt aggregation values.
 * @hba: per adapter instance
 */
static inline void
ufshcd_reset_intr_aggr(struct ufs_hba *hba)
{
	ufshcd_writel(hba, INT_AGGR_ENABLE |
		      INT_AGGR_COUNTER_AND_TIMER_RESET,
		      REG_UTP_TRANSFER_REQ_INT_AGG_CONTROL);
}

/**
 * ufshcd_config_intr_aggr - Configure interrupt aggregation values.
 * @hba: per adapter instance
 * @cnt: Interrupt aggregation counter threshold
 * @tmout: Interrupt aggregation timeout value
 */
static inline void
ufshcd_config_intr_aggr(struct ufs_hba *hba, u8 cnt, u8 tmout)
{
	ufshcd_writel(hba, INT_AGGR_ENABLE | INT_AGGR_PARAM_WRITE |
		      INT_AGGR_COUNTER_THLD_VAL(cnt) |
		      INT_AGGR_TIMEOUT_VAL(tmout),
		      REG_UTP_TRANSFER_REQ_INT_AGG_CONTROL);
}

/**
 * ufshcd_disable_intr_aggr - Disables interrupt aggregation.
 * @hba: per adapter instance
 */
static inline void ufshcd_disable_intr_aggr(struct ufs_hba *hba)
{
	ufshcd_writel(hba, 0, REG_UTP_TRANSFER_REQ_INT_AGG_CONTROL);
}

/**
 * ufshcd_enable_run_stop_reg - Enable run-stop registers,
 *			When run-stop registers are set to 1, it indicates the
 *			host controller that it can process the requests
 * @hba: per adapter instance
 */
static void ufshcd_enable_run_stop_reg(struct ufs_hba *hba)
{
	ufshcd_writel(hba, UTP_TASK_REQ_LIST_RUN_STOP_BIT,
		      REG_UTP_TASK_REQ_LIST_RUN_STOP);
	ufshcd_writel(hba, UTP_TRANSFER_REQ_LIST_RUN_STOP_BIT,
		      REG_UTP_TRANSFER_REQ_LIST_RUN_STOP);
}

/**
 * ufshcd_hba_start - Start controller initialization sequence
 * @hba: per adapter instance
 */
static inline void ufshcd_hba_start(struct ufs_hba *hba)
{
	u32 val = CONTROLLER_ENABLE;

	if (ufshcd_is_crypto_supported(hba))
		val |= CRYPTO_GENERAL_ENABLE;
	ufshcd_writel(hba, val, REG_CONTROLLER_ENABLE);
}

/**
 * ufshcd_is_hba_active - Get controller state
 * @hba: per adapter instance
 *
 * Returns zero if controller is active, 1 otherwise
 */
static inline int ufshcd_is_hba_active(struct ufs_hba *hba)
{
	return (ufshcd_readl(hba, REG_CONTROLLER_ENABLE) & 0x1) ? 0 : 1;
}

static const char *ufschd_uic_link_state_to_string(
			enum uic_link_state state)
{
	switch (state) {
	case UIC_LINK_OFF_STATE:	return "OFF";
	case UIC_LINK_ACTIVE_STATE:	return "ACTIVE";
	case UIC_LINK_HIBERN8_STATE:	return "HIBERN8";
	default:			return "UNKNOWN";
	}
}

static const char *ufschd_ufs_dev_pwr_mode_to_string(
			enum ufs_dev_pwr_mode state)
{
	switch (state) {
	case UFS_ACTIVE_PWR_MODE:	return "ACTIVE";
	case UFS_SLEEP_PWR_MODE:	return "SLEEP";
	case UFS_POWERDOWN_PWR_MODE:	return "POWERDOWN";
	default:			return "UNKNOWN";
	}
}

u32 ufshcd_get_local_unipro_ver(struct ufs_hba *hba)
{
	/* HCI version 1.0 and 1.1 supports UniPro 1.41 */
	if ((hba->ufs_version == UFSHCI_VERSION_10) ||
	    (hba->ufs_version == UFSHCI_VERSION_11))
		return UFS_UNIPRO_VER_1_41;
	else
		return UFS_UNIPRO_VER_1_6;
}
EXPORT_SYMBOL(ufshcd_get_local_unipro_ver);

static bool ufshcd_is_unipro_pa_params_tuning_req(struct ufs_hba *hba)
{
	/*
	 * If both host and device support UniPro ver1.6 or later, PA layer
	 * parameters tuning happens during link startup itself.
	 *
	 * We can manually tune PA layer parameters if either host or device
	 * doesn't support UniPro ver 1.6 or later. But to keep manual tuning
	 * logic simple, we will only do manual tuning if local unipro version
	 * doesn't support ver1.6 or later.
	 */
	if (ufshcd_get_local_unipro_ver(hba) < UFS_UNIPRO_VER_1_6)
		return true;
	else
		return false;
}

/**
 * ufshcd_set_clk_freq - set UFS controller clock frequencies
 * @hba: per adapter instance
 * @scale_up: If True, set max possible frequency othewise set low frequency
 *
 * Returns 0 if successful
 * Returns < 0 for any other errors
 */
static int ufshcd_set_clk_freq(struct ufs_hba *hba, bool scale_up)
{
	int ret = 0;
	struct ufs_clk_info *clki;
	struct list_head *head = &hba->clk_list_head;

	if (!head || list_empty(head))
		goto out;

	list_for_each_entry(clki, head, list) {
		if (!IS_ERR_OR_NULL(clki->clk)) {
			if (scale_up && clki->max_freq) {
				if (clki->curr_freq == clki->max_freq)
					continue;

				ret = clk_set_rate(clki->clk, clki->max_freq);
				if (ret) {
					dev_err(hba->dev, "%s: %s clk set rate(%dHz) failed, %d\n",
						__func__, clki->name,
						clki->max_freq, ret);
					break;
				}
				trace_ufshcd_clk_scaling(dev_name(hba->dev),
						"scaled up", clki->name,
						clki->curr_freq,
						clki->max_freq);
				clki->curr_freq = clki->max_freq;

			} else if (!scale_up && clki->min_freq) {
				if (clki->curr_freq == clki->min_freq)
					continue;

				ret = clk_set_rate(clki->clk, clki->min_freq);
				if (ret) {
					dev_err(hba->dev, "%s: %s clk set rate(%dHz) failed, %d\n",
						__func__, clki->name,
						clki->min_freq, ret);
					break;
				}
				trace_ufshcd_clk_scaling(dev_name(hba->dev),
						"scaled down", clki->name,
						clki->curr_freq,
						clki->min_freq);
				clki->curr_freq = clki->min_freq;
			}
		}
		dev_dbg(hba->dev, "%s: clk: %s, rate: %lu\n", __func__,
				clki->name, clk_get_rate(clki->clk));
	}

out:
	return ret;
}

/**
 * ufshcd_scale_clks - scale up or scale down UFS controller clocks
 * @hba: per adapter instance
 * @scale_up: True if scaling up and false if scaling down
 *
 * Returns 0 if successful
 * Returns < 0 for any other errors
 */
static int ufshcd_scale_clks(struct ufs_hba *hba, bool scale_up)
{
	int ret = 0;

	ret = ufshcd_vops_clk_scale_notify(hba, scale_up, PRE_CHANGE);
	if (ret)
		return ret;

	ret = ufshcd_set_clk_freq(hba, scale_up);
	if (ret)
		return ret;

	ret = ufshcd_vops_clk_scale_notify(hba, scale_up, POST_CHANGE);
	if (ret) {
		ufshcd_set_clk_freq(hba, !scale_up);
		return ret;
	}

	return ret;
}

static void ufshcd_ungate_work(struct work_struct *work)
{
	int ret;
	unsigned long flags;
	struct ufs_hba *hba = container_of(work, struct ufs_hba,
			clk_gating.ungate_work);

	cancel_delayed_work_sync(&hba->clk_gating.gate_work);

	spin_lock_irqsave(hba->host->host_lock, flags);
	if (hba->clk_gating.state == CLKS_ON) {
		spin_unlock_irqrestore(hba->host->host_lock, flags);
		goto unblock_reqs;
	}

	spin_unlock_irqrestore(hba->host->host_lock, flags);
	ufshcd_hba_vreg_set_hpm(hba);
	ufshcd_enable_clocks(hba);

	/* Exit from hibern8 */
	if (ufshcd_can_hibern8_during_gating(hba)) {
		/* Prevent gating in this path */
		hba->clk_gating.is_suspended = true;
		if (ufshcd_is_link_hibern8(hba)) {
			ret = ufshcd_uic_hibern8_exit(hba);
			if (ret)
				dev_err(hba->dev, "%s: hibern8 exit failed %d\n",
					__func__, ret);
			else
				ufshcd_set_link_active(hba);
		}
		hba->clk_gating.is_suspended = false;
	}
unblock_reqs:
	ufshcd_scsi_unblock_requests(hba);
}

/**
 * ufshcd_hold - Enable clocks that were gated earlier due to ufshcd_release.
 * Also, exit from hibern8 mode and set the link as active.
 * @hba: per adapter instance
 * @async: This indicates whether caller should ungate clocks asynchronously.
 */
int ufshcd_hold(struct ufs_hba *hba, bool async)
{
	int rc = 0;
	unsigned long flags;

	if (!ufshcd_is_clkgating_allowed(hba))
		goto out;
	spin_lock_irqsave(hba->host->host_lock, flags);
	hba->clk_gating.active_reqs++;

	if (ufshcd_eh_in_progress(hba)) {
		spin_unlock_irqrestore(hba->host->host_lock, flags);
		return 0;
	}

start:
	switch (hba->clk_gating.state) {
	case CLKS_ON:
		/*
		 * Wait for the ungate work to complete if in progress.
		 * Though the clocks may be in ON state, the link could
		 * still be in hibner8 state if hibern8 is allowed
		 * during clock gating.
		 * Make sure we exit hibern8 state also in addition to
		 * clocks being ON.
		 */
		if (ufshcd_can_hibern8_during_gating(hba) &&
		    ufshcd_is_link_hibern8(hba)) {
			spin_unlock_irqrestore(hba->host->host_lock, flags);
			flush_work(&hba->clk_gating.ungate_work);
			spin_lock_irqsave(hba->host->host_lock, flags);
			goto start;
		}
		break;
	case REQ_CLKS_OFF:
		if (cancel_delayed_work(&hba->clk_gating.gate_work)) {
			hba->clk_gating.state = CLKS_ON;
			trace_ufshcd_clk_gating(dev_name(hba->dev),
				hba->clk_gating.state);
			break;
		}
		/*
		 * If we here, it means gating work is either done or
		 * currently running. Hence, fall through to cancel gating
		 * work and to enable clocks.
		 */
	case CLKS_OFF:
		__ufshcd_scsi_block_requests(hba);
		hba->clk_gating.state = REQ_CLKS_ON;
		trace_ufshcd_clk_gating(dev_name(hba->dev),
			hba->clk_gating.state);
		queue_work(hba->clk_gating.ungating_workq,
				&hba->clk_gating.ungate_work);
		/*
		 * fall through to check if we should wait for this
		 * work to be done or not.
		 */
	case REQ_CLKS_ON:
		if (async) {
			rc = -EAGAIN;
			hba->clk_gating.active_reqs--;
			break;
		}

		spin_unlock_irqrestore(hba->host->host_lock, flags);
		flush_work(&hba->clk_gating.ungate_work);
		/* Make sure state is CLKS_ON before returning */
		spin_lock_irqsave(hba->host->host_lock, flags);
		goto start;
	default:
		dev_err(hba->dev, "%s: clk gating is in invalid state %d\n",
				__func__, hba->clk_gating.state);
		break;
	}
	spin_unlock_irqrestore(hba->host->host_lock, flags);
out:
	return rc;
}
EXPORT_SYMBOL(ufshcd_hold);

static void ufshcd_gate_work(struct work_struct *work)
{
	struct ufs_hba *hba = container_of(work, struct ufs_hba,
			clk_gating.gate_work.work);
	unsigned long flags;

	spin_lock_irqsave(hba->host->host_lock, flags);
	if (hba->clk_gating.is_suspended) {
		hba->clk_gating.state = CLKS_ON;
		trace_ufshcd_clk_gating(dev_name(hba->dev),
			hba->clk_gating.state);
		goto rel_lock;
	}

	if (hba->clk_gating.active_reqs
		|| hba->ufshcd_state != UFSHCD_STATE_OPERATIONAL
		|| hba->lrb_in_use || hba->outstanding_tasks
		|| hba->active_uic_cmd || hba->uic_async_done)
		goto rel_lock;

	spin_unlock_irqrestore(hba->host->host_lock, flags);

	if (ufshcd_is_hibern8_on_idle_allowed(hba) &&
	    hba->hibern8_on_idle.is_enabled)
		/*
		 * Hibern8 enter work (on Idle) needs clocks to be ON hence
		 * make sure that it is flushed before turning off the clocks.
		 */
		flush_delayed_work(&hba->hibern8_on_idle.enter_work);

	/* put the link into hibern8 mode before turning off clocks */
	if (ufshcd_can_hibern8_during_gating(hba)) {
		if (ufshcd_uic_hibern8_enter(hba)) {
			hba->clk_gating.state = CLKS_ON;
			trace_ufshcd_clk_gating(dev_name(hba->dev),
				hba->clk_gating.state);
			goto out;
		}
		ufshcd_set_link_hibern8(hba);
	}

	if (!ufshcd_is_link_active(hba) && !hba->no_ref_clk_gating)
		ufshcd_disable_clocks(hba, true);
	else
		/* If link is active, device ref_clk can't be switched off */
		ufshcd_disable_clocks_skip_ref_clk(hba, true);

	/* Put the host controller in low power mode if possible */
	ufshcd_hba_vreg_set_lpm(hba);

	/*
	 * In case you are here to cancel this work the gating state
	 * would be marked as REQ_CLKS_ON. In this case keep the state
	 * as REQ_CLKS_ON which would anyway imply that clocks are off
	 * and a request to turn them on is pending. By doing this way,
	 * we keep the state machine in tact and this would ultimately
	 * prevent from doing cancel work multiple times when there are
	 * new requests arriving before the current cancel work is done.
	 */
	spin_lock_irqsave(hba->host->host_lock, flags);
	if (hba->clk_gating.state == REQ_CLKS_OFF) {
		hba->clk_gating.state = CLKS_OFF;
		trace_ufshcd_clk_gating(dev_name(hba->dev),
			hba->clk_gating.state);
	}
rel_lock:
	spin_unlock_irqrestore(hba->host->host_lock, flags);
out:
	return;
}

/* host lock must be held before calling this variant */
static void __ufshcd_release(struct ufs_hba *hba, bool no_sched)
{
	if (!ufshcd_is_clkgating_allowed(hba))
		return;

	hba->clk_gating.active_reqs--;

	if (hba->clk_gating.active_reqs || hba->clk_gating.is_suspended
		|| hba->ufshcd_state != UFSHCD_STATE_OPERATIONAL
		|| hba->lrb_in_use || hba->outstanding_tasks
		|| hba->active_uic_cmd || hba->uic_async_done
		|| ufshcd_eh_in_progress(hba) || no_sched)
		return;

	hba->clk_gating.state = REQ_CLKS_OFF;
	trace_ufshcd_clk_gating(dev_name(hba->dev), hba->clk_gating.state);

	schedule_delayed_work(&hba->clk_gating.gate_work,
			      msecs_to_jiffies(hba->clk_gating.delay_ms));
}

void ufshcd_release(struct ufs_hba *hba, bool no_sched)
{
	unsigned long flags;

	spin_lock_irqsave(hba->host->host_lock, flags);
	__ufshcd_release(hba, no_sched);
	spin_unlock_irqrestore(hba->host->host_lock, flags);
}
EXPORT_SYMBOL(ufshcd_release);

static ssize_t ufshcd_clkgate_delay_show(struct device *dev,
		struct device_attribute *attr, char *buf)
{
	struct ufs_hba *hba = dev_get_drvdata(dev);

	return snprintf(buf, PAGE_SIZE, "%lu\n", hba->clk_gating.delay_ms);
}

static ssize_t ufshcd_clkgate_delay_store(struct device *dev,
		struct device_attribute *attr, const char *buf, size_t count)
{
	struct ufs_hba *hba = dev_get_drvdata(dev);
	unsigned long flags, value;

	if (kstrtoul(buf, 0, &value))
		return -EINVAL;

	spin_lock_irqsave(hba->host->host_lock, flags);
	hba->clk_gating.delay_ms = value;
	spin_unlock_irqrestore(hba->host->host_lock, flags);
	return count;
}

static ssize_t ufshcd_clkgate_delay_pwr_save_show(struct device *dev,
		struct device_attribute *attr, char *buf)
{
	struct ufs_hba *hba = dev_get_drvdata(dev);

	return snprintf(buf, PAGE_SIZE, "%lu\n",
			hba->clk_gating.delay_ms_pwr_save);
}

static ssize_t ufshcd_clkgate_delay_pwr_save_store(struct device *dev,
		struct device_attribute *attr, const char *buf, size_t count)
{
	struct ufs_hba *hba = dev_get_drvdata(dev);
	unsigned long flags, value;

	if (kstrtoul(buf, 0, &value))
		return -EINVAL;

	spin_lock_irqsave(hba->host->host_lock, flags);

	hba->clk_gating.delay_ms_pwr_save = value;
	if (ufshcd_is_clkscaling_supported(hba) &&
	    !hba->clk_scaling.is_scaled_up)
		hba->clk_gating.delay_ms = hba->clk_gating.delay_ms_pwr_save;

	spin_unlock_irqrestore(hba->host->host_lock, flags);
	return count;
}

static ssize_t ufshcd_clkgate_delay_perf_show(struct device *dev,
		struct device_attribute *attr, char *buf)
{
	struct ufs_hba *hba = dev_get_drvdata(dev);

	return snprintf(buf, PAGE_SIZE, "%lu\n", hba->clk_gating.delay_ms_perf);
}

static ssize_t ufshcd_clkgate_delay_perf_store(struct device *dev,
		struct device_attribute *attr, const char *buf, size_t count)
{
	struct ufs_hba *hba = dev_get_drvdata(dev);
	unsigned long flags, value;

	if (kstrtoul(buf, 0, &value))
		return -EINVAL;

	spin_lock_irqsave(hba->host->host_lock, flags);

	hba->clk_gating.delay_ms_perf = value;
	if (ufshcd_is_clkscaling_supported(hba) &&
	    hba->clk_scaling.is_scaled_up)
		hba->clk_gating.delay_ms = hba->clk_gating.delay_ms_perf;

	spin_unlock_irqrestore(hba->host->host_lock, flags);
	return count;
}

static ssize_t ufshcd_clkgate_enable_show(struct device *dev,
		struct device_attribute *attr, char *buf)
{
	struct ufs_hba *hba = dev_get_drvdata(dev);

	return snprintf(buf, PAGE_SIZE, "%d\n", hba->clk_gating.is_enabled);
}

static ssize_t ufshcd_clkgate_enable_store(struct device *dev,
		struct device_attribute *attr, const char *buf, size_t count)
{
	struct ufs_hba *hba = dev_get_drvdata(dev);
	unsigned long flags;
	u32 value;

	if (kstrtou32(buf, 0, &value))
		return -EINVAL;

	value = !!value;
	if (value == hba->clk_gating.is_enabled)
		goto out;

	if (value) {
		ufshcd_release(hba, false);
	} else {
		spin_lock_irqsave(hba->host->host_lock, flags);
		hba->clk_gating.active_reqs++;
		spin_unlock_irqrestore(hba->host->host_lock, flags);
	}

	hba->clk_gating.is_enabled = value;
out:
	return count;
}

static void ufshcd_init_clk_gating(struct ufs_hba *hba)
{
	struct ufs_clk_gating *gating = &hba->clk_gating;
	char wq_name[sizeof("ufs_clk_ungating_00")];

	hba->clk_gating.state = CLKS_ON;

	if (!ufshcd_is_clkgating_allowed(hba))
		return;

	INIT_DELAYED_WORK(&gating->gate_work, ufshcd_gate_work);
	INIT_WORK(&gating->ungate_work, ufshcd_ungate_work);

	snprintf(wq_name, ARRAY_SIZE(wq_name), "ufs_clk_ungating_%d",
			hba->host->host_no);
	hba->clk_gating.ungating_workq = create_singlethread_workqueue(wq_name);

	gating->is_enabled = true;

	/*
	 * Scheduling the delayed work after 1 jiffies will make the work to
	 * get schedule any time from 0ms to 1000/HZ ms which is not desirable
	 * for hibern8 enter work as it may impact the performance if it gets
	 * scheduled almost immediately. Hence make sure that hibern8 enter
	 * work gets scheduled atleast after 2 jiffies (any time between
	 * 1000/HZ ms to 2000/HZ ms).
	 */
	gating->delay_ms_pwr_save = jiffies_to_msecs(
		max_t(unsigned long,
		      msecs_to_jiffies(UFSHCD_CLK_GATING_DELAY_MS_PWR_SAVE),
		      2));
	gating->delay_ms_perf = jiffies_to_msecs(
		max_t(unsigned long,
		      msecs_to_jiffies(UFSHCD_CLK_GATING_DELAY_MS_PERF),
		      2));

	/* start with performance mode */
	gating->delay_ms = gating->delay_ms_perf;

	if (!ufshcd_is_clkscaling_supported(hba))
		goto scaling_not_supported;

	gating->delay_pwr_save_attr.show = ufshcd_clkgate_delay_pwr_save_show;
	gating->delay_pwr_save_attr.store = ufshcd_clkgate_delay_pwr_save_store;
	sysfs_attr_init(&gating->delay_pwr_save_attr.attr);
	gating->delay_pwr_save_attr.attr.name = "clkgate_delay_ms_pwr_save";
	gating->delay_pwr_save_attr.attr.mode = S_IRUGO | S_IWUSR;
	if (device_create_file(hba->dev, &gating->delay_pwr_save_attr))
		dev_err(hba->dev, "Failed to create sysfs for clkgate_delay_ms_pwr_save\n");

	gating->delay_perf_attr.show = ufshcd_clkgate_delay_perf_show;
	gating->delay_perf_attr.store = ufshcd_clkgate_delay_perf_store;
	sysfs_attr_init(&gating->delay_perf_attr.attr);
	gating->delay_perf_attr.attr.name = "clkgate_delay_ms_perf";
	gating->delay_perf_attr.attr.mode = S_IRUGO | S_IWUSR;
	if (device_create_file(hba->dev, &gating->delay_perf_attr))
		dev_err(hba->dev, "Failed to create sysfs for clkgate_delay_ms_perf\n");

	goto add_clkgate_enable;

scaling_not_supported:
	hba->clk_gating.delay_attr.show = ufshcd_clkgate_delay_show;
	hba->clk_gating.delay_attr.store = ufshcd_clkgate_delay_store;
	sysfs_attr_init(&hba->clk_gating.delay_attr.attr);
	hba->clk_gating.delay_attr.attr.name = "clkgate_delay_ms";
	hba->clk_gating.delay_attr.attr.mode = S_IRUGO | S_IWUSR;
	if (device_create_file(hba->dev, &hba->clk_gating.delay_attr))
		dev_err(hba->dev, "Failed to create sysfs for clkgate_delay\n");

add_clkgate_enable:
	gating->enable_attr.show = ufshcd_clkgate_enable_show;
	gating->enable_attr.store = ufshcd_clkgate_enable_store;
	sysfs_attr_init(&gating->enable_attr.attr);
	gating->enable_attr.attr.name = "clkgate_enable";
	gating->enable_attr.attr.mode = S_IRUGO | S_IWUSR;
	if (device_create_file(hba->dev, &gating->enable_attr))
		dev_err(hba->dev, "Failed to create sysfs for clkgate_enable\n");
}

static void ufshcd_exit_clk_gating(struct ufs_hba *hba)
{
	if (!ufshcd_is_clkgating_allowed(hba))
		return;
	if (ufshcd_is_clkscaling_supported(hba)) {
		device_remove_file(hba->dev,
				   &hba->clk_gating.delay_pwr_save_attr);
		device_remove_file(hba->dev, &hba->clk_gating.delay_perf_attr);
	} else {
		device_remove_file(hba->dev, &hba->clk_gating.delay_attr);
	}
	device_remove_file(hba->dev, &hba->clk_gating.enable_attr);
	cancel_work_sync(&hba->clk_gating.ungate_work);
	cancel_delayed_work_sync(&hba->clk_gating.gate_work);
	destroy_workqueue(hba->clk_gating.ungating_workq);
}

/**
 * ufshcd_hibern8_hold - Make sure that link is not in hibern8.
 *
 * @hba: per adapter instance
 * @async: This indicates whether caller wants to exit hibern8 asynchronously.
 *
 * Exit from hibern8 mode and set the link as active.
 *
 * Return 0 on success, non-zero on failure.
 */
static int ufshcd_hibern8_hold(struct ufs_hba *hba, bool async)
{
	int rc = 0;
	unsigned long flags;

	if (!ufshcd_is_hibern8_on_idle_allowed(hba))
		goto out;

	spin_lock_irqsave(hba->host->host_lock, flags);
	hba->hibern8_on_idle.active_reqs++;

	if (ufshcd_eh_in_progress(hba)) {
		spin_unlock_irqrestore(hba->host->host_lock, flags);
		return 0;
	}

start:
	switch (hba->hibern8_on_idle.state) {
	case HIBERN8_EXITED:
		break;
	case REQ_HIBERN8_ENTER:
		if (cancel_delayed_work(&hba->hibern8_on_idle.enter_work)) {
			hba->hibern8_on_idle.state = HIBERN8_EXITED;
			trace_ufshcd_hibern8_on_idle(dev_name(hba->dev),
				hba->hibern8_on_idle.state);
			break;
		}
		/*
		 * If we here, it means Hibern8 enter work is either done or
		 * currently running. Hence, fall through to cancel hibern8
		 * work and exit hibern8.
		 */
	case HIBERN8_ENTERED:
		__ufshcd_scsi_block_requests(hba);
		hba->hibern8_on_idle.state = REQ_HIBERN8_EXIT;
		trace_ufshcd_hibern8_on_idle(dev_name(hba->dev),
			hba->hibern8_on_idle.state);
		schedule_work(&hba->hibern8_on_idle.exit_work);
		/*
		 * fall through to check if we should wait for this
		 * work to be done or not.
		 */
	case REQ_HIBERN8_EXIT:
		if (async) {
			rc = -EAGAIN;
			hba->hibern8_on_idle.active_reqs--;
			break;
		} else {
			spin_unlock_irqrestore(hba->host->host_lock, flags);
			flush_work(&hba->hibern8_on_idle.exit_work);
			/* Make sure state is HIBERN8_EXITED before returning */
			spin_lock_irqsave(hba->host->host_lock, flags);
			goto start;
		}
	default:
		dev_err(hba->dev, "%s: H8 is in invalid state %d\n",
				__func__, hba->hibern8_on_idle.state);
		break;
	}
	spin_unlock_irqrestore(hba->host->host_lock, flags);
out:
	return rc;
}

/* host lock must be held before calling this variant */
static void __ufshcd_hibern8_release(struct ufs_hba *hba, bool no_sched)
{
	unsigned long delay_in_jiffies;

	if (!ufshcd_is_hibern8_on_idle_allowed(hba))
		return;

	hba->hibern8_on_idle.active_reqs--;
	BUG_ON(hba->hibern8_on_idle.active_reqs < 0);

	if (hba->hibern8_on_idle.active_reqs
		|| hba->hibern8_on_idle.is_suspended
		|| hba->ufshcd_state != UFSHCD_STATE_OPERATIONAL
		|| hba->lrb_in_use || hba->outstanding_tasks
		|| hba->active_uic_cmd || hba->uic_async_done
		|| ufshcd_eh_in_progress(hba) || no_sched)
		return;

	hba->hibern8_on_idle.state = REQ_HIBERN8_ENTER;
	trace_ufshcd_hibern8_on_idle(dev_name(hba->dev),
		hba->hibern8_on_idle.state);
	/*
	 * Scheduling the delayed work after 1 jiffies will make the work to
	 * get schedule any time from 0ms to 1000/HZ ms which is not desirable
	 * for hibern8 enter work as it may impact the performance if it gets
	 * scheduled almost immediately. Hence make sure that hibern8 enter
	 * work gets scheduled atleast after 2 jiffies (any time between
	 * 1000/HZ ms to 2000/HZ ms).
	 */
	delay_in_jiffies = msecs_to_jiffies(hba->hibern8_on_idle.delay_ms);
	if (delay_in_jiffies == 1)
		delay_in_jiffies++;

	schedule_delayed_work(&hba->hibern8_on_idle.enter_work,
			      delay_in_jiffies);
}

static void ufshcd_hibern8_release(struct ufs_hba *hba, bool no_sched)
{
	unsigned long flags;

	spin_lock_irqsave(hba->host->host_lock, flags);
	__ufshcd_hibern8_release(hba, no_sched);
	spin_unlock_irqrestore(hba->host->host_lock, flags);
}

static void ufshcd_hibern8_enter_work(struct work_struct *work)
{
	struct ufs_hba *hba = container_of(work, struct ufs_hba,
					   hibern8_on_idle.enter_work.work);
	unsigned long flags;

	spin_lock_irqsave(hba->host->host_lock, flags);
	if (hba->hibern8_on_idle.is_suspended) {
		hba->hibern8_on_idle.state = HIBERN8_EXITED;
		trace_ufshcd_hibern8_on_idle(dev_name(hba->dev),
			hba->hibern8_on_idle.state);
		goto rel_lock;
	}

	if (hba->hibern8_on_idle.active_reqs
		|| hba->ufshcd_state != UFSHCD_STATE_OPERATIONAL
		|| hba->lrb_in_use || hba->outstanding_tasks
		|| hba->active_uic_cmd || hba->uic_async_done)
		goto rel_lock;

	spin_unlock_irqrestore(hba->host->host_lock, flags);

	if (ufshcd_is_link_active(hba) && ufshcd_uic_hibern8_enter(hba)) {
		/* Enter failed */
		hba->hibern8_on_idle.state = HIBERN8_EXITED;
		trace_ufshcd_hibern8_on_idle(dev_name(hba->dev),
			hba->hibern8_on_idle.state);
		goto out;
	}
	ufshcd_set_link_hibern8(hba);

	/*
	 * In case you are here to cancel this work the hibern8_on_idle.state
	 * would be marked as REQ_HIBERN8_EXIT. In this case keep the state
	 * as REQ_HIBERN8_EXIT which would anyway imply that we are in hibern8
	 * and a request to exit from it is pending. By doing this way,
	 * we keep the state machine in tact and this would ultimately
	 * prevent from doing cancel work multiple times when there are
	 * new requests arriving before the current cancel work is done.
	 */
	spin_lock_irqsave(hba->host->host_lock, flags);
	if (hba->hibern8_on_idle.state == REQ_HIBERN8_ENTER) {
		hba->hibern8_on_idle.state = HIBERN8_ENTERED;
		trace_ufshcd_hibern8_on_idle(dev_name(hba->dev),
			hba->hibern8_on_idle.state);
	}
rel_lock:
	spin_unlock_irqrestore(hba->host->host_lock, flags);
out:
	return;
}

static void ufshcd_hibern8_exit_work(struct work_struct *work)
{
	int ret;
	unsigned long flags;
	struct ufs_hba *hba = container_of(work, struct ufs_hba,
					   hibern8_on_idle.exit_work);

	cancel_delayed_work_sync(&hba->hibern8_on_idle.enter_work);

	spin_lock_irqsave(hba->host->host_lock, flags);
	if ((hba->hibern8_on_idle.state == HIBERN8_EXITED)
	     || ufshcd_is_link_active(hba)) {
		hba->hibern8_on_idle.state = HIBERN8_EXITED;
		spin_unlock_irqrestore(hba->host->host_lock, flags);
		goto unblock_reqs;
	}
	spin_unlock_irqrestore(hba->host->host_lock, flags);

	/* Exit from hibern8 */
	if (ufshcd_is_link_hibern8(hba)) {
		ufshcd_hold(hba, false);
		ret = ufshcd_uic_hibern8_exit(hba);
		ufshcd_release(hba, false);
		if (!ret) {
			spin_lock_irqsave(hba->host->host_lock, flags);
			ufshcd_set_link_active(hba);
			hba->hibern8_on_idle.state = HIBERN8_EXITED;
			trace_ufshcd_hibern8_on_idle(dev_name(hba->dev),
				hba->hibern8_on_idle.state);
			spin_unlock_irqrestore(hba->host->host_lock, flags);
		}
	}
unblock_reqs:
	ufshcd_scsi_unblock_requests(hba);
}

static ssize_t ufshcd_hibern8_on_idle_delay_show(struct device *dev,
		struct device_attribute *attr, char *buf)
{
	struct ufs_hba *hba = dev_get_drvdata(dev);

	return snprintf(buf, PAGE_SIZE, "%lu\n", hba->hibern8_on_idle.delay_ms);
}

static ssize_t ufshcd_hibern8_on_idle_delay_store(struct device *dev,
		struct device_attribute *attr, const char *buf, size_t count)
{
	struct ufs_hba *hba = dev_get_drvdata(dev);
	unsigned long flags, value;

	if (kstrtoul(buf, 0, &value))
		return -EINVAL;

	spin_lock_irqsave(hba->host->host_lock, flags);
	hba->hibern8_on_idle.delay_ms = value;
	spin_unlock_irqrestore(hba->host->host_lock, flags);
	return count;
}

static ssize_t ufshcd_hibern8_on_idle_enable_show(struct device *dev,
		struct device_attribute *attr, char *buf)
{
	struct ufs_hba *hba = dev_get_drvdata(dev);

	return snprintf(buf, PAGE_SIZE, "%d\n",
			hba->hibern8_on_idle.is_enabled);
}

static ssize_t ufshcd_hibern8_on_idle_enable_store(struct device *dev,
		struct device_attribute *attr, const char *buf, size_t count)
{
	struct ufs_hba *hba = dev_get_drvdata(dev);
	unsigned long flags;
	u32 value;

	if (kstrtou32(buf, 0, &value))
		return -EINVAL;

	value = !!value;
	if (value == hba->hibern8_on_idle.is_enabled)
		goto out;

	if (value) {
		/*
		 * As clock gating work would wait for the hibern8 enter work
		 * to finish, clocks would remain on during hibern8 enter work.
		 */
		ufshcd_hold(hba, false);
		ufshcd_release_all(hba);
	} else {
		spin_lock_irqsave(hba->host->host_lock, flags);
		hba->hibern8_on_idle.active_reqs++;
		spin_unlock_irqrestore(hba->host->host_lock, flags);
	}

	hba->hibern8_on_idle.is_enabled = value;
out:
	return count;
}

static void ufshcd_init_hibern8_on_idle(struct ufs_hba *hba)
{
	/* initialize the state variable here */
	hba->hibern8_on_idle.state = HIBERN8_EXITED;

	if (!ufshcd_is_hibern8_on_idle_allowed(hba))
		return;

	INIT_DELAYED_WORK(&hba->hibern8_on_idle.enter_work,
			  ufshcd_hibern8_enter_work);
	INIT_WORK(&hba->hibern8_on_idle.exit_work, ufshcd_hibern8_exit_work);

	hba->hibern8_on_idle.delay_ms = 10;
	hba->hibern8_on_idle.is_enabled = true;

	hba->hibern8_on_idle.delay_attr.show =
					ufshcd_hibern8_on_idle_delay_show;
	hba->hibern8_on_idle.delay_attr.store =
					ufshcd_hibern8_on_idle_delay_store;
	sysfs_attr_init(&hba->hibern8_on_idle.delay_attr.attr);
	hba->hibern8_on_idle.delay_attr.attr.name = "hibern8_on_idle_delay_ms";
	hba->hibern8_on_idle.delay_attr.attr.mode = S_IRUGO | S_IWUSR;
	if (device_create_file(hba->dev, &hba->hibern8_on_idle.delay_attr))
		dev_err(hba->dev, "Failed to create sysfs for hibern8_on_idle_delay\n");

	hba->hibern8_on_idle.enable_attr.show =
					ufshcd_hibern8_on_idle_enable_show;
	hba->hibern8_on_idle.enable_attr.store =
					ufshcd_hibern8_on_idle_enable_store;
	sysfs_attr_init(&hba->hibern8_on_idle.enable_attr.attr);
	hba->hibern8_on_idle.enable_attr.attr.name = "hibern8_on_idle_enable";
	hba->hibern8_on_idle.enable_attr.attr.mode = S_IRUGO | S_IWUSR;
	if (device_create_file(hba->dev, &hba->hibern8_on_idle.enable_attr))
		dev_err(hba->dev, "Failed to create sysfs for hibern8_on_idle_enable\n");
}

static void ufshcd_exit_hibern8_on_idle(struct ufs_hba *hba)
{
	if (!ufshcd_is_hibern8_on_idle_allowed(hba))
		return;
	device_remove_file(hba->dev, &hba->hibern8_on_idle.delay_attr);
	device_remove_file(hba->dev, &hba->hibern8_on_idle.enable_attr);
}

static void ufshcd_hold_all(struct ufs_hba *hba)
{
	ufshcd_hold(hba, false);
	ufshcd_hibern8_hold(hba, false);
}

static void ufshcd_release_all(struct ufs_hba *hba)
{
	ufshcd_hibern8_release(hba, false);
	ufshcd_release(hba, false);
}

/* Must be called with host lock acquired */
static void ufshcd_clk_scaling_start_busy(struct ufs_hba *hba)
{
	bool queue_resume_work = false;

	if (!ufshcd_is_clkscaling_supported(hba))
		return;

	if (!hba->clk_scaling.active_reqs++)
		queue_resume_work = true;

	if (!hba->clk_scaling.is_allowed || hba->pm_op_in_progress)
		return;

	if (queue_resume_work)
		queue_work(hba->clk_scaling.workq,
			   &hba->clk_scaling.resume_work);

	if (!hba->clk_scaling.window_start_t) {
		hba->clk_scaling.window_start_t = jiffies;
		hba->clk_scaling.tot_busy_t = 0;
		hba->clk_scaling.is_busy_started = false;
	}

	if (!hba->clk_scaling.is_busy_started) {
		hba->clk_scaling.busy_start_t = ktime_get();
		hba->clk_scaling.is_busy_started = true;
	}
}

static void ufshcd_clk_scaling_update_busy(struct ufs_hba *hba)
{
	struct ufs_clk_scaling *scaling = &hba->clk_scaling;

	if (!ufshcd_is_clkscaling_supported(hba))
		return;

	if (!hba->outstanding_reqs && scaling->is_busy_started) {
		scaling->tot_busy_t += ktime_to_us(ktime_sub(ktime_get(),
					scaling->busy_start_t));
		scaling->busy_start_t = ktime_set(0, 0);
		scaling->is_busy_started = false;
	}
}

/**
 * ufshcd_send_command - Send SCSI or device management commands
 * @hba: per adapter instance
 * @task_tag: Task tag of the command
 */
static inline
int ufshcd_send_command(struct ufs_hba *hba, unsigned int task_tag)
{
	int ret = 0;

	hba->lrb[task_tag].issue_time_stamp = ktime_get();
	hba->lrb[task_tag].complete_time_stamp = ktime_set(0, 0);
	ufshcd_clk_scaling_start_busy(hba);
	__set_bit(task_tag, &hba->outstanding_reqs);
	ufshcd_writel(hba, 1 << task_tag, REG_UTP_TRANSFER_REQ_DOOR_BELL);
	/* Make sure that doorbell is committed immediately */
	wmb();
	ufshcd_cond_add_cmd_trace(hba, task_tag, "send");
	ufshcd_update_tag_stats(hba, task_tag);
	return ret;
}

/**
 * ufshcd_copy_sense_data - Copy sense data in case of check condition
 * @lrb - pointer to local reference block
 */
static inline void ufshcd_copy_sense_data(struct ufshcd_lrb *lrbp)
{
	int len;
	if (lrbp->sense_buffer &&
	    ufshcd_get_rsp_upiu_data_seg_len(lrbp->ucd_rsp_ptr)) {
		int len_to_copy;

		len = be16_to_cpu(lrbp->ucd_rsp_ptr->sr.sense_data_len);
		len_to_copy = min_t(int, RESPONSE_UPIU_SENSE_DATA_LENGTH, len);

		memcpy(lrbp->sense_buffer,
			lrbp->ucd_rsp_ptr->sr.sense_data,
			min_t(int, len_to_copy, UFSHCD_REQ_SENSE_SIZE));
	}
}

/**
 * ufshcd_copy_query_response() - Copy the Query Response and the data
 * descriptor
 * @hba: per adapter instance
 * @lrb - pointer to local reference block
 */
static
int ufshcd_copy_query_response(struct ufs_hba *hba, struct ufshcd_lrb *lrbp)
{
	struct ufs_query_res *query_res = &hba->dev_cmd.query.response;

	memcpy(&query_res->upiu_res, &lrbp->ucd_rsp_ptr->qr, QUERY_OSF_SIZE);

	/* Get the descriptor */
	if (lrbp->ucd_rsp_ptr->qr.opcode == UPIU_QUERY_OPCODE_READ_DESC) {
		u8 *descp = (u8 *)lrbp->ucd_rsp_ptr +
				GENERAL_UPIU_REQUEST_SIZE;
		u16 resp_len;
		u16 buf_len;

		/* data segment length */
		resp_len = be32_to_cpu(lrbp->ucd_rsp_ptr->header.dword_2) &
						MASK_QUERY_DATA_SEG_LEN;
		buf_len = be16_to_cpu(
				hba->dev_cmd.query.request.upiu_req.length);
		if (likely(buf_len >= resp_len)) {
			memcpy(hba->dev_cmd.query.descriptor, descp, resp_len);
		} else {
			dev_warn(hba->dev,
				"%s: Response size is bigger than buffer",
				__func__);
			return -EINVAL;
		}
	}

	return 0;
}

/**
 * ufshcd_hba_capabilities - Read controller capabilities
 * @hba: per adapter instance
 */
static inline void ufshcd_hba_capabilities(struct ufs_hba *hba)
{
	hba->capabilities = ufshcd_readl(hba, REG_CONTROLLER_CAPABILITIES);

	/* nutrs and nutmrs are 0 based values */
	hba->nutrs = (hba->capabilities & MASK_TRANSFER_REQUESTS_SLOTS) + 1;
	hba->nutmrs =
	((hba->capabilities & MASK_TASK_MANAGEMENT_REQUEST_SLOTS) >> 16) + 1;
}

/**
 * ufshcd_ready_for_uic_cmd - Check if controller is ready
 *                            to accept UIC commands
 * @hba: per adapter instance
 * Return true on success, else false
 */
static inline bool ufshcd_ready_for_uic_cmd(struct ufs_hba *hba)
{
	if (ufshcd_readl(hba, REG_CONTROLLER_STATUS) & UIC_COMMAND_READY)
		return true;
	else
		return false;
}

/**
 * ufshcd_get_upmcrs - Get the power mode change request status
 * @hba: Pointer to adapter instance
 *
 * This function gets the UPMCRS field of HCS register
 * Returns value of UPMCRS field
 */
static inline u8 ufshcd_get_upmcrs(struct ufs_hba *hba)
{
	return (ufshcd_readl(hba, REG_CONTROLLER_STATUS) >> 8) & 0x7;
}

/**
 * ufshcd_dispatch_uic_cmd - Dispatch UIC commands to unipro layers
 * @hba: per adapter instance
 * @uic_cmd: UIC command
 *
 * Mutex must be held.
 */
static inline void
ufshcd_dispatch_uic_cmd(struct ufs_hba *hba, struct uic_command *uic_cmd)
{
	WARN_ON(hba->active_uic_cmd);

	hba->active_uic_cmd = uic_cmd;

	/* Write Args */
	ufshcd_writel(hba, uic_cmd->argument1, REG_UIC_COMMAND_ARG_1);
	ufshcd_writel(hba, uic_cmd->argument2, REG_UIC_COMMAND_ARG_2);
	ufshcd_writel(hba, uic_cmd->argument3, REG_UIC_COMMAND_ARG_3);

	/* Write UIC Cmd */
	ufshcd_writel(hba, uic_cmd->command & COMMAND_OPCODE_MASK,
		      REG_UIC_COMMAND);
}

/**
 * ufshcd_wait_for_uic_cmd - Wait complectioin of UIC command
 * @hba: per adapter instance
 * @uic_command: UIC command
 *
 * Must be called with mutex held.
 * Returns 0 only if success.
 */
static int
ufshcd_wait_for_uic_cmd(struct ufs_hba *hba, struct uic_command *uic_cmd)
{
	int ret;
	unsigned long flags;

	if (wait_for_completion_timeout(&uic_cmd->done,
					msecs_to_jiffies(UIC_CMD_TIMEOUT)))
		ret = uic_cmd->argument2 & MASK_UIC_COMMAND_RESULT;
	else
		ret = -ETIMEDOUT;

	if (ret)
		ufsdbg_set_err_state(hba);

	spin_lock_irqsave(hba->host->host_lock, flags);
	hba->active_uic_cmd = NULL;
	spin_unlock_irqrestore(hba->host->host_lock, flags);

	return ret;
}

/**
 * __ufshcd_send_uic_cmd - Send UIC commands and retrieve the result
 * @hba: per adapter instance
 * @uic_cmd: UIC command
 * @completion: initialize the completion only if this is set to true
 *
 * Identical to ufshcd_send_uic_cmd() expect mutex. Must be called
 * with mutex held and host_lock locked.
 * Returns 0 only if success.
 */
static int
__ufshcd_send_uic_cmd(struct ufs_hba *hba, struct uic_command *uic_cmd,
		      bool completion)
{
	if (!ufshcd_ready_for_uic_cmd(hba)) {
		dev_err(hba->dev,
			"Controller not ready to accept UIC commands\n");
		return -EIO;
	}

	if (completion)
		init_completion(&uic_cmd->done);

	ufshcd_dispatch_uic_cmd(hba, uic_cmd);

	return 0;
}

/**
 * ufshcd_send_uic_cmd - Send UIC commands and retrieve the result
 * @hba: per adapter instance
 * @uic_cmd: UIC command
 *
 * Returns 0 only if success.
 */
static int
ufshcd_send_uic_cmd(struct ufs_hba *hba, struct uic_command *uic_cmd)
{
	int ret;
	unsigned long flags;

	ufshcd_hold_all(hba);
	mutex_lock(&hba->uic_cmd_mutex);
	ufshcd_add_delay_before_dme_cmd(hba);

	spin_lock_irqsave(hba->host->host_lock, flags);
	ret = __ufshcd_send_uic_cmd(hba, uic_cmd, true);
	spin_unlock_irqrestore(hba->host->host_lock, flags);
	if (!ret)
		ret = ufshcd_wait_for_uic_cmd(hba, uic_cmd);

	ufshcd_save_tstamp_of_last_dme_cmd(hba);
	mutex_unlock(&hba->uic_cmd_mutex);
	ufshcd_release_all(hba);

	ufsdbg_error_inject_dispatcher(hba,
		ERR_INJECT_UIC, 0, &ret);

	return ret;
}

/**
 * ufshcd_map_sg - Map scatter-gather list to prdt
 * @lrbp - pointer to local reference block
 *
 * Returns 0 in case of success, non-zero value in case of failure
 */
static int ufshcd_map_sg(struct ufshcd_lrb *lrbp)
{
	struct ufshcd_sg_entry *prd_table;
	struct scatterlist *sg;
	struct scsi_cmnd *cmd;
	int sg_segments;
	int i;

	cmd = lrbp->cmd;
	sg_segments = scsi_dma_map(cmd);
	if (sg_segments < 0)
		return sg_segments;

	if (sg_segments) {
		lrbp->utr_descriptor_ptr->prd_table_length =
					cpu_to_le16((u16) (sg_segments));

		prd_table = (struct ufshcd_sg_entry *)lrbp->ucd_prdt_ptr;

		scsi_for_each_sg(cmd, sg, sg_segments, i) {
			prd_table[i].size  =
				cpu_to_le32(((u32) sg_dma_len(sg))-1);
			prd_table[i].base_addr =
				cpu_to_le32(lower_32_bits(sg->dma_address));
			prd_table[i].upper_addr =
				cpu_to_le32(upper_32_bits(sg->dma_address));
			prd_table[i].reserved = 0;
		}
	} else {
		lrbp->utr_descriptor_ptr->prd_table_length = 0;
	}

	return 0;
}

/**
 * ufshcd_enable_intr - enable interrupts
 * @hba: per adapter instance
 * @intrs: interrupt bits
 */
static void ufshcd_enable_intr(struct ufs_hba *hba, u32 intrs)
{
	u32 set = ufshcd_readl(hba, REG_INTERRUPT_ENABLE);

	if (hba->ufs_version == UFSHCI_VERSION_10) {
		u32 rw;
		rw = set & INTERRUPT_MASK_RW_VER_10;
		set = rw | ((set ^ intrs) & intrs);
	} else {
		set |= intrs;
	}

	ufshcd_writel(hba, set, REG_INTERRUPT_ENABLE);
}

/**
 * ufshcd_disable_intr - disable interrupts
 * @hba: per adapter instance
 * @intrs: interrupt bits
 */
static void ufshcd_disable_intr(struct ufs_hba *hba, u32 intrs)
{
	u32 set = ufshcd_readl(hba, REG_INTERRUPT_ENABLE);

	if (hba->ufs_version == UFSHCI_VERSION_10) {
		u32 rw;
		rw = (set & INTERRUPT_MASK_RW_VER_10) &
			~(intrs & INTERRUPT_MASK_RW_VER_10);
		set = rw | ((set & intrs) & ~INTERRUPT_MASK_RW_VER_10);

	} else {
		set &= ~intrs;
	}

	ufshcd_writel(hba, set, REG_INTERRUPT_ENABLE);
}

static int ufshcd_prepare_crypto_utrd(struct ufs_hba *hba,
		struct ufshcd_lrb *lrbp)
{
	struct utp_transfer_req_desc *req_desc = lrbp->utr_descriptor_ptr;
	u8 cc_index = 0;
	bool enable = false;
	u64 dun = 0;
	int ret;

	/*
	 * Call vendor specific code to get crypto info for this request:
	 * enable, crypto config. index, DUN.
	 * If bypass is set, don't bother setting the other fields.
	 */
	ret = ufshcd_vops_crypto_req_setup(hba, lrbp, &cc_index, &enable, &dun);
	if (ret) {
		dev_err(hba->dev,
			"%s: failed to setup crypto request (%d)\n",
			__func__, ret);
		return ret;
	}

	if (!enable)
		goto out;

	req_desc->header.dword_0 |= cc_index | UTRD_CRYPTO_ENABLE;
	if (lrbp->cmd->request && lrbp->cmd->request->bio)
		dun = lrbp->cmd->request->bio->bi_iter.bi_sector;

	req_desc->header.dword_1 = (u32)(dun & 0xFFFFFFFF);
	req_desc->header.dword_3 = (u32)((dun >> 32) & 0xFFFFFFFF);
out:
	return 0;
}

/**
 * ufshcd_prepare_req_desc_hdr() - Fills the requests header
 * descriptor according to request
 * @hba: per adapter instance
 * @lrbp: pointer to local reference block
 * @upiu_flags: flags required in the header
 * @cmd_dir: requests data direction
 */
static void ufshcd_prepare_req_desc_hdr(struct ufs_hba *hba,
	struct ufshcd_lrb *lrbp, u32 *upiu_flags,
	enum dma_data_direction cmd_dir)
{
	struct utp_transfer_req_desc *req_desc = lrbp->utr_descriptor_ptr;
	u32 data_direction;
	u32 dword_0;

	if (cmd_dir == DMA_FROM_DEVICE) {
		data_direction = UTP_DEVICE_TO_HOST;
		*upiu_flags = UPIU_CMD_FLAGS_READ;
	} else if (cmd_dir == DMA_TO_DEVICE) {
		data_direction = UTP_HOST_TO_DEVICE;
		*upiu_flags = UPIU_CMD_FLAGS_WRITE;
	} else {
		data_direction = UTP_NO_DATA_TRANSFER;
		*upiu_flags = UPIU_CMD_FLAGS_NONE;
	}

	dword_0 = data_direction | (lrbp->command_type
				<< UPIU_COMMAND_TYPE_OFFSET);
	if (lrbp->intr_cmd)
		dword_0 |= UTP_REQ_DESC_INT_CMD;

	/* Transfer request descriptor header fields */
	req_desc->header.dword_0 = cpu_to_le32(dword_0);
	/* dword_1 is reserved, hence it is set to 0 */
	req_desc->header.dword_1 = 0;
	/*
	 * assigning invalid value for command status. Controller
	 * updates OCS on command completion, with the command
	 * status
	 */
	req_desc->header.dword_2 =
		cpu_to_le32(OCS_INVALID_COMMAND_STATUS);
	/* dword_3 is reserved, hence it is set to 0 */
	req_desc->header.dword_3 = 0;

	req_desc->prd_table_length = 0;

	if (ufshcd_is_crypto_supported(hba))
		ufshcd_prepare_crypto_utrd(hba, lrbp);
}

/**
 * ufshcd_prepare_utp_scsi_cmd_upiu() - fills the utp_transfer_req_desc,
 * for scsi commands
 * @lrbp - local reference block pointer
 * @upiu_flags - flags
 */
static
void ufshcd_prepare_utp_scsi_cmd_upiu(struct ufshcd_lrb *lrbp, u32 upiu_flags)
{
	struct utp_upiu_req *ucd_req_ptr = lrbp->ucd_req_ptr;
	unsigned short cdb_len;

	/* command descriptor fields */
	ucd_req_ptr->header.dword_0 = UPIU_HEADER_DWORD(
				UPIU_TRANSACTION_COMMAND, upiu_flags,
				lrbp->lun, lrbp->task_tag);
	ucd_req_ptr->header.dword_1 = UPIU_HEADER_DWORD(
				UPIU_COMMAND_SET_TYPE_SCSI, 0, 0, 0);

	/* Total EHS length and Data segment length will be zero */
	ucd_req_ptr->header.dword_2 = 0;

	ucd_req_ptr->sc.exp_data_transfer_len =
		cpu_to_be32(lrbp->cmd->sdb.length);

	cdb_len = min_t(unsigned short, lrbp->cmd->cmd_len, MAX_CDB_SIZE);
	memcpy(ucd_req_ptr->sc.cdb, lrbp->cmd->cmnd, cdb_len);
	if (cdb_len < MAX_CDB_SIZE)
		memset(ucd_req_ptr->sc.cdb + cdb_len, 0,
		       (MAX_CDB_SIZE - cdb_len));
	memset(lrbp->ucd_rsp_ptr, 0, sizeof(struct utp_upiu_rsp));
}

/**
 * ufshcd_prepare_utp_query_req_upiu() - fills the utp_transfer_req_desc,
 * for query requsts
 * @hba: UFS hba
 * @lrbp: local reference block pointer
 * @upiu_flags: flags
 */
static void ufshcd_prepare_utp_query_req_upiu(struct ufs_hba *hba,
				struct ufshcd_lrb *lrbp, u32 upiu_flags)
{
	struct utp_upiu_req *ucd_req_ptr = lrbp->ucd_req_ptr;
	struct ufs_query *query = &hba->dev_cmd.query;
	u16 len = be16_to_cpu(query->request.upiu_req.length);
	u8 *descp = (u8 *)lrbp->ucd_req_ptr + GENERAL_UPIU_REQUEST_SIZE;

	/* Query request header */
	ucd_req_ptr->header.dword_0 = UPIU_HEADER_DWORD(
			UPIU_TRANSACTION_QUERY_REQ, upiu_flags,
			lrbp->lun, lrbp->task_tag);
	ucd_req_ptr->header.dword_1 = UPIU_HEADER_DWORD(
			0, query->request.query_func, 0, 0);

	/* Data segment length */
	ucd_req_ptr->header.dword_2 = UPIU_HEADER_DWORD(
			0, 0, len >> 8, (u8)len);

	/* Copy the Query Request buffer as is */
	memcpy(&ucd_req_ptr->qr, &query->request.upiu_req,
			QUERY_OSF_SIZE);

	/* Copy the Descriptor */
	if (query->request.upiu_req.opcode == UPIU_QUERY_OPCODE_WRITE_DESC)
		memcpy(descp, query->descriptor, len);

	memset(lrbp->ucd_rsp_ptr, 0, sizeof(struct utp_upiu_rsp));
}

static inline void ufshcd_prepare_utp_nop_upiu(struct ufshcd_lrb *lrbp)
{
	struct utp_upiu_req *ucd_req_ptr = lrbp->ucd_req_ptr;

	memset(ucd_req_ptr, 0, sizeof(struct utp_upiu_req));

	/* command descriptor fields */
	ucd_req_ptr->header.dword_0 =
		UPIU_HEADER_DWORD(
			UPIU_TRANSACTION_NOP_OUT, 0, 0, lrbp->task_tag);
	/* clear rest of the fields of basic header */
	ucd_req_ptr->header.dword_1 = 0;
	ucd_req_ptr->header.dword_2 = 0;

	memset(lrbp->ucd_rsp_ptr, 0, sizeof(struct utp_upiu_rsp));
}

/**
 * ufshcd_compose_upiu - form UFS Protocol Information Unit(UPIU)
 * @hba - per adapter instance
 * @lrb - pointer to local reference block
 */
static int ufshcd_compose_upiu(struct ufs_hba *hba, struct ufshcd_lrb *lrbp)
{
	u32 upiu_flags;
	int ret = 0;

	switch (lrbp->command_type) {
	case UTP_CMD_TYPE_SCSI:
		if (likely(lrbp->cmd)) {
			ufshcd_prepare_req_desc_hdr(hba, lrbp, &upiu_flags,
					lrbp->cmd->sc_data_direction);
			ufshcd_prepare_utp_scsi_cmd_upiu(lrbp, upiu_flags);
		} else {
			ret = -EINVAL;
		}
		break;
	case UTP_CMD_TYPE_DEV_MANAGE:
		ufshcd_prepare_req_desc_hdr(hba, lrbp, &upiu_flags, DMA_NONE);
		if (hba->dev_cmd.type == DEV_CMD_TYPE_QUERY)
			ufshcd_prepare_utp_query_req_upiu(
					hba, lrbp, upiu_flags);
		else if (hba->dev_cmd.type == DEV_CMD_TYPE_NOP)
			ufshcd_prepare_utp_nop_upiu(lrbp);
		else
			ret = -EINVAL;
		break;
	case UTP_CMD_TYPE_UFS:
		/* For UFS native command implementation */
		ret = -ENOTSUPP;
		dev_err(hba->dev, "%s: UFS native command are not supported\n",
			__func__);
		break;
	default:
		ret = -ENOTSUPP;
		dev_err(hba->dev, "%s: unknown command type: 0x%x\n",
				__func__, lrbp->command_type);
		break;
	} /* end of switch */

	return ret;
}

/*
 * ufshcd_scsi_to_upiu_lun - maps scsi LUN to UPIU LUN
 * @scsi_lun: scsi LUN id
 *
 * Returns UPIU LUN id
 */
static inline u8 ufshcd_scsi_to_upiu_lun(unsigned int scsi_lun)
{
	if (scsi_is_wlun(scsi_lun))
		return (scsi_lun & UFS_UPIU_MAX_UNIT_NUM_ID)
			| UFS_UPIU_WLUN_ID;
	else
		return scsi_lun & UFS_UPIU_MAX_UNIT_NUM_ID;
}

/**
 * ufshcd_upiu_wlun_to_scsi_wlun - maps UPIU W-LUN id to SCSI W-LUN ID
 * @scsi_lun: UPIU W-LUN id
 *
 * Returns SCSI W-LUN id
 */
static inline u16 ufshcd_upiu_wlun_to_scsi_wlun(u8 upiu_wlun_id)
{
	return (upiu_wlun_id & ~UFS_UPIU_WLUN_ID) | SCSI_W_LUN_BASE;
}

/**
 * ufshcd_queuecommand - main entry point for SCSI requests
 * @cmd: command from SCSI Midlayer
 * @done: call back function
 *
 * Returns 0 for success, non-zero in case of failure
 */
static int ufshcd_queuecommand(struct Scsi_Host *host, struct scsi_cmnd *cmd)
{
	struct ufshcd_lrb *lrbp;
	struct ufs_hba *hba;
	unsigned long flags;
	int tag;
	int err = 0;

	hba = shost_priv(host);

	tag = cmd->request->tag;
	if (!ufshcd_valid_tag(hba, tag)) {
		dev_err(hba->dev,
			"%s: invalid command tag %d: cmd=0x%p, cmd->request=0x%p",
			__func__, tag, cmd, cmd->request);
		BUG();
	}

	if (!down_read_trylock(&hba->clk_scaling_lock))
		return SCSI_MLQUEUE_HOST_BUSY;

	spin_lock_irqsave(hba->host->host_lock, flags);

	/* if error handling is in progress, return host busy */
	if (ufshcd_eh_in_progress(hba)) {
		err = SCSI_MLQUEUE_HOST_BUSY;
		goto out_unlock;
	}

	switch (hba->ufshcd_state) {
	case UFSHCD_STATE_OPERATIONAL:
		break;
	case UFSHCD_STATE_RESET:
		err = SCSI_MLQUEUE_HOST_BUSY;
		goto out_unlock;
	case UFSHCD_STATE_ERROR:
		set_host_byte(cmd, DID_ERROR);
		cmd->scsi_done(cmd);
		goto out_unlock;
	default:
		dev_WARN_ONCE(hba->dev, 1, "%s: invalid state %d\n",
				__func__, hba->ufshcd_state);
		set_host_byte(cmd, DID_BAD_TARGET);
		cmd->scsi_done(cmd);
		goto out_unlock;
	}
	spin_unlock_irqrestore(hba->host->host_lock, flags);

	hba->req_abort_count = 0;

	/* acquire the tag to make sure device cmds don't use it */
	if (test_and_set_bit_lock(tag, &hba->lrb_in_use)) {
		/*
		 * Dev manage command in progress, requeue the command.
		 * Requeuing the command helps in cases where the request *may*
		 * find different tag instead of waiting for dev manage command
		 * completion.
		 */
		err = SCSI_MLQUEUE_HOST_BUSY;
		goto out;
	}

	err = ufshcd_hold(hba, true);
	if (err) {
		err = SCSI_MLQUEUE_HOST_BUSY;
		clear_bit_unlock(tag, &hba->lrb_in_use);
		goto out;
	}
	if (ufshcd_is_clkgating_allowed(hba))
		WARN_ON(hba->clk_gating.state != CLKS_ON);

	err = ufshcd_hibern8_hold(hba, true);
	if (err) {
		clear_bit_unlock(tag, &hba->lrb_in_use);
		err = SCSI_MLQUEUE_HOST_BUSY;
		ufshcd_release(hba, true);
		goto out;
	}
	if (ufshcd_is_hibern8_on_idle_allowed(hba))
		WARN_ON(hba->hibern8_on_idle.state != HIBERN8_EXITED);

	/* Vote PM QoS for the request */
	ufshcd_vops_pm_qos_req_start(hba, cmd->request);

	/* IO svc time latency histogram */
	if (hba != NULL && cmd->request != NULL) {
		if (hba->latency_hist_enabled &&
		    (cmd->request->cmd_type == REQ_TYPE_FS)) {
			cmd->request->lat_hist_io_start = ktime_get();
			cmd->request->lat_hist_enabled = 1;
		} else
			cmd->request->lat_hist_enabled = 0;
	}

	WARN_ON(hba->clk_gating.state != CLKS_ON);

	lrbp = &hba->lrb[tag];

	WARN_ON(lrbp->cmd);
	lrbp->cmd = cmd;
	lrbp->sense_bufflen = UFSHCD_REQ_SENSE_SIZE;
	lrbp->sense_buffer = cmd->sense_buffer;
	lrbp->task_tag = tag;
	lrbp->lun = ufshcd_scsi_to_upiu_lun(cmd->device->lun);
	lrbp->intr_cmd = !ufshcd_is_intr_aggr_allowed(hba) ? true : false;
	lrbp->command_type = UTP_CMD_TYPE_SCSI;
	lrbp->req_abort_skip = false;

	/* form UPIU before issuing the command */
	ufshcd_compose_upiu(hba, lrbp);
	err = ufshcd_map_sg(lrbp);
	if (err) {
		lrbp->cmd = NULL;
		clear_bit_unlock(tag, &hba->lrb_in_use);
		ufshcd_release_all(hba);
		ufshcd_vops_pm_qos_req_end(hba, cmd->request, true);
		goto out;
	}

	err = ufshcd_vops_crypto_engine_cfg_start(hba, tag);
	if (err) {
		if (err != -EAGAIN)
			dev_err(hba->dev,
				"%s: failed to configure crypto engine %d\n",
				__func__, err);

		scsi_dma_unmap(lrbp->cmd);
		lrbp->cmd = NULL;
		clear_bit_unlock(tag, &hba->lrb_in_use);
		ufshcd_release_all(hba);
		ufshcd_vops_pm_qos_req_end(hba, cmd->request, true);

		goto out;
	}

	/* Make sure descriptors are ready before ringing the doorbell */
	wmb();
	/* issue command to the controller */
	spin_lock_irqsave(hba->host->host_lock, flags);

	err = ufshcd_send_command(hba, tag);
	if (err) {
		spin_unlock_irqrestore(hba->host->host_lock, flags);
		scsi_dma_unmap(lrbp->cmd);
		lrbp->cmd = NULL;
		clear_bit_unlock(tag, &hba->lrb_in_use);
		ufshcd_release_all(hba);
		ufshcd_vops_pm_qos_req_end(hba, cmd->request, true);
		ufshcd_vops_crypto_engine_cfg_end(hba, lrbp, cmd->request);
		dev_err(hba->dev, "%s: failed sending command, %d\n",
							__func__, err);
		err = DID_ERROR;
		goto out;
	}

out_unlock:
	spin_unlock_irqrestore(hba->host->host_lock, flags);
out:
	up_read(&hba->clk_scaling_lock);
	return err;
}

static int ufshcd_compose_dev_cmd(struct ufs_hba *hba,
		struct ufshcd_lrb *lrbp, enum dev_cmd_type cmd_type, int tag)
{
	lrbp->cmd = NULL;
	lrbp->sense_bufflen = 0;
	lrbp->sense_buffer = NULL;
	lrbp->task_tag = tag;
	lrbp->lun = 0; /* device management cmd is not specific to any LUN */
	lrbp->command_type = UTP_CMD_TYPE_DEV_MANAGE;
	lrbp->intr_cmd = true; /* No interrupt aggregation */
	hba->dev_cmd.type = cmd_type;

	return ufshcd_compose_upiu(hba, lrbp);
}

static int
ufshcd_clear_cmd(struct ufs_hba *hba, int tag)
{
	int err = 0;
	unsigned long flags;
	u32 mask = 1 << tag;

	/* clear outstanding transaction before retry */
	spin_lock_irqsave(hba->host->host_lock, flags);
	ufshcd_utrl_clear(hba, tag);
	spin_unlock_irqrestore(hba->host->host_lock, flags);

	/*
	 * wait for for h/w to clear corresponding bit in door-bell.
	 * max. wait is 1 sec.
	 */
	err = ufshcd_wait_for_register(hba,
			REG_UTP_TRANSFER_REQ_DOOR_BELL,
			mask, ~mask, 1000, 1000, true);

	return err;
}

static int
ufshcd_check_query_response(struct ufs_hba *hba, struct ufshcd_lrb *lrbp)
{
	struct ufs_query_res *query_res = &hba->dev_cmd.query.response;

	/* Get the UPIU response */
	query_res->response = ufshcd_get_rsp_upiu_result(lrbp->ucd_rsp_ptr) >>
				UPIU_RSP_CODE_OFFSET;
	return query_res->response;
}

/**
 * ufshcd_dev_cmd_completion() - handles device management command responses
 * @hba: per adapter instance
 * @lrbp: pointer to local reference block
 */
static int
ufshcd_dev_cmd_completion(struct ufs_hba *hba, struct ufshcd_lrb *lrbp)
{
	int resp;
	int err = 0;

	hba->ufs_stats.last_hibern8_exit_tstamp = ktime_set(0, 0);
	resp = ufshcd_get_req_rsp(lrbp->ucd_rsp_ptr);

	switch (resp) {
	case UPIU_TRANSACTION_NOP_IN:
		if (hba->dev_cmd.type != DEV_CMD_TYPE_NOP) {
			err = -EINVAL;
			dev_err(hba->dev, "%s: unexpected response %x\n",
					__func__, resp);
		}
		break;
	case UPIU_TRANSACTION_QUERY_RSP:
		err = ufshcd_check_query_response(hba, lrbp);
		if (!err)
			err = ufshcd_copy_query_response(hba, lrbp);
		break;
	case UPIU_TRANSACTION_REJECT_UPIU:
		/* TODO: handle Reject UPIU Response */
		err = -EPERM;
		dev_err(hba->dev, "%s: Reject UPIU not fully implemented\n",
				__func__);
		break;
	default:
		err = -EINVAL;
		dev_err(hba->dev, "%s: Invalid device management cmd response: %x\n",
				__func__, resp);
		break;
	}

	return err;
}

static int ufshcd_wait_for_dev_cmd(struct ufs_hba *hba,
		struct ufshcd_lrb *lrbp, int max_timeout)
{
	int err = 0;
	unsigned long time_left;
	unsigned long flags;

	time_left = wait_for_completion_timeout(hba->dev_cmd.complete,
			msecs_to_jiffies(max_timeout));

	spin_lock_irqsave(hba->host->host_lock, flags);
	hba->dev_cmd.complete = NULL;
	if (likely(time_left)) {
		err = ufshcd_get_tr_ocs(lrbp);
		if (!err)
			err = ufshcd_dev_cmd_completion(hba, lrbp);
	}
	spin_unlock_irqrestore(hba->host->host_lock, flags);

	if (!time_left) {
		err = -ETIMEDOUT;
		dev_dbg(hba->dev, "%s: dev_cmd request timedout, tag %d\n",
			__func__, lrbp->task_tag);
		if (!ufshcd_clear_cmd(hba, lrbp->task_tag))
			/* successfully cleared the command, retry if needed */
			err = -EAGAIN;
		/*
		 * in case of an error, after clearing the doorbell,
		 * we also need to clear the outstanding_request
		 * field in hba
		 */
		ufshcd_outstanding_req_clear(hba, lrbp->task_tag);
	}

	if (err)
		ufsdbg_set_err_state(hba);

	return err;
}

/**
 * ufshcd_get_dev_cmd_tag - Get device management command tag
 * @hba: per-adapter instance
 * @tag: pointer to variable with available slot value
 *
 * Get a free slot and lock it until device management command
 * completes.
 *
 * Returns false if free slot is unavailable for locking, else
 * return true with tag value in @tag.
 */
static bool ufshcd_get_dev_cmd_tag(struct ufs_hba *hba, int *tag_out)
{
	int tag;
	bool ret = false;
	unsigned long tmp;

	if (!tag_out)
		goto out;

	do {
		tmp = ~hba->lrb_in_use;
		tag = find_last_bit(&tmp, hba->nutrs);
		if (tag >= hba->nutrs)
			goto out;
	} while (test_and_set_bit_lock(tag, &hba->lrb_in_use));

	*tag_out = tag;
	ret = true;
out:
	return ret;
}

static inline void ufshcd_put_dev_cmd_tag(struct ufs_hba *hba, int tag)
{
	clear_bit_unlock(tag, &hba->lrb_in_use);
}

/**
 * ufshcd_exec_dev_cmd - API for sending device management requests
 * @hba - UFS hba
 * @cmd_type - specifies the type (NOP, Query...)
 * @timeout - time in seconds
 *
 * NOTE: Since there is only one available tag for device management commands,
 * it is expected you hold the hba->dev_cmd.lock mutex.
 */
static int ufshcd_exec_dev_cmd(struct ufs_hba *hba,
		enum dev_cmd_type cmd_type, int timeout)
{
	struct ufshcd_lrb *lrbp;
	int err;
	int tag;
	struct completion wait;
	unsigned long flags;

	down_read(&hba->clk_scaling_lock);

	/*
	 * Get free slot, sleep if slots are unavailable.
	 * Even though we use wait_event() which sleeps indefinitely,
	 * the maximum wait time is bounded by SCSI request timeout.
	 */
	wait_event(hba->dev_cmd.tag_wq, ufshcd_get_dev_cmd_tag(hba, &tag));

	init_completion(&wait);
	lrbp = &hba->lrb[tag];
	WARN_ON(lrbp->cmd);
	err = ufshcd_compose_dev_cmd(hba, lrbp, cmd_type, tag);
	if (unlikely(err))
		goto out_put_tag;

	hba->dev_cmd.complete = &wait;

	/* Make sure descriptors are ready before ringing the doorbell */
	wmb();
	spin_lock_irqsave(hba->host->host_lock, flags);
	err = ufshcd_send_command(hba, tag);
	spin_unlock_irqrestore(hba->host->host_lock, flags);
	if (err) {
		dev_err(hba->dev, "%s: failed sending command, %d\n",
							__func__, err);
		goto out_put_tag;
	}
	err = ufshcd_wait_for_dev_cmd(hba, lrbp, timeout);

out_put_tag:
	ufshcd_put_dev_cmd_tag(hba, tag);
	wake_up(&hba->dev_cmd.tag_wq);
	up_read(&hba->clk_scaling_lock);
	return err;
}

/**
 * ufshcd_init_query() - init the query response and request parameters
 * @hba: per-adapter instance
 * @request: address of the request pointer to be initialized
 * @response: address of the response pointer to be initialized
 * @opcode: operation to perform
 * @idn: flag idn to access
 * @index: LU number to access
 * @selector: query/flag/descriptor further identification
 */
static inline void ufshcd_init_query(struct ufs_hba *hba,
		struct ufs_query_req **request, struct ufs_query_res **response,
		enum query_opcode opcode, u8 idn, u8 index, u8 selector)
{
	int idn_t = (int)idn;

	ufsdbg_error_inject_dispatcher(hba,
		ERR_INJECT_QUERY, idn_t, (int *)&idn_t);
	idn = idn_t;

	*request = &hba->dev_cmd.query.request;
	*response = &hba->dev_cmd.query.response;
	memset(*request, 0, sizeof(struct ufs_query_req));
	memset(*response, 0, sizeof(struct ufs_query_res));
	(*request)->upiu_req.opcode = opcode;
	(*request)->upiu_req.idn = idn;
	(*request)->upiu_req.index = index;
	(*request)->upiu_req.selector = selector;

	ufshcd_update_query_stats(hba, opcode, idn);
}

static int ufshcd_query_flag_retry(struct ufs_hba *hba,
	enum query_opcode opcode, enum flag_idn idn, bool *flag_res)
{
	int ret;
	int retries;

	for (retries = 0; retries < QUERY_REQ_RETRIES; retries++) {
		ret = ufshcd_query_flag(hba, opcode, idn, flag_res);
		if (ret)
			dev_dbg(hba->dev,
				"%s: failed with error %d, retries %d\n",
				__func__, ret, retries);
		else
			break;
	}

	if (ret)
		dev_err(hba->dev,
			"%s: query attribute, opcode %d, idn %d, failed with error %d after %d retires\n",
			__func__, opcode, idn, ret, retries);
	return ret;
}

/**
 * ufshcd_query_flag() - API function for sending flag query requests
 * hba: per-adapter instance
 * query_opcode: flag query to perform
 * idn: flag idn to access
 * flag_res: the flag value after the query request completes
 *
 * Returns 0 for success, non-zero in case of failure
 */
int ufshcd_query_flag(struct ufs_hba *hba, enum query_opcode opcode,
			enum flag_idn idn, bool *flag_res)
{
	struct ufs_query_req *request = NULL;
	struct ufs_query_res *response = NULL;
	int err, index = 0, selector = 0;
	int timeout = QUERY_REQ_TIMEOUT;

	BUG_ON(!hba);

	ufshcd_hold_all(hba);
	mutex_lock(&hba->dev_cmd.lock);
	ufshcd_init_query(hba, &request, &response, opcode, idn, index,
			selector);

	switch (opcode) {
	case UPIU_QUERY_OPCODE_SET_FLAG:
	case UPIU_QUERY_OPCODE_CLEAR_FLAG:
	case UPIU_QUERY_OPCODE_TOGGLE_FLAG:
		request->query_func = UPIU_QUERY_FUNC_STANDARD_WRITE_REQUEST;
		break;
	case UPIU_QUERY_OPCODE_READ_FLAG:
		request->query_func = UPIU_QUERY_FUNC_STANDARD_READ_REQUEST;
		if (!flag_res) {
			/* No dummy reads */
			dev_err(hba->dev, "%s: Invalid argument for read request\n",
					__func__);
			err = -EINVAL;
			goto out_unlock;
		}
		break;
	default:
		dev_err(hba->dev,
			"%s: Expected query flag opcode but got = %d\n",
			__func__, opcode);
		err = -EINVAL;
		goto out_unlock;
	}

	err = ufshcd_exec_dev_cmd(hba, DEV_CMD_TYPE_QUERY, timeout);

	if (err) {
		dev_err(hba->dev,
			"%s: Sending flag query for idn %d failed, err = %d\n",
			__func__, request->upiu_req.idn, err);
		goto out_unlock;
	}

	if (flag_res)
		*flag_res = (be32_to_cpu(response->upiu_res.value) &
				MASK_QUERY_UPIU_FLAG_LOC) & 0x1;

out_unlock:
	mutex_unlock(&hba->dev_cmd.lock);
	ufshcd_release_all(hba);
	return err;
}
EXPORT_SYMBOL(ufshcd_query_flag);

/**
 * ufshcd_query_attr - API function for sending attribute requests
 * hba: per-adapter instance
 * opcode: attribute opcode
 * idn: attribute idn to access
 * index: index field
 * selector: selector field
 * attr_val: the attribute value after the query request completes
 *
 * Returns 0 for success, non-zero in case of failure
*/
int ufshcd_query_attr(struct ufs_hba *hba, enum query_opcode opcode,
			enum attr_idn idn, u8 index, u8 selector, u32 *attr_val)
{
	struct ufs_query_req *request = NULL;
	struct ufs_query_res *response = NULL;
	int err;

	BUG_ON(!hba);

	ufshcd_hold_all(hba);
	if (!attr_val) {
		dev_err(hba->dev, "%s: attribute value required for opcode 0x%x\n",
				__func__, opcode);
		err = -EINVAL;
		goto out;
	}

	mutex_lock(&hba->dev_cmd.lock);
	ufshcd_init_query(hba, &request, &response, opcode, idn, index,
			selector);

	switch (opcode) {
	case UPIU_QUERY_OPCODE_WRITE_ATTR:
		request->query_func = UPIU_QUERY_FUNC_STANDARD_WRITE_REQUEST;
		request->upiu_req.value = cpu_to_be32(*attr_val);
		break;
	case UPIU_QUERY_OPCODE_READ_ATTR:
		request->query_func = UPIU_QUERY_FUNC_STANDARD_READ_REQUEST;
		break;
	default:
		dev_err(hba->dev, "%s: Expected query attr opcode but got = 0x%.2x\n",
				__func__, opcode);
		err = -EINVAL;
		goto out_unlock;
	}

	err = ufshcd_exec_dev_cmd(hba, DEV_CMD_TYPE_QUERY, QUERY_REQ_TIMEOUT);

	if (err) {
		dev_err(hba->dev, "%s: opcode 0x%.2x for idn %d failed, index %d, err = %d\n",
				__func__, opcode,
				request->upiu_req.idn, index, err);
		goto out_unlock;
	}

	*attr_val = be32_to_cpu(response->upiu_res.value);

out_unlock:
	mutex_unlock(&hba->dev_cmd.lock);
out:
	ufshcd_release_all(hba);
	return err;
}
EXPORT_SYMBOL(ufshcd_query_attr);

/**
 * ufshcd_query_attr_retry() - API function for sending query
 * attribute with retries
 * @hba: per-adapter instance
 * @opcode: attribute opcode
 * @idn: attribute idn to access
 * @index: index field
 * @selector: selector field
 * @attr_val: the attribute value after the query request
 * completes
 *
 * Returns 0 for success, non-zero in case of failure
*/
static int ufshcd_query_attr_retry(struct ufs_hba *hba,
	enum query_opcode opcode, enum attr_idn idn, u8 index, u8 selector,
	u32 *attr_val)
{
	int ret = 0;
	u32 retries;

	 for (retries = QUERY_REQ_RETRIES; retries > 0; retries--) {
		ret = ufshcd_query_attr(hba, opcode, idn, index,
						selector, attr_val);
		if (ret)
			dev_dbg(hba->dev, "%s: failed with error %d, retries %d\n",
				__func__, ret, retries);
		else
			break;
	}

	if (ret)
		dev_err(hba->dev,
			"%s: query attribute, idn %d, failed with error %d after %d retires\n",
			__func__, idn, ret, retries);
	return ret;
}

static int __ufshcd_query_descriptor(struct ufs_hba *hba,
			enum query_opcode opcode, enum desc_idn idn, u8 index,
			u8 selector, u8 *desc_buf, int *buf_len)
{
	struct ufs_query_req *request = NULL;
	struct ufs_query_res *response = NULL;
	int err;

	BUG_ON(!hba);

	ufshcd_hold_all(hba);
	if (!desc_buf) {
		dev_err(hba->dev, "%s: descriptor buffer required for opcode 0x%x\n",
				__func__, opcode);
		err = -EINVAL;
		goto out;
	}

	if (*buf_len <= QUERY_DESC_MIN_SIZE || *buf_len > QUERY_DESC_MAX_SIZE) {
		dev_err(hba->dev, "%s: descriptor buffer size (%d) is out of range\n",
				__func__, *buf_len);
		err = -EINVAL;
		goto out;
	}

	mutex_lock(&hba->dev_cmd.lock);
	ufshcd_init_query(hba, &request, &response, opcode, idn, index,
			selector);
	hba->dev_cmd.query.descriptor = desc_buf;
	request->upiu_req.length = cpu_to_be16(*buf_len);

	switch (opcode) {
	case UPIU_QUERY_OPCODE_WRITE_DESC:
		request->query_func = UPIU_QUERY_FUNC_STANDARD_WRITE_REQUEST;
		break;
	case UPIU_QUERY_OPCODE_READ_DESC:
		request->query_func = UPIU_QUERY_FUNC_STANDARD_READ_REQUEST;
		break;
	default:
		dev_err(hba->dev,
				"%s: Expected query descriptor opcode but got = 0x%.2x\n",
				__func__, opcode);
		err = -EINVAL;
		goto out_unlock;
	}

	err = ufshcd_exec_dev_cmd(hba, DEV_CMD_TYPE_QUERY, QUERY_REQ_TIMEOUT);

	if (err) {
		dev_err(hba->dev, "%s: opcode 0x%.2x for idn %d failed, index %d, err = %d\n",
				__func__, opcode,
				request->upiu_req.idn, index, err);
		goto out_unlock;
	}

	hba->dev_cmd.query.descriptor = NULL;
	*buf_len = be16_to_cpu(response->upiu_res.length);

out_unlock:
	mutex_unlock(&hba->dev_cmd.lock);
out:
	ufshcd_release_all(hba);
	return err;
}

/**
 * ufshcd_query_descriptor - API function for sending descriptor requests
 * hba: per-adapter instance
 * opcode: attribute opcode
 * idn: attribute idn to access
 * index: index field
 * selector: selector field
 * desc_buf: the buffer that contains the descriptor
 * buf_len: length parameter passed to the device
 *
 * Returns 0 for success, non-zero in case of failure.
 * The buf_len parameter will contain, on return, the length parameter
 * received on the response.
 */
int ufshcd_query_descriptor(struct ufs_hba *hba,
			enum query_opcode opcode, enum desc_idn idn, u8 index,
			u8 selector, u8 *desc_buf, int *buf_len)
{
	int err;
	int retries;

	for (retries = QUERY_REQ_RETRIES; retries > 0; retries--) {
		err = __ufshcd_query_descriptor(hba, opcode, idn, index,
						selector, desc_buf, buf_len);
		if (!err || err == -EINVAL)
			break;
	}

	return err;
}
EXPORT_SYMBOL(ufshcd_query_descriptor);

/**
 * ufshcd_read_desc_param - read the specified descriptor parameter
 * @hba: Pointer to adapter instance
 * @desc_id: descriptor idn value
 * @desc_index: descriptor index
 * @param_offset: offset of the parameter to read
 * @param_read_buf: pointer to buffer where parameter would be read
 * @param_size: sizeof(param_read_buf)
 *
 * Return 0 in case of success, non-zero otherwise
 */
static int ufshcd_read_desc_param(struct ufs_hba *hba,
				  enum desc_idn desc_id,
				  int desc_index,
				  u32 param_offset,
				  u8 *param_read_buf,
				  u32 param_size)
{
	int ret;
	u8 *desc_buf;
	u32 buff_len;
	bool is_kmalloc = true;

	/* safety checks */
	if (desc_id >= QUERY_DESC_IDN_MAX)
		return -EINVAL;

	buff_len = ufs_query_desc_max_size[desc_id];
	if ((param_offset + param_size) > buff_len)
		return -EINVAL;

	if (!param_offset && (param_size == buff_len)) {
		/* memory space already available to hold full descriptor */
		desc_buf = param_read_buf;
		is_kmalloc = false;
	} else {
		/* allocate memory to hold full descriptor */
		desc_buf = kmalloc(buff_len, GFP_KERNEL);
		if (!desc_buf)
			return -ENOMEM;
	}

	ret = ufshcd_query_descriptor(hba, UPIU_QUERY_OPCODE_READ_DESC,
				      desc_id, desc_index, 0, desc_buf,
				      &buff_len);

	if (ret) {
		dev_err(hba->dev, "%s: Failed reading descriptor. desc_id %d, desc_index %d, param_offset %d, ret %d",
			__func__, desc_id, desc_index, param_offset, ret);

		goto out;
	}

	/* Sanity check */
	if (desc_buf[QUERY_DESC_DESC_TYPE_OFFSET] != desc_id) {
		dev_err(hba->dev, "%s: invalid desc_id %d in descriptor header",
			__func__, desc_buf[QUERY_DESC_DESC_TYPE_OFFSET]);
		ret = -EINVAL;
		goto out;
	}

	/*
	 * While reading variable size descriptors (like string descriptor),
	 * some UFS devices may report the "LENGTH" (field in "Transaction
	 * Specific fields" of Query Response UPIU) same as what was requested
	 * in Query Request UPIU instead of reporting the actual size of the
	 * variable size descriptor.
	 * Although it's safe to ignore the "LENGTH" field for variable size
	 * descriptors as we can always derive the length of the descriptor from
	 * the descriptor header fields. Hence this change impose the length
	 * match check only for fixed size descriptors (for which we always
	 * request the correct size as part of Query Request UPIU).
	 */
	if ((desc_id != QUERY_DESC_IDN_STRING) &&
	    (buff_len != desc_buf[QUERY_DESC_LENGTH_OFFSET])) {
		dev_err(hba->dev, "%s: desc_buf length mismatch: buff_len %d, buff_len(desc_header) %d",
			__func__, buff_len, desc_buf[QUERY_DESC_LENGTH_OFFSET]);
		ret = -EINVAL;
		goto out;
	}

	if (is_kmalloc)
		memcpy(param_read_buf, &desc_buf[param_offset], param_size);
out:
	if (is_kmalloc)
		kfree(desc_buf);
	return ret;
}

static inline int ufshcd_read_desc(struct ufs_hba *hba,
				   enum desc_idn desc_id,
				   int desc_index,
				   u8 *buf,
				   u32 size)
{
	return ufshcd_read_desc_param(hba, desc_id, desc_index, 0, buf, size);
}

static inline int ufshcd_read_power_desc(struct ufs_hba *hba,
					 u8 *buf,
					 u32 size)
{
	return ufshcd_read_desc(hba, QUERY_DESC_IDN_POWER, 0, buf, size);
}

int ufshcd_read_device_desc(struct ufs_hba *hba, u8 *buf, u32 size)
{
	return ufshcd_read_desc(hba, QUERY_DESC_IDN_DEVICE, 0, buf, size);
}

/**
 * ufshcd_read_string_desc - read string descriptor
 * @hba: pointer to adapter instance
 * @desc_index: descriptor index
 * @buf: pointer to buffer where descriptor would be read
 * @size: size of buf
 * @ascii: if true convert from unicode to ascii characters
 *
 * Return 0 in case of success, non-zero otherwise
 */
int ufshcd_read_string_desc(struct ufs_hba *hba, int desc_index, u8 *buf,
				u32 size, bool ascii)
{
	int err = 0;

	err = ufshcd_read_desc(hba,
				QUERY_DESC_IDN_STRING, desc_index, buf, size);

	if (err) {
		dev_err(hba->dev, "%s: reading String Desc failed after %d retries. err = %d\n",
			__func__, QUERY_REQ_RETRIES, err);
		goto out;
	}

	if (ascii) {
		int desc_len;
		int ascii_len;
		int i;
		char *buff_ascii;

		desc_len = buf[0];
		/* remove header and divide by 2 to move from UTF16 to UTF8 */
		ascii_len = (desc_len - QUERY_DESC_HDR_SIZE) / 2 + 1;
		if (size < ascii_len + QUERY_DESC_HDR_SIZE) {
			dev_err(hba->dev, "%s: buffer allocated size is too small\n",
					__func__);
			err = -ENOMEM;
			goto out;
		}

		buff_ascii = kmalloc(ascii_len, GFP_KERNEL);
		if (!buff_ascii) {
			dev_err(hba->dev, "%s: Failed allocating %d bytes\n",
					__func__, ascii_len);
			err = -ENOMEM;
			goto out_free_buff;
		}

		/*
		 * the descriptor contains string in UTF16 format
		 * we need to convert to utf-8 so it can be displayed
		 */
		utf16s_to_utf8s((wchar_t *)&buf[QUERY_DESC_HDR_SIZE],
				desc_len - QUERY_DESC_HDR_SIZE,
				UTF16_BIG_ENDIAN, buff_ascii, ascii_len);

		/* replace non-printable or non-ASCII characters with spaces */
		for (i = 0; i < ascii_len; i++)
			ufshcd_remove_non_printable(&buff_ascii[i]);

		memset(buf + QUERY_DESC_HDR_SIZE, 0,
				size - QUERY_DESC_HDR_SIZE);
		memcpy(buf + QUERY_DESC_HDR_SIZE, buff_ascii, ascii_len);
		buf[QUERY_DESC_LENGTH_OFFSET] = ascii_len + QUERY_DESC_HDR_SIZE;
out_free_buff:
		kfree(buff_ascii);
	}
out:
	return err;
}

/**
 * ufshcd_read_unit_desc_param - read the specified unit descriptor parameter
 * @hba: Pointer to adapter instance
 * @lun: lun id
 * @param_offset: offset of the parameter to read
 * @param_read_buf: pointer to buffer where parameter would be read
 * @param_size: sizeof(param_read_buf)
 *
 * Return 0 in case of success, non-zero otherwise
 */
static inline int ufshcd_read_unit_desc_param(struct ufs_hba *hba,
					      int lun,
					      enum unit_desc_param param_offset,
					      u8 *param_read_buf,
					      u32 param_size)
{
	/*
	 * Unit descriptors are only available for general purpose LUs (LUN id
	 * from 0 to 7) and RPMB Well known LU.
	 */
	if (!ufs_is_valid_unit_desc_lun(lun))
		return -EOPNOTSUPP;

	return ufshcd_read_desc_param(hba, QUERY_DESC_IDN_UNIT, lun,
				      param_offset, param_read_buf, param_size);
}

/**
 * ufshcd_memory_alloc - allocate memory for host memory space data structures
 * @hba: per adapter instance
 *
 * 1. Allocate DMA memory for Command Descriptor array
 *	Each command descriptor consist of Command UPIU, Response UPIU and PRDT
 * 2. Allocate DMA memory for UTP Transfer Request Descriptor List (UTRDL).
 * 3. Allocate DMA memory for UTP Task Management Request Descriptor List
 *	(UTMRDL)
 * 4. Allocate memory for local reference block(lrb).
 *
 * Returns 0 for success, non-zero in case of failure
 */
static int ufshcd_memory_alloc(struct ufs_hba *hba)
{
	size_t utmrdl_size, utrdl_size, ucdl_size;

	/* Allocate memory for UTP command descriptors */
	ucdl_size = (sizeof(struct utp_transfer_cmd_desc) * hba->nutrs);
	hba->ucdl_base_addr = dmam_alloc_coherent(hba->dev,
						  ucdl_size,
						  &hba->ucdl_dma_addr,
						  GFP_KERNEL);

	/*
	 * UFSHCI requires UTP command descriptor to be 128 byte aligned.
	 * make sure hba->ucdl_dma_addr is aligned to PAGE_SIZE
	 * if hba->ucdl_dma_addr is aligned to PAGE_SIZE, then it will
	 * be aligned to 128 bytes as well
	 */
	if (!hba->ucdl_base_addr ||
	    WARN_ON(hba->ucdl_dma_addr & (PAGE_SIZE - 1))) {
		dev_err(hba->dev,
			"Command Descriptor Memory allocation failed\n");
		goto out;
	}

	/*
	 * Allocate memory for UTP Transfer descriptors
	 * UFSHCI requires 1024 byte alignment of UTRD
	 */
	utrdl_size = (sizeof(struct utp_transfer_req_desc) * hba->nutrs);
	hba->utrdl_base_addr = dmam_alloc_coherent(hba->dev,
						   utrdl_size,
						   &hba->utrdl_dma_addr,
						   GFP_KERNEL);
	if (!hba->utrdl_base_addr ||
	    WARN_ON(hba->utrdl_dma_addr & (PAGE_SIZE - 1))) {
		dev_err(hba->dev,
			"Transfer Descriptor Memory allocation failed\n");
		goto out;
	}

	/*
	 * Allocate memory for UTP Task Management descriptors
	 * UFSHCI requires 1024 byte alignment of UTMRD
	 */
	utmrdl_size = sizeof(struct utp_task_req_desc) * hba->nutmrs;
	hba->utmrdl_base_addr = dmam_alloc_coherent(hba->dev,
						    utmrdl_size,
						    &hba->utmrdl_dma_addr,
						    GFP_KERNEL);
	if (!hba->utmrdl_base_addr ||
	    WARN_ON(hba->utmrdl_dma_addr & (PAGE_SIZE - 1))) {
		dev_err(hba->dev,
		"Task Management Descriptor Memory allocation failed\n");
		goto out;
	}

	/* Allocate memory for local reference block */
	hba->lrb = devm_kzalloc(hba->dev,
				hba->nutrs * sizeof(struct ufshcd_lrb),
				GFP_KERNEL);
	if (!hba->lrb) {
		dev_err(hba->dev, "LRB Memory allocation failed\n");
		goto out;
	}
	return 0;
out:
	return -ENOMEM;
}

/**
 * ufshcd_host_memory_configure - configure local reference block with
 *				memory offsets
 * @hba: per adapter instance
 *
 * Configure Host memory space
 * 1. Update Corresponding UTRD.UCDBA and UTRD.UCDBAU with UCD DMA
 * address.
 * 2. Update each UTRD with Response UPIU offset, Response UPIU length
 * and PRDT offset.
 * 3. Save the corresponding addresses of UTRD, UCD.CMD, UCD.RSP and UCD.PRDT
 * into local reference block.
 */
static void ufshcd_host_memory_configure(struct ufs_hba *hba)
{
	struct utp_transfer_cmd_desc *cmd_descp;
	struct utp_transfer_req_desc *utrdlp;
	dma_addr_t cmd_desc_dma_addr;
	dma_addr_t cmd_desc_element_addr;
	u16 response_offset;
	u16 prdt_offset;
	int cmd_desc_size;
	int i;

	utrdlp = hba->utrdl_base_addr;
	cmd_descp = hba->ucdl_base_addr;

	response_offset =
		offsetof(struct utp_transfer_cmd_desc, response_upiu);
	prdt_offset =
		offsetof(struct utp_transfer_cmd_desc, prd_table);

	cmd_desc_size = sizeof(struct utp_transfer_cmd_desc);
	cmd_desc_dma_addr = hba->ucdl_dma_addr;

	for (i = 0; i < hba->nutrs; i++) {
		/* Configure UTRD with command descriptor base address */
		cmd_desc_element_addr =
				(cmd_desc_dma_addr + (cmd_desc_size * i));
		utrdlp[i].command_desc_base_addr_lo =
				cpu_to_le32(lower_32_bits(cmd_desc_element_addr));
		utrdlp[i].command_desc_base_addr_hi =
				cpu_to_le32(upper_32_bits(cmd_desc_element_addr));

		/* Response upiu and prdt offset should be in double words */
		utrdlp[i].response_upiu_offset =
				cpu_to_le16((response_offset >> 2));
		utrdlp[i].prd_table_offset =
				cpu_to_le16((prdt_offset >> 2));
		utrdlp[i].response_upiu_length =
				cpu_to_le16(ALIGNED_UPIU_SIZE >> 2);

		hba->lrb[i].utr_descriptor_ptr = (utrdlp + i);
		hba->lrb[i].utrd_dma_addr = hba->utrdl_dma_addr +
				(i * sizeof(struct utp_transfer_req_desc));
		hba->lrb[i].ucd_req_ptr =
			(struct utp_upiu_req *)(cmd_descp + i);
		hba->lrb[i].ucd_req_dma_addr = cmd_desc_element_addr;
		hba->lrb[i].ucd_rsp_ptr =
			(struct utp_upiu_rsp *)cmd_descp[i].response_upiu;
		hba->lrb[i].ucd_rsp_dma_addr = cmd_desc_element_addr +
				response_offset;
		hba->lrb[i].ucd_prdt_ptr =
			(struct ufshcd_sg_entry *)cmd_descp[i].prd_table;
		hba->lrb[i].ucd_prdt_dma_addr = cmd_desc_element_addr +
				prdt_offset;
	}
}

/**
 * ufshcd_dme_link_startup - Notify Unipro to perform link startup
 * @hba: per adapter instance
 *
 * UIC_CMD_DME_LINK_STARTUP command must be issued to Unipro layer,
 * in order to initialize the Unipro link startup procedure.
 * Once the Unipro links are up, the device connected to the controller
 * is detected.
 *
 * Returns 0 on success, non-zero value on failure
 */
static int ufshcd_dme_link_startup(struct ufs_hba *hba)
{
	struct uic_command uic_cmd = {0};
	int ret;

	uic_cmd.command = UIC_CMD_DME_LINK_STARTUP;

	ret = ufshcd_send_uic_cmd(hba, &uic_cmd);
	if (ret)
		dev_dbg(hba->dev,
			"dme-link-startup: error code %d\n", ret);
	return ret;
}

static inline void ufshcd_add_delay_before_dme_cmd(struct ufs_hba *hba)
{
	#define MIN_DELAY_BEFORE_DME_CMDS_US	1000
	unsigned long min_sleep_time_us;

	if (!(hba->quirks & UFSHCD_QUIRK_DELAY_BEFORE_DME_CMDS))
		return;

	/*
	 * last_dme_cmd_tstamp will be 0 only for 1st call to
	 * this function
	 */
	if (unlikely(!ktime_to_us(hba->last_dme_cmd_tstamp))) {
		min_sleep_time_us = MIN_DELAY_BEFORE_DME_CMDS_US;
	} else {
		unsigned long delta =
			(unsigned long) ktime_to_us(
				ktime_sub(ktime_get(),
				hba->last_dme_cmd_tstamp));

		if (delta < MIN_DELAY_BEFORE_DME_CMDS_US)
			min_sleep_time_us =
				MIN_DELAY_BEFORE_DME_CMDS_US - delta;
		else
			return; /* no more delay required */
	}

	/* allow sleep for extra 50us if needed */
	usleep_range(min_sleep_time_us, min_sleep_time_us + 50);
}

static inline void ufshcd_save_tstamp_of_last_dme_cmd(
			struct ufs_hba *hba)
{
	if (hba->quirks & UFSHCD_QUIRK_DELAY_BEFORE_DME_CMDS)
		hba->last_dme_cmd_tstamp = ktime_get();
}

/**
 * ufshcd_dme_set_attr - UIC command for DME_SET, DME_PEER_SET
 * @hba: per adapter instance
 * @attr_sel: uic command argument1
 * @attr_set: attribute set type as uic command argument2
 * @mib_val: setting value as uic command argument3
 * @peer: indicate whether peer or local
 *
 * Returns 0 on success, non-zero value on failure
 */
int ufshcd_dme_set_attr(struct ufs_hba *hba, u32 attr_sel,
			u8 attr_set, u32 mib_val, u8 peer)
{
	struct uic_command uic_cmd = {0};
	static const char *const action[] = {
		"dme-set",
		"dme-peer-set"
	};
	const char *set = action[!!peer];
	int ret;
	int retries = UFS_UIC_COMMAND_RETRIES;

	ufsdbg_error_inject_dispatcher(hba,
		ERR_INJECT_DME_ATTR, attr_sel, &attr_sel);

	uic_cmd.command = peer ?
		UIC_CMD_DME_PEER_SET : UIC_CMD_DME_SET;
	uic_cmd.argument1 = attr_sel;
	uic_cmd.argument2 = UIC_ARG_ATTR_TYPE(attr_set);
	uic_cmd.argument3 = mib_val;

	do {
		/* for peer attributes we retry upon failure */
		ret = ufshcd_send_uic_cmd(hba, &uic_cmd);
		if (ret)
			dev_dbg(hba->dev, "%s: attr-id 0x%x val 0x%x error code %d\n",
				set, UIC_GET_ATTR_ID(attr_sel), mib_val, ret);
	} while (ret && peer && --retries);

	if (ret)
		dev_err(hba->dev, "%s: attr-id 0x%x val 0x%x failed %d retries\n",
			set, UIC_GET_ATTR_ID(attr_sel), mib_val,
			UFS_UIC_COMMAND_RETRIES - retries);

	return ret;
}
EXPORT_SYMBOL_GPL(ufshcd_dme_set_attr);

/**
 * ufshcd_dme_get_attr - UIC command for DME_GET, DME_PEER_GET
 * @hba: per adapter instance
 * @attr_sel: uic command argument1
 * @mib_val: the value of the attribute as returned by the UIC command
 * @peer: indicate whether peer or local
 *
 * Returns 0 on success, non-zero value on failure
 */
int ufshcd_dme_get_attr(struct ufs_hba *hba, u32 attr_sel,
			u32 *mib_val, u8 peer)
{
	struct uic_command uic_cmd = {0};
	static const char *const action[] = {
		"dme-get",
		"dme-peer-get"
	};
	const char *get = action[!!peer];
	int ret;
	int retries = UFS_UIC_COMMAND_RETRIES;
	struct ufs_pa_layer_attr orig_pwr_info;
	struct ufs_pa_layer_attr temp_pwr_info;
	bool pwr_mode_change = false;

	if (peer && (hba->quirks & UFSHCD_QUIRK_DME_PEER_ACCESS_AUTO_MODE)) {
		orig_pwr_info = hba->pwr_info;
		temp_pwr_info = orig_pwr_info;

		if (orig_pwr_info.pwr_tx == FAST_MODE ||
		    orig_pwr_info.pwr_rx == FAST_MODE) {
			temp_pwr_info.pwr_tx = FASTAUTO_MODE;
			temp_pwr_info.pwr_rx = FASTAUTO_MODE;
			pwr_mode_change = true;
		} else if (orig_pwr_info.pwr_tx == SLOW_MODE ||
		    orig_pwr_info.pwr_rx == SLOW_MODE) {
			temp_pwr_info.pwr_tx = SLOWAUTO_MODE;
			temp_pwr_info.pwr_rx = SLOWAUTO_MODE;
			pwr_mode_change = true;
		}
		if (pwr_mode_change) {
			ret = ufshcd_change_power_mode(hba, &temp_pwr_info);
			if (ret)
				goto out;
		}
	}

	uic_cmd.command = peer ?
		UIC_CMD_DME_PEER_GET : UIC_CMD_DME_GET;

	ufsdbg_error_inject_dispatcher(hba,
		ERR_INJECT_DME_ATTR, attr_sel, &attr_sel);

	uic_cmd.argument1 = attr_sel;

	do {
		/* for peer attributes we retry upon failure */
		ret = ufshcd_send_uic_cmd(hba, &uic_cmd);
		if (ret)
			dev_dbg(hba->dev, "%s: attr-id 0x%x error code %d\n",
				get, UIC_GET_ATTR_ID(attr_sel), ret);
	} while (ret && peer && --retries);

	if (ret)
		dev_err(hba->dev, "%s: attr-id 0x%x failed %d retries\n",
			get, UIC_GET_ATTR_ID(attr_sel),
			UFS_UIC_COMMAND_RETRIES - retries);

	if (mib_val && !ret)
		*mib_val = uic_cmd.argument3;

	if (peer && (hba->quirks & UFSHCD_QUIRK_DME_PEER_ACCESS_AUTO_MODE)
	    && pwr_mode_change)
		ufshcd_change_power_mode(hba, &orig_pwr_info);
out:
	return ret;
}
EXPORT_SYMBOL_GPL(ufshcd_dme_get_attr);

/**
 * ufshcd_uic_pwr_ctrl - executes UIC commands (which affects the link power
 * state) and waits for it to take effect.
 *
 * @hba: per adapter instance
 * @cmd: UIC command to execute
 *
 * DME operations like DME_SET(PA_PWRMODE), DME_HIBERNATE_ENTER &
 * DME_HIBERNATE_EXIT commands take some time to take its effect on both host
 * and device UniPro link and hence it's final completion would be indicated by
 * dedicated status bits in Interrupt Status register (UPMS, UHES, UHXS) in
 * addition to normal UIC command completion Status (UCCS). This function only
 * returns after the relevant status bits indicate the completion.
 *
 * Returns 0 on success, non-zero value on failure
 */
static int ufshcd_uic_pwr_ctrl(struct ufs_hba *hba, struct uic_command *cmd)
{
	struct completion uic_async_done;
	unsigned long flags;
	u8 status;
	int ret;
	bool reenable_intr = false;

	mutex_lock(&hba->uic_cmd_mutex);
	init_completion(&uic_async_done);
	ufshcd_add_delay_before_dme_cmd(hba);

	spin_lock_irqsave(hba->host->host_lock, flags);
	hba->uic_async_done = &uic_async_done;
	if (ufshcd_readl(hba, REG_INTERRUPT_ENABLE) & UIC_COMMAND_COMPL) {
		ufshcd_disable_intr(hba, UIC_COMMAND_COMPL);
		/*
		 * Make sure UIC command completion interrupt is disabled before
		 * issuing UIC command.
		 */
		wmb();
		reenable_intr = true;
	}
	ret = __ufshcd_send_uic_cmd(hba, cmd, false);
	spin_unlock_irqrestore(hba->host->host_lock, flags);
	if (ret) {
		dev_err(hba->dev,
			"pwr ctrl cmd 0x%x with mode 0x%x uic error %d\n",
			cmd->command, cmd->argument3, ret);
		goto out;
	}

	if (!wait_for_completion_timeout(hba->uic_async_done,
					 msecs_to_jiffies(UIC_CMD_TIMEOUT))) {
		dev_err(hba->dev,
			"pwr ctrl cmd 0x%x with mode 0x%x completion timeout\n",
			cmd->command, cmd->argument3);
		ret = -ETIMEDOUT;
		goto out;
	}

	status = ufshcd_get_upmcrs(hba);
	if (status != PWR_LOCAL) {
		dev_err(hba->dev,
			"pwr ctrl cmd 0x%0x failed, host umpcrs:0x%x\n",
			cmd->command, status);
		ret = (status != PWR_OK) ? status : -1;
	}
out:
	if (ret)
		ufsdbg_set_err_state(hba);

	ufshcd_save_tstamp_of_last_dme_cmd(hba);
	spin_lock_irqsave(hba->host->host_lock, flags);
	hba->active_uic_cmd = NULL;
	hba->uic_async_done = NULL;
	if (reenable_intr)
		ufshcd_enable_intr(hba, UIC_COMMAND_COMPL);
	spin_unlock_irqrestore(hba->host->host_lock, flags);
	mutex_unlock(&hba->uic_cmd_mutex);
	return ret;
}

int ufshcd_wait_for_doorbell_clr(struct ufs_hba *hba, u64 wait_timeout_us)
{
	unsigned long flags;
	int ret = 0;
	u32 tm_doorbell;
	u32 tr_doorbell;
	bool timeout = false, do_last_check = false;
	ktime_t start;

	ufshcd_hold_all(hba);
	spin_lock_irqsave(hba->host->host_lock, flags);
	if (hba->ufshcd_state != UFSHCD_STATE_OPERATIONAL) {
		ret = -EBUSY;
		goto out;
	}

	/*
	 * Wait for all the outstanding tasks/transfer requests.
	 * Verify by checking the doorbell registers are clear.
	 */
	start = ktime_get();
	do {
		tm_doorbell = ufshcd_readl(hba, REG_UTP_TASK_REQ_DOOR_BELL);
		tr_doorbell = ufshcd_readl(hba, REG_UTP_TRANSFER_REQ_DOOR_BELL);
		if (!tm_doorbell && !tr_doorbell) {
			timeout = false;
			break;
		} else if (do_last_check) {
			break;
		}

		spin_unlock_irqrestore(hba->host->host_lock, flags);
		schedule();
		if (ktime_to_us(ktime_sub(ktime_get(), start)) >
		    wait_timeout_us) {
			timeout = true;
			/*
			 * We might have scheduled out for long time so make
			 * sure to check if doorbells are cleared by this time
			 * or not.
			 */
			do_last_check = true;
		}
		spin_lock_irqsave(hba->host->host_lock, flags);
	} while (tm_doorbell || tr_doorbell);

	if (timeout) {
		dev_err(hba->dev,
			"%s: timedout waiting for doorbell to clear (tm=0x%x, tr=0x%x)\n",
			__func__, tm_doorbell, tr_doorbell);
		ret = -EBUSY;
	}
out:
	spin_unlock_irqrestore(hba->host->host_lock, flags);
	ufshcd_release_all(hba);
	return ret;
}

/**
 * ufshcd_uic_change_pwr_mode - Perform the UIC power mode chage
 *				using DME_SET primitives.
 * @hba: per adapter instance
 * @mode: powr mode value
 *
 * Returns 0 on success, non-zero value on failure
 */
static int ufshcd_uic_change_pwr_mode(struct ufs_hba *hba, u8 mode)
{
	struct uic_command uic_cmd = {0};
	int ret;

	if (hba->quirks & UFSHCD_QUIRK_BROKEN_PA_RXHSUNTERMCAP) {
		ret = ufshcd_dme_set(hba,
				UIC_ARG_MIB_SEL(PA_RXHSUNTERMCAP, 0), 1);
		if (ret) {
			dev_err(hba->dev, "%s: failed to enable PA_RXHSUNTERMCAP ret %d\n",
						__func__, ret);
			goto out;
		}
	}

	uic_cmd.command = UIC_CMD_DME_SET;
	uic_cmd.argument1 = UIC_ARG_MIB(PA_PWRMODE);
	uic_cmd.argument3 = mode;
	ufshcd_hold_all(hba);
	ret = ufshcd_uic_pwr_ctrl(hba, &uic_cmd);
	ufshcd_release_all(hba);
out:
	return ret;
}

static int ufshcd_link_recovery(struct ufs_hba *hba)
{
	int ret = 0;
	unsigned long flags;

	/*
	 * Check if there is any race with fatal error handling.
	 * If so, wait for it to complete. Even though fatal error
	 * handling does reset and restore in some cases, don't assume
	 * anything out of it. We are just avoiding race here.
	 */
	do {
		spin_lock_irqsave(hba->host->host_lock, flags);
		if (!(work_pending(&hba->eh_work) ||
				hba->ufshcd_state == UFSHCD_STATE_RESET))
			break;
		spin_unlock_irqrestore(hba->host->host_lock, flags);
		dev_dbg(hba->dev, "%s: reset in progress\n", __func__);
		flush_work(&hba->eh_work);
	} while (1);


	/*
	 * we don't know if previous reset had really reset the host controller
	 * or not. So let's force reset here to be sure.
	 */
	hba->ufshcd_state = UFSHCD_STATE_ERROR;
	hba->force_host_reset = true;
	schedule_work(&hba->eh_work);

	/* wait for the reset work to finish */
	do {
		if (!(work_pending(&hba->eh_work) ||
				hba->ufshcd_state == UFSHCD_STATE_RESET))
			break;
		spin_unlock_irqrestore(hba->host->host_lock, flags);
		dev_dbg(hba->dev, "%s: reset in progress\n", __func__);
		flush_work(&hba->eh_work);
		spin_lock_irqsave(hba->host->host_lock, flags);
	} while (1);

	if (!((hba->ufshcd_state == UFSHCD_STATE_OPERATIONAL) &&
	      ufshcd_is_link_active(hba)))
		ret = -ENOLINK;
	spin_unlock_irqrestore(hba->host->host_lock, flags);

	return ret;
}

static int __ufshcd_uic_hibern8_enter(struct ufs_hba *hba)
{
	int ret;
	struct uic_command uic_cmd = {0};
	ktime_t start = ktime_get();

	uic_cmd.command = UIC_CMD_DME_HIBER_ENTER;
	ret = ufshcd_uic_pwr_ctrl(hba, &uic_cmd);
	trace_ufshcd_profile_hibern8(dev_name(hba->dev), "enter",
			     ktime_to_us(ktime_sub(ktime_get(), start)), ret);

	if (ret) {
		ufshcd_update_error_stats(hba, UFS_ERR_HIBERN8_ENTER);
		dev_err(hba->dev, "%s: hibern8 enter failed. ret = %d",
			__func__, ret);
		/*
		 * If link recovery fails then return error so that caller
		 * don't retry the hibern8 enter again.
		 */
		ret = ufshcd_link_recovery(hba);
	} else {
		dev_dbg(hba->dev, "%s: Hibern8 Enter at %lld us", __func__,
			ktime_to_us(ktime_get()));
	}

	return ret;
}

static int ufshcd_uic_hibern8_enter(struct ufs_hba *hba)
{
	int ret = 0, retries;

	for (retries = UIC_HIBERN8_ENTER_RETRIES; retries > 0; retries--) {
		ret = __ufshcd_uic_hibern8_enter(hba);
		if (!ret || ret == -ENOLINK)
			goto out;
	}
out:
	return ret;
}

static int ufshcd_uic_hibern8_exit(struct ufs_hba *hba)
{
	struct uic_command uic_cmd = {0};
	int ret;
	ktime_t start = ktime_get();

	uic_cmd.command = UIC_CMD_DME_HIBER_EXIT;
	ret = ufshcd_uic_pwr_ctrl(hba, &uic_cmd);
	trace_ufshcd_profile_hibern8(dev_name(hba->dev), "exit",
			     ktime_to_us(ktime_sub(ktime_get(), start)), ret);

	if (ret) {
		ufshcd_update_error_stats(hba, UFS_ERR_HIBERN8_EXIT);
		dev_err(hba->dev, "%s: hibern8 exit failed. ret = %d",
			__func__, ret);
		ret = ufshcd_link_recovery(hba);
	} else {
		dev_dbg(hba->dev, "%s: Hibern8 Exit at %lld us", __func__,
			ktime_to_us(ktime_get()));
		hba->ufs_stats.last_hibern8_exit_tstamp = ktime_get();
		hba->ufs_stats.hibern8_exit_cnt++;
	}

	return ret;
}

 /**
 * ufshcd_init_pwr_info - setting the POR (power on reset)
 * values in hba power info
 * @hba: per-adapter instance
 */
static void ufshcd_init_pwr_info(struct ufs_hba *hba)
{
	hba->pwr_info.gear_rx = UFS_PWM_G1;
	hba->pwr_info.gear_tx = UFS_PWM_G1;
	hba->pwr_info.lane_rx = 1;
	hba->pwr_info.lane_tx = 1;
	hba->pwr_info.pwr_rx = SLOWAUTO_MODE;
	hba->pwr_info.pwr_tx = SLOWAUTO_MODE;
	hba->pwr_info.hs_rate = 0;
}

/**
 * ufshcd_get_max_pwr_mode - reads the max power mode negotiated with device
 * @hba: per-adapter instance
 */
static int ufshcd_get_max_pwr_mode(struct ufs_hba *hba)
{
	struct ufs_pa_layer_attr *pwr_info = &hba->max_pwr_info.info;

	if (hba->max_pwr_info.is_valid)
		return 0;

	pwr_info->pwr_tx = FAST_MODE;
	pwr_info->pwr_rx = FAST_MODE;
	pwr_info->hs_rate = PA_HS_MODE_B;

	/* Get the connected lane count */
	ufshcd_dme_get(hba, UIC_ARG_MIB(PA_CONNECTEDRXDATALANES),
			&pwr_info->lane_rx);
	ufshcd_dme_get(hba, UIC_ARG_MIB(PA_CONNECTEDTXDATALANES),
			&pwr_info->lane_tx);

	if (!pwr_info->lane_rx || !pwr_info->lane_tx) {
		dev_err(hba->dev, "%s: invalid connected lanes value. rx=%d, tx=%d\n",
				__func__,
				pwr_info->lane_rx,
				pwr_info->lane_tx);
		return -EINVAL;
	}

	/*
	 * First, get the maximum gears of HS speed.
	 * If a zero value, it means there is no HSGEAR capability.
	 * Then, get the maximum gears of PWM speed.
	 */
	ufshcd_dme_get(hba, UIC_ARG_MIB(PA_MAXRXHSGEAR), &pwr_info->gear_rx);
	if (!pwr_info->gear_rx) {
		ufshcd_dme_get(hba, UIC_ARG_MIB(PA_MAXRXPWMGEAR),
				&pwr_info->gear_rx);
		if (!pwr_info->gear_rx) {
			dev_err(hba->dev, "%s: invalid max pwm rx gear read = %d\n",
				__func__, pwr_info->gear_rx);
			return -EINVAL;
		}
		pwr_info->pwr_rx = SLOW_MODE;
	}

	ufshcd_dme_peer_get(hba, UIC_ARG_MIB(PA_MAXRXHSGEAR),
			&pwr_info->gear_tx);
	if (!pwr_info->gear_tx) {
		ufshcd_dme_peer_get(hba, UIC_ARG_MIB(PA_MAXRXPWMGEAR),
				&pwr_info->gear_tx);
		if (!pwr_info->gear_tx) {
			dev_err(hba->dev, "%s: invalid max pwm tx gear read = %d\n",
				__func__, pwr_info->gear_tx);
			return -EINVAL;
		}
		pwr_info->pwr_tx = SLOW_MODE;
	}

	hba->max_pwr_info.is_valid = true;
	return 0;
}

int ufshcd_change_power_mode(struct ufs_hba *hba,
			     struct ufs_pa_layer_attr *pwr_mode)
{
	int ret = 0;

	/* if already configured to the requested pwr_mode */
	if (pwr_mode->gear_rx == hba->pwr_info.gear_rx &&
	    pwr_mode->gear_tx == hba->pwr_info.gear_tx &&
	    pwr_mode->lane_rx == hba->pwr_info.lane_rx &&
	    pwr_mode->lane_tx == hba->pwr_info.lane_tx &&
	    pwr_mode->pwr_rx == hba->pwr_info.pwr_rx &&
	    pwr_mode->pwr_tx == hba->pwr_info.pwr_tx &&
	    pwr_mode->hs_rate == hba->pwr_info.hs_rate) {
		dev_dbg(hba->dev, "%s: power already configured\n", __func__);
		return 0;
	}

	ufsdbg_error_inject_dispatcher(hba, ERR_INJECT_PWR_CHANGE, 0, &ret);
	if (ret)
		return ret;

	/*
	 * Configure attributes for power mode change with below.
	 * - PA_RXGEAR, PA_ACTIVERXDATALANES, PA_RXTERMINATION,
	 * - PA_TXGEAR, PA_ACTIVETXDATALANES, PA_TXTERMINATION,
	 * - PA_HSSERIES
	 */
	ufshcd_dme_set(hba, UIC_ARG_MIB(PA_RXGEAR), pwr_mode->gear_rx);
	ufshcd_dme_set(hba, UIC_ARG_MIB(PA_ACTIVERXDATALANES),
			pwr_mode->lane_rx);
	if (pwr_mode->pwr_rx == FASTAUTO_MODE ||
			pwr_mode->pwr_rx == FAST_MODE)
		ufshcd_dme_set(hba, UIC_ARG_MIB(PA_RXTERMINATION), TRUE);
	else
		ufshcd_dme_set(hba, UIC_ARG_MIB(PA_RXTERMINATION), FALSE);

	ufshcd_dme_set(hba, UIC_ARG_MIB(PA_TXGEAR), pwr_mode->gear_tx);
	ufshcd_dme_set(hba, UIC_ARG_MIB(PA_ACTIVETXDATALANES),
			pwr_mode->lane_tx);
	if (pwr_mode->pwr_tx == FASTAUTO_MODE ||
			pwr_mode->pwr_tx == FAST_MODE)
		ufshcd_dme_set(hba, UIC_ARG_MIB(PA_TXTERMINATION), TRUE);
	else
		ufshcd_dme_set(hba, UIC_ARG_MIB(PA_TXTERMINATION), FALSE);

	if (pwr_mode->pwr_rx == FASTAUTO_MODE ||
	    pwr_mode->pwr_tx == FASTAUTO_MODE ||
	    pwr_mode->pwr_rx == FAST_MODE ||
	    pwr_mode->pwr_tx == FAST_MODE)
		ufshcd_dme_set(hba, UIC_ARG_MIB(PA_HSSERIES),
						pwr_mode->hs_rate);

	ufshcd_dme_set(hba, UIC_ARG_MIB(PA_PWRMODEUSERDATA0),
			DL_FC0ProtectionTimeOutVal_Default);
	ufshcd_dme_set(hba, UIC_ARG_MIB(PA_PWRMODEUSERDATA1),
			DL_TC0ReplayTimeOutVal_Default);
	ufshcd_dme_set(hba, UIC_ARG_MIB(PA_PWRMODEUSERDATA2),
			DL_AFC0ReqTimeOutVal_Default);

	ufshcd_dme_set(hba, UIC_ARG_MIB(DME_LocalFC0ProtectionTimeOutVal),
			DL_FC0ProtectionTimeOutVal_Default);
	ufshcd_dme_set(hba, UIC_ARG_MIB(DME_LocalTC0ReplayTimeOutVal),
			DL_TC0ReplayTimeOutVal_Default);
	ufshcd_dme_set(hba, UIC_ARG_MIB(DME_LocalAFC0ReqTimeOutVal),
			DL_AFC0ReqTimeOutVal_Default);

	ret = ufshcd_uic_change_pwr_mode(hba, pwr_mode->pwr_rx << 4
			| pwr_mode->pwr_tx);

	if (ret) {
		ufshcd_update_error_stats(hba, UFS_ERR_POWER_MODE_CHANGE);
		dev_err(hba->dev,
			"%s: power mode change failed %d\n", __func__, ret);
	} else {
		ufshcd_vops_pwr_change_notify(hba, POST_CHANGE, NULL,
						pwr_mode);

		memcpy(&hba->pwr_info, pwr_mode,
			sizeof(struct ufs_pa_layer_attr));
	}

	return ret;
}

/**
 * ufshcd_config_pwr_mode - configure a new power mode
 * @hba: per-adapter instance
 * @desired_pwr_mode: desired power configuration
 */
static int ufshcd_config_pwr_mode(struct ufs_hba *hba,
		struct ufs_pa_layer_attr *desired_pwr_mode)
{
	struct ufs_pa_layer_attr final_params = { 0 };
	int ret;

	/* Get the connected lane count */
	if (hba->var && hba->var->vops && hba->var->vops->pwr_change_notify)
		ufshcd_vops_pwr_change_notify(hba, PRE_CHANGE,
					desired_pwr_mode, &final_params);
	else
		memcpy(&final_params, desired_pwr_mode, sizeof(final_params));

	ret = ufshcd_change_power_mode(hba, &final_params);
	if (!ret)
		ufshcd_print_pwr_info(hba);

	return ret;
}

/**
 * ufshcd_complete_dev_init() - checks device readiness
 * hba: per-adapter instance
 *
 * Set fDeviceInit flag and poll until device toggles it.
 */
static int ufshcd_complete_dev_init(struct ufs_hba *hba)
{
	int i;
	int err;
	bool flag_res = 1;

	err = ufshcd_query_flag_retry(hba, UPIU_QUERY_OPCODE_SET_FLAG,
		QUERY_FLAG_IDN_FDEVICEINIT, NULL);
	if (err) {
		dev_err(hba->dev,
			"%s setting fDeviceInit flag failed with error %d\n",
			__func__, err);
		goto out;
	}

	/* poll for max. 1000 iterations for fDeviceInit flag to clear */
	for (i = 0; i < 1000 && !err && flag_res; i++)
		err = ufshcd_query_flag_retry(hba, UPIU_QUERY_OPCODE_READ_FLAG,
			QUERY_FLAG_IDN_FDEVICEINIT, &flag_res);

	if (err)
		dev_err(hba->dev,
			"%s reading fDeviceInit flag failed with error %d\n",
			__func__, err);
	else if (flag_res)
		dev_err(hba->dev,
			"%s fDeviceInit was not cleared by the device\n",
			__func__);

out:
	return err;
}

/**
 * ufshcd_make_hba_operational - Make UFS controller operational
 * @hba: per adapter instance
 *
 * To bring UFS host controller to operational state,
 * 1. Enable required interrupts
 * 2. Configure interrupt aggregation
 * 3. Program UTRL and UTMRL base address
 * 4. Configure run-stop-registers
 *
 * Returns 0 on success, non-zero value on failure
 */
static int ufshcd_make_hba_operational(struct ufs_hba *hba)
{
	int err = 0;
	u32 reg;

	/* Enable required interrupts */
	ufshcd_enable_intr(hba, UFSHCD_ENABLE_INTRS);

	/* Configure interrupt aggregation */
	if (ufshcd_is_intr_aggr_allowed(hba))
		ufshcd_config_intr_aggr(hba, hba->nutrs - 1, INT_AGGR_DEF_TO);
	else
		ufshcd_disable_intr_aggr(hba);

	/* Configure UTRL and UTMRL base address registers */
	ufshcd_writel(hba, lower_32_bits(hba->utrdl_dma_addr),
			REG_UTP_TRANSFER_REQ_LIST_BASE_L);
	ufshcd_writel(hba, upper_32_bits(hba->utrdl_dma_addr),
			REG_UTP_TRANSFER_REQ_LIST_BASE_H);
	ufshcd_writel(hba, lower_32_bits(hba->utmrdl_dma_addr),
			REG_UTP_TASK_REQ_LIST_BASE_L);
	ufshcd_writel(hba, upper_32_bits(hba->utmrdl_dma_addr),
			REG_UTP_TASK_REQ_LIST_BASE_H);

	/*
	 * Make sure base address and interrupt setup are updated before
	 * enabling the run/stop registers below.
	 */
	wmb();

	/*
	 * UCRDY, UTMRLDY and UTRLRDY bits must be 1
	 */
	reg = ufshcd_readl(hba, REG_CONTROLLER_STATUS);
	if (!(ufshcd_get_lists_status(reg))) {
		ufshcd_enable_run_stop_reg(hba);
	} else {
		dev_err(hba->dev,
			"Host controller not ready to process requests");
		err = -EIO;
		goto out;
	}

out:
	return err;
}

/**
 * ufshcd_hba_stop - Send controller to reset state
 * @hba: per adapter instance
 * @can_sleep: perform sleep or just spin
 */
static inline void ufshcd_hba_stop(struct ufs_hba *hba, bool can_sleep)
{
	int err;

	ufshcd_writel(hba, CONTROLLER_DISABLE,  REG_CONTROLLER_ENABLE);
	err = ufshcd_wait_for_register(hba, REG_CONTROLLER_ENABLE,
					CONTROLLER_ENABLE, CONTROLLER_DISABLE,
					10, 1, can_sleep);
	if (err)
		dev_err(hba->dev, "%s: Controller disable failed\n", __func__);
}

/**
 * ufshcd_hba_enable - initialize the controller
 * @hba: per adapter instance
 *
 * The controller resets itself and controller firmware initialization
 * sequence kicks off. When controller is ready it will set
 * the Host Controller Enable bit to 1.
 *
 * Returns 0 on success, non-zero value on failure
 */
static int ufshcd_hba_enable(struct ufs_hba *hba)
{
	int retry;

	/*
	 * msleep of 1 and 5 used in this function might result in msleep(20),
	 * but it was necessary to send the UFS FPGA to reset mode during
	 * development and testing of this driver. msleep can be changed to
	 * mdelay and retry count can be reduced based on the controller.
	 */
	if (!ufshcd_is_hba_active(hba))
		/* change controller state to "reset state" */
		ufshcd_hba_stop(hba, true);

	/* UniPro link is disabled at this point */
	ufshcd_set_link_off(hba);

	ufshcd_vops_hce_enable_notify(hba, PRE_CHANGE);

	/* start controller initialization sequence */
	ufshcd_hba_start(hba);

	/*
	 * To initialize a UFS host controller HCE bit must be set to 1.
	 * During initialization the HCE bit value changes from 1->0->1.
	 * When the host controller completes initialization sequence
	 * it sets the value of HCE bit to 1. The same HCE bit is read back
	 * to check if the controller has completed initialization sequence.
	 * So without this delay the value HCE = 1, set in the previous
	 * instruction might be read back.
	 * This delay can be changed based on the controller.
	 */
	msleep(1);

	/* wait for the host controller to complete initialization */
	retry = 10;
	while (ufshcd_is_hba_active(hba)) {
		if (retry) {
			retry--;
		} else {
			dev_err(hba->dev,
				"Controller enable failed\n");
			return -EIO;
		}
		msleep(5);
	}

	/* enable UIC related interrupts */
	ufshcd_enable_intr(hba, UFSHCD_UIC_MASK);

	ufshcd_vops_hce_enable_notify(hba, POST_CHANGE);

	return 0;
}

static int ufshcd_disable_tx_lcc(struct ufs_hba *hba, bool peer)
{
	int tx_lanes, i, err = 0;

	if (!peer)
		ufshcd_dme_get(hba, UIC_ARG_MIB(PA_CONNECTEDTXDATALANES),
			       &tx_lanes);
	else
		ufshcd_dme_peer_get(hba, UIC_ARG_MIB(PA_CONNECTEDTXDATALANES),
				    &tx_lanes);
	for (i = 0; i < tx_lanes; i++) {
		if (!peer)
			err = ufshcd_dme_set(hba,
				UIC_ARG_MIB_SEL(TX_LCC_ENABLE,
					UIC_ARG_MPHY_TX_GEN_SEL_INDEX(i)),
					0);
		else
			err = ufshcd_dme_peer_set(hba,
				UIC_ARG_MIB_SEL(TX_LCC_ENABLE,
					UIC_ARG_MPHY_TX_GEN_SEL_INDEX(i)),
					0);
		if (err) {
			dev_err(hba->dev, "%s: TX LCC Disable failed, peer = %d, lane = %d, err = %d",
				__func__, peer, i, err);
			break;
		}
	}

	return err;
}

static inline int ufshcd_disable_host_tx_lcc(struct ufs_hba *hba)
{
	return ufshcd_disable_tx_lcc(hba, false);
}

static inline int ufshcd_disable_device_tx_lcc(struct ufs_hba *hba)
{
	return ufshcd_disable_tx_lcc(hba, true);
}

/**
 * ufshcd_link_startup - Initialize unipro link startup
 * @hba: per adapter instance
 *
 * Returns 0 for success, non-zero in case of failure
 */
static int ufshcd_link_startup(struct ufs_hba *hba)
{
	int ret;
	int retries = DME_LINKSTARTUP_RETRIES;
	bool link_startup_again = false;

	/*
	 * If UFS device isn't active then we will have to issue link startup
	 * 2 times to make sure the device state move to active.
	 */
	if (!ufshcd_is_ufs_dev_active(hba))
		link_startup_again = true;

link_startup:
	do {
		ufshcd_vops_link_startup_notify(hba, PRE_CHANGE);

		ret = ufshcd_dme_link_startup(hba);
		if (ret)
			ufshcd_update_error_stats(hba, UFS_ERR_LINKSTARTUP);

		/* check if device is detected by inter-connect layer */
		if (!ret && !ufshcd_is_device_present(hba)) {
			ufshcd_update_error_stats(hba, UFS_ERR_LINKSTARTUP);
			dev_err(hba->dev, "%s: Device not present\n", __func__);
			ret = -ENXIO;
			goto out;
		}

		/*
		 * DME link lost indication is only received when link is up,
		 * but we can't be sure if the link is up until link startup
		 * succeeds. So reset the local Uni-Pro and try again.
		 */
		if (ret && ufshcd_hba_enable(hba))
			goto out;
	} while (ret && retries--);

	if (ret)
		/* failed to get the link up... retire */
		goto out;

	if (link_startup_again) {
		link_startup_again = false;
		retries = DME_LINKSTARTUP_RETRIES;
		goto link_startup;
	}

	/* Mark that link is up in PWM-G1, 1-lane, SLOW-AUTO mode */
	ufshcd_init_pwr_info(hba);
	ufshcd_print_pwr_info(hba);

	if (hba->quirks & UFSHCD_QUIRK_BROKEN_LCC) {
		ret = ufshcd_disable_device_tx_lcc(hba);
		if (ret)
			goto out;
	}

	if (hba->dev_quirks & UFS_DEVICE_QUIRK_BROKEN_LCC) {
		ret = ufshcd_disable_host_tx_lcc(hba);
		if (ret)
			goto out;
	}

	/* Include any host controller configuration via UIC commands */
	ret = ufshcd_vops_link_startup_notify(hba, POST_CHANGE);
	if (ret)
		goto out;

	ret = ufshcd_make_hba_operational(hba);
out:
	if (ret)
		dev_err(hba->dev, "link startup failed %d\n", ret);
	return ret;
}

/**
 * ufshcd_verify_dev_init() - Verify device initialization
 * @hba: per-adapter instance
 *
 * Send NOP OUT UPIU and wait for NOP IN response to check whether the
 * device Transport Protocol (UTP) layer is ready after a reset.
 * If the UTP layer at the device side is not initialized, it may
 * not respond with NOP IN UPIU within timeout of %NOP_OUT_TIMEOUT
 * and we retry sending NOP OUT for %NOP_OUT_RETRIES iterations.
 */
static int ufshcd_verify_dev_init(struct ufs_hba *hba)
{
	int err = 0;
	int retries;

	ufshcd_hold_all(hba);
	mutex_lock(&hba->dev_cmd.lock);
	for (retries = NOP_OUT_RETRIES; retries > 0; retries--) {
		err = ufshcd_exec_dev_cmd(hba, DEV_CMD_TYPE_NOP,
					       NOP_OUT_TIMEOUT);

		if (!err || err == -ETIMEDOUT)
			break;

		dev_dbg(hba->dev, "%s: error %d retrying\n", __func__, err);
	}
	mutex_unlock(&hba->dev_cmd.lock);
	ufshcd_release_all(hba);

	if (err)
		dev_err(hba->dev, "%s: NOP OUT failed %d\n", __func__, err);
	return err;
}

/**
 * ufshcd_set_queue_depth - set lun queue depth
 * @sdev: pointer to SCSI device
 *
 * Read bLUQueueDepth value and activate scsi tagged command
 * queueing. For WLUN, queue depth is set to 1. For best-effort
 * cases (bLUQueueDepth = 0) the queue depth is set to a maximum
 * value that host can queue.
 */
static void ufshcd_set_queue_depth(struct scsi_device *sdev)
{
	int ret = 0;
	u8 lun_qdepth;
	struct ufs_hba *hba;

	hba = shost_priv(sdev->host);

	lun_qdepth = hba->nutrs;
	ret = ufshcd_read_unit_desc_param(hba,
			  ufshcd_scsi_to_upiu_lun(sdev->lun),
			  UNIT_DESC_PARAM_LU_Q_DEPTH,
			  &lun_qdepth,
			  sizeof(lun_qdepth));

	/* Some WLUN doesn't support unit descriptor */
	if (ret == -EOPNOTSUPP)
		lun_qdepth = 1;
	else if (!lun_qdepth)
		/* eventually, we can figure out the real queue depth */
		lun_qdepth = hba->nutrs;
	else
		lun_qdepth = min_t(int, lun_qdepth, hba->nutrs);

	dev_dbg(hba->dev, "%s: activate tcq with queue depth %d\n",
			__func__, lun_qdepth);
	scsi_activate_tcq(sdev, lun_qdepth);
}

/*
 * ufshcd_get_lu_wp - returns the "b_lu_write_protect" from UNIT DESCRIPTOR
 * @hba: per-adapter instance
 * @lun: UFS device lun id
 * @b_lu_write_protect: pointer to buffer to hold the LU's write protect info
 *
 * Returns 0 in case of success and b_lu_write_protect status would be returned
 * @b_lu_write_protect parameter.
 * Returns -ENOTSUPP if reading b_lu_write_protect is not supported.
 * Returns -EINVAL in case of invalid parameters passed to this function.
 */
static int ufshcd_get_lu_wp(struct ufs_hba *hba,
			    u8 lun,
			    u8 *b_lu_write_protect)
{
	int ret;

	if (!b_lu_write_protect)
		ret = -EINVAL;
	/*
	 * According to UFS device spec, RPMB LU can't be write
	 * protected so skip reading bLUWriteProtect parameter for
	 * it. For other W-LUs, UNIT DESCRIPTOR is not available.
	 */
	else if (lun >= UFS_UPIU_MAX_GENERAL_LUN)
		ret = -ENOTSUPP;
	else
		ret = ufshcd_read_unit_desc_param(hba,
					  lun,
					  UNIT_DESC_PARAM_LU_WR_PROTECT,
					  b_lu_write_protect,
					  sizeof(*b_lu_write_protect));
	return ret;
}

/**
 * ufshcd_get_lu_power_on_wp_status - get LU's power on write protect
 * status
 * @hba: per-adapter instance
 * @sdev: pointer to SCSI device
 *
 */
static inline void ufshcd_get_lu_power_on_wp_status(struct ufs_hba *hba,
						    struct scsi_device *sdev)
{
	if (hba->dev_info.f_power_on_wp_en &&
	    !hba->dev_info.is_lu_power_on_wp) {
		u8 b_lu_write_protect;

		if (!ufshcd_get_lu_wp(hba, ufshcd_scsi_to_upiu_lun(sdev->lun),
				      &b_lu_write_protect) &&
		    (b_lu_write_protect == UFS_LU_POWER_ON_WP))
			hba->dev_info.is_lu_power_on_wp = true;
	}
}

/**
 * ufshcd_slave_alloc - handle initial SCSI device configurations
 * @sdev: pointer to SCSI device
 *
 * Returns success
 */
static int ufshcd_slave_alloc(struct scsi_device *sdev)
{
	struct ufs_hba *hba;

	hba = shost_priv(sdev->host);
	sdev->tagged_supported = 1;

	/* Mode sense(6) is not supported by UFS, so use Mode sense(10) */
	sdev->use_10_for_ms = 1;
	scsi_set_tag_type(sdev, MSG_SIMPLE_TAG);

	/* allow SCSI layer to restart the device in case of errors */
	sdev->allow_restart = 1;

	/* REPORT SUPPORTED OPERATION CODES is not supported */
	sdev->no_report_opcodes = 1;

<<<<<<< HEAD
	/* WRITE_SAME command is not supported*/
=======
	/* WRITE_SAME command is not supported */
>>>>>>> 8eb1ef07
	sdev->no_write_same = 1;

	ufshcd_set_queue_depth(sdev);

	ufshcd_get_lu_power_on_wp_status(hba, sdev);

	return 0;
}

/**
 * ufshcd_change_queue_depth - change queue depth
 * @sdev: pointer to SCSI device
 * @depth: required depth to set
 * @reason: reason for changing the depth
 *
 * Change queue depth according to the reason and make sure
 * the max. limits are not crossed.
 */
static int ufshcd_change_queue_depth(struct scsi_device *sdev,
		int depth, int reason)
{
	struct ufs_hba *hba = shost_priv(sdev->host);

	if (depth > hba->nutrs)
		depth = hba->nutrs;

	switch (reason) {
	case SCSI_QDEPTH_DEFAULT:
	case SCSI_QDEPTH_RAMP_UP:
		if (!sdev->tagged_supported)
			depth = 1;
		scsi_adjust_queue_depth(sdev, scsi_get_tag_type(sdev), depth);
		break;
	case SCSI_QDEPTH_QFULL:
		scsi_track_queue_full(sdev, depth);
		break;
	default:
		return -EOPNOTSUPP;
	}

	return depth;
}

/**
 * ufshcd_slave_configure - adjust SCSI device configurations
 * @sdev: pointer to SCSI device
 */
static int ufshcd_slave_configure(struct scsi_device *sdev)
{
	struct request_queue *q = sdev->request_queue;

	blk_queue_update_dma_pad(q, PRDT_DATA_BYTE_COUNT_PAD - 1);
	blk_queue_max_segment_size(q, PRDT_DATA_BYTE_COUNT_MAX);

	sdev->autosuspend_delay = UFSHCD_AUTO_SUSPEND_DELAY_MS;
	sdev->use_rpm_auto = 1;

	return 0;
}

/**
 * ufshcd_slave_destroy - remove SCSI device configurations
 * @sdev: pointer to SCSI device
 */
static void ufshcd_slave_destroy(struct scsi_device *sdev)
{
	struct ufs_hba *hba;

	hba = shost_priv(sdev->host);
	scsi_deactivate_tcq(sdev, hba->nutrs);
	/* Drop the reference as it won't be needed anymore */
	if (ufshcd_scsi_to_upiu_lun(sdev->lun) == UFS_UPIU_UFS_DEVICE_WLUN) {
		unsigned long flags;

		spin_lock_irqsave(hba->host->host_lock, flags);
		hba->sdev_ufs_device = NULL;
		spin_unlock_irqrestore(hba->host->host_lock, flags);
	}
}

/**
 * ufshcd_task_req_compl - handle task management request completion
 * @hba: per adapter instance
 * @index: index of the completed request
 * @resp: task management service response
 *
 * Returns non-zero value on error, zero on success
 */
static int ufshcd_task_req_compl(struct ufs_hba *hba, u32 index, u8 *resp)
{
	struct utp_task_req_desc *task_req_descp;
	struct utp_upiu_task_rsp *task_rsp_upiup;
	unsigned long flags;
	int ocs_value;
	int task_result;

	spin_lock_irqsave(hba->host->host_lock, flags);

	/* Clear completed tasks from outstanding_tasks */
	__clear_bit(index, &hba->outstanding_tasks);

	task_req_descp = hba->utmrdl_base_addr;
	ocs_value = ufshcd_get_tmr_ocs(&task_req_descp[index]);

	if (ocs_value == OCS_SUCCESS) {
		task_rsp_upiup = (struct utp_upiu_task_rsp *)
				task_req_descp[index].task_rsp_upiu;
		task_result = be32_to_cpu(task_rsp_upiup->header.dword_1);
		task_result = ((task_result & MASK_TASK_RESPONSE) >> 8);
		if (resp)
			*resp = (u8)task_result;
	} else {
		dev_err(hba->dev, "%s: failed, ocs = 0x%x\n",
				__func__, ocs_value);
	}
	spin_unlock_irqrestore(hba->host->host_lock, flags);

	return ocs_value;
}

/**
 * ufshcd_scsi_cmd_status - Update SCSI command result based on SCSI status
 * @lrb: pointer to local reference block of completed command
 * @scsi_status: SCSI command status
 *
 * Returns value base on SCSI command status
 */
static inline int
ufshcd_scsi_cmd_status(struct ufshcd_lrb *lrbp, int scsi_status)
{
	int result = 0;

	switch (scsi_status) {
	case SAM_STAT_CHECK_CONDITION:
		ufshcd_copy_sense_data(lrbp);
	case SAM_STAT_GOOD:
		result |= DID_OK << 16 |
			  COMMAND_COMPLETE << 8 |
			  scsi_status;
		break;
	case SAM_STAT_TASK_SET_FULL:
	case SAM_STAT_BUSY:
	case SAM_STAT_TASK_ABORTED:
		ufshcd_copy_sense_data(lrbp);
		result |= scsi_status;
		break;
	default:
		result |= DID_ERROR << 16;
		break;
	} /* end of switch */

	return result;
}

/**
 * ufshcd_transfer_rsp_status - Get overall status of the response
 * @hba: per adapter instance
 * @lrb: pointer to local reference block of completed command
 *
 * Returns result of the command to notify SCSI midlayer
 */
static inline int
ufshcd_transfer_rsp_status(struct ufs_hba *hba, struct ufshcd_lrb *lrbp)
{
	int result = 0;
	int scsi_status;
	int ocs;
	bool print_prdt;

	/* overall command status of utrd */
	ocs = ufshcd_get_tr_ocs(lrbp);

	switch (ocs) {
	case OCS_SUCCESS:
		result = ufshcd_get_req_rsp(lrbp->ucd_rsp_ptr);
		hba->ufs_stats.last_hibern8_exit_tstamp = ktime_set(0, 0);
		switch (result) {
		case UPIU_TRANSACTION_RESPONSE:
			/*
			 * get the response UPIU result to extract
			 * the SCSI command status
			 */
			result = ufshcd_get_rsp_upiu_result(lrbp->ucd_rsp_ptr);

			/*
			 * get the result based on SCSI status response
			 * to notify the SCSI midlayer of the command status
			 */
			scsi_status = result & MASK_SCSI_STATUS;
			result = ufshcd_scsi_cmd_status(lrbp, scsi_status);

			/*
			 * Currently we are only supporting BKOPs exception
			 * events hence we can ignore BKOPs exception event
			 * during power management callbacks. BKOPs exception
			 * event is not expected to be raised in runtime suspend
			 * callback as it allows the urgent bkops.
			 * During system suspend, we are anyway forcefully
			 * disabling the bkops and if urgent bkops is needed
			 * it will be enabled on system resume. Long term
			 * solution could be to abort the system suspend if
			 * UFS device needs urgent BKOPs.
			 */
			if (!hba->pm_op_in_progress &&
			    ufshcd_is_exception_event(lrbp->ucd_rsp_ptr))
				schedule_work(&hba->eeh_work);
			break;
		case UPIU_TRANSACTION_REJECT_UPIU:
			/* TODO: handle Reject UPIU Response */
			result = DID_ERROR << 16;
			dev_err(hba->dev,
				"Reject UPIU not fully implemented\n");
			break;
		default:
			result = DID_ERROR << 16;
			dev_err(hba->dev,
				"Unexpected request response code = %x\n",
				result);
			break;
		}
		break;
	case OCS_ABORTED:
		result |= DID_ABORT << 16;
		break;
	case OCS_INVALID_COMMAND_STATUS:
		result |= DID_REQUEUE << 16;
		break;
	case OCS_INVALID_CMD_TABLE_ATTR:
	case OCS_INVALID_PRDT_ATTR:
	case OCS_MISMATCH_DATA_BUF_SIZE:
	case OCS_MISMATCH_RESP_UPIU_SIZE:
	case OCS_PEER_COMM_FAILURE:
	case OCS_FATAL_ERROR:
	case OCS_DEVICE_FATAL_ERROR:
	case OCS_INVALID_CRYPTO_CONFIG:
	case OCS_GENERAL_CRYPTO_ERROR:
	default:
		result |= DID_ERROR << 16;
		dev_err(hba->dev,
				"OCS error from controller = %x for tag %d\n",
				ocs, lrbp->task_tag);
		ufshcd_print_host_regs(hba);
		ufshcd_print_host_state(hba);
		break;
	} /* end of switch */

	if ((host_byte(result) != DID_OK) && !hba->silence_err_logs) {
		print_prdt = (ocs == OCS_INVALID_PRDT_ATTR ||
			ocs == OCS_MISMATCH_DATA_BUF_SIZE);
		ufshcd_print_trs(hba, 1 << lrbp->task_tag, print_prdt);
	}

	if ((host_byte(result) == DID_ERROR) ||
	    (host_byte(result) == DID_ABORT))
		ufsdbg_set_err_state(hba);

	return result;
}

/**
 * ufshcd_uic_cmd_compl - handle completion of uic command
 * @hba: per adapter instance
 * @intr_status: interrupt status generated by the controller
 */
static void ufshcd_uic_cmd_compl(struct ufs_hba *hba, u32 intr_status)
{
	if ((intr_status & UIC_COMMAND_COMPL) && hba->active_uic_cmd) {
		hba->active_uic_cmd->argument2 |=
			ufshcd_get_uic_cmd_result(hba);
		hba->active_uic_cmd->argument3 =
			ufshcd_get_dme_attr_val(hba);
		complete(&hba->active_uic_cmd->done);
	}

	if ((intr_status & UFSHCD_UIC_PWR_MASK) && hba->uic_async_done)
		complete(hba->uic_async_done);
}

/**
 * ufshcd_abort_outstanding_requests - abort all outstanding transfer requests.
 * @hba: per adapter instance
 * @result: error result to inform scsi layer about
 */
void ufshcd_abort_outstanding_transfer_requests(struct ufs_hba *hba, int result)
{
	u8 index;
	struct ufshcd_lrb *lrbp;
	struct scsi_cmnd *cmd;

	if (!hba->outstanding_reqs)
		return;

	for_each_set_bit(index, &hba->outstanding_reqs, hba->nutrs) {
		lrbp = &hba->lrb[index];
		cmd = lrbp->cmd;
		if (cmd) {
			ufshcd_cond_add_cmd_trace(hba, index, "failed");
			ufshcd_update_error_stats(hba,
					UFS_ERR_INT_FATAL_ERRORS);
			scsi_dma_unmap(cmd);
			cmd->result = result;
			/* Clear pending transfer requests */
			ufshcd_clear_cmd(hba, index);
			ufshcd_outstanding_req_clear(hba, index);
			clear_bit_unlock(index, &hba->lrb_in_use);
			lrbp->complete_time_stamp = ktime_get();
			update_req_stats(hba, lrbp);
			/* Mark completed command as NULL in LRB */
			lrbp->cmd = NULL;
			ufshcd_release_all(hba);
			if (cmd->request) {
				/*
				 * As we are accessing the "request" structure,
				 * this must be called before calling
				 * ->scsi_done() callback.
				 */
				ufshcd_vops_pm_qos_req_end(hba, cmd->request,
					true);
				ufshcd_vops_crypto_engine_cfg_end(hba,
						lrbp, cmd->request);
			}
			/* Do not touch lrbp after scsi done */
			cmd->scsi_done(cmd);
		} else if (lrbp->command_type == UTP_CMD_TYPE_DEV_MANAGE) {
			if (hba->dev_cmd.complete) {
				ufshcd_cond_add_cmd_trace(hba, index,
							"dev_failed");
				ufshcd_outstanding_req_clear(hba, index);
				complete(hba->dev_cmd.complete);
			}
		}
		if (ufshcd_is_clkscaling_supported(hba))
			hba->clk_scaling.active_reqs--;
	}
}

/**
 * __ufshcd_transfer_req_compl - handle SCSI and query command completion
 * @hba: per adapter instance
 * @completed_reqs: requests to complete
 */
static void __ufshcd_transfer_req_compl(struct ufs_hba *hba,
					unsigned long completed_reqs)
{
	struct ufshcd_lrb *lrbp;
	struct scsi_cmnd *cmd;
	int result;
	int index;
	struct request *req;

	for_each_set_bit(index, &completed_reqs, hba->nutrs) {
		lrbp = &hba->lrb[index];
		cmd = lrbp->cmd;
		if (cmd) {
			ufshcd_cond_add_cmd_trace(hba, index, "complete");
			ufshcd_update_tag_stats_completion(hba, cmd);
			result = ufshcd_transfer_rsp_status(hba, lrbp);
			scsi_dma_unmap(cmd);
			cmd->result = result;
			clear_bit_unlock(index, &hba->lrb_in_use);
			lrbp->complete_time_stamp = ktime_get();
			update_req_stats(hba, lrbp);
			/* Mark completed command as NULL in LRB */
			lrbp->cmd = NULL;
			__ufshcd_release(hba, false);
			__ufshcd_hibern8_release(hba, false);
			if (cmd->request) {
				/*
				 * As we are accessing the "request" structure,
				 * this must be called before calling
				 * ->scsi_done() callback.
				 */
				ufshcd_vops_pm_qos_req_end(hba, cmd->request,
					false);
				ufshcd_vops_crypto_engine_cfg_end(hba,
					lrbp, cmd->request);
			}
			clear_bit_unlock(index, &hba->lrb_in_use);
			req = cmd->request;
			if (req) {
				/* Update IO svc time latency histogram */
				if (req->lat_hist_enabled) {
					ktime_t completion;
					u_int64_t delta_us;

					completion = ktime_get();
					delta_us = ktime_us_delta(completion,
						  req->lat_hist_io_start);
					/* rq_data_dir() => true if WRITE */
					blk_update_latency_hist(&hba->io_lat_s,
						(rq_data_dir(req) == READ),
						delta_us);
				}
			}
			/* Do not touch lrbp after scsi done */
			cmd->scsi_done(cmd);
		} else if (lrbp->command_type == UTP_CMD_TYPE_DEV_MANAGE) {
			if (hba->dev_cmd.complete) {
				ufshcd_cond_add_cmd_trace(hba, index,
						"dev_complete");
				complete(hba->dev_cmd.complete);
			}
		}
		if (ufshcd_is_clkscaling_supported(hba))
			hba->clk_scaling.active_reqs--;
	}

	/* clear corresponding bits of completed commands */
	hba->outstanding_reqs ^= completed_reqs;

	ufshcd_clk_scaling_update_busy(hba);

	/* we might have free'd some tags above */
	wake_up(&hba->dev_cmd.tag_wq);
}

/**
 * ufshcd_transfer_req_compl - handle SCSI and query command completion
 * @hba: per adapter instance
 */
static void ufshcd_transfer_req_compl(struct ufs_hba *hba)
{
	unsigned long completed_reqs;
	u32 tr_doorbell;

	/* Resetting interrupt aggregation counters first and reading the
	 * DOOR_BELL afterward allows us to handle all the completed requests.
	 * In order to prevent other interrupts starvation the DB is read once
	 * after reset. The down side of this solution is the possibility of
	 * false interrupt if device completes another request after resetting
	 * aggregation and before reading the DB.
	 */
	if (ufshcd_is_intr_aggr_allowed(hba))
		ufshcd_reset_intr_aggr(hba);

	tr_doorbell = ufshcd_readl(hba, REG_UTP_TRANSFER_REQ_DOOR_BELL);
	completed_reqs = tr_doorbell ^ hba->outstanding_reqs;

	__ufshcd_transfer_req_compl(hba, completed_reqs);
}

/**
 * ufshcd_disable_ee - disable exception event
 * @hba: per-adapter instance
 * @mask: exception event to disable
 *
 * Disables exception event in the device so that the EVENT_ALERT
 * bit is not set.
 *
 * Returns zero on success, non-zero error value on failure.
 */
static int ufshcd_disable_ee(struct ufs_hba *hba, u16 mask)
{
	int err = 0;
	u32 val;

	if (!(hba->ee_ctrl_mask & mask))
		goto out;

	val = hba->ee_ctrl_mask & ~mask;
	val &= 0xFFFF; /* 2 bytes */
	err = ufshcd_query_attr_retry(hba, UPIU_QUERY_OPCODE_WRITE_ATTR,
			QUERY_ATTR_IDN_EE_CONTROL, 0, 0, &val);
	if (!err)
		hba->ee_ctrl_mask &= ~mask;
out:
	return err;
}

/**
 * ufshcd_enable_ee - enable exception event
 * @hba: per-adapter instance
 * @mask: exception event to enable
 *
 * Enable corresponding exception event in the device to allow
 * device to alert host in critical scenarios.
 *
 * Returns zero on success, non-zero error value on failure.
 */
static int ufshcd_enable_ee(struct ufs_hba *hba, u16 mask)
{
	int err = 0;
	u32 val;

	if (hba->ee_ctrl_mask & mask)
		goto out;

	val = hba->ee_ctrl_mask | mask;
	val &= 0xFFFF; /* 2 bytes */
	err = ufshcd_query_attr_retry(hba, UPIU_QUERY_OPCODE_WRITE_ATTR,
			QUERY_ATTR_IDN_EE_CONTROL, 0, 0, &val);
	if (!err)
		hba->ee_ctrl_mask |= mask;
out:
	return err;
}

/**
 * ufshcd_enable_auto_bkops - Allow device managed BKOPS
 * @hba: per-adapter instance
 *
 * Allow device to manage background operations on its own. Enabling
 * this might lead to inconsistent latencies during normal data transfers
 * as the device is allowed to manage its own way of handling background
 * operations.
 *
 * Returns zero on success, non-zero on failure.
 */
static int ufshcd_enable_auto_bkops(struct ufs_hba *hba)
{
	int err = 0;

	if (hba->auto_bkops_enabled)
		goto out;

	err = ufshcd_query_flag_retry(hba, UPIU_QUERY_OPCODE_SET_FLAG,
			QUERY_FLAG_IDN_BKOPS_EN, NULL);
	if (err) {
		dev_err(hba->dev, "%s: failed to enable bkops %d\n",
				__func__, err);
		goto out;
	}

	hba->auto_bkops_enabled = true;
	trace_ufshcd_auto_bkops_state(dev_name(hba->dev), 1);

	/* No need of URGENT_BKOPS exception from the device */
	err = ufshcd_disable_ee(hba, MASK_EE_URGENT_BKOPS);
	if (err)
		dev_err(hba->dev, "%s: failed to disable exception event %d\n",
				__func__, err);
out:
	return err;
}

/**
 * ufshcd_disable_auto_bkops - block device in doing background operations
 * @hba: per-adapter instance
 *
 * Disabling background operations improves command response latency but
 * has drawback of device moving into critical state where the device is
 * not-operable. Make sure to call ufshcd_enable_auto_bkops() whenever the
 * host is idle so that BKOPS are managed effectively without any negative
 * impacts.
 *
 * Returns zero on success, non-zero on failure.
 */
static int ufshcd_disable_auto_bkops(struct ufs_hba *hba)
{
	int err = 0;

	if (!hba->auto_bkops_enabled)
		goto out;

	/*
	 * If host assisted BKOPs is to be enabled, make sure
	 * urgent bkops exception is allowed.
	 */
	err = ufshcd_enable_ee(hba, MASK_EE_URGENT_BKOPS);
	if (err) {
		dev_err(hba->dev, "%s: failed to enable exception event %d\n",
				__func__, err);
		goto out;
	}

	err = ufshcd_query_flag_retry(hba, UPIU_QUERY_OPCODE_CLEAR_FLAG,
			QUERY_FLAG_IDN_BKOPS_EN, NULL);
	if (err) {
		dev_err(hba->dev, "%s: failed to disable bkops %d\n",
				__func__, err);
		ufshcd_disable_ee(hba, MASK_EE_URGENT_BKOPS);
		goto out;
	}

	hba->auto_bkops_enabled = false;
	trace_ufshcd_auto_bkops_state(dev_name(hba->dev), 0);
out:
	return err;
}

/**
 * ufshcd_force_reset_auto_bkops - force reset auto bkops state
 * @hba: per adapter instance
 *
 * After a device reset the device may toggle the BKOPS_EN flag
 * to default value. The s/w tracking variables should be updated
 * as well. This function would change the auto-bkops state based on
 * UFSHCD_CAP_KEEP_AUTO_BKOPS_ENABLED_EXCEPT_SUSPEND.
 */
static void ufshcd_force_reset_auto_bkops(struct ufs_hba *hba)
{
	if (ufshcd_keep_autobkops_enabled_except_suspend(hba)) {
		hba->auto_bkops_enabled = false;
		hba->ee_ctrl_mask |= MASK_EE_URGENT_BKOPS;
		ufshcd_enable_auto_bkops(hba);
	} else {
		hba->auto_bkops_enabled = true;
		hba->ee_ctrl_mask &= ~MASK_EE_URGENT_BKOPS;
		ufshcd_disable_auto_bkops(hba);
	}
}

static inline int ufshcd_get_bkops_status(struct ufs_hba *hba, u32 *status)
{
	return ufshcd_query_attr_retry(hba, UPIU_QUERY_OPCODE_READ_ATTR,
			QUERY_ATTR_IDN_BKOPS_STATUS, 0, 0, status);
}

/**
 * ufshcd_bkops_ctrl - control the auto bkops based on current bkops status
 * @hba: per-adapter instance
 * @status: bkops_status value
 *
 * Read the bkops_status from the UFS device and Enable fBackgroundOpsEn
 * flag in the device to permit background operations if the device
 * bkops_status is greater than or equal to "status" argument passed to
 * this function, disable otherwise.
 *
 * Returns 0 for success, non-zero in case of failure.
 *
 * NOTE: Caller of this function can check the "hba->auto_bkops_enabled" flag
 * to know whether auto bkops is enabled or disabled after this function
 * returns control to it.
 */
static int ufshcd_bkops_ctrl(struct ufs_hba *hba,
			     enum bkops_status status)
{
	int err;
	u32 curr_status = 0;

	err = ufshcd_get_bkops_status(hba, &curr_status);
	if (err) {
		dev_err(hba->dev, "%s: failed to get BKOPS status %d\n",
				__func__, err);
		goto out;
	} else if (curr_status > BKOPS_STATUS_MAX) {
		dev_err(hba->dev, "%s: invalid BKOPS status %d\n",
				__func__, curr_status);
		err = -EINVAL;
		goto out;
	}

	if (curr_status >= status)
		err = ufshcd_enable_auto_bkops(hba);
	else
		err = ufshcd_disable_auto_bkops(hba);
out:
	return err;
}

/**
 * ufshcd_urgent_bkops - handle urgent bkops exception event
 * @hba: per-adapter instance
 *
 * Enable fBackgroundOpsEn flag in the device to permit background
 * operations.
 *
 * If BKOPs is enabled, this function returns 0, 1 if the bkops in not enabled
 * and negative error value for any other failure.
 */
static int ufshcd_urgent_bkops(struct ufs_hba *hba)
{
	return ufshcd_bkops_ctrl(hba, hba->urgent_bkops_lvl);
}

static inline int ufshcd_get_ee_status(struct ufs_hba *hba, u32 *status)
{
	return ufshcd_query_attr_retry(hba, UPIU_QUERY_OPCODE_READ_ATTR,
			QUERY_ATTR_IDN_EE_STATUS, 0, 0, status);
}

static void ufshcd_bkops_exception_event_handler(struct ufs_hba *hba)
{
	int err;
	u32 curr_status = 0;

	if (hba->is_urgent_bkops_lvl_checked)
		goto enable_auto_bkops;

	err = ufshcd_get_bkops_status(hba, &curr_status);
	if (err) {
		dev_err(hba->dev, "%s: failed to get BKOPS status %d\n",
				__func__, err);
		goto out;
	}

	/*
	 * We are seeing that some devices are raising the urgent bkops
	 * exception events even when BKOPS status doesn't indicate performace
	 * impacted or critical. Handle these device by determining their urgent
	 * bkops status at runtime.
	 */
	if (curr_status < BKOPS_STATUS_PERF_IMPACT) {
		dev_err(hba->dev, "%s: device raised urgent BKOPS exception for bkops status %d\n",
				__func__, curr_status);
		/* update the current status as the urgent bkops level */
		hba->urgent_bkops_lvl = curr_status;
		hba->is_urgent_bkops_lvl_checked = true;
	}

enable_auto_bkops:
	err = ufshcd_enable_auto_bkops(hba);
out:
	if (err < 0)
		dev_err(hba->dev, "%s: failed to handle urgent bkops %d\n",
				__func__, err);
}

/**
 * ufshcd_exception_event_handler - handle exceptions raised by device
 * @work: pointer to work data
 *
 * Read bExceptionEventStatus attribute from the device and handle the
 * exception event accordingly.
 */
static void ufshcd_exception_event_handler(struct work_struct *work)
{
	struct ufs_hba *hba;
	int err;
	u32 status = 0;
	hba = container_of(work, struct ufs_hba, eeh_work);

	pm_runtime_get_sync(hba->dev);
	ufshcd_scsi_block_requests(hba);
	err = ufshcd_get_ee_status(hba, &status);
	if (err) {
		dev_err(hba->dev, "%s: failed to get exception status %d\n",
				__func__, err);
		goto out;
	}

	status &= hba->ee_ctrl_mask;

	if (status & MASK_EE_URGENT_BKOPS)
		ufshcd_bkops_exception_event_handler(hba);

out:
	ufshcd_scsi_unblock_requests(hba);
	pm_runtime_put_sync(hba->dev);
	return;
}

/* Complete requests that have door-bell cleared */
static void ufshcd_complete_requests(struct ufs_hba *hba)
{
	ufshcd_transfer_req_compl(hba);
	ufshcd_tmc_handler(hba);
}

/**
 * ufshcd_quirk_dl_nac_errors - This function checks if error handling is
 *				to recover from the DL NAC errors or not.
 * @hba: per-adapter instance
 *
 * Returns true if error handling is required, false otherwise
 */
static bool ufshcd_quirk_dl_nac_errors(struct ufs_hba *hba)
{
	unsigned long flags;
	bool err_handling = true;

	spin_lock_irqsave(hba->host->host_lock, flags);
	/*
	 * UFS_DEVICE_QUIRK_RECOVERY_FROM_DL_NAC_ERRORS only workaround the
	 * device fatal error and/or DL NAC & REPLAY timeout errors.
	 */
	if (hba->saved_err & (CONTROLLER_FATAL_ERROR | SYSTEM_BUS_FATAL_ERROR))
		goto out;

	if ((hba->saved_err & DEVICE_FATAL_ERROR) ||
	    ((hba->saved_err & UIC_ERROR) &&
	     (hba->saved_uic_err & UFSHCD_UIC_DL_TCx_REPLAY_ERROR))) {
		/*
		 * we have to do error recovery but atleast silence the error
		 * logs.
		 */
		hba->silence_err_logs = true;
		goto out;
	}

	if ((hba->saved_err & UIC_ERROR) &&
	    (hba->saved_uic_err & UFSHCD_UIC_DL_NAC_RECEIVED_ERROR)) {
		int err;
		/*
		 * wait for 50ms to see if we can get any other errors or not.
		 */
		spin_unlock_irqrestore(hba->host->host_lock, flags);
		msleep(50);
		spin_lock_irqsave(hba->host->host_lock, flags);

		/*
		 * now check if we have got any other severe errors other than
		 * DL NAC error?
		 */
		if ((hba->saved_err & INT_FATAL_ERRORS) ||
		    ((hba->saved_err & UIC_ERROR) &&
		    (hba->saved_uic_err & ~UFSHCD_UIC_DL_NAC_RECEIVED_ERROR))) {
			if (((hba->saved_err & INT_FATAL_ERRORS) ==
				DEVICE_FATAL_ERROR) || (hba->saved_uic_err &
					~UFSHCD_UIC_DL_NAC_RECEIVED_ERROR))
				hba->silence_err_logs = true;
			goto out;
		}

		/*
		 * As DL NAC is the only error received so far, send out NOP
		 * command to confirm if link is still active or not.
		 *   - If we don't get any response then do error recovery.
		 *   - If we get response then clear the DL NAC error bit.
		 */

		/* silence the error logs from NOP command */
		hba->silence_err_logs = true;
		spin_unlock_irqrestore(hba->host->host_lock, flags);
		err = ufshcd_verify_dev_init(hba);
		spin_lock_irqsave(hba->host->host_lock, flags);
		hba->silence_err_logs = false;

		if (err) {
			hba->silence_err_logs = true;
			goto out;
		}

		/* Link seems to be alive hence ignore the DL NAC errors */
		if (hba->saved_uic_err == UFSHCD_UIC_DL_NAC_RECEIVED_ERROR)
			hba->saved_err &= ~UIC_ERROR;
		/* clear NAC error */
		hba->saved_uic_err &= ~UFSHCD_UIC_DL_NAC_RECEIVED_ERROR;
		if (!hba->saved_uic_err) {
			err_handling = false;
			goto out;
		}
		/*
		 * there seems to be some errors other than NAC, so do error
		 * recovery
		 */
		hba->silence_err_logs = true;
	}
out:
	spin_unlock_irqrestore(hba->host->host_lock, flags);
	return err_handling;
}

/**
 * ufshcd_err_handler - handle UFS errors that require s/w attention
 * @work: pointer to work structure
 */
static void ufshcd_err_handler(struct work_struct *work)
{
	struct ufs_hba *hba;
	unsigned long flags;
	bool err_xfer = false, err_tm = false;
	int err = 0;
	int tag;
	bool needs_reset = false;

	hba = container_of(work, struct ufs_hba, eh_work);

	spin_lock_irqsave(hba->host->host_lock, flags);
	ufsdbg_set_err_state(hba);

	if (hba->ufshcd_state == UFSHCD_STATE_RESET)
		goto out;

	hba->ufshcd_state = UFSHCD_STATE_RESET;
	ufshcd_set_eh_in_progress(hba);

	/* Complete requests that have door-bell cleared by h/w */
	ufshcd_complete_requests(hba);

	if (hba->dev_quirks & UFS_DEVICE_QUIRK_RECOVERY_FROM_DL_NAC_ERRORS) {
		bool ret;

		spin_unlock_irqrestore(hba->host->host_lock, flags);
		/* release the lock as ufshcd_quirk_dl_nac_errors() may sleep */
		ret = ufshcd_quirk_dl_nac_errors(hba);
		spin_lock_irqsave(hba->host->host_lock, flags);
		if (!ret)
			goto skip_err_handling;
	}

	/*
	 * Dump controller state before resetting. Transfer requests state
	 * will be dump as part of the request completion.
	 */
	if (hba->saved_err & (INT_FATAL_ERRORS | UIC_ERROR)) {
		dev_err(hba->dev, "%s: saved_err 0x%x saved_uic_err 0x%x",
			__func__, hba->saved_err, hba->saved_uic_err);
		if (!hba->silence_err_logs) {
			ufshcd_print_host_regs(hba);
			ufshcd_print_host_state(hba);
			ufshcd_print_pwr_info(hba);
			ufshcd_print_tmrs(hba, hba->outstanding_tasks);
		}
	}

	if ((hba->saved_err & INT_FATAL_ERRORS)
	    || hba->saved_ce_err || hba->force_host_reset ||
	    ((hba->saved_err & UIC_ERROR) &&
	    (hba->saved_uic_err & (UFSHCD_UIC_DL_PA_INIT_ERROR |
				   UFSHCD_UIC_DL_NAC_RECEIVED_ERROR |
				   UFSHCD_UIC_DL_TCx_REPLAY_ERROR))))
		needs_reset = true;

	/*
	 * if host reset is required then skip clearing the pending
	 * transfers forcefully because they will automatically get
	 * cleared after link startup.
	 */
	if (needs_reset)
		goto skip_pending_xfer_clear;

	/* release lock as clear command might sleep */
	spin_unlock_irqrestore(hba->host->host_lock, flags);
	/* Clear pending transfer requests */
	for_each_set_bit(tag, &hba->outstanding_reqs, hba->nutrs) {
		if (ufshcd_clear_cmd(hba, tag)) {
			err_xfer = true;
			goto lock_skip_pending_xfer_clear;
		}
	}

	/* Clear pending task management requests */
	for_each_set_bit(tag, &hba->outstanding_tasks, hba->nutmrs) {
		if (ufshcd_clear_tm_cmd(hba, tag)) {
			err_tm = true;
			goto lock_skip_pending_xfer_clear;
		}
	}

lock_skip_pending_xfer_clear:
	spin_lock_irqsave(hba->host->host_lock, flags);

	/* Complete the requests that are cleared by s/w */
	ufshcd_complete_requests(hba);

	if (err_xfer || err_tm)
		needs_reset = true;

skip_pending_xfer_clear:
	/* Fatal errors need reset */
	if (needs_reset) {
		unsigned long max_doorbells = (1UL << hba->nutrs) - 1;

		if (hba->saved_err & INT_FATAL_ERRORS)
			ufshcd_update_error_stats(hba,
						  UFS_ERR_INT_FATAL_ERRORS);
		if (hba->saved_ce_err)
			ufshcd_update_error_stats(hba, UFS_ERR_CRYPTO_ENGINE);

		if (hba->saved_err & UIC_ERROR)
			ufshcd_update_error_stats(hba,
						  UFS_ERR_INT_UIC_ERROR);

		if (err_xfer || err_tm)
			ufshcd_update_error_stats(hba,
						  UFS_ERR_CLEAR_PEND_XFER_TM);

		/*
		 * ufshcd_reset_and_restore() does the link reinitialization
		 * which will need atleast one empty doorbell slot to send the
		 * device management commands (NOP and query commands).
		 * If there is no slot empty at this moment then free up last
		 * slot forcefully.
		 */
		if (hba->outstanding_reqs == max_doorbells)
			__ufshcd_transfer_req_compl(hba,
						    (1UL << (hba->nutrs - 1)));

		spin_unlock_irqrestore(hba->host->host_lock, flags);
		err = ufshcd_reset_and_restore(hba);
		spin_lock_irqsave(hba->host->host_lock, flags);
		if (err) {
			dev_err(hba->dev, "%s: reset and restore failed\n",
					__func__);
			hba->ufshcd_state = UFSHCD_STATE_ERROR;
		}
		/*
		 * Inform scsi mid-layer that we did reset and allow to handle
		 * Unit Attention properly.
		 */
		scsi_report_bus_reset(hba->host, 0);
		hba->saved_err = 0;
		hba->saved_uic_err = 0;
		hba->saved_ce_err = 0;
		hba->force_host_reset = false;
	}

skip_err_handling:
	if (!needs_reset) {
		hba->ufshcd_state = UFSHCD_STATE_OPERATIONAL;
		if (hba->saved_err || hba->saved_uic_err)
			dev_err_ratelimited(hba->dev, "%s: exit: saved_err 0x%x saved_uic_err 0x%x",
			    __func__, hba->saved_err, hba->saved_uic_err);
	}

	hba->silence_err_logs = false;
out:
	ufshcd_clear_eh_in_progress(hba);
	spin_unlock_irqrestore(hba->host->host_lock, flags);
}

static void ufshcd_update_uic_reg_hist(struct ufs_uic_err_reg_hist *reg_hist,
		u32 reg)
{
	reg_hist->reg[reg_hist->pos] = reg;
	reg_hist->tstamp[reg_hist->pos] = ktime_get();
	reg_hist->pos = (reg_hist->pos + 1) % UIC_ERR_REG_HIST_LENGTH;
}

/**
 * ufshcd_update_uic_error - check and set fatal UIC error flags.
 * @hba: per-adapter instance
 */
static void ufshcd_update_uic_error(struct ufs_hba *hba)
{
	u32 reg;

	/* PHY layer lane error */
	reg = ufshcd_readl(hba, REG_UIC_ERROR_CODE_PHY_ADAPTER_LAYER);
	/* Ignore LINERESET indication, as this is not an error */
	if ((reg & UIC_PHY_ADAPTER_LAYER_ERROR) &&
			(reg & UIC_PHY_ADAPTER_LAYER_LANE_ERR_MASK)) {
		/*
		 * To know whether this error is fatal or not, DB timeout
		 * must be checked but this error is handled separately.
		 */
		dev_dbg(hba->dev, "%s: UIC Lane error reported, reg 0x%x\n",
				__func__, reg);
		ufshcd_update_uic_reg_hist(&hba->ufs_stats.pa_err, reg);
	}

	/* PA_INIT_ERROR is fatal and needs UIC reset */
	reg = ufshcd_readl(hba, REG_UIC_ERROR_CODE_DATA_LINK_LAYER);
	if (reg)
		ufshcd_update_uic_reg_hist(&hba->ufs_stats.dl_err, reg);

	if (reg & UIC_DATA_LINK_LAYER_ERROR_PA_INIT) {
		hba->uic_error |= UFSHCD_UIC_DL_PA_INIT_ERROR;
	} else if (hba->dev_quirks &
		   UFS_DEVICE_QUIRK_RECOVERY_FROM_DL_NAC_ERRORS) {
		if (reg & UIC_DATA_LINK_LAYER_ERROR_NAC_RECEIVED)
			hba->uic_error |=
				UFSHCD_UIC_DL_NAC_RECEIVED_ERROR;
		else if (reg & UIC_DATA_LINK_LAYER_ERROR_TCx_REPLAY_TIMEOUT)
			hba->uic_error |= UFSHCD_UIC_DL_TCx_REPLAY_ERROR;
	}

	/* UIC NL/TL/DME errors needs software retry */
	reg = ufshcd_readl(hba, REG_UIC_ERROR_CODE_NETWORK_LAYER);
	if (reg) {
		ufshcd_update_uic_reg_hist(&hba->ufs_stats.nl_err, reg);
		hba->uic_error |= UFSHCD_UIC_NL_ERROR;
	}

	reg = ufshcd_readl(hba, REG_UIC_ERROR_CODE_TRANSPORT_LAYER);
	if (reg) {
		ufshcd_update_uic_reg_hist(&hba->ufs_stats.tl_err, reg);
		hba->uic_error |= UFSHCD_UIC_TL_ERROR;
	}

	reg = ufshcd_readl(hba, REG_UIC_ERROR_CODE_DME);
	if (reg) {
		ufshcd_update_uic_reg_hist(&hba->ufs_stats.dme_err, reg);
		hba->uic_error |= UFSHCD_UIC_DME_ERROR;
	}

	dev_dbg(hba->dev, "%s: UIC error flags = 0x%08x\n",
			__func__, hba->uic_error);
}

/**
 * ufshcd_check_errors - Check for errors that need s/w attention
 * @hba: per-adapter instance
 */
static void ufshcd_check_errors(struct ufs_hba *hba)
{
	bool queue_eh_work = false;

	if (hba->errors & INT_FATAL_ERRORS || hba->ce_error)
		queue_eh_work = true;

	if (hba->errors & UIC_ERROR) {
		hba->uic_error = 0;
		ufshcd_update_uic_error(hba);
		if (hba->uic_error)
			queue_eh_work = true;
	}

	if (queue_eh_work) {
		/*
		 * update the transfer error masks to sticky bits, let's do this
		 * irrespective of current ufshcd_state.
		 */
		hba->saved_err |= hba->errors;
		hba->saved_uic_err |= hba->uic_error;
		hba->saved_ce_err |= hba->ce_error;

		/* handle fatal errors only when link is functional */
		if (hba->ufshcd_state == UFSHCD_STATE_OPERATIONAL) {
			/*
			 * Set error handling in progress flag early so that we
			 * don't issue new requests any more.
			 */
			ufshcd_set_eh_in_progress(hba);

			hba->ufshcd_state = UFSHCD_STATE_ERROR;
			schedule_work(&hba->eh_work);
		}
	}
	/*
	 * if (!queue_eh_work) -
	 * Other errors are either non-fatal where host recovers
	 * itself without s/w intervention or errors that will be
	 * handled by the SCSI core layer.
	 */
}

/**
 * ufshcd_tmc_handler - handle task management function completion
 * @hba: per adapter instance
 */
static void ufshcd_tmc_handler(struct ufs_hba *hba)
{
	u32 tm_doorbell;

	tm_doorbell = ufshcd_readl(hba, REG_UTP_TASK_REQ_DOOR_BELL);
	hba->tm_condition = tm_doorbell ^ hba->outstanding_tasks;
	wake_up(&hba->tm_wq);
}

/**
 * ufshcd_sl_intr - Interrupt service routine
 * @hba: per adapter instance
 * @intr_status: contains interrupts generated by the controller
 */
static void ufshcd_sl_intr(struct ufs_hba *hba, u32 intr_status)
{
	ufsdbg_error_inject_dispatcher(hba,
		ERR_INJECT_INTR, intr_status, &intr_status);

	ufshcd_vops_crypto_engine_get_status(hba, &hba->ce_error);

	hba->errors = UFSHCD_ERROR_MASK & intr_status;
	if (hba->errors || hba->ce_error)
		ufshcd_check_errors(hba);

	if (intr_status & UFSHCD_UIC_MASK)
		ufshcd_uic_cmd_compl(hba, intr_status);

	if (intr_status & UTP_TASK_REQ_COMPL)
		ufshcd_tmc_handler(hba);

	if (intr_status & UTP_TRANSFER_REQ_COMPL)
		ufshcd_transfer_req_compl(hba);
}

/**
 * ufshcd_intr - Main interrupt service routine
 * @irq: irq number
 * @__hba: pointer to adapter instance
 *
 * Returns IRQ_HANDLED - If interrupt is valid
 *		IRQ_NONE - If invalid interrupt
 */
static irqreturn_t ufshcd_intr(int irq, void *__hba)
{
	u32 intr_status, enabled_intr_status;
	irqreturn_t retval = IRQ_NONE;
	struct ufs_hba *hba = __hba;

	spin_lock(hba->host->host_lock);
	intr_status = ufshcd_readl(hba, REG_INTERRUPT_STATUS);
	enabled_intr_status =
		intr_status & ufshcd_readl(hba, REG_INTERRUPT_ENABLE);

	if (intr_status)
		ufshcd_writel(hba, intr_status, REG_INTERRUPT_STATUS);

	if (enabled_intr_status) {
		ufshcd_sl_intr(hba, enabled_intr_status);
		retval = IRQ_HANDLED;
	}
	spin_unlock(hba->host->host_lock);
	return retval;
}

static int ufshcd_clear_tm_cmd(struct ufs_hba *hba, int tag)
{
	int err = 0;
	u32 mask = 1 << tag;
	unsigned long flags;

	if (!test_bit(tag, &hba->outstanding_tasks))
		goto out;

	spin_lock_irqsave(hba->host->host_lock, flags);
	ufshcd_writel(hba, ~(1 << tag), REG_UTP_TASK_REQ_LIST_CLEAR);
	spin_unlock_irqrestore(hba->host->host_lock, flags);

	/* poll for max. 1 sec to clear door bell register by h/w */
	err = ufshcd_wait_for_register(hba,
			REG_UTP_TASK_REQ_DOOR_BELL,
			mask, 0, 1000, 1000, true);
out:
	return err;
}

/**
 * ufshcd_issue_tm_cmd - issues task management commands to controller
 * @hba: per adapter instance
 * @lun_id: LUN ID to which TM command is sent
 * @task_id: task ID to which the TM command is applicable
 * @tm_function: task management function opcode
 * @tm_response: task management service response return value
 *
 * Returns non-zero value on error, zero on success.
 */
static int ufshcd_issue_tm_cmd(struct ufs_hba *hba, int lun_id, int task_id,
		u8 tm_function, u8 *tm_response)
{
	struct utp_task_req_desc *task_req_descp;
	struct utp_upiu_task_req *task_req_upiup;
	struct Scsi_Host *host;
	unsigned long flags;
	int free_slot;
	int err;
	int task_tag;

	host = hba->host;

	/*
	 * Get free slot, sleep if slots are unavailable.
	 * Even though we use wait_event() which sleeps indefinitely,
	 * the maximum wait time is bounded by %TM_CMD_TIMEOUT.
	 */
	wait_event(hba->tm_tag_wq, ufshcd_get_tm_free_slot(hba, &free_slot));
	ufshcd_hold_all(hba);

	spin_lock_irqsave(host->host_lock, flags);
	task_req_descp = hba->utmrdl_base_addr;
	task_req_descp += free_slot;

	/* Configure task request descriptor */
	task_req_descp->header.dword_0 = cpu_to_le32(UTP_REQ_DESC_INT_CMD);
	task_req_descp->header.dword_2 =
			cpu_to_le32(OCS_INVALID_COMMAND_STATUS);

	/* Configure task request UPIU */
	task_req_upiup =
		(struct utp_upiu_task_req *) task_req_descp->task_req_upiu;
	task_tag = hba->nutrs + free_slot;
	task_req_upiup->header.dword_0 =
		UPIU_HEADER_DWORD(UPIU_TRANSACTION_TASK_REQ, 0,
					      lun_id, task_tag);
	task_req_upiup->header.dword_1 =
		UPIU_HEADER_DWORD(0, tm_function, 0, 0);
	/*
	 * The host shall provide the same value for LUN field in the basic
	 * header and for Input Parameter.
	 */
	task_req_upiup->input_param1 = cpu_to_be32(lun_id);
	task_req_upiup->input_param2 = cpu_to_be32(task_id);

	/* send command to the controller */
	__set_bit(free_slot, &hba->outstanding_tasks);

	/* Make sure descriptors are ready before ringing the task doorbell */
	wmb();

	ufshcd_writel(hba, 1 << free_slot, REG_UTP_TASK_REQ_DOOR_BELL);
	/* Make sure that doorbell is committed immediately */
	wmb();

	spin_unlock_irqrestore(host->host_lock, flags);

	/* wait until the task management command is completed */
	err = wait_event_timeout(hba->tm_wq,
			test_bit(free_slot, &hba->tm_condition),
			msecs_to_jiffies(TM_CMD_TIMEOUT));
	if (!err) {
		dev_err(hba->dev, "%s: task management cmd 0x%.2x timed-out\n",
				__func__, tm_function);
		if (ufshcd_clear_tm_cmd(hba, free_slot))
			dev_WARN(hba->dev, "%s: unable clear tm cmd (slot %d) after timeout\n",
					__func__, free_slot);
		err = -ETIMEDOUT;
	} else {
		err = ufshcd_task_req_compl(hba, free_slot, tm_response);
	}

	clear_bit(free_slot, &hba->tm_condition);
	ufshcd_put_tm_slot(hba, free_slot);
	wake_up(&hba->tm_tag_wq);

	ufshcd_release_all(hba);
	return err;
}

/**
 * ufshcd_eh_device_reset_handler - device reset handler registered to
 *                                    scsi layer.
 * @cmd: SCSI command pointer
 *
 * Returns SUCCESS/FAILED
 */
static int ufshcd_eh_device_reset_handler(struct scsi_cmnd *cmd)
{
	struct Scsi_Host *host;
	struct ufs_hba *hba;
	unsigned int tag;
	u32 pos;
	int err;
	u8 resp = 0xF;
	struct ufshcd_lrb *lrbp;
	unsigned long flags;

	host = cmd->device->host;
	hba = shost_priv(host);
	tag = cmd->request->tag;

	lrbp = &hba->lrb[tag];
	err = ufshcd_issue_tm_cmd(hba, lrbp->lun, 0, UFS_LOGICAL_RESET, &resp);
	if (err || resp != UPIU_TASK_MANAGEMENT_FUNC_COMPL) {
		if (!err)
			err = resp;
		goto out;
	}

	/* clear the commands that were pending for corresponding LUN */
	for_each_set_bit(pos, &hba->outstanding_reqs, hba->nutrs) {
		if (hba->lrb[pos].lun == lrbp->lun) {
			err = ufshcd_clear_cmd(hba, pos);
			if (err)
				break;
		}
	}
	spin_lock_irqsave(host->host_lock, flags);
	ufshcd_transfer_req_compl(hba);
	spin_unlock_irqrestore(host->host_lock, flags);

out:
	hba->req_abort_count = 0;
	if (!err) {
		err = SUCCESS;
	} else {
		dev_err(hba->dev, "%s: failed with err %d\n", __func__, err);
		err = FAILED;
	}
	return err;
}

static void ufshcd_set_req_abort_skip(struct ufs_hba *hba, unsigned long bitmap)
{
	struct ufshcd_lrb *lrbp;
	int tag;

	for_each_set_bit(tag, &bitmap, hba->nutrs) {
		lrbp = &hba->lrb[tag];
		lrbp->req_abort_skip = true;
	}
}

/**
 * ufshcd_abort - abort a specific command
 * @cmd: SCSI command pointer
 *
 * Abort the pending command in device by sending UFS_ABORT_TASK task management
 * command, and in host controller by clearing the door-bell register. There can
 * be race between controller sending the command to the device while abort is
 * issued. To avoid that, first issue UFS_QUERY_TASK to check if the command is
 * really issued and then try to abort it.
 *
 * Returns SUCCESS/FAILED
 */
static int ufshcd_abort(struct scsi_cmnd *cmd)
{
	struct Scsi_Host *host;
	struct ufs_hba *hba;
	unsigned long flags;
	unsigned int tag;
	int err = 0;
	int poll_cnt;
	u8 resp = 0xF;
	struct ufshcd_lrb *lrbp;
	u32 reg;

	host = cmd->device->host;
	hba = shost_priv(host);
	tag = cmd->request->tag;
	if (!ufshcd_valid_tag(hba, tag)) {
		dev_err(hba->dev,
			"%s: invalid command tag %d: cmd=0x%p, cmd->request=0x%p",
			__func__, tag, cmd, cmd->request);
		BUG();
	}

	lrbp = &hba->lrb[tag];

	ufshcd_update_error_stats(hba, UFS_ERR_TASK_ABORT);

	/*
	 * Task abort to the device W-LUN is illegal. When this command
	 * will fail, due to spec violation, scsi err handling next step
	 * will be to send LU reset which, again, is a spec violation.
	 * To avoid these unnecessary/illegal step we skip to the last error
	 * handling stage: reset and restore.
	 */
	if (lrbp->lun == UFS_UPIU_UFS_DEVICE_WLUN)
		return ufshcd_eh_host_reset_handler(cmd);

	ufshcd_hold_all(hba);
	reg = ufshcd_readl(hba, REG_UTP_TRANSFER_REQ_DOOR_BELL);
	/* If command is already aborted/completed, return SUCCESS */
	if (!(test_bit(tag, &hba->outstanding_reqs))) {
		dev_err(hba->dev,
			"%s: cmd at tag %d already completed, outstanding=0x%lx, doorbell=0x%x\n",
			__func__, tag, hba->outstanding_reqs, reg);
		goto out;
	}

	if (!(reg & (1 << tag))) {
		dev_err(hba->dev,
		"%s: cmd was completed, but without a notifying intr, tag = %d",
		__func__, tag);
	}

	/* Print Transfer Request of aborted task */
	dev_err(hba->dev, "%s: Device abort task at tag %d", __func__, tag);

	/*
	 * Print detailed info about aborted request.
	 * As more than one request might get aborted at the same time,
	 * print full information only for the first aborted request in order
	 * to reduce repeated printouts. For other aborted requests only print
	 * basic details.
	 */
	scsi_print_command(cmd);
	if (!hba->req_abort_count) {
		ufshcd_print_host_regs(hba);
		ufshcd_print_host_state(hba);
		ufshcd_print_pwr_info(hba);
		ufshcd_print_trs(hba, 1 << tag, true);
	} else {
		ufshcd_print_trs(hba, 1 << tag, false);
	}
	hba->req_abort_count++;


	/* Skip task abort in case previous aborts failed and report failure */
	if (lrbp->req_abort_skip) {
		err = -EIO;
		goto out;
	}

	for (poll_cnt = 100; poll_cnt; poll_cnt--) {
		err = ufshcd_issue_tm_cmd(hba, lrbp->lun, lrbp->task_tag,
				UFS_QUERY_TASK, &resp);
		if (!err && resp == UPIU_TASK_MANAGEMENT_FUNC_SUCCEEDED) {
			/* cmd pending in the device */
			dev_err(hba->dev, "%s: cmd pending in the device. tag = %d",
				__func__, tag);
			break;
		} else if (!err && resp == UPIU_TASK_MANAGEMENT_FUNC_COMPL) {
			/*
			 * cmd not pending in the device, check if it is
			 * in transition.
			 */
			dev_err(hba->dev, "%s: cmd at tag %d not pending in the device.",
				__func__, tag);
			reg = ufshcd_readl(hba, REG_UTP_TRANSFER_REQ_DOOR_BELL);
			if (reg & (1 << tag)) {
				/* sleep for max. 200us to stabilize */
				usleep_range(100, 200);
				continue;
			}
			/* command completed already */
			dev_err(hba->dev, "%s: cmd at tag %d successfully cleared from DB.",
				__func__, tag);
			goto out;
		} else {
			dev_err(hba->dev,
				"%s: no response from device. tag = %d, err %d",
				__func__, tag, err);
			if (!err)
				err = resp; /* service response error */
			goto out;
		}
	}

	if (!poll_cnt) {
		err = -EBUSY;
		goto out;
	}

	err = ufshcd_issue_tm_cmd(hba, lrbp->lun, lrbp->task_tag,
			UFS_ABORT_TASK, &resp);
	if (err || resp != UPIU_TASK_MANAGEMENT_FUNC_COMPL) {
		if (!err) {
			err = resp; /* service response error */
			dev_err(hba->dev, "%s: issued. tag = %d, err %d",
				__func__, tag, err);
		}
		goto out;
	}

	err = ufshcd_clear_cmd(hba, tag);
	if (err) {
		dev_err(hba->dev, "%s: Failed clearing cmd at tag %d, err %d",
			__func__, tag, err);
		goto out;
	}

	scsi_dma_unmap(cmd);

	spin_lock_irqsave(host->host_lock, flags);
	ufshcd_outstanding_req_clear(hba, tag);
	hba->lrb[tag].cmd = NULL;
	spin_unlock_irqrestore(host->host_lock, flags);

	clear_bit_unlock(tag, &hba->lrb_in_use);
	wake_up(&hba->dev_cmd.tag_wq);

out:
	if (!err) {
		err = SUCCESS;
	} else {
		dev_err(hba->dev, "%s: failed with err %d\n", __func__, err);
		ufshcd_set_req_abort_skip(hba, hba->outstanding_reqs);
		err = FAILED;
	}

	/*
	 * This ufshcd_release_all() corresponds to the original scsi cmd that
	 * got aborted here (as we won't get any IRQ for it).
	 */
	ufshcd_release_all(hba);
	return err;
}

/**
 * ufshcd_host_reset_and_restore - reset and restore host controller
 * @hba: per-adapter instance
 *
 * Note that host controller reset may issue DME_RESET to
 * local and remote (device) Uni-Pro stack and the attributes
 * are reset to default state.
 *
 * Returns zero on success, non-zero on failure
 */
static int ufshcd_host_reset_and_restore(struct ufs_hba *hba)
{
	int err;
	unsigned long flags;

	/* Reset the host controller */
	spin_lock_irqsave(hba->host->host_lock, flags);
	ufshcd_hba_stop(hba, false);
	spin_unlock_irqrestore(hba->host->host_lock, flags);

	/* scale up clocks to max frequency before full reinitialization */
	ufshcd_set_clk_freq(hba, true);

	err = ufshcd_hba_enable(hba);
	if (err)
		goto out;

	/* Establish the link again and restore the device */
	err = ufshcd_probe_hba(hba);

	if (!err && (hba->ufshcd_state != UFSHCD_STATE_OPERATIONAL)) {
		err = -EIO;
		goto out;
	}

	if (!err) {
		err = ufshcd_vops_crypto_engine_reset(hba);
		if (err) {
			dev_err(hba->dev,
				"%s: failed to reset crypto engine %d\n",
				__func__, err);
			goto out;
		}
	}

out:
	if (err)
		dev_err(hba->dev, "%s: Host init failed %d\n", __func__, err);

	return err;
}

/**
 * ufshcd_reset_and_restore - reset and re-initialize host/device
 * @hba: per-adapter instance
 *
 * Reset and recover device, host and re-establish link. This
 * is helpful to recover the communication in fatal error conditions.
 *
 * Returns zero on success, non-zero on failure
 */
static int ufshcd_reset_and_restore(struct ufs_hba *hba)
{
	int err = 0;
	unsigned long flags;
	int retries = MAX_HOST_RESET_RETRIES;

	do {
		err = ufshcd_vops_full_reset(hba);
		if (err)
			dev_warn(hba->dev, "%s: full reset returned %d\n",
				 __func__, err);

		err = ufshcd_host_reset_and_restore(hba);
	} while (err && --retries);

	/*
	 * After reset the door-bell might be cleared, complete
	 * outstanding requests in s/w here.
	 */
	spin_lock_irqsave(hba->host->host_lock, flags);
	ufshcd_transfer_req_compl(hba);
	ufshcd_tmc_handler(hba);
	spin_unlock_irqrestore(hba->host->host_lock, flags);

	return err;
}

/**
 * ufshcd_eh_host_reset_handler - host reset handler registered to scsi layer
 * @cmd - SCSI command pointer
 *
 * Returns SUCCESS/FAILED
 */
static int ufshcd_eh_host_reset_handler(struct scsi_cmnd *cmd)
{
	int err = SUCCESS;
	unsigned long flags;
	struct ufs_hba *hba;

	hba = shost_priv(cmd->device->host);

	/*
	 * Check if there is any race with fatal error handling.
	 * If so, wait for it to complete. Even though fatal error
	 * handling does reset and restore in some cases, don't assume
	 * anything out of it. We are just avoiding race here.
	 */
	do {
		spin_lock_irqsave(hba->host->host_lock, flags);
		if (!(work_pending(&hba->eh_work) ||
				hba->ufshcd_state == UFSHCD_STATE_RESET))
			break;
		spin_unlock_irqrestore(hba->host->host_lock, flags);
		dev_err(hba->dev, "%s: reset in progress - 1\n", __func__);
		flush_work(&hba->eh_work);
	} while (1);

	/*
	 * we don't know if previous reset had really reset the host controller
	 * or not. So let's force reset here to be sure.
	 */
	hba->ufshcd_state = UFSHCD_STATE_ERROR;
	hba->force_host_reset = true;
	schedule_work(&hba->eh_work);

	/* wait for the reset work to finish */
	do {
		if (!(work_pending(&hba->eh_work) ||
				hba->ufshcd_state == UFSHCD_STATE_RESET))
			break;
		spin_unlock_irqrestore(hba->host->host_lock, flags);
		dev_err(hba->dev, "%s: reset in progress - 2\n", __func__);
		flush_work(&hba->eh_work);
		spin_lock_irqsave(hba->host->host_lock, flags);
	} while (1);

	if (!((hba->ufshcd_state == UFSHCD_STATE_OPERATIONAL) &&
	      ufshcd_is_link_active(hba))) {
		err = FAILED;
		hba->ufshcd_state = UFSHCD_STATE_ERROR;
	}

	spin_unlock_irqrestore(hba->host->host_lock, flags);

	return err;
}

/**
 * ufshcd_get_max_icc_level - calculate the ICC level
 * @sup_curr_uA: max. current supported by the regulator
 * @start_scan: row at the desc table to start scan from
 * @buff: power descriptor buffer
 *
 * Returns calculated max ICC level for specific regulator
 */
static u32 ufshcd_get_max_icc_level(int sup_curr_uA, u32 start_scan, char *buff)
{
	int i;
	int curr_uA;
	u16 data;
	u16 unit;

	for (i = start_scan; i >= 0; i--) {
		data = be16_to_cpu(*((u16 *)(buff + 2*i)));
		unit = (data & ATTR_ICC_LVL_UNIT_MASK) >>
						ATTR_ICC_LVL_UNIT_OFFSET;
		curr_uA = data & ATTR_ICC_LVL_VALUE_MASK;
		switch (unit) {
		case UFSHCD_NANO_AMP:
			curr_uA = curr_uA / 1000;
			break;
		case UFSHCD_MILI_AMP:
			curr_uA = curr_uA * 1000;
			break;
		case UFSHCD_AMP:
			curr_uA = curr_uA * 1000 * 1000;
			break;
		case UFSHCD_MICRO_AMP:
		default:
			break;
		}
		if (sup_curr_uA >= curr_uA)
			break;
	}
	if (i < 0) {
		i = 0;
		pr_err("%s: Couldn't find valid icc_level = %d", __func__, i);
	}

	return (u32)i;
}

/**
 * ufshcd_calc_icc_level - calculate the max ICC level
 * In case regulators are not initialized we'll return 0
 * @hba: per-adapter instance
 * @desc_buf: power descriptor buffer to extract ICC levels from.
 * @len: length of desc_buff
 *
 * Returns calculated ICC level
 */
static u32 ufshcd_find_max_sup_active_icc_level(struct ufs_hba *hba,
							u8 *desc_buf, int len)
{
	u32 icc_level = 0;

	if (!hba->vreg_info.vcc || !hba->vreg_info.vccq ||
						!hba->vreg_info.vccq2) {
		dev_err(hba->dev,
			"%s: Regulator capability was not set, actvIccLevel=%d",
							__func__, icc_level);
		goto out;
	}

	if (hba->vreg_info.vcc)
		icc_level = ufshcd_get_max_icc_level(
				hba->vreg_info.vcc->max_uA,
				POWER_DESC_MAX_ACTV_ICC_LVLS - 1,
				&desc_buf[PWR_DESC_ACTIVE_LVLS_VCC_0]);

	if (hba->vreg_info.vccq)
		icc_level = ufshcd_get_max_icc_level(
				hba->vreg_info.vccq->max_uA,
				icc_level,
				&desc_buf[PWR_DESC_ACTIVE_LVLS_VCCQ_0]);

	if (hba->vreg_info.vccq2)
		icc_level = ufshcd_get_max_icc_level(
				hba->vreg_info.vccq2->max_uA,
				icc_level,
				&desc_buf[PWR_DESC_ACTIVE_LVLS_VCCQ2_0]);
out:
	return icc_level;
}

static void ufshcd_init_icc_levels(struct ufs_hba *hba)
{
	int ret;
	int buff_len = QUERY_DESC_POWER_MAX_SIZE;
	u8 desc_buf[QUERY_DESC_POWER_MAX_SIZE];

	ret = ufshcd_read_power_desc(hba, desc_buf, buff_len);
	if (ret) {
		dev_err(hba->dev,
			"%s: Failed reading power descriptor.len = %d ret = %d",
			__func__, buff_len, ret);
		return;
	}

	hba->init_prefetch_data.icc_level =
			ufshcd_find_max_sup_active_icc_level(hba,
			desc_buf, buff_len);
	dev_dbg(hba->dev, "%s: setting icc_level 0x%x",
			__func__, hba->init_prefetch_data.icc_level);

	ret = ufshcd_query_attr_retry(hba, UPIU_QUERY_OPCODE_WRITE_ATTR,
		QUERY_ATTR_IDN_ACTIVE_ICC_LVL, 0, 0,
		&hba->init_prefetch_data.icc_level);

	if (ret)
		dev_err(hba->dev,
			"%s: Failed configuring bActiveICCLevel = %d ret = %d",
			__func__, hba->init_prefetch_data.icc_level , ret);

}

/**
 * ufshcd_scsi_add_wlus - Adds required W-LUs
 * @hba: per-adapter instance
 *
 * UFS device specification requires the UFS devices to support 4 well known
 * logical units:
 *	"REPORT_LUNS" (address: 01h)
 *	"UFS Device" (address: 50h)
 *	"RPMB" (address: 44h)
 *	"BOOT" (address: 30h)
 * UFS device's power management needs to be controlled by "POWER CONDITION"
 * field of SSU (START STOP UNIT) command. But this "power condition" field
 * will take effect only when its sent to "UFS device" well known logical unit
 * hence we require the scsi_device instance to represent this logical unit in
 * order for the UFS host driver to send the SSU command for power management.

 * We also require the scsi_device instance for "RPMB" (Replay Protected Memory
 * Block) LU so user space process can control this LU. User space may also
 * want to have access to BOOT LU.

 * This function adds scsi device instances for each of all well known LUs
 * (except "REPORT LUNS" LU).
 *
 * Returns zero on success (all required W-LUs are added successfully),
 * non-zero error value on failure (if failed to add any of the required W-LU).
 */
static int ufshcd_scsi_add_wlus(struct ufs_hba *hba)
{
	int ret = 0;
	struct scsi_device *sdev_rpmb;
	struct scsi_device *sdev_boot;

	hba->sdev_ufs_device = __scsi_add_device(hba->host, 0, 0,
		ufshcd_upiu_wlun_to_scsi_wlun(UFS_UPIU_UFS_DEVICE_WLUN), NULL);
	if (IS_ERR(hba->sdev_ufs_device)) {
		ret = PTR_ERR(hba->sdev_ufs_device);
		hba->sdev_ufs_device = NULL;
		goto out;
	}
	scsi_device_put(hba->sdev_ufs_device);

	sdev_boot = __scsi_add_device(hba->host, 0, 0,
		ufshcd_upiu_wlun_to_scsi_wlun(UFS_UPIU_BOOT_WLUN), NULL);
	if (IS_ERR(sdev_boot)) {
		ret = PTR_ERR(sdev_boot);
		goto remove_sdev_ufs_device;
	}
	scsi_device_put(sdev_boot);

	sdev_rpmb = __scsi_add_device(hba->host, 0, 0,
		ufshcd_upiu_wlun_to_scsi_wlun(UFS_UPIU_RPMB_WLUN), NULL);
	if (IS_ERR(sdev_rpmb)) {
		ret = PTR_ERR(sdev_rpmb);
		goto remove_sdev_boot;
	}
	scsi_device_put(sdev_rpmb);
	goto out;

remove_sdev_boot:
	scsi_remove_device(sdev_boot);
remove_sdev_ufs_device:
	scsi_remove_device(hba->sdev_ufs_device);
out:
	return ret;
}

/**
 * ufshcd_tune_pa_tactivate - Tunes PA_TActivate of local UniPro
 * @hba: per-adapter instance
 *
 * PA_TActivate parameter can be tuned manually if UniPro version is less than
 * 1.61. PA_TActivate needs to be greater than or equal to peerM-PHY's
 * RX_MIN_ACTIVATETIME_CAPABILITY attribute. This optimal value can help reduce
 * the hibern8 exit latency.
 *
 * Returns zero on success, non-zero error value on failure.
 */
static int ufshcd_tune_pa_tactivate(struct ufs_hba *hba)
{
	int ret = 0;
	u32 peer_rx_min_activatetime = 0, tuned_pa_tactivate;

	if (!ufshcd_is_unipro_pa_params_tuning_req(hba))
		return 0;

	ret = ufshcd_dme_peer_get(hba,
				  UIC_ARG_MIB_SEL(
					RX_MIN_ACTIVATETIME_CAPABILITY,
					UIC_ARG_MPHY_RX_GEN_SEL_INDEX(0)),
				  &peer_rx_min_activatetime);
	if (ret)
		goto out;

	/* make sure proper unit conversion is applied */
	tuned_pa_tactivate =
		((peer_rx_min_activatetime * RX_MIN_ACTIVATETIME_UNIT_US)
		 / PA_TACTIVATE_TIME_UNIT_US);
	ret = ufshcd_dme_set(hba, UIC_ARG_MIB(PA_TACTIVATE),
			     tuned_pa_tactivate);

out:
	return ret;
}

/**
 * ufshcd_tune_pa_hibern8time - Tunes PA_Hibern8Time of local UniPro
 * @hba: per-adapter instance
 *
 * PA_Hibern8Time parameter can be tuned manually if UniPro version is less than
 * 1.61. PA_Hibern8Time needs to be maximum of local M-PHY's
 * TX_HIBERN8TIME_CAPABILITY & peer M-PHY's RX_HIBERN8TIME_CAPABILITY.
 * This optimal value can help reduce the hibern8 exit latency.
 *
 * Returns zero on success, non-zero error value on failure.
 */
static int ufshcd_tune_pa_hibern8time(struct ufs_hba *hba)
{
	int ret = 0;
	u32 local_tx_hibern8_time_cap = 0, peer_rx_hibern8_time_cap = 0;
	u32 max_hibern8_time, tuned_pa_hibern8time;

	ret = ufshcd_dme_get(hba,
			     UIC_ARG_MIB_SEL(TX_HIBERN8TIME_CAPABILITY,
					UIC_ARG_MPHY_TX_GEN_SEL_INDEX(0)),
				  &local_tx_hibern8_time_cap);
	if (ret)
		goto out;

	ret = ufshcd_dme_peer_get(hba,
				  UIC_ARG_MIB_SEL(RX_HIBERN8TIME_CAPABILITY,
					UIC_ARG_MPHY_RX_GEN_SEL_INDEX(0)),
				  &peer_rx_hibern8_time_cap);
	if (ret)
		goto out;

	max_hibern8_time = max(local_tx_hibern8_time_cap,
			       peer_rx_hibern8_time_cap);
	/* make sure proper unit conversion is applied */
	tuned_pa_hibern8time = ((max_hibern8_time * HIBERN8TIME_UNIT_US)
				/ PA_HIBERN8_TIME_UNIT_US);
	ret = ufshcd_dme_set(hba, UIC_ARG_MIB(PA_HIBERN8TIME),
			     tuned_pa_hibern8time);
out:
	return ret;
}

/**
 * ufshcd_quirk_tune_host_pa_tactivate - Ensures that host PA_TACTIVATE is
 * more than device PA_TACTIVATE time.
 * @hba: per-adapter instance
 *
 * Some UFS devices require host PA_TACTIVATE to be lower than device
 * PA_TACTIVATE, we need to enable UFS_DEVICE_QUIRK_HOST_PA_TACTIVATE quirk
 * for such devices.
 *
 * Returns zero on success, non-zero error value on failure.
 */
static int ufshcd_quirk_tune_host_pa_tactivate(struct ufs_hba *hba)
{
	int ret = 0;
	u32 granularity, peer_granularity;
	u32 pa_tactivate, peer_pa_tactivate;
	u32 pa_tactivate_us, peer_pa_tactivate_us;
	u8 gran_to_us_table[] = {1, 4, 8, 16, 32, 100};

	ret = ufshcd_dme_get(hba, UIC_ARG_MIB(PA_GRANULARITY),
				  &granularity);
	if (ret)
		goto out;

	ret = ufshcd_dme_peer_get(hba, UIC_ARG_MIB(PA_GRANULARITY),
				  &peer_granularity);
	if (ret)
		goto out;

	if ((granularity < PA_GRANULARITY_MIN_VAL) ||
	    (granularity > PA_GRANULARITY_MAX_VAL)) {
		dev_err(hba->dev, "%s: invalid host PA_GRANULARITY %d",
			__func__, granularity);
		return -EINVAL;
	}

	if ((peer_granularity < PA_GRANULARITY_MIN_VAL) ||
	    (peer_granularity > PA_GRANULARITY_MAX_VAL)) {
		dev_err(hba->dev, "%s: invalid device PA_GRANULARITY %d",
			__func__, peer_granularity);
		return -EINVAL;
	}

	ret = ufshcd_dme_get(hba, UIC_ARG_MIB(PA_TACTIVATE), &pa_tactivate);
	if (ret)
		goto out;

	ret = ufshcd_dme_peer_get(hba, UIC_ARG_MIB(PA_TACTIVATE),
				  &peer_pa_tactivate);
	if (ret)
		goto out;

	pa_tactivate_us = pa_tactivate * gran_to_us_table[granularity - 1];
	peer_pa_tactivate_us = peer_pa_tactivate *
			     gran_to_us_table[peer_granularity - 1];

	if (pa_tactivate_us > peer_pa_tactivate_us) {
		u32 new_peer_pa_tactivate;

		new_peer_pa_tactivate = pa_tactivate_us /
				      gran_to_us_table[peer_granularity - 1];
		new_peer_pa_tactivate++;
		ret = ufshcd_dme_peer_set(hba, UIC_ARG_MIB(PA_TACTIVATE),
					  new_peer_pa_tactivate);
	}

out:
	return ret;
}

static void ufshcd_tune_unipro_params(struct ufs_hba *hba)
{
	if (ufshcd_is_unipro_pa_params_tuning_req(hba)) {
		ufshcd_tune_pa_tactivate(hba);
		ufshcd_tune_pa_hibern8time(hba);
	}

	if (hba->dev_quirks & UFS_DEVICE_QUIRK_PA_TACTIVATE)
		/* set 1ms timeout for PA_TACTIVATE */
		ufshcd_dme_set(hba, UIC_ARG_MIB(PA_TACTIVATE), 10);

	if (hba->dev_quirks & UFS_DEVICE_QUIRK_HOST_PA_TACTIVATE)
		ufshcd_quirk_tune_host_pa_tactivate(hba);

	ufshcd_vops_apply_dev_quirks(hba);
}

static void ufshcd_clear_dbg_ufs_stats(struct ufs_hba *hba)
{
	int err_reg_hist_size = sizeof(struct ufs_uic_err_reg_hist);

	hba->ufs_stats.hibern8_exit_cnt = 0;
	hba->ufs_stats.last_hibern8_exit_tstamp = ktime_set(0, 0);

	memset(&hba->ufs_stats.pa_err, 0, err_reg_hist_size);
	memset(&hba->ufs_stats.dl_err, 0, err_reg_hist_size);
	memset(&hba->ufs_stats.nl_err, 0, err_reg_hist_size);
	memset(&hba->ufs_stats.tl_err, 0, err_reg_hist_size);
	memset(&hba->ufs_stats.dme_err, 0, err_reg_hist_size);

	hba->req_abort_count = 0;
}

static void ufshcd_apply_pm_quirks(struct ufs_hba *hba)
{
	if (hba->dev_quirks & UFS_DEVICE_QUIRK_NO_LINK_OFF) {
		if (ufs_get_pm_lvl_to_link_pwr_state(hba->rpm_lvl) ==
		    UIC_LINK_OFF_STATE) {
			hba->rpm_lvl =
				ufs_get_desired_pm_lvl_for_dev_link_state(
						UFS_SLEEP_PWR_MODE,
						UIC_LINK_HIBERN8_STATE);
			dev_info(hba->dev, "UFS_DEVICE_QUIRK_NO_LINK_OFF enabled, changed rpm_lvl to %d\n",
				hba->rpm_lvl);
		}
		if (ufs_get_pm_lvl_to_link_pwr_state(hba->spm_lvl) ==
		    UIC_LINK_OFF_STATE) {
			hba->spm_lvl =
				ufs_get_desired_pm_lvl_for_dev_link_state(
						UFS_SLEEP_PWR_MODE,
						UIC_LINK_HIBERN8_STATE);
			dev_info(hba->dev, "UFS_DEVICE_QUIRK_NO_LINK_OFF enabled, changed spm_lvl to %d\n",
				hba->spm_lvl);
		}
	}
}

/**
 * ufshcd_probe_hba - probe hba to detect device and initialize
 * @hba: per-adapter instance
 *
 * Execute link-startup and verify device initialization
 */
static int ufshcd_probe_hba(struct ufs_hba *hba)
{
	int ret;
	ktime_t start = ktime_get();

	ret = ufshcd_link_startup(hba);
	if (ret)
		goto out;

	/* Debug counters initialization */
	ufshcd_clear_dbg_ufs_stats(hba);
	/* set the default level for urgent bkops */
	hba->urgent_bkops_lvl = BKOPS_STATUS_PERF_IMPACT;
	hba->is_urgent_bkops_lvl_checked = false;

	/* UniPro link is active now */
	ufshcd_set_link_active(hba);

	ret = ufshcd_verify_dev_init(hba);
	if (ret)
		goto out;

	ret = ufshcd_complete_dev_init(hba);
	if (ret)
		goto out;

	ufs_advertise_fixup_device(hba);
	ufshcd_tune_unipro_params(hba);

	ufshcd_apply_pm_quirks(hba);
	ret = ufshcd_set_vccq_rail_unused(hba,
		(hba->dev_quirks & UFS_DEVICE_NO_VCCQ) ? true : false);
	if (ret)
		goto out;

	/* UFS device is also active now */
	ufshcd_set_ufs_dev_active(hba);
	ufshcd_force_reset_auto_bkops(hba);
	hba->wlun_dev_clr_ua = true;

	if (ufshcd_get_max_pwr_mode(hba)) {
		dev_err(hba->dev,
			"%s: Failed getting max supported power mode\n",
			__func__);
	} else {
		ret = ufshcd_config_pwr_mode(hba, &hba->max_pwr_info.info);
		if (ret) {
			dev_err(hba->dev, "%s: Failed setting power mode, err = %d\n",
					__func__, ret);
			goto out;
		}
	}

	/* set the state as operational after switching to desired gear */
	hba->ufshcd_state = UFSHCD_STATE_OPERATIONAL;
	/*
	 * If we are in error handling context or in power management callbacks
	 * context, no need to scan the host
	 */
	if (!ufshcd_eh_in_progress(hba) && !hba->pm_op_in_progress) {
		bool flag;

		/* clear any previous UFS device information */
		memset(&hba->dev_info, 0, sizeof(hba->dev_info));
		if (!ufshcd_query_flag_retry(hba, UPIU_QUERY_OPCODE_READ_FLAG,
				QUERY_FLAG_IDN_PWR_ON_WPE, &flag))
			hba->dev_info.f_power_on_wp_en = flag;

		if (!hba->is_init_prefetch)
			ufshcd_init_icc_levels(hba);

		/* Add required well known logical units to scsi mid layer */
		if (ufshcd_scsi_add_wlus(hba))
			goto out;

		/* Initialize devfreq after UFS device is detected */
		if (ufshcd_is_clkscaling_supported(hba)) {
			memcpy(&hba->clk_scaling.saved_pwr_info.info,
			    &hba->pwr_info, sizeof(struct ufs_pa_layer_attr));
			hba->clk_scaling.saved_pwr_info.is_valid = true;
			hba->clk_scaling.is_scaled_up = true;
			if (!hba->devfreq) {
				hba->devfreq = devfreq_add_device(hba->dev,
							&ufs_devfreq_profile,
							"simple_ondemand",
							gov_data);
				if (IS_ERR(hba->devfreq)) {
					ret = PTR_ERR(hba->devfreq);
					dev_err(hba->dev, "Unable to register with devfreq %d\n",
						ret);
					goto out;
				}
			}
			hba->clk_scaling.is_allowed = true;
		}

		scsi_scan_host(hba->host);
		pm_runtime_put_sync(hba->dev);
	}

	if (!hba->is_init_prefetch)
		hba->is_init_prefetch = true;

out:
	/*
	 * If we failed to initialize the device or the device is not
	 * present, turn off the power/clocks etc.
	 */
	if (ret && !ufshcd_eh_in_progress(hba) && !hba->pm_op_in_progress) {
		pm_runtime_put_sync(hba->dev);
		ufshcd_hba_exit(hba);
	}

	trace_ufshcd_init(dev_name(hba->dev), ret,
		ktime_to_us(ktime_sub(ktime_get(), start)),
		hba->curr_dev_pwr_mode, hba->uic_link_state);
	return ret;
}

/**
 * ufshcd_async_scan - asynchronous execution for probing hba
 * @data: data pointer to pass to this function
 * @cookie: cookie data
 */
static void ufshcd_async_scan(void *data, async_cookie_t cookie)
{
	struct ufs_hba *hba = (struct ufs_hba *)data;

	/*
	 * Don't allow clock gating and hibern8 enter for faster device
	 * detection.
	 */
	ufshcd_hold_all(hba);
	ufshcd_probe_hba(hba);
	ufshcd_release_all(hba);
}

/**
 * ufshcd_query_ioctl - perform user read queries
 * @hba: per-adapter instance
 * @lun: used for lun specific queries
 * @buffer: user space buffer for reading and submitting query data and params
 * @return: 0 for success negative error code otherwise
 *
 * Expected/Submitted buffer structure is struct ufs_ioctl_query_data.
 * It will read the opcode, idn and buf_length parameters, and, put the
 * response in the buffer field while updating the used size in buf_length.
 */
static int ufshcd_query_ioctl(struct ufs_hba *hba, u8 lun, void __user *buffer)
{
	struct ufs_ioctl_query_data *ioctl_data;
	int err = 0;
	int length = 0;
	void *data_ptr;
	bool flag;
	u32 att;
	u8 index;
	u8 *desc = NULL;

	ioctl_data = kzalloc(sizeof(struct ufs_ioctl_query_data), GFP_KERNEL);
	if (!ioctl_data) {
		dev_err(hba->dev, "%s: Failed allocating %zu bytes\n", __func__,
				sizeof(struct ufs_ioctl_query_data));
		err = -ENOMEM;
		goto out;
	}

	/* extract params from user buffer */
	err = copy_from_user(ioctl_data, buffer,
			sizeof(struct ufs_ioctl_query_data));
	if (err) {
		dev_err(hba->dev,
			"%s: Failed copying buffer from user, err %d\n",
			__func__, err);
		goto out_release_mem;
	}

	/* verify legal parameters & send query */
	switch (ioctl_data->opcode) {
	case UPIU_QUERY_OPCODE_READ_DESC:
		switch (ioctl_data->idn) {
		case QUERY_DESC_IDN_DEVICE:
		case QUERY_DESC_IDN_CONFIGURAION:
		case QUERY_DESC_IDN_INTERCONNECT:
		case QUERY_DESC_IDN_GEOMETRY:
		case QUERY_DESC_IDN_POWER:
			index = 0;
			break;
		case QUERY_DESC_IDN_UNIT:
			if (!ufs_is_valid_unit_desc_lun(lun)) {
				dev_err(hba->dev,
					"%s: No unit descriptor for lun 0x%x\n",
					__func__, lun);
				err = -EINVAL;
				goto out_release_mem;
			}
			index = lun;
			break;
		default:
			goto out_einval;
		}
		length = min_t(int, QUERY_DESC_MAX_SIZE,
				ioctl_data->buf_size);
		desc = kzalloc(length, GFP_KERNEL);
		if (!desc) {
			dev_err(hba->dev, "%s: Failed allocating %d bytes\n",
					__func__, length);
			err = -ENOMEM;
			goto out_release_mem;
		}
		err = ufshcd_query_descriptor(hba, ioctl_data->opcode,
				ioctl_data->idn, index, 0, desc, &length);
		break;
	case UPIU_QUERY_OPCODE_READ_ATTR:
		switch (ioctl_data->idn) {
		case QUERY_ATTR_IDN_BOOT_LU_EN:
		case QUERY_ATTR_IDN_POWER_MODE:
		case QUERY_ATTR_IDN_ACTIVE_ICC_LVL:
		case QUERY_ATTR_IDN_OOO_DATA_EN:
		case QUERY_ATTR_IDN_BKOPS_STATUS:
		case QUERY_ATTR_IDN_PURGE_STATUS:
		case QUERY_ATTR_IDN_MAX_DATA_IN:
		case QUERY_ATTR_IDN_MAX_DATA_OUT:
		case QUERY_ATTR_IDN_REF_CLK_FREQ:
		case QUERY_ATTR_IDN_CONF_DESC_LOCK:
		case QUERY_ATTR_IDN_MAX_NUM_OF_RTT:
		case QUERY_ATTR_IDN_EE_CONTROL:
		case QUERY_ATTR_IDN_EE_STATUS:
		case QUERY_ATTR_IDN_SECONDS_PASSED:
			index = 0;
			break;
		case QUERY_ATTR_IDN_DYN_CAP_NEEDED:
		case QUERY_ATTR_IDN_CORR_PRG_BLK_NUM:
			index = lun;
			break;
		default:
			goto out_einval;
		}
		err = ufshcd_query_attr(hba, ioctl_data->opcode, ioctl_data->idn,
					index, 0, &att);
		break;

	case UPIU_QUERY_OPCODE_WRITE_ATTR:
		err = copy_from_user(&att,
				buffer + sizeof(struct ufs_ioctl_query_data),
				sizeof(u32));
		if (err) {
			dev_err(hba->dev,
				"%s: Failed copying buffer from user, err %d\n",
				__func__, err);
			goto out_release_mem;
		}

		switch (ioctl_data->idn) {
		case QUERY_ATTR_IDN_BOOT_LU_EN:
			index = 0;
			if (att > QUERY_ATTR_IDN_BOOT_LU_EN_MAX) {
				dev_err(hba->dev,
					"%s: Illegal ufs query ioctl data, opcode 0x%x, idn 0x%x, att 0x%x\n",
					__func__, ioctl_data->opcode,
					(unsigned int)ioctl_data->idn, att);
				err = -EINVAL;
				goto out_release_mem;
			}
			break;
		default:
			goto out_einval;
		}
		err = ufshcd_query_attr(hba, ioctl_data->opcode,
					ioctl_data->idn, index, 0, &att);
		break;

	case UPIU_QUERY_OPCODE_READ_FLAG:
		switch (ioctl_data->idn) {
		case QUERY_FLAG_IDN_FDEVICEINIT:
		case QUERY_FLAG_IDN_PERMANENT_WPE:
		case QUERY_FLAG_IDN_PWR_ON_WPE:
		case QUERY_FLAG_IDN_BKOPS_EN:
		case QUERY_FLAG_IDN_PURGE_ENABLE:
		case QUERY_FLAG_IDN_FPHYRESOURCEREMOVAL:
		case QUERY_FLAG_IDN_BUSY_RTC:
			break;
		default:
			goto out_einval;
		}
		err = ufshcd_query_flag_retry(hba, ioctl_data->opcode,
				ioctl_data->idn, &flag);
		break;
	default:
		goto out_einval;
	}

	if (err) {
		dev_err(hba->dev, "%s: Query for idn %d failed\n", __func__,
				ioctl_data->idn);
		goto out_release_mem;
	}

	/*
	 * copy response data
	 * As we might end up reading less data then what is specified in
	 * "ioctl_data->buf_size". So we are updating "ioctl_data->
	 * buf_size" to what exactly we have read.
	 */
	switch (ioctl_data->opcode) {
	case UPIU_QUERY_OPCODE_READ_DESC:
		ioctl_data->buf_size = min_t(int, ioctl_data->buf_size, length);
		data_ptr = desc;
		break;
	case UPIU_QUERY_OPCODE_READ_ATTR:
		ioctl_data->buf_size = sizeof(u32);
		data_ptr = &att;
		break;
	case UPIU_QUERY_OPCODE_READ_FLAG:
		ioctl_data->buf_size = 1;
		data_ptr = &flag;
		break;
	case UPIU_QUERY_OPCODE_WRITE_ATTR:
		goto out_release_mem;
	default:
		goto out_einval;
	}

	/* copy to user */
	err = copy_to_user(buffer, ioctl_data,
			sizeof(struct ufs_ioctl_query_data));
	if (err)
		dev_err(hba->dev, "%s: Failed copying back to user.\n",
			__func__);
	err = copy_to_user(buffer + sizeof(struct ufs_ioctl_query_data),
			data_ptr, ioctl_data->buf_size);
	if (err)
		dev_err(hba->dev, "%s: err %d copying back to user.\n",
				__func__, err);
	goto out_release_mem;

out_einval:
	dev_err(hba->dev,
		"%s: illegal ufs query ioctl data, opcode 0x%x, idn 0x%x\n",
		__func__, ioctl_data->opcode, (unsigned int)ioctl_data->idn);
	err = -EINVAL;
out_release_mem:
	kfree(ioctl_data);
	kfree(desc);
out:
	return err;
}

/**
 * ufshcd_ioctl - ufs ioctl callback registered in scsi_host
 * @dev: scsi device required for per LUN queries
 * @cmd: command opcode
 * @buffer: user space buffer for transferring data
 *
 * Supported commands:
 * UFS_IOCTL_QUERY
 */
static int ufshcd_ioctl(struct scsi_device *dev, int cmd, void __user *buffer)
{
	struct ufs_hba *hba = shost_priv(dev->host);
	int err = 0;

	BUG_ON(!hba);
	if (!buffer) {
		dev_err(hba->dev, "%s: User buffer is NULL!\n", __func__);
		return -EINVAL;
	}

	switch (cmd) {
	case UFS_IOCTL_QUERY:
		pm_runtime_get_sync(hba->dev);
		err = ufshcd_query_ioctl(hba, ufshcd_scsi_to_upiu_lun(dev->lun),
				buffer);
		pm_runtime_put_sync(hba->dev);
		break;
	default:
		err = -ENOIOCTLCMD;
		dev_dbg(hba->dev, "%s: Unsupported ioctl cmd %d\n", __func__,
			cmd);
		break;
	}

	return err;
}

static enum blk_eh_timer_return ufshcd_eh_timed_out(struct scsi_cmnd *scmd)
{
	unsigned long flags;
	struct Scsi_Host *host;
	struct ufs_hba *hba;
	int index;
	bool found = false;

	if (!scmd || !scmd->device || !scmd->device->host)
		return BLK_EH_NOT_HANDLED;

	host = scmd->device->host;
	hba = shost_priv(host);
	if (!hba)
		return BLK_EH_NOT_HANDLED;

	spin_lock_irqsave(host->host_lock, flags);

	for_each_set_bit(index, &hba->outstanding_reqs, hba->nutrs) {
		if (hba->lrb[index].cmd == scmd) {
			found = true;
			break;
		}
	}

	spin_unlock_irqrestore(host->host_lock, flags);

	/*
	 * Bypass SCSI error handling and reset the block layer timer if this
	 * SCSI command was not actually dispatched to UFS driver, otherwise
	 * let SCSI layer handle the error as usual.
	 */
	return found ? BLK_EH_NOT_HANDLED : BLK_EH_RESET_TIMER;
}

static struct scsi_host_template ufshcd_driver_template = {
	.module			= THIS_MODULE,
	.name			= UFSHCD,
	.proc_name		= UFSHCD,
	.queuecommand		= ufshcd_queuecommand,
	.slave_alloc		= ufshcd_slave_alloc,
	.slave_configure	= ufshcd_slave_configure,
	.slave_destroy		= ufshcd_slave_destroy,
	.change_queue_depth	= ufshcd_change_queue_depth,
	.eh_abort_handler	= ufshcd_abort,
	.eh_device_reset_handler = ufshcd_eh_device_reset_handler,
	.eh_host_reset_handler   = ufshcd_eh_host_reset_handler,
	.eh_timed_out		= ufshcd_eh_timed_out,
	.ioctl			= ufshcd_ioctl,
#ifdef CONFIG_COMPAT
	.compat_ioctl		= ufshcd_ioctl,
#endif
	.this_id		= -1,
	.sg_tablesize		= SG_ALL,
	.cmd_per_lun		= UFSHCD_CMD_PER_LUN,
	.can_queue		= UFSHCD_CAN_QUEUE,
	.max_host_blocked	= 1,
};

static int ufshcd_config_vreg_load(struct device *dev, struct ufs_vreg *vreg,
				   int ua)
{
	int ret = 0;
	struct regulator *reg = vreg->reg;
	const char *name = vreg->name;

	BUG_ON(!vreg);

	ret = regulator_set_optimum_mode(reg, ua);
	if (ret >= 0) {
		/*
		 * regulator_set_optimum_mode() returns new regulator
		 * mode upon success.
		 */
		ret = 0;
	} else {
		dev_err(dev, "%s: %s set optimum mode(ua=%d) failed, err=%d\n",
				__func__, name, ua, ret);
	}

	return ret;
}

static inline int ufshcd_config_vreg_lpm(struct ufs_hba *hba,
					 struct ufs_vreg *vreg)
{
	if (!vreg)
		return 0;
	else if (vreg->unused)
		return 0;
	else
		return ufshcd_config_vreg_load(hba->dev, vreg,
					       UFS_VREG_LPM_LOAD_UA);
}

static inline int ufshcd_config_vreg_hpm(struct ufs_hba *hba,
					 struct ufs_vreg *vreg)
{
	if (!vreg)
		return 0;
	else if (vreg->unused)
		return 0;
	else
		return ufshcd_config_vreg_load(hba->dev, vreg, vreg->max_uA);
}

static int ufshcd_config_vreg(struct device *dev,
		struct ufs_vreg *vreg, bool on)
{
	int ret = 0;
	struct regulator *reg;
	const char *name;
	int min_uV, uA_load;

	BUG_ON(!vreg);

	reg = vreg->reg;
	name = vreg->name;

	if (regulator_count_voltages(reg) > 0) {
		min_uV = on ? vreg->min_uV : 0;
		ret = regulator_set_voltage(reg, min_uV, vreg->max_uV);
		if (ret) {
			dev_err(dev, "%s: %s set voltage failed, err=%d\n",
					__func__, name, ret);
			goto out;
		}

		uA_load = on ? vreg->max_uA : 0;
		ret = ufshcd_config_vreg_load(dev, vreg, uA_load);
		if (ret)
			goto out;
	}
out:
	return ret;
}

static int ufshcd_enable_vreg(struct device *dev, struct ufs_vreg *vreg)
{
	int ret = 0;

	if (!vreg)
		goto out;
	else if (vreg->enabled || vreg->unused)
		goto out;

	ret = ufshcd_config_vreg(dev, vreg, true);
	if (!ret)
		ret = regulator_enable(vreg->reg);

	if (!ret)
		vreg->enabled = true;
	else
		dev_err(dev, "%s: %s enable failed, err=%d\n",
				__func__, vreg->name, ret);
out:
	return ret;
}

static int ufshcd_disable_vreg(struct device *dev, struct ufs_vreg *vreg)
{
	int ret = 0;

	if (!vreg)
		goto out;
	else if (!vreg->enabled || vreg->unused)
		goto out;

	ret = regulator_disable(vreg->reg);

	if (!ret) {
		/* ignore errors on applying disable config */
		ufshcd_config_vreg(dev, vreg, false);
		vreg->enabled = false;
	} else {
		dev_err(dev, "%s: %s disable failed, err=%d\n",
				__func__, vreg->name, ret);
	}
out:
	return ret;
}

static int ufshcd_setup_vreg(struct ufs_hba *hba, bool on)
{
	int ret = 0;
	struct device *dev = hba->dev;
	struct ufs_vreg_info *info = &hba->vreg_info;

	if (!info)
		goto out;

	ret = ufshcd_toggle_vreg(dev, info->vcc, on);
	if (ret)
		goto out;

	ret = ufshcd_toggle_vreg(dev, info->vccq, on);
	if (ret)
		goto out;

	ret = ufshcd_toggle_vreg(dev, info->vccq2, on);
	if (ret)
		goto out;

out:
	if (ret) {
		ufshcd_toggle_vreg(dev, info->vccq2, false);
		ufshcd_toggle_vreg(dev, info->vccq, false);
		ufshcd_toggle_vreg(dev, info->vcc, false);
	}
	return ret;
}

static int ufshcd_setup_hba_vreg(struct ufs_hba *hba, bool on)
{
	struct ufs_vreg_info *info = &hba->vreg_info;
	int ret = 0;

	if (info->vdd_hba) {
		ret = ufshcd_toggle_vreg(hba->dev, info->vdd_hba, on);

		if (!ret)
			ufshcd_vops_update_sec_cfg(hba, on);
	}

	return ret;
}

static int ufshcd_get_vreg(struct device *dev, struct ufs_vreg *vreg)
{
	int ret = 0;

	if (!vreg)
		goto out;

	vreg->reg = devm_regulator_get(dev, vreg->name);
	if (IS_ERR(vreg->reg)) {
		ret = PTR_ERR(vreg->reg);
		dev_err(dev, "%s: %s get failed, err=%d\n",
				__func__, vreg->name, ret);
	}
out:
	return ret;
}

static int ufshcd_init_vreg(struct ufs_hba *hba)
{
	int ret = 0;
	struct device *dev = hba->dev;
	struct ufs_vreg_info *info = &hba->vreg_info;

	if (!info)
		goto out;

	ret = ufshcd_get_vreg(dev, info->vcc);
	if (ret)
		goto out;

	ret = ufshcd_get_vreg(dev, info->vccq);
	if (ret)
		goto out;

	ret = ufshcd_get_vreg(dev, info->vccq2);
out:
	return ret;
}

static int ufshcd_init_hba_vreg(struct ufs_hba *hba)
{
	struct ufs_vreg_info *info = &hba->vreg_info;

	if (info)
		return ufshcd_get_vreg(hba->dev, info->vdd_hba);

	return 0;
}

static int ufshcd_set_vccq_rail_unused(struct ufs_hba *hba, bool unused)
{
	int ret = 0;
	struct ufs_vreg_info *info = &hba->vreg_info;

	if (!info)
		goto out;
	else if (!info->vccq)
		goto out;

	if (unused) {
		/* shut off the rail here */
		ret = ufshcd_toggle_vreg(hba->dev, info->vccq, false);
		/*
		 * Mark this rail as no longer used, so it doesn't get enabled
		 * later by mistake
		 */
		if (!ret)
			info->vccq->unused = true;
	} else {
		/*
		 * rail should have been already enabled hence just make sure
		 * that unused flag is cleared.
		 */
		info->vccq->unused = false;
	}
out:
	return ret;
}

static int ufshcd_setup_clocks(struct ufs_hba *hba, bool on,
			       bool skip_ref_clk, bool is_gating_context)
{
	int ret = 0;
	struct ufs_clk_info *clki;
	struct list_head *head = &hba->clk_list_head;
	unsigned long flags;
	ktime_t start = ktime_get();
	bool clk_state_changed = false;

	if (!head || list_empty(head))
		goto out;

	/*
	 * vendor specific setup_clocks ops may depend on clocks managed by
	 * this standard driver hence call the vendor specific setup_clocks
	 * before disabling the clocks managed here.
	 */
	if (!on) {
		ret = ufshcd_vops_setup_clocks(hba, on, is_gating_context);
		if (ret)
			return ret;
	}

	list_for_each_entry(clki, head, list) {
		if (!IS_ERR_OR_NULL(clki->clk)) {
			if (skip_ref_clk && !strcmp(clki->name, "ref_clk"))
				continue;

			clk_state_changed = on ^ clki->enabled;
			if (on && !clki->enabled) {
				ret = clk_prepare_enable(clki->clk);
				if (ret) {
					dev_err(hba->dev, "%s: %s prepare enable failed, %d\n",
						__func__, clki->name, ret);
					goto out;
				}
			} else if (!on && clki->enabled) {
				clk_disable_unprepare(clki->clk);
			}
			clki->enabled = on;
			dev_dbg(hba->dev, "%s: clk: %s %sabled\n", __func__,
					clki->name, on ? "en" : "dis");
		}
	}

	/*
	 * vendor specific setup_clocks ops may depend on clocks managed by
	 * this standard driver hence call the vendor specific setup_clocks
	 * after enabling the clocks managed here.
	 */
	if (on)
		ret = ufshcd_vops_setup_clocks(hba, on, is_gating_context);

out:
	if (ret) {
		list_for_each_entry(clki, head, list) {
			if (!IS_ERR_OR_NULL(clki->clk) && clki->enabled)
				clk_disable_unprepare(clki->clk);
		}
	} else if (!ret && on) {
		spin_lock_irqsave(hba->host->host_lock, flags);
		hba->clk_gating.state = CLKS_ON;
		trace_ufshcd_clk_gating(dev_name(hba->dev),
			hba->clk_gating.state);
		spin_unlock_irqrestore(hba->host->host_lock, flags);
		/* restore the secure configuration as clocks are enabled */
		ufshcd_vops_update_sec_cfg(hba, true);
	}

	if (clk_state_changed)
		trace_ufshcd_profile_clk_gating(dev_name(hba->dev),
			(on ? "on" : "off"),
			ktime_to_us(ktime_sub(ktime_get(), start)), ret);
	return ret;
}

static int ufshcd_enable_clocks(struct ufs_hba *hba)
{
	return  ufshcd_setup_clocks(hba, true, false, false);
}

static int ufshcd_disable_clocks(struct ufs_hba *hba,
				 bool is_gating_context)
{
	return  ufshcd_setup_clocks(hba, false, false, is_gating_context);
}

static int ufshcd_disable_clocks_skip_ref_clk(struct ufs_hba *hba,
					      bool is_gating_context)
{
	return  ufshcd_setup_clocks(hba, false, true, is_gating_context);
}

static int ufshcd_init_clocks(struct ufs_hba *hba)
{
	int ret = 0;
	struct ufs_clk_info *clki;
	struct device *dev = hba->dev;
	struct list_head *head = &hba->clk_list_head;

	if (!head || list_empty(head))
		goto out;

	list_for_each_entry(clki, head, list) {
		if (!clki->name)
			continue;

		clki->clk = devm_clk_get(dev, clki->name);
		if (IS_ERR(clki->clk)) {
			ret = PTR_ERR(clki->clk);
			dev_err(dev, "%s: %s clk get failed, %d\n",
					__func__, clki->name, ret);
			goto out;
		}

		if (clki->max_freq) {
			ret = clk_set_rate(clki->clk, clki->max_freq);
			if (ret) {
				dev_err(hba->dev, "%s: %s clk set rate(%dHz) failed, %d\n",
					__func__, clki->name,
					clki->max_freq, ret);
				goto out;
			}
			clki->curr_freq = clki->max_freq;
		}
		dev_dbg(dev, "%s: clk: %s, rate: %lu\n", __func__,
				clki->name, clk_get_rate(clki->clk));
	}
out:
	return ret;
}

static int ufshcd_variant_hba_init(struct ufs_hba *hba)
{
	int err = 0;

	if (!hba->var || !hba->var->vops)
		goto out;

	err = ufshcd_vops_init(hba);
	if (err)
		goto out;

	err = ufshcd_vops_setup_regulators(hba, true);
	if (err)
		goto out_exit;

	goto out;

out_exit:
	ufshcd_vops_exit(hba);
out:
	if (err)
		dev_err(hba->dev, "%s: variant %s init failed err %d\n",
			__func__, ufshcd_get_var_name(hba), err);
	return err;
}

static void ufshcd_variant_hba_exit(struct ufs_hba *hba)
{
	if (!hba->var || !hba->var->vops)
		return;

	ufshcd_vops_setup_regulators(hba, false);

	ufshcd_vops_exit(hba);
}

static int ufshcd_hba_init(struct ufs_hba *hba)
{
	int err;

	/*
	 * Handle host controller power separately from the UFS device power
	 * rails as it will help controlling the UFS host controller power
	 * collapse easily which is different than UFS device power collapse.
	 * Also, enable the host controller power before we go ahead with rest
	 * of the initialization here.
	 */
	err = ufshcd_init_hba_vreg(hba);
	if (err)
		goto out;

	err = ufshcd_setup_hba_vreg(hba, true);
	if (err)
		goto out;

	err = ufshcd_init_clocks(hba);
	if (err)
		goto out_disable_hba_vreg;

	err = ufshcd_enable_clocks(hba);
	if (err)
		goto out_disable_hba_vreg;

	err = ufshcd_init_vreg(hba);
	if (err)
		goto out_disable_clks;

	err = ufshcd_setup_vreg(hba, true);
	if (err)
		goto out_disable_clks;

	err = ufshcd_variant_hba_init(hba);
	if (err)
		goto out_disable_vreg;

	hba->is_powered = true;
	goto out;

out_disable_vreg:
	ufshcd_setup_vreg(hba, false);
out_disable_clks:
	ufshcd_disable_clocks(hba, false);
out_disable_hba_vreg:
	ufshcd_setup_hba_vreg(hba, false);
out:
	return err;
}

static void ufshcd_hba_exit(struct ufs_hba *hba)
{
	if (hba->is_powered) {
		ufshcd_variant_hba_exit(hba);
		ufshcd_setup_vreg(hba, false);
		if (ufshcd_is_clkscaling_supported(hba)) {
			if (hba->devfreq)
				ufshcd_suspend_clkscaling(hba);
			destroy_workqueue(hba->clk_scaling.workq);
		}
		ufshcd_disable_clocks(hba, false);
		ufshcd_setup_hba_vreg(hba, false);
		hba->is_powered = false;
	}
}

static int
ufshcd_send_request_sense(struct ufs_hba *hba, struct scsi_device *sdp)
{
	unsigned char cmd[6] = {REQUEST_SENSE,
				0,
				0,
				0,
				UFSHCD_REQ_SENSE_SIZE,
				0};
	char *buffer;
	int ret;

	buffer = kzalloc(UFSHCD_REQ_SENSE_SIZE, GFP_KERNEL);
	if (!buffer) {
		ret = -ENOMEM;
		goto out;
	}

	ret = scsi_execute_req_flags(sdp, cmd, DMA_FROM_DEVICE, buffer,
				UFSHCD_REQ_SENSE_SIZE, NULL,
				msecs_to_jiffies(1000), 3, NULL, REQ_PM);
	if (ret)
		pr_err("%s: failed with err %d\n", __func__, ret);

	kfree(buffer);
out:
	return ret;
}

/**
 * ufshcd_set_dev_pwr_mode - sends START STOP UNIT command to set device
 *			     power mode
 * @hba: per adapter instance
 * @pwr_mode: device power mode to set
 *
 * Returns 0 if requested power mode is set successfully
 * Returns non-zero if failed to set the requested power mode
 */
static int ufshcd_set_dev_pwr_mode(struct ufs_hba *hba,
				     enum ufs_dev_pwr_mode pwr_mode)
{
	unsigned char cmd[6] = { START_STOP };
	struct scsi_sense_hdr sshdr;
	struct scsi_device *sdp;
	unsigned long flags;
	int ret;

	spin_lock_irqsave(hba->host->host_lock, flags);
	sdp = hba->sdev_ufs_device;
	if (sdp) {
		ret = scsi_device_get(sdp);
		if (!ret && !scsi_device_online(sdp)) {
			ret = -ENODEV;
			scsi_device_put(sdp);
		}
	} else {
		ret = -ENODEV;
	}
	spin_unlock_irqrestore(hba->host->host_lock, flags);

	if (ret)
		return ret;

	/*
	 * If scsi commands fail, the scsi mid-layer schedules scsi error-
	 * handling, which would wait for host to be resumed. Since we know
	 * we are functional while we are here, skip host resume in error
	 * handling context.
	 */
	hba->host->eh_noresume = 1;
	if (hba->wlun_dev_clr_ua) {
		ret = ufshcd_send_request_sense(hba, sdp);
		if (ret)
			goto out;
		/* Unit attention condition is cleared now */
		hba->wlun_dev_clr_ua = false;
	}

	cmd[4] = pwr_mode << 4;

	/*
	 * Current function would be generally called from the power management
	 * callbacks hence set the REQ_PM flag so that it doesn't resume the
	 * already suspended childs.
	 */
	ret = scsi_execute_req_flags(sdp, cmd, DMA_NONE, NULL, 0, &sshdr,
				     START_STOP_TIMEOUT, 0, NULL, REQ_PM);
	if (ret) {
		sdev_printk(KERN_WARNING, sdp,
			  "START_STOP failed for power mode: %d\n", pwr_mode);
		scsi_show_result(ret);
		if (driver_byte(ret) & DRIVER_SENSE) {
			scsi_show_sense_hdr(&sshdr);
			scsi_show_extd_sense(sshdr.asc, sshdr.ascq);
		}
	}

	if (!ret)
		hba->curr_dev_pwr_mode = pwr_mode;
out:
	scsi_device_put(sdp);
	hba->host->eh_noresume = 0;
	return ret;
}

static int ufshcd_link_state_transition(struct ufs_hba *hba,
					enum uic_link_state req_link_state,
					int check_for_bkops)
{
	int ret = 0;

	if (req_link_state == hba->uic_link_state)
		return 0;

	if (req_link_state == UIC_LINK_HIBERN8_STATE) {
		ret = ufshcd_uic_hibern8_enter(hba);
		if (!ret)
			ufshcd_set_link_hibern8(hba);
		else
			goto out;
	}
	/*
	 * If autobkops is enabled, link can't be turned off because
	 * turning off the link would also turn off the device.
	 */
	else if ((req_link_state == UIC_LINK_OFF_STATE) &&
		   (!check_for_bkops || (check_for_bkops &&
		    !hba->auto_bkops_enabled))) {
		/*
		 * Let's make sure that link is in low power mode, we are doing
		 * this currently by putting the link in Hibern8. Otherway to
		 * put the link in low power mode is to send the DME end point
		 * to device and then send the DME reset command to local
		 * unipro. But putting the link in hibern8 is much faster.
		 */
		ret = ufshcd_uic_hibern8_enter(hba);
		if (ret)
			goto out;
		/*
		 * Change controller state to "reset state" which
		 * should also put the link in off/reset state
		 */
		ufshcd_hba_stop(hba, true);
		/*
		 * TODO: Check if we need any delay to make sure that
		 * controller is reset
		 */
		ufshcd_set_link_off(hba);
	}

out:
	return ret;
}

static void ufshcd_vreg_set_lpm(struct ufs_hba *hba)
{
	/*
	 * It seems some UFS devices may keep drawing more than sleep current
	 * (atleast for 500us) from UFS rails (especially from VCCQ rail).
	 * To avoid this situation, add 2ms delay before putting these UFS
	 * rails in LPM mode.
	 */
	if (!ufshcd_is_link_active(hba))
		usleep_range(2000, 2100);

	/*
	 * If UFS device is either in UFS_Sleep turn off VCC rail to save some
	 * power.
	 *
	 * If UFS device and link is in OFF state, all power supplies (VCC,
	 * VCCQ, VCCQ2) can be turned off if power on write protect is not
	 * required. If UFS link is inactive (Hibern8 or OFF state) and device
	 * is in sleep state, put VCCQ & VCCQ2 rails in LPM mode.
	 *
	 * Ignore the error returned by ufshcd_toggle_vreg() as device is anyway
	 * in low power state which would save some power.
	 */
	if (ufshcd_is_ufs_dev_poweroff(hba) && ufshcd_is_link_off(hba) &&
	    !hba->dev_info.is_lu_power_on_wp) {
		ufshcd_setup_vreg(hba, false);
	} else if (!ufshcd_is_ufs_dev_active(hba)) {
		ufshcd_toggle_vreg(hba->dev, hba->vreg_info.vcc, false);
		if (!ufshcd_is_link_active(hba)) {
			ufshcd_config_vreg_lpm(hba, hba->vreg_info.vccq);
			ufshcd_config_vreg_lpm(hba, hba->vreg_info.vccq2);
		}
	}
}

static int ufshcd_vreg_set_hpm(struct ufs_hba *hba)
{
	int ret = 0;

	if (ufshcd_is_ufs_dev_poweroff(hba) && ufshcd_is_link_off(hba) &&
	    !hba->dev_info.is_lu_power_on_wp) {
		ret = ufshcd_setup_vreg(hba, true);
	} else if (!ufshcd_is_ufs_dev_active(hba)) {
		if (!ret && !ufshcd_is_link_active(hba)) {
			ret = ufshcd_config_vreg_hpm(hba, hba->vreg_info.vccq);
			if (ret)
				goto vcc_disable;
			ret = ufshcd_config_vreg_hpm(hba, hba->vreg_info.vccq2);
			if (ret)
				goto vccq_lpm;
		}
		ret = ufshcd_toggle_vreg(hba->dev, hba->vreg_info.vcc, true);
	}
	goto out;

vccq_lpm:
	ufshcd_config_vreg_lpm(hba, hba->vreg_info.vccq);
vcc_disable:
	ufshcd_toggle_vreg(hba->dev, hba->vreg_info.vcc, false);
out:
	return ret;
}

static void ufshcd_hba_vreg_set_lpm(struct ufs_hba *hba)
{
	if (ufshcd_is_link_off(hba) ||
	    (ufshcd_is_link_hibern8(hba)
	     && ufshcd_is_power_collapse_during_hibern8_allowed(hba)))
		ufshcd_setup_hba_vreg(hba, false);
}

static void ufshcd_hba_vreg_set_hpm(struct ufs_hba *hba)
{
	if (ufshcd_is_link_off(hba) ||
	    (ufshcd_is_link_hibern8(hba)
	     && ufshcd_is_power_collapse_during_hibern8_allowed(hba)))
		ufshcd_setup_hba_vreg(hba, true);
}

/**
 * ufshcd_suspend - helper function for suspend operations
 * @hba: per adapter instance
 * @pm_op: desired low power operation type
 *
 * This function will try to put the UFS device and link into low power
 * mode based on the "rpm_lvl" (Runtime PM level) or "spm_lvl"
 * (System PM level).
 *
 * If this function is called during shutdown, it will make sure that
 * both UFS device and UFS link is powered off.
 *
 * NOTE: UFS device & link must be active before we enter in this function.
 *
 * Returns 0 for success and non-zero for failure
 */
static int ufshcd_suspend(struct ufs_hba *hba, enum ufs_pm_op pm_op)
{
	int ret = 0;
	enum ufs_pm_level pm_lvl;
	enum ufs_dev_pwr_mode req_dev_pwr_mode;
	enum uic_link_state req_link_state;

	hba->pm_op_in_progress = 1;
	if (!ufshcd_is_shutdown_pm(pm_op)) {
		pm_lvl = ufshcd_is_runtime_pm(pm_op) ?
			 hba->rpm_lvl : hba->spm_lvl;
		req_dev_pwr_mode = ufs_get_pm_lvl_to_dev_pwr_mode(pm_lvl);
		req_link_state = ufs_get_pm_lvl_to_link_pwr_state(pm_lvl);
	} else {
		req_dev_pwr_mode = UFS_POWERDOWN_PWR_MODE;
		req_link_state = UIC_LINK_OFF_STATE;
	}

	/*
	 * If we can't transition into any of the low power modes
	 * just gate the clocks.
	 */
	WARN_ON(hba->hibern8_on_idle.is_enabled &&
		hba->hibern8_on_idle.active_reqs);
	ufshcd_hold_all(hba);
	hba->clk_gating.is_suspended = true;
	hba->hibern8_on_idle.is_suspended = true;

	if (hba->clk_scaling.is_allowed) {
		cancel_work_sync(&hba->clk_scaling.suspend_work);
		cancel_work_sync(&hba->clk_scaling.resume_work);
		ufshcd_suspend_clkscaling(hba);
	}

	if (req_dev_pwr_mode == UFS_ACTIVE_PWR_MODE &&
			req_link_state == UIC_LINK_ACTIVE_STATE) {
		goto disable_clks;
	}

	if ((req_dev_pwr_mode == hba->curr_dev_pwr_mode) &&
	    (req_link_state == hba->uic_link_state))
		goto enable_gating;

	/* UFS device & link must be active before we enter in this function */
	if (!ufshcd_is_ufs_dev_active(hba) || !ufshcd_is_link_active(hba)) {
		ret = -EINVAL;
		goto enable_gating;
	}

	if (ufshcd_is_runtime_pm(pm_op)) {
		if (ufshcd_can_autobkops_during_suspend(hba)) {
			/*
			 * The device is idle with no requests in the queue,
			 * allow background operations if bkops status shows
			 * that performance might be impacted.
			 */
			ret = ufshcd_urgent_bkops(hba);
			if (ret)
				goto enable_gating;
		} else {
			/* make sure that auto bkops is disabled */
			ufshcd_disable_auto_bkops(hba);
		}
	}

	if ((req_dev_pwr_mode != hba->curr_dev_pwr_mode) &&
	     ((ufshcd_is_runtime_pm(pm_op) && !hba->auto_bkops_enabled) ||
	       !ufshcd_is_runtime_pm(pm_op))) {
		/* ensure that bkops is disabled */
		ufshcd_disable_auto_bkops(hba);
		ret = ufshcd_set_dev_pwr_mode(hba, req_dev_pwr_mode);
		if (ret)
			goto enable_gating;
	}

	ret = ufshcd_link_state_transition(hba, req_link_state, 1);
	if (ret)
		goto set_dev_active;

	if (ufshcd_is_link_hibern8(hba) &&
	    ufshcd_is_hibern8_on_idle_allowed(hba))
		hba->hibern8_on_idle.state = HIBERN8_ENTERED;

	ufshcd_vreg_set_lpm(hba);

disable_clks:
	/*
	 * Call vendor specific suspend callback. As these callbacks may access
	 * vendor specific host controller register space call them before the
	 * host clocks are ON.
	 */
	ret = ufshcd_vops_suspend(hba, pm_op);
	if (ret)
		goto set_link_active;

	if (!ufshcd_is_link_active(hba))
		ret = ufshcd_disable_clocks(hba, false);
	else
		/* If link is active, device ref_clk can't be switched off */
		ret = ufshcd_disable_clocks_skip_ref_clk(hba, false);
	if (ret)
		goto set_link_active;

	if (ufshcd_is_clkgating_allowed(hba)) {
		hba->clk_gating.state = CLKS_OFF;
		trace_ufshcd_clk_gating(dev_name(hba->dev),
					hba->clk_gating.state);
	}
	/*
	 * Disable the host irq as host controller as there won't be any
	 * host controller transaction expected till resume.
	 */
	ufshcd_disable_irq(hba);
	/* Put the host controller in low power mode if possible */
	ufshcd_hba_vreg_set_lpm(hba);
	goto out;

set_link_active:
	if (hba->clk_scaling.is_allowed)
		ufshcd_resume_clkscaling(hba);
	ufshcd_vreg_set_hpm(hba);
	if (ufshcd_is_link_hibern8(hba) && !ufshcd_uic_hibern8_exit(hba)) {
		ufshcd_set_link_active(hba);
	} else if (ufshcd_is_link_off(hba)) {
		ufshcd_update_error_stats(hba, UFS_ERR_VOPS_SUSPEND);
		ufshcd_host_reset_and_restore(hba);
	}
set_dev_active:
	if (!ufshcd_set_dev_pwr_mode(hba, UFS_ACTIVE_PWR_MODE))
		ufshcd_disable_auto_bkops(hba);
enable_gating:
	if (hba->clk_scaling.is_allowed)
		ufshcd_resume_clkscaling(hba);
	hba->hibern8_on_idle.is_suspended = false;
	hba->clk_gating.is_suspended = false;
	ufshcd_release_all(hba);
out:
	hba->pm_op_in_progress = 0;

	if (ret)
		ufshcd_update_error_stats(hba, UFS_ERR_SUSPEND);

	return ret;
}

/**
 * ufshcd_resume - helper function for resume operations
 * @hba: per adapter instance
 * @pm_op: runtime PM or system PM
 *
 * This function basically brings the UFS device, UniPro link and controller
 * to active state.
 *
 * Returns 0 for success and non-zero for failure
 */
static int ufshcd_resume(struct ufs_hba *hba, enum ufs_pm_op pm_op)
{
	int ret;
	enum uic_link_state old_link_state;

	hba->pm_op_in_progress = 1;
	old_link_state = hba->uic_link_state;

	ufshcd_hba_vreg_set_hpm(hba);
	/* Make sure clocks are enabled before accessing controller */
	ret = ufshcd_enable_clocks(hba);
	if (ret)
		goto out;

	/* enable the host irq as host controller would be active soon */
	ufshcd_enable_irq(hba);

	ret = ufshcd_vreg_set_hpm(hba);
	if (ret)
		goto disable_irq_and_vops_clks;

	/*
	 * Call vendor specific resume callback. As these callbacks may access
	 * vendor specific host controller register space call them when the
	 * host clocks are ON.
	 */
	ret = ufshcd_vops_resume(hba, pm_op);
	if (ret)
		goto disable_vreg;

	if (ufshcd_is_link_hibern8(hba)) {
		ret = ufshcd_uic_hibern8_exit(hba);
		if (!ret) {
			ufshcd_set_link_active(hba);
			if (ufshcd_is_hibern8_on_idle_allowed(hba))
				hba->hibern8_on_idle.state = HIBERN8_EXITED;
		} else {
			goto vendor_suspend;
		}
	} else if (ufshcd_is_link_off(hba)) {
		ret = ufshcd_host_reset_and_restore(hba);
		/*
		 * ufshcd_host_reset_and_restore() should have already
		 * set the link state as active
		 */
		if (ret || !ufshcd_is_link_active(hba))
			goto vendor_suspend;
		/* mark link state as hibern8 exited */
		if (ufshcd_is_hibern8_on_idle_allowed(hba))
			hba->hibern8_on_idle.state = HIBERN8_EXITED;
	}

	if (!ufshcd_is_ufs_dev_active(hba)) {
		ret = ufshcd_set_dev_pwr_mode(hba, UFS_ACTIVE_PWR_MODE);
		if (ret)
			goto set_old_link_state;
	}

	if (ufshcd_keep_autobkops_enabled_except_suspend(hba))
		ufshcd_enable_auto_bkops(hba);
	else
		/*
		 * If BKOPs operations are urgently needed at this moment then
		 * keep auto-bkops enabled or else disable it.
		 */
		ufshcd_urgent_bkops(hba);

	hba->clk_gating.is_suspended = false;
	hba->hibern8_on_idle.is_suspended = false;

	if (hba->clk_scaling.is_allowed)
		ufshcd_resume_clkscaling(hba);

	/* Schedule clock gating in case of no access to UFS device yet */
	ufshcd_release_all(hba);
	goto out;

set_old_link_state:
	ufshcd_link_state_transition(hba, old_link_state, 0);
	if (ufshcd_is_link_hibern8(hba) &&
	    ufshcd_is_hibern8_on_idle_allowed(hba))
		hba->hibern8_on_idle.state = HIBERN8_ENTERED;
vendor_suspend:
	ufshcd_vops_suspend(hba, pm_op);
disable_vreg:
	ufshcd_vreg_set_lpm(hba);
disable_irq_and_vops_clks:
	ufshcd_disable_irq(hba);
	if (hba->clk_scaling.is_allowed)
		ufshcd_suspend_clkscaling(hba);
	ufshcd_disable_clocks(hba, false);
	if (ufshcd_is_clkgating_allowed(hba))
		hba->clk_gating.state = CLKS_OFF;
out:
	hba->pm_op_in_progress = 0;

	if (ret)
		ufshcd_update_error_stats(hba, UFS_ERR_RESUME);

	return ret;
}

/**
 * ufshcd_system_suspend - system suspend routine
 * @hba: per adapter instance
 * @pm_op: runtime PM or system PM
 *
 * Check the description of ufshcd_suspend() function for more details.
 *
 * Returns 0 for success and non-zero for failure
 */
int ufshcd_system_suspend(struct ufs_hba *hba)
{
	int ret = 0;
	ktime_t start = ktime_get();

	if (!hba || !hba->is_powered)
		return 0;

	if ((ufs_get_pm_lvl_to_dev_pwr_mode(hba->spm_lvl) ==
	     hba->curr_dev_pwr_mode) &&
	    (ufs_get_pm_lvl_to_link_pwr_state(hba->spm_lvl) ==
	     hba->uic_link_state))
		goto out;

	if (pm_runtime_suspended(hba->dev)) {
		/*
		 * UFS device and/or UFS link low power states during runtime
		 * suspend seems to be different than what is expected during
		 * system suspend. Hence runtime resume the devic & link and
		 * let the system suspend low power states to take effect.
		 * TODO: If resume takes longer time, we might have optimize
		 * it in future by not resuming everything if possible.
		 */
		ret = ufshcd_runtime_resume(hba);
		if (ret)
			goto out;
	}

	ret = ufshcd_suspend(hba, UFS_SYSTEM_PM);
out:
	trace_ufshcd_system_suspend(dev_name(hba->dev), ret,
		ktime_to_us(ktime_sub(ktime_get(), start)),
		hba->curr_dev_pwr_mode, hba->uic_link_state);
	if (!ret)
		hba->is_sys_suspended = true;
	return ret;
}
EXPORT_SYMBOL(ufshcd_system_suspend);

/**
 * ufshcd_system_resume - system resume routine
 * @hba: per adapter instance
 *
 * Returns 0 for success and non-zero for failure
 */

int ufshcd_system_resume(struct ufs_hba *hba)
{
	int ret = 0;
	ktime_t start = ktime_get();

	if (!hba)
		return -EINVAL;

	if (!hba->is_powered || pm_runtime_suspended(hba->dev))
		/*
		 * Let the runtime resume take care of resuming
		 * if runtime suspended.
		 */
		goto out;
	else
		ret = ufshcd_resume(hba, UFS_SYSTEM_PM);
out:
	trace_ufshcd_system_resume(dev_name(hba->dev), ret,
		ktime_to_us(ktime_sub(ktime_get(), start)),
		hba->curr_dev_pwr_mode, hba->uic_link_state);
	return ret;
}
EXPORT_SYMBOL(ufshcd_system_resume);

/**
 * ufshcd_runtime_suspend - runtime suspend routine
 * @hba: per adapter instance
 *
 * Check the description of ufshcd_suspend() function for more details.
 *
 * Returns 0 for success and non-zero for failure
 */
int ufshcd_runtime_suspend(struct ufs_hba *hba)
{
	int ret = 0;
	ktime_t start = ktime_get();

	if (!hba)
		return -EINVAL;

	if (!hba->is_powered)
		goto out;
	else
		ret = ufshcd_suspend(hba, UFS_RUNTIME_PM);
out:
	trace_ufshcd_runtime_suspend(dev_name(hba->dev), ret,
		ktime_to_us(ktime_sub(ktime_get(), start)),
		hba->curr_dev_pwr_mode,
		hba->uic_link_state);
	return ret;

}
EXPORT_SYMBOL(ufshcd_runtime_suspend);

/**
 * ufshcd_runtime_resume - runtime resume routine
 * @hba: per adapter instance
 *
 * This function basically brings the UFS device, UniPro link and controller
 * to active state. Following operations are done in this function:
 *
 * 1. Turn on all the controller related clocks
 * 2. Bring the UniPro link out of Hibernate state
 * 3. If UFS device is in sleep state, turn ON VCC rail and bring the UFS device
 *    to active state.
 * 4. If auto-bkops is enabled on the device, disable it.
 *
 * So following would be the possible power state after this function return
 * successfully:
 *	S1: UFS device in Active state with VCC rail ON
 *	    UniPro link in Active state
 *	    All the UFS/UniPro controller clocks are ON
 *
 * Returns 0 for success and non-zero for failure
 */
int ufshcd_runtime_resume(struct ufs_hba *hba)
{
	int ret = 0;
	ktime_t start = ktime_get();

	if (!hba)
		return -EINVAL;

	if (!hba->is_powered)
		goto out;
	else
		ret = ufshcd_resume(hba, UFS_RUNTIME_PM);
out:
	trace_ufshcd_runtime_resume(dev_name(hba->dev), ret,
		ktime_to_us(ktime_sub(ktime_get(), start)),
		hba->curr_dev_pwr_mode,
		hba->uic_link_state);
	return ret;
}
EXPORT_SYMBOL(ufshcd_runtime_resume);

int ufshcd_runtime_idle(struct ufs_hba *hba)
{
	return 0;
}
EXPORT_SYMBOL(ufshcd_runtime_idle);

static inline ssize_t ufshcd_pm_lvl_store(struct device *dev,
					   struct device_attribute *attr,
					   const char *buf, size_t count,
					   bool rpm)
{
	struct ufs_hba *hba = dev_get_drvdata(dev);
	unsigned long flags, value;

	if (kstrtoul(buf, 0, &value))
		return -EINVAL;

	if (value >= UFS_PM_LVL_MAX)
		return -EINVAL;

	spin_lock_irqsave(hba->host->host_lock, flags);
	if (rpm)
		hba->rpm_lvl = value;
	else
		hba->spm_lvl = value;
	ufshcd_apply_pm_quirks(hba);
	spin_unlock_irqrestore(hba->host->host_lock, flags);
	return count;
}

static ssize_t ufshcd_rpm_lvl_show(struct device *dev,
		struct device_attribute *attr, char *buf)
{
	struct ufs_hba *hba = dev_get_drvdata(dev);
	int curr_len;
	u8 lvl;

	curr_len = snprintf(buf, PAGE_SIZE,
			    "\nCurrent Runtime PM level [%d] => dev_state [%s] link_state [%s]\n",
			    hba->rpm_lvl,
			    ufschd_ufs_dev_pwr_mode_to_string(
				ufs_pm_lvl_states[hba->rpm_lvl].dev_state),
			    ufschd_uic_link_state_to_string(
				ufs_pm_lvl_states[hba->rpm_lvl].link_state));

	curr_len += snprintf((buf + curr_len), (PAGE_SIZE - curr_len),
			     "\nAll available Runtime PM levels info:\n");
	for (lvl = UFS_PM_LVL_0; lvl < UFS_PM_LVL_MAX; lvl++)
		curr_len += snprintf((buf + curr_len), (PAGE_SIZE - curr_len),
				     "\tRuntime PM level [%d] => dev_state [%s] link_state [%s]\n",
				    lvl,
				    ufschd_ufs_dev_pwr_mode_to_string(
					ufs_pm_lvl_states[lvl].dev_state),
				    ufschd_uic_link_state_to_string(
					ufs_pm_lvl_states[lvl].link_state));

	return curr_len;
}

static ssize_t ufshcd_rpm_lvl_store(struct device *dev,
		struct device_attribute *attr, const char *buf, size_t count)
{
	return ufshcd_pm_lvl_store(dev, attr, buf, count, true);
}

static void ufshcd_add_rpm_lvl_sysfs_nodes(struct ufs_hba *hba)
{
	hba->rpm_lvl_attr.show = ufshcd_rpm_lvl_show;
	hba->rpm_lvl_attr.store = ufshcd_rpm_lvl_store;
	sysfs_attr_init(&hba->rpm_lvl_attr.attr);
	hba->rpm_lvl_attr.attr.name = "rpm_lvl";
	hba->rpm_lvl_attr.attr.mode = S_IRUGO | S_IWUSR;
	if (device_create_file(hba->dev, &hba->rpm_lvl_attr))
		dev_err(hba->dev, "Failed to create sysfs for rpm_lvl\n");
}

static ssize_t ufshcd_spm_lvl_show(struct device *dev,
		struct device_attribute *attr, char *buf)
{
	struct ufs_hba *hba = dev_get_drvdata(dev);
	int curr_len;
	u8 lvl;

	curr_len = snprintf(buf, PAGE_SIZE,
			    "\nCurrent System PM level [%d] => dev_state [%s] link_state [%s]\n",
			    hba->spm_lvl,
			    ufschd_ufs_dev_pwr_mode_to_string(
				ufs_pm_lvl_states[hba->spm_lvl].dev_state),
			    ufschd_uic_link_state_to_string(
				ufs_pm_lvl_states[hba->spm_lvl].link_state));

	curr_len += snprintf((buf + curr_len), (PAGE_SIZE - curr_len),
			     "\nAll available System PM levels info:\n");
	for (lvl = UFS_PM_LVL_0; lvl < UFS_PM_LVL_MAX; lvl++)
		curr_len += snprintf((buf + curr_len), (PAGE_SIZE - curr_len),
				     "\tSystem PM level [%d] => dev_state [%s] link_state [%s]\n",
				    lvl,
				    ufschd_ufs_dev_pwr_mode_to_string(
					ufs_pm_lvl_states[lvl].dev_state),
				    ufschd_uic_link_state_to_string(
					ufs_pm_lvl_states[lvl].link_state));

	return curr_len;
}

static ssize_t ufshcd_spm_lvl_store(struct device *dev,
		struct device_attribute *attr, const char *buf, size_t count)
{
	return ufshcd_pm_lvl_store(dev, attr, buf, count, false);
}

static void ufshcd_add_spm_lvl_sysfs_nodes(struct ufs_hba *hba)
{
	hba->spm_lvl_attr.show = ufshcd_spm_lvl_show;
	hba->spm_lvl_attr.store = ufshcd_spm_lvl_store;
	sysfs_attr_init(&hba->spm_lvl_attr.attr);
	hba->spm_lvl_attr.attr.name = "spm_lvl";
	hba->spm_lvl_attr.attr.mode = S_IRUGO | S_IWUSR;
	if (device_create_file(hba->dev, &hba->spm_lvl_attr))
		dev_err(hba->dev, "Failed to create sysfs for spm_lvl\n");
}

static inline void ufshcd_add_sysfs_nodes(struct ufs_hba *hba)
{
	ufshcd_add_rpm_lvl_sysfs_nodes(hba);
	ufshcd_add_spm_lvl_sysfs_nodes(hba);
}

/**
 * ufshcd_shutdown - shutdown routine
 * @hba: per adapter instance
 *
 * This function would power off both UFS device and UFS link.
 *
 * Returns 0 always to allow force shutdown even in case of errors.
 */
int ufshcd_shutdown(struct ufs_hba *hba)
{
	/*
	 * TODO: This function should send the power down notification to
	 * UFS device and then power off the UFS link. But we need to be sure
	 * that there will not be any new UFS requests issued after this.
	 */
	return 0;
}
EXPORT_SYMBOL(ufshcd_shutdown);

/*
 * Values permitted 0, 1, 2.
 * 0 -> Disable IO latency histograms (default)
 * 1 -> Enable IO latency histograms
 * 2 -> Zero out IO latency histograms
 */
static ssize_t
latency_hist_store(struct device *dev, struct device_attribute *attr,
		   const char *buf, size_t count)
{
	struct ufs_hba *hba = dev_get_drvdata(dev);
	long value;

	if (kstrtol(buf, 0, &value))
		return -EINVAL;
	if (value == BLK_IO_LAT_HIST_ZERO)
		blk_zero_latency_hist(&hba->io_lat_s);
	else if (value == BLK_IO_LAT_HIST_ENABLE ||
		 value == BLK_IO_LAT_HIST_DISABLE)
		hba->latency_hist_enabled = value;
	return count;
}

ssize_t
latency_hist_show(struct device *dev, struct device_attribute *attr,
		  char *buf)
{
	struct ufs_hba *hba = dev_get_drvdata(dev);

	return blk_latency_hist_show(&hba->io_lat_s, buf);
}

static DEVICE_ATTR(latency_hist, S_IRUGO | S_IWUSR,
		   latency_hist_show, latency_hist_store);

static void
ufshcd_init_latency_hist(struct ufs_hba *hba)
{
	if (device_create_file(hba->dev, &dev_attr_latency_hist))
		dev_err(hba->dev, "Failed to create latency_hist sysfs entry\n");
}

static void
ufshcd_exit_latency_hist(struct ufs_hba *hba)
{
	device_create_file(hba->dev, &dev_attr_latency_hist);
}

/**
 * ufshcd_remove - de-allocate SCSI host and host memory space
 *		data structure memory
 * @hba - per adapter instance
 */
void ufshcd_remove(struct ufs_hba *hba)
{
	scsi_remove_host(hba->host);
	/* disable interrupts */
	ufshcd_disable_intr(hba, hba->intr_mask);
	ufshcd_hba_stop(hba, true);

	ufshcd_exit_clk_gating(hba);
	ufshcd_exit_hibern8_on_idle(hba);
	if (ufshcd_is_clkscaling_supported(hba)) {
		device_remove_file(hba->dev, &hba->clk_scaling.enable_attr);
		devfreq_remove_device(hba->devfreq);
	}
	ufshcd_hba_exit(hba);
	ufsdbg_remove_debugfs(hba);
}
EXPORT_SYMBOL_GPL(ufshcd_remove);

/**
 * ufshcd_dealloc_host - deallocate Host Bus Adapter (HBA)
 * @hba: pointer to Host Bus Adapter (HBA)
 */
void ufshcd_dealloc_host(struct ufs_hba *hba)
{
	scsi_host_put(hba->host);
}
EXPORT_SYMBOL(ufshcd_dealloc_host);

/**
 * ufshcd_set_dma_mask - Set dma mask based on the controller
 *			 addressing capability
 * @hba: per adapter instance
 *
 * Returns 0 for success, non-zero for failure
 */
static int ufshcd_set_dma_mask(struct ufs_hba *hba)
{
	if (hba->capabilities & MASK_64_ADDRESSING_SUPPORT) {
		if (!dma_set_mask_and_coherent(hba->dev, DMA_BIT_MASK(64)))
			return 0;
	}
	return dma_set_mask_and_coherent(hba->dev, DMA_BIT_MASK(32));
}

/**
 * ufshcd_alloc_host - allocate Host Bus Adapter (HBA)
 * @dev: pointer to device handle
 * @hba_handle: driver private handle
 * Returns 0 on success, non-zero value on failure
 */
int ufshcd_alloc_host(struct device *dev, struct ufs_hba **hba_handle)
{
	struct Scsi_Host *host;
	struct ufs_hba *hba;
	int err = 0;

	if (!dev) {
		dev_err(dev,
		"Invalid memory reference for dev is NULL\n");
		err = -ENODEV;
		goto out_error;
	}

	host = scsi_host_alloc(&ufshcd_driver_template,
				sizeof(struct ufs_hba));
	if (!host) {
		dev_err(dev, "scsi_host_alloc failed\n");
		err = -ENOMEM;
		goto out_error;
	}
	hba = shost_priv(host);
	hba->host = host;
	hba->dev = dev;
	*hba_handle = hba;

out_error:
	return err;
}
EXPORT_SYMBOL(ufshcd_alloc_host);

/**
 * ufshcd_is_devfreq_scaling_required - check if scaling is required or not
 * @hba: per adapter instance
 * @scale_up: True if scaling up and false if scaling down
 *
 * Returns true if scaling is required, false otherwise.
 */
static bool ufshcd_is_devfreq_scaling_required(struct ufs_hba *hba,
					       bool scale_up)
{
	struct ufs_clk_info *clki;
	struct list_head *head = &hba->clk_list_head;

	if (!head || list_empty(head))
		return false;

	list_for_each_entry(clki, head, list) {
		if (!IS_ERR_OR_NULL(clki->clk)) {
			if (scale_up && clki->max_freq) {
				if (clki->curr_freq == clki->max_freq)
					continue;
				return true;
			} else if (!scale_up && clki->min_freq) {
				if (clki->curr_freq == clki->min_freq)
					continue;
				return true;
			}
		}
	}

	return false;
}

/**
 * ufshcd_scale_gear - scale up/down UFS gear
 * @hba: per adapter instance
 * @scale_up: True for scaling up gear and false for scaling down
 *
 * Returns 0 for success,
 * Returns -EBUSY if scaling can't happen at this time
 * Returns non-zero for any other errors
 */
static int ufshcd_scale_gear(struct ufs_hba *hba, bool scale_up)
{
	#define UFS_MIN_GEAR_TO_SCALE_DOWN	UFS_HS_G2
	int ret = 0;
	struct ufs_pa_layer_attr new_pwr_info;

	BUG_ON(!hba->clk_scaling.saved_pwr_info.is_valid);

	if (scale_up) {
		memcpy(&new_pwr_info, &hba->clk_scaling.saved_pwr_info.info,
		       sizeof(struct ufs_pa_layer_attr));
	} else {
		memcpy(&new_pwr_info, &hba->pwr_info,
		       sizeof(struct ufs_pa_layer_attr));

		if (hba->pwr_info.gear_tx > UFS_MIN_GEAR_TO_SCALE_DOWN
		    || hba->pwr_info.gear_rx > UFS_MIN_GEAR_TO_SCALE_DOWN) {
			/* save the current power mode */
			memcpy(&hba->clk_scaling.saved_pwr_info.info,
				&hba->pwr_info,
				sizeof(struct ufs_pa_layer_attr));

			/* scale down gear */
			new_pwr_info.gear_tx = UFS_MIN_GEAR_TO_SCALE_DOWN;
			new_pwr_info.gear_rx = UFS_MIN_GEAR_TO_SCALE_DOWN;
			if (!(hba->dev_quirks & UFS_DEVICE_NO_FASTAUTO)) {
				new_pwr_info.pwr_tx = FASTAUTO_MODE;
				new_pwr_info.pwr_rx = FASTAUTO_MODE;
			}
		}
	}

	ret = ufshcd_change_power_mode(hba, &new_pwr_info);

	if (ret)
		dev_err(hba->dev, "%s: failed err %d, old gear: (tx %d rx %d), new gear: (tx %d rx %d), scale_up = %d",
			__func__, ret,
			hba->pwr_info.gear_tx, hba->pwr_info.gear_rx,
			new_pwr_info.gear_tx, new_pwr_info.gear_rx,
			scale_up);

	return ret;
}

static int ufshcd_clock_scaling_prepare(struct ufs_hba *hba)
{
	#define DOORBELL_CLR_TOUT_US		(1000 * 1000) /* 1 sec */
	int ret = 0;
	/*
	 * make sure that there are no outstanding requests when
	 * clock scaling is in progress
	 */
	ufshcd_scsi_block_requests(hba);
	down_write(&hba->clk_scaling_lock);
	if (ufshcd_wait_for_doorbell_clr(hba, DOORBELL_CLR_TOUT_US)) {
		ret = -EBUSY;
		up_write(&hba->clk_scaling_lock);
		ufshcd_scsi_unblock_requests(hba);
	}

	return ret;
}

static void ufshcd_clock_scaling_unprepare(struct ufs_hba *hba)
{
	up_write(&hba->clk_scaling_lock);
	ufshcd_scsi_unblock_requests(hba);
}

/**
 * ufshcd_devfreq_scale - scale up/down UFS clocks and gear
 * @hba: per adapter instance
 * @scale_up: True for scaling up and false for scalin down
 *
 * Returns 0 for success,
 * Returns -EBUSY if scaling can't happen at this time
 * Returns non-zero for any other errors
 */
static int ufshcd_devfreq_scale(struct ufs_hba *hba, bool scale_up)
{
	int ret = 0;

	/* let's not get into low power until clock scaling is completed */
	ufshcd_hold_all(hba);

	ret = ufshcd_clock_scaling_prepare(hba);
	if (ret)
		goto out;

	/* scale down the gear before scaling down clocks */
	if (!scale_up) {
		ret = ufshcd_scale_gear(hba, false);
		if (ret)
			goto clk_scaling_unprepare;
	}

	ret = ufshcd_scale_clks(hba, scale_up);
	if (ret)
		goto scale_up_gear;

	/* scale up the gear after scaling up clocks */
	if (scale_up) {
		ret = ufshcd_scale_gear(hba, true);
		if (ret) {
			ufshcd_scale_clks(hba, false);
			goto clk_scaling_unprepare;
		}
	}

	if (!ret) {
		hba->clk_scaling.is_scaled_up = scale_up;
		if (scale_up)
			hba->clk_gating.delay_ms =
				hba->clk_gating.delay_ms_perf;
		else
			hba->clk_gating.delay_ms =
				hba->clk_gating.delay_ms_pwr_save;
	}

	goto clk_scaling_unprepare;

scale_up_gear:
	if (!scale_up)
		ufshcd_scale_gear(hba, true);
clk_scaling_unprepare:
	ufshcd_clock_scaling_unprepare(hba);
out:
	ufshcd_release_all(hba);
	return ret;
}

static void __ufshcd_suspend_clkscaling(struct ufs_hba *hba)
{
	unsigned long flags;

	devfreq_suspend_device(hba->devfreq);
	spin_lock_irqsave(hba->host->host_lock, flags);
	hba->clk_scaling.window_start_t = 0;
	spin_unlock_irqrestore(hba->host->host_lock, flags);
}

static void ufshcd_suspend_clkscaling(struct ufs_hba *hba)
{
	unsigned long flags;
	bool suspend = false;

	if (!ufshcd_is_clkscaling_supported(hba))
		return;

	spin_lock_irqsave(hba->host->host_lock, flags);
	if (!hba->clk_scaling.is_suspended) {
		suspend = true;
		hba->clk_scaling.is_suspended = true;
	}
	spin_unlock_irqrestore(hba->host->host_lock, flags);

	if (suspend)
		__ufshcd_suspend_clkscaling(hba);
}

static void ufshcd_resume_clkscaling(struct ufs_hba *hba)
{
	unsigned long flags;
	bool resume = false;

	if (!ufshcd_is_clkscaling_supported(hba))
		return;

	spin_lock_irqsave(hba->host->host_lock, flags);
	if (hba->clk_scaling.is_suspended) {
		resume = true;
		hba->clk_scaling.is_suspended = false;
	}
	spin_unlock_irqrestore(hba->host->host_lock, flags);

	if (resume)
		devfreq_resume_device(hba->devfreq);
}

static ssize_t ufshcd_clkscale_enable_show(struct device *dev,
		struct device_attribute *attr, char *buf)
{
	struct ufs_hba *hba = dev_get_drvdata(dev);

	return snprintf(buf, PAGE_SIZE, "%d\n", hba->clk_scaling.is_allowed);
}

static ssize_t ufshcd_clkscale_enable_store(struct device *dev,
		struct device_attribute *attr, const char *buf, size_t count)
{
	struct ufs_hba *hba = dev_get_drvdata(dev);
	u32 value;
	int err;

	if (kstrtou32(buf, 0, &value))
		return -EINVAL;

	value = !!value;
	if (value == hba->clk_scaling.is_allowed)
		goto out;

	pm_runtime_get_sync(hba->dev);
	ufshcd_hold(hba, false);

	cancel_work_sync(&hba->clk_scaling.suspend_work);
	cancel_work_sync(&hba->clk_scaling.resume_work);

	hba->clk_scaling.is_allowed = value;

	if (value) {
		ufshcd_resume_clkscaling(hba);
	} else {
		ufshcd_suspend_clkscaling(hba);
		err = ufshcd_devfreq_scale(hba, true);
		if (err)
			dev_err(hba->dev, "%s: failed to scale clocks up %d\n",
					__func__, err);
	}

	ufshcd_release(hba, false);
	pm_runtime_put_sync(hba->dev);
out:
	return count;
}

static void ufshcd_clk_scaling_suspend_work(struct work_struct *work)
{
	struct ufs_hba *hba = container_of(work, struct ufs_hba,
					   clk_scaling.suspend_work);
	unsigned long irq_flags;

	spin_lock_irqsave(hba->host->host_lock, irq_flags);
	if (hba->clk_scaling.active_reqs || hba->clk_scaling.is_suspended) {
		spin_unlock_irqrestore(hba->host->host_lock, irq_flags);
		return;
	}
	hba->clk_scaling.is_suspended = true;
	spin_unlock_irqrestore(hba->host->host_lock, irq_flags);

	__ufshcd_suspend_clkscaling(hba);
}

static void ufshcd_clk_scaling_resume_work(struct work_struct *work)
{
	struct ufs_hba *hba = container_of(work, struct ufs_hba,
					   clk_scaling.resume_work);
	unsigned long irq_flags;

	spin_lock_irqsave(hba->host->host_lock, irq_flags);
	if (!hba->clk_scaling.is_suspended) {
		spin_unlock_irqrestore(hba->host->host_lock, irq_flags);
		return;
	}
	hba->clk_scaling.is_suspended = false;
	spin_unlock_irqrestore(hba->host->host_lock, irq_flags);

	devfreq_resume_device(hba->devfreq);
}

static int ufshcd_devfreq_target(struct device *dev,
				unsigned long *freq, u32 flags)
{
	int ret = 0;
	struct ufs_hba *hba = dev_get_drvdata(dev);
	unsigned long irq_flags;
	ktime_t start;
	bool scale_up, sched_clk_scaling_suspend_work = false;

	if (!ufshcd_is_clkscaling_supported(hba))
		return -EINVAL;

	if ((*freq > 0) && (*freq < UINT_MAX)) {
		dev_err(hba->dev, "%s: invalid freq = %lu\n", __func__, *freq);
		return -EINVAL;
	}

	spin_lock_irqsave(hba->host->host_lock, irq_flags);
	if (ufshcd_eh_in_progress(hba)) {
		spin_unlock_irqrestore(hba->host->host_lock, irq_flags);
		return 0;
	}

	if (!hba->clk_scaling.active_reqs)
		sched_clk_scaling_suspend_work = true;

	scale_up = (*freq == UINT_MAX) ? true : false;
	if (!ufshcd_is_devfreq_scaling_required(hba, scale_up)) {
		spin_unlock_irqrestore(hba->host->host_lock, irq_flags);
		ret = 0;
		goto out; /* no state change required */
	}
	spin_unlock_irqrestore(hba->host->host_lock, irq_flags);

	start = ktime_get();
	ret = ufshcd_devfreq_scale(hba, scale_up);
	trace_ufshcd_profile_clk_scaling(dev_name(hba->dev),
		(scale_up ? "up" : "down"),
		ktime_to_us(ktime_sub(ktime_get(), start)), ret);

out:
	if (sched_clk_scaling_suspend_work)
		queue_work(hba->clk_scaling.workq,
			   &hba->clk_scaling.suspend_work);

	return ret;
}

static int ufshcd_devfreq_get_dev_status(struct device *dev,
		struct devfreq_dev_status *stat)
{
	struct ufs_hba *hba = dev_get_drvdata(dev);
	struct ufs_clk_scaling *scaling = &hba->clk_scaling;
	unsigned long flags;

	if (!ufshcd_is_clkscaling_supported(hba))
		return -EINVAL;

	memset(stat, 0, sizeof(*stat));

	spin_lock_irqsave(hba->host->host_lock, flags);
	if (!scaling->window_start_t)
		goto start_window;

	if (scaling->is_busy_started)
		scaling->tot_busy_t += ktime_to_us(ktime_sub(ktime_get(),
					scaling->busy_start_t));

	stat->total_time = jiffies_to_usecs((long)jiffies -
				(long)scaling->window_start_t);
	stat->busy_time = scaling->tot_busy_t;
start_window:
	scaling->window_start_t = jiffies;
	scaling->tot_busy_t = 0;

	if (hba->outstanding_reqs) {
		scaling->busy_start_t = ktime_get();
		scaling->is_busy_started = true;
	} else {
		scaling->busy_start_t = ktime_set(0, 0);
		scaling->is_busy_started = false;
	}
	spin_unlock_irqrestore(hba->host->host_lock, flags);
	return 0;
}

static void ufshcd_clkscaling_init_sysfs(struct ufs_hba *hba)
{
	hba->clk_scaling.enable_attr.show = ufshcd_clkscale_enable_show;
	hba->clk_scaling.enable_attr.store = ufshcd_clkscale_enable_store;
	sysfs_attr_init(&hba->clk_scaling.enable_attr.attr);
	hba->clk_scaling.enable_attr.attr.name = "clkscale_enable";
	hba->clk_scaling.enable_attr.attr.mode = S_IRUGO | S_IWUSR;
	if (device_create_file(hba->dev, &hba->clk_scaling.enable_attr))
		dev_err(hba->dev, "Failed to create sysfs for clkscale_enable\n");
}

static void ufshcd_init_lanes_per_dir(struct ufs_hba *hba)
{
	struct device *dev = hba->dev;
	int ret;

	ret = of_property_read_u32(dev->of_node, "lanes-per-direction",
		&hba->lanes_per_direction);
	if (ret) {
		dev_dbg(hba->dev,
			"%s: failed to read lanes-per-direction, ret=%d\n",
			__func__, ret);
		hba->lanes_per_direction = UFSHCD_DEFAULT_LANES_PER_DIRECTION;
	}
}
/**
 * ufshcd_init - Driver initialization routine
 * @hba: per-adapter instance
 * @mmio_base: base register address
 * @irq: Interrupt line of device
 * Returns 0 on success, non-zero value on failure
 */
int ufshcd_init(struct ufs_hba *hba, void __iomem *mmio_base, unsigned int irq)
{
	int err;
	struct Scsi_Host *host = hba->host;
	struct device *dev = hba->dev;

	if (!mmio_base) {
		dev_err(hba->dev,
		"Invalid memory reference for mmio_base is NULL\n");
		err = -ENODEV;
		goto out_error;
	}

	hba->mmio_base = mmio_base;
	hba->irq = irq;

	ufshcd_init_lanes_per_dir(hba);

	err = ufshcd_hba_init(hba);
	if (err)
		goto out_error;

	/* Read capabilities registers */
	ufshcd_hba_capabilities(hba);

	/* Get UFS version supported by the controller */
	hba->ufs_version = ufshcd_get_ufs_version(hba);

	/* print error message if ufs_version is not valid */
	if ((hba->ufs_version != UFSHCI_VERSION_10) &&
	    (hba->ufs_version != UFSHCI_VERSION_11) &&
	    (hba->ufs_version != UFSHCI_VERSION_20) &&
	    (hba->ufs_version != UFSHCI_VERSION_21))
		dev_err(hba->dev, "invalid UFS version 0x%x\n",
			hba->ufs_version);

	/* Get Interrupt bit mask per version */
	hba->intr_mask = ufshcd_get_intr_mask(hba);

	/* Enable debug prints */
	hba->ufshcd_dbg_print = DEFAULT_UFSHCD_DBG_PRINT_EN;

	err = ufshcd_set_dma_mask(hba);
	if (err) {
		dev_err(hba->dev, "set dma mask failed\n");
		goto out_disable;
	}

	/* Allocate memory for host memory space */
	err = ufshcd_memory_alloc(hba);
	if (err) {
		dev_err(hba->dev, "Memory allocation failed\n");
		goto out_disable;
	}

	/* Configure LRB */
	ufshcd_host_memory_configure(hba);

	host->can_queue = hba->nutrs;
	host->cmd_per_lun = hba->nutrs;
	host->max_id = UFSHCD_MAX_ID;
	host->max_lun = UFS_MAX_LUNS;
	host->max_channel = UFSHCD_MAX_CHANNEL;
	host->unique_id = host->host_no;
	host->max_cmd_len = MAX_CDB_SIZE;
	host->set_dbd_for_caching = 1;

	hba->max_pwr_info.is_valid = false;

	/* Initailize wait queue for task management */
	init_waitqueue_head(&hba->tm_wq);
	init_waitqueue_head(&hba->tm_tag_wq);

	/* Initialize work queues */
	INIT_WORK(&hba->eh_work, ufshcd_err_handler);
	INIT_WORK(&hba->eeh_work, ufshcd_exception_event_handler);

	/* Initialize UIC command mutex */
	mutex_init(&hba->uic_cmd_mutex);

	/* Initialize mutex for device management commands */
	mutex_init(&hba->dev_cmd.lock);

	init_rwsem(&hba->clk_scaling_lock);

	/* Initialize device management tag acquire wait queue */
	init_waitqueue_head(&hba->dev_cmd.tag_wq);

	ufshcd_init_clk_gating(hba);
	ufshcd_init_hibern8_on_idle(hba);

	/*
	 * In order to avoid any spurious interrupt immediately after
	 * registering UFS controller interrupt handler, clear any pending UFS
	 * interrupt status and disable all the UFS interrupts.
	 */
	ufshcd_writel(hba, ufshcd_readl(hba, REG_INTERRUPT_STATUS),
		      REG_INTERRUPT_STATUS);
	ufshcd_writel(hba, 0, REG_INTERRUPT_ENABLE);
	/*
	 * Make sure that UFS interrupts are disabled and any pending interrupt
	 * status is cleared before registering UFS interrupt handler.
	 */
	mb();

	/* IRQ registration */
	err = devm_request_irq(dev, irq, ufshcd_intr, IRQF_SHARED, UFSHCD, hba);
	if (err) {
		dev_err(hba->dev, "request irq failed\n");
		goto exit_gating;
	} else {
		hba->is_irq_enabled = true;
	}

	/* Enable SCSI tag mapping */
	err = scsi_init_shared_tag_map(host, host->can_queue);
	if (err) {
		dev_err(hba->dev, "init shared queue failed\n");
		goto exit_gating;
	}

	err = scsi_add_host(host, hba->dev);
	if (err) {
		dev_err(hba->dev, "scsi_add_host failed\n");
		goto exit_gating;
	}

	/* Host controller enable */
	err = ufshcd_hba_enable(hba);
	if (err) {
		dev_err(hba->dev, "Host controller enable failed\n");
		ufshcd_print_host_regs(hba);
		ufshcd_print_host_state(hba);
		goto out_remove_scsi_host;
	}

	if (ufshcd_is_clkscaling_supported(hba)) {
		char wq_name[sizeof("ufs_clkscaling_00")];

		INIT_WORK(&hba->clk_scaling.suspend_work,
			  ufshcd_clk_scaling_suspend_work);
		INIT_WORK(&hba->clk_scaling.resume_work,
			  ufshcd_clk_scaling_resume_work);

		snprintf(wq_name, ARRAY_SIZE(wq_name), "ufs_clkscaling_%d",
			 host->host_no);
		hba->clk_scaling.workq = create_singlethread_workqueue(wq_name);

		ufshcd_clkscaling_init_sysfs(hba);
	}

	/*
	 * If rpm_lvl and and spm_lvl are not already set to valid levels,
	 * set the default power management level for UFS runtime and system
	 * suspend. Default power saving mode selected is keeping UFS link in
	 * Hibern8 state and UFS device in sleep.
	 */
	if (!ufshcd_is_valid_pm_lvl(hba->rpm_lvl))
		hba->rpm_lvl = ufs_get_desired_pm_lvl_for_dev_link_state(
							UFS_SLEEP_PWR_MODE,
							UIC_LINK_HIBERN8_STATE);
	if (!ufshcd_is_valid_pm_lvl(hba->spm_lvl))
		hba->spm_lvl = ufs_get_desired_pm_lvl_for_dev_link_state(
							UFS_SLEEP_PWR_MODE,
							UIC_LINK_HIBERN8_STATE);

	/* Hold auto suspend until async scan completes */
	pm_runtime_get_sync(dev);

	ufshcd_init_latency_hist(hba);

	/*
	 * We are assuming that device wasn't put in sleep/power-down
	 * state exclusively during the boot stage before kernel.
	 * This assumption helps avoid doing link startup twice during
	 * ufshcd_probe_hba().
	 */
	ufshcd_set_ufs_dev_active(hba);

	async_schedule(ufshcd_async_scan, hba);

	ufsdbg_add_debugfs(hba);

	ufshcd_add_sysfs_nodes(hba);

	return 0;

out_remove_scsi_host:
	scsi_remove_host(hba->host);
exit_gating:
	ufshcd_exit_clk_gating(hba);
	ufshcd_exit_latency_hist(hba);
out_disable:
	hba->is_irq_enabled = false;
	ufshcd_hba_exit(hba);
out_error:
	return err;
}
EXPORT_SYMBOL_GPL(ufshcd_init);

MODULE_AUTHOR("Santosh Yaragnavi <santosh.sy@samsung.com>");
MODULE_AUTHOR("Vinayak Holikatti <h.vinayak@samsung.com>");
MODULE_DESCRIPTION("Generic UFS host controller driver Core");
MODULE_LICENSE("GPL");
MODULE_VERSION(UFSHCD_DRIVER_VERSION);<|MERGE_RESOLUTION|>--- conflicted
+++ resolved
@@ -4749,11 +4749,7 @@
 	/* REPORT SUPPORTED OPERATION CODES is not supported */
 	sdev->no_report_opcodes = 1;
 
-<<<<<<< HEAD
-	/* WRITE_SAME command is not supported*/
-=======
 	/* WRITE_SAME command is not supported */
->>>>>>> 8eb1ef07
 	sdev->no_write_same = 1;
 
 	ufshcd_set_queue_depth(sdev);
