/*
 * Universal Flash Storage Host controller driver
 *
 * This code is based on drivers/scsi/ufs/ufshcd.h
 * Copyright (C) 2011-2013 Samsung India Software Operations
 * Copyright (c) 2013-2017, The Linux Foundation. All rights reserved.
 *
 * Authors:
 *	Santosh Yaraganavi <santosh.sy@samsung.com>
 *	Vinayak Holikatti <h.vinayak@samsung.com>
 *
 * This program is free software; you can redistribute it and/or
 * modify it under the terms of the GNU General Public License
 * as published by the Free Software Foundation; either version 2
 * of the License, or (at your option) any later version.
 * See the COPYING file in the top-level directory or visit
 * <http://www.gnu.org/licenses/gpl-2.0.html>
 *
 * This program is distributed in the hope that it will be useful,
 * but WITHOUT ANY WARRANTY; without even the implied warranty of
 * MERCHANTABILITY or FITNESS FOR A PARTICULAR PURPOSE.  See the
 * GNU General Public License for more details.
 *
 * This program is provided "AS IS" and "WITH ALL FAULTS" and
 * without warranty of any kind. You are solely responsible for
 * determining the appropriateness of using and distributing
 * the program and assume all risks associated with your exercise
 * of rights with respect to the program, including but not limited
 * to infringement of third party rights, the risks and costs of
 * program errors, damage to or loss of data, programs or equipment,
 * and unavailability or interruption of operations. Under no
 * circumstances will the contributor of this Program be liable for
 * any damages of any kind arising from your use or distribution of
 * this program.
 */

#ifndef _UFSHCD_H
#define _UFSHCD_H

#include <linux/module.h>
#include <linux/kernel.h>
#include <linux/hrtimer.h>
#include <linux/init.h>
#include <linux/interrupt.h>
#include <linux/io.h>
#include <linux/delay.h>
#include <linux/slab.h>
#include <linux/spinlock.h>
#include <linux/rwsem.h>
#include <linux/workqueue.h>
#include <linux/errno.h>
#include <linux/types.h>
#include <linux/wait.h>
#include <linux/bitops.h>
#include <linux/pm_runtime.h>
#include <linux/clk.h>
#include <linux/completion.h>
#include <linux/regulator/consumer.h>
#include <linux/reset.h>
#include "unipro.h"

#include <asm/irq.h>
#include <asm/byteorder.h>
#include <scsi/scsi.h>
#include <scsi/scsi_cmnd.h>
#include <scsi/scsi_host.h>
#include <scsi/scsi_tcq.h>
#include <scsi/scsi_dbg.h>
#include <scsi/scsi_eh.h>

#include <linux/fault-inject.h>
#include "ufs.h"
#include "ufshci.h"

#define UFSHCD "ufshcd"
#define UFSHCD_DRIVER_VERSION "0.3"

#define UFS_BIT(x)	BIT(x)
#define UFS_MASK(x, y)	(x << ((y) % BITS_PER_LONG))

struct ufs_hba;

enum dev_cmd_type {
	DEV_CMD_TYPE_NOP		= 0x0,
	DEV_CMD_TYPE_QUERY		= 0x1,
};

/**
 * struct uic_command - UIC command structure
 * @command: UIC command
 * @argument1: UIC command argument 1
 * @argument2: UIC command argument 2
 * @argument3: UIC command argument 3
 * @cmd_active: Indicate if UIC command is outstanding
 * @result: UIC command result
 * @done: UIC command completion
 */
struct uic_command {
	u32 command;
	u32 argument1;
	u32 argument2;
	u32 argument3;
	int cmd_active;
	int result;
	struct completion done;
};

/* Used to differentiate the power management options */
enum ufs_pm_op {
	UFS_RUNTIME_PM,
	UFS_SYSTEM_PM,
	UFS_SHUTDOWN_PM,
};

#define ufshcd_is_runtime_pm(op) ((op) == UFS_RUNTIME_PM)
#define ufshcd_is_system_pm(op) ((op) == UFS_SYSTEM_PM)
#define ufshcd_is_shutdown_pm(op) ((op) == UFS_SHUTDOWN_PM)

/* Host <-> Device UniPro Link state */
enum uic_link_state {
	UIC_LINK_OFF_STATE	= 0, /* Link powered down or disabled */
	UIC_LINK_ACTIVE_STATE	= 1, /* Link is in Fast/Slow/Sleep state */
	UIC_LINK_HIBERN8_STATE	= 2, /* Link is in Hibernate state */
};

#define ufshcd_is_link_off(hba) ((hba)->uic_link_state == UIC_LINK_OFF_STATE)
#define ufshcd_is_link_active(hba) ((hba)->uic_link_state == \
				    UIC_LINK_ACTIVE_STATE)
#define ufshcd_is_link_hibern8(hba) ((hba)->uic_link_state == \
				    UIC_LINK_HIBERN8_STATE)
#define ufshcd_set_link_off(hba) ((hba)->uic_link_state = UIC_LINK_OFF_STATE)
#define ufshcd_set_link_active(hba) ((hba)->uic_link_state = \
				    UIC_LINK_ACTIVE_STATE)
#define ufshcd_set_link_hibern8(hba) ((hba)->uic_link_state = \
				    UIC_LINK_HIBERN8_STATE)

enum {
	/* errors which require the host controller reset for recovery */
	UFS_ERR_HIBERN8_EXIT,
	UFS_ERR_VOPS_SUSPEND,
	UFS_ERR_EH,
	UFS_ERR_CLEAR_PEND_XFER_TM,
	UFS_ERR_INT_FATAL_ERRORS,
	UFS_ERR_INT_UIC_ERROR,
	UFS_ERR_CRYPTO_ENGINE,

	/* other errors */
	UFS_ERR_HIBERN8_ENTER,
	UFS_ERR_RESUME,
	UFS_ERR_SUSPEND,
	UFS_ERR_LINKSTARTUP,
	UFS_ERR_POWER_MODE_CHANGE,
	UFS_ERR_TASK_ABORT,
	UFS_ERR_MAX,
};

/*
 * UFS Power management levels.
 * Each level is in increasing order of power savings.
 */
enum ufs_pm_level {
	UFS_PM_LVL_0, /* UFS_ACTIVE_PWR_MODE, UIC_LINK_ACTIVE_STATE */
	UFS_PM_LVL_1, /* UFS_ACTIVE_PWR_MODE, UIC_LINK_HIBERN8_STATE */
	UFS_PM_LVL_2, /* UFS_SLEEP_PWR_MODE, UIC_LINK_ACTIVE_STATE */
	UFS_PM_LVL_3, /* UFS_SLEEP_PWR_MODE, UIC_LINK_HIBERN8_STATE */
	UFS_PM_LVL_4, /* UFS_POWERDOWN_PWR_MODE, UIC_LINK_HIBERN8_STATE */
	UFS_PM_LVL_5, /* UFS_POWERDOWN_PWR_MODE, UIC_LINK_OFF_STATE */
	UFS_PM_LVL_MAX
};

struct ufs_pm_lvl_states {
	enum ufs_dev_pwr_mode dev_state;
	enum uic_link_state link_state;
};

/**
 * struct ufshcd_lrb - local reference block
 * @utr_descriptor_ptr: UTRD address of the command
 * @ucd_req_ptr: UCD address of the command
 * @ucd_rsp_ptr: Response UPIU address for this command
 * @ucd_prdt_ptr: PRDT address of the command
 * @utrd_dma_addr: UTRD dma address for debug
 * @ucd_prdt_dma_addr: PRDT dma address for debug
 * @ucd_rsp_dma_addr: UPIU response dma address for debug
 * @ucd_req_dma_addr: UPIU request dma address for debug
 * @cmd: pointer to SCSI command
 * @sense_buffer: pointer to sense buffer address of the SCSI command
 * @sense_bufflen: Length of the sense buffer
 * @scsi_status: SCSI status of the command
 * @command_type: SCSI, UFS, Query.
 * @task_tag: Task tag of the command
 * @lun: LUN of the command
 * @intr_cmd: Interrupt command (doesn't participate in interrupt aggregation)
 * @issue_time_stamp: time stamp for debug purposes
 * @complete_time_stamp: time stamp for statistics
 * @req_abort_skip: skip request abort task flag
 */
struct ufshcd_lrb {
	struct utp_transfer_req_desc *utr_descriptor_ptr;
	struct utp_upiu_req *ucd_req_ptr;
	struct utp_upiu_rsp *ucd_rsp_ptr;
	struct ufshcd_sg_entry *ucd_prdt_ptr;

	dma_addr_t utrd_dma_addr;
	dma_addr_t ucd_req_dma_addr;
	dma_addr_t ucd_rsp_dma_addr;
	dma_addr_t ucd_prdt_dma_addr;

	struct scsi_cmnd *cmd;
	u8 *sense_buffer;
	unsigned int sense_bufflen;
	int scsi_status;

	int command_type;
	int task_tag;
	u8 lun; /* UPIU LUN id field is only 8-bit wide */
	bool intr_cmd;
	ktime_t issue_time_stamp;
	ktime_t complete_time_stamp;

	bool req_abort_skip;
};

/**
 * struct ufs_query - holds relevent data structures for query request
 * @request: request upiu and function
 * @descriptor: buffer for sending/receiving descriptor
 * @response: response upiu and response
 */
struct ufs_query {
	struct ufs_query_req request;
	u8 *descriptor;
	struct ufs_query_res response;
};

/**
 * struct ufs_dev_cmd - all assosiated fields with device management commands
 * @type: device management command type - Query, NOP OUT
 * @lock: lock to allow one command at a time
 * @complete: internal commands completion
 * @tag_wq: wait queue until free command slot is available
 */
struct ufs_dev_cmd {
	enum dev_cmd_type type;
	struct mutex lock;
	struct completion *complete;
	wait_queue_head_t tag_wq;
	struct ufs_query query;
};

/**
 * struct ufs_clk_info - UFS clock related info
 * @list: list headed by hba->clk_list_head
 * @clk: clock node
 * @name: clock name
 * @max_freq: maximum frequency supported by the clock
 * @min_freq: min frequency that can be used for clock scaling
 * @curr_freq: indicates the current frequency that it is set to
 * @enabled: variable to check against multiple enable/disable
 */
struct ufs_clk_info {
	struct list_head list;
	struct clk *clk;
	const char *name;
	u32 max_freq;
	u32 min_freq;
	u32 curr_freq;
	bool enabled;
};

enum ufs_notify_change_status {
	PRE_CHANGE,
	POST_CHANGE,
};

struct ufs_pa_layer_attr {
	u32 gear_rx;
	u32 gear_tx;
	u32 lane_rx;
	u32 lane_tx;
	u32 pwr_rx;
	u32 pwr_tx;
	u32 hs_rate;
};

struct ufs_pwr_mode_info {
	bool is_valid;
	struct ufs_pa_layer_attr info;
};

/**
 * struct ufs_hba_variant_ops - variant specific callbacks
 * @init: called when the driver is initialized
 * @exit: called to cleanup everything done in init
 * @get_ufs_hci_version: called to get UFS HCI version
 * @clk_scale_notify: notifies that clks are scaled up/down
 * @setup_clocks: called before touching any of the controller registers
 * @setup_regulators: called before accessing the host controller
 * @hce_enable_notify: called before and after HCE enable bit is set to allow
 *                     variant specific Uni-Pro initialization.
 * @link_startup_notify: called before and after Link startup is carried out
 *                       to allow variant specific Uni-Pro initialization.
 * @pwr_change_notify: called before and after a power mode change
 *			is carried out to allow vendor spesific capabilities
 *			to be set.
 * @suspend: called during host controller PM callback
 * @resume: called during host controller PM callback
 * @full_reset:  called during link recovery for handling variant specific
 *		 implementations of resetting the hci
 * @dbg_register_dump: used to dump controller debug information
 * @update_sec_cfg: called to restore host controller secure configuration
 * @get_scale_down_gear: called to get the minimum supported gear to
 *			 scale down
 * @set_bus_vote: called to vote for the required bus bandwidth
 * @add_debugfs: used to add debugfs entries
 * @remove_debugfs: used to remove debugfs entries
 */
struct ufs_hba_variant_ops {
	int	(*init)(struct ufs_hba *);
	void	(*exit)(struct ufs_hba *);
	u32	(*get_ufs_hci_version)(struct ufs_hba *);
	int	(*clk_scale_notify)(struct ufs_hba *, bool,
				    enum ufs_notify_change_status);
	int	(*setup_clocks)(struct ufs_hba *, bool, bool);
	int	(*setup_regulators)(struct ufs_hba *, bool);
	int	(*hce_enable_notify)(struct ufs_hba *,
				     enum ufs_notify_change_status);
	int	(*link_startup_notify)(struct ufs_hba *,
				       enum ufs_notify_change_status);
	int	(*pwr_change_notify)(struct ufs_hba *,
					enum ufs_notify_change_status status,
					struct ufs_pa_layer_attr *,
					struct ufs_pa_layer_attr *);
	int	(*apply_dev_quirks)(struct ufs_hba *);
	int	(*suspend)(struct ufs_hba *, enum ufs_pm_op);
	int	(*resume)(struct ufs_hba *, enum ufs_pm_op);
	int	(*full_reset)(struct ufs_hba *);
	void	(*dbg_register_dump)(struct ufs_hba *hba, bool no_sleep);
	int	(*update_sec_cfg)(struct ufs_hba *hba, bool restore_sec_cfg);
	u32	(*get_scale_down_gear)(struct ufs_hba *);
	int	(*set_bus_vote)(struct ufs_hba *, bool);
#ifdef CONFIG_DEBUG_FS
	void	(*add_debugfs)(struct ufs_hba *hba, struct dentry *root);
	void	(*remove_debugfs)(struct ufs_hba *hba);
#endif
};

/**
 * struct ufs_hba_crypto_variant_ops - variant specific crypto callbacks
 * @crypto_req_setup:	retreieve the necessary cryptographic arguments to setup
			a requests's transfer descriptor.
 * @crypto_engine_cfg_start: start configuring cryptographic engine
 *							 according to tag
 *							 parameter
 * @crypto_engine_cfg_end: end configuring cryptographic engine
 *						   according to tag parameter
 * @crypto_engine_reset: perform reset to the cryptographic engine
 * @crypto_engine_get_status: get errors status of the cryptographic engine
 */
struct ufs_hba_crypto_variant_ops {
	int	(*crypto_req_setup)(struct ufs_hba *, struct ufshcd_lrb *lrbp,
				    u8 *cc_index, bool *enable, u64 *dun);
	int	(*crypto_engine_cfg_start)(struct ufs_hba *, unsigned int);
	int	(*crypto_engine_cfg_end)(struct ufs_hba *, struct ufshcd_lrb *,
			struct request *);
	int	(*crypto_engine_reset)(struct ufs_hba *);
	int	(*crypto_engine_get_status)(struct ufs_hba *, u32 *);
};

/**
* struct ufs_hba_pm_qos_variant_ops - variant specific PM QoS callbacks
*/
struct ufs_hba_pm_qos_variant_ops {
	void		(*req_start)(struct ufs_hba *, struct request *);
	void		(*req_end)(struct ufs_hba *, struct request *, bool);
};

/**
 * struct ufs_hba_variant - variant specific parameters
 * @name: variant name
 */
struct ufs_hba_variant {
	struct device				*dev;
	const char				*name;
	struct ufs_hba_variant_ops		*vops;
	struct ufs_hba_crypto_variant_ops	*crypto_vops;
	struct ufs_hba_pm_qos_variant_ops	*pm_qos_vops;
};

/* clock gating state  */
enum clk_gating_state {
	CLKS_OFF,
	CLKS_ON,
	REQ_CLKS_OFF,
	REQ_CLKS_ON,
};

/**
 * struct ufs_clk_gating - UFS clock gating related info
 * @gate_hrtimer: hrtimer to invoke @gate_work after some delay as
 * specified in @delay_ms
 * @gate_work: worker to turn off clocks
 * @ungate_work: worker to turn on clocks that will be used in case of
 * interrupt context
 * @state: the current clocks state
 * @delay_ms: current gating delay in ms
 * @delay_ms_pwr_save: gating delay (in ms) in power save mode
 * @delay_ms_perf: gating delay (in ms) in performance mode
 * @is_suspended: clk gating is suspended when set to 1 which can be used
 * during suspend/resume
 * @delay_attr: sysfs attribute to control delay_ms if clock scaling is disabled
 * @delay_pwr_save_attr: sysfs attribute to control delay_ms_pwr_save
 * @delay_perf_attr: sysfs attribute to control delay_ms_perf
 * @enable_attr: sysfs attribute to enable/disable clock gating
 * @is_enabled: Indicates the current status of clock gating
 * @active_reqs: number of requests that are pending and should be waited for
 * completion before gating clocks.
 */
struct ufs_clk_gating {
	struct hrtimer gate_hrtimer;
	struct work_struct gate_work;
	struct work_struct ungate_work;
	enum clk_gating_state state;
	unsigned long delay_ms;
	unsigned long delay_ms_pwr_save;
	unsigned long delay_ms_perf;
	bool is_suspended;
	struct device_attribute delay_attr;
	struct device_attribute delay_pwr_save_attr;
	struct device_attribute delay_perf_attr;
	struct device_attribute enable_attr;
	bool is_enabled;
	int active_reqs;
	struct workqueue_struct *clk_gating_workq;
};

/* Hibern8 state  */
enum ufshcd_hibern8_on_idle_state {
	HIBERN8_ENTERED,
	HIBERN8_EXITED,
	REQ_HIBERN8_ENTER,
	REQ_HIBERN8_EXIT,
	AUTO_HIBERN8,
};

/**
 * struct ufs_hibern8_on_idle - UFS Hibern8 on idle related data
 * @enter_work: worker to put UFS link in hibern8 after some delay as
 * specified in delay_ms
 * @exit_work: worker to bring UFS link out of hibern8
 * @state: the current hibern8 state
 * @delay_ms: hibern8 enter delay in ms
 * @is_suspended: hibern8 enter is suspended when set to 1 which can be used
 * during suspend/resume
 * @active_reqs: number of requests that are pending and should be waited for
 * completion before scheduling delayed "enter_work".
 * @delay_attr: sysfs attribute to control delay_attr
 * @enable_attr: sysfs attribute to enable/disable hibern8 on idle
 * @is_enabled: Indicates the current status of hibern8
 */
struct ufs_hibern8_on_idle {
	struct delayed_work enter_work;
	struct work_struct exit_work;
	enum ufshcd_hibern8_on_idle_state state;
	unsigned long delay_ms;
	bool is_suspended;
	int active_reqs;
	struct device_attribute delay_attr;
	struct device_attribute enable_attr;
	bool is_enabled;
};

struct ufs_saved_pwr_info {
	struct ufs_pa_layer_attr info;
	bool is_valid;
};

/**
 * struct ufs_clk_scaling - UFS clock scaling related data
 * @active_reqs: number of requests that are pending. If this is zero when
 * devfreq ->target() function is called then schedule "suspend_work" to
 * suspend devfreq.
 * @tot_busy_t: Total busy time in current polling window
 * @window_start_t: Start time (in jiffies) of the current polling window
 * @busy_start_t: Start time of current busy period
 * @enable_attr: sysfs attribute to enable/disable clock scaling
 * @saved_pwr_info: UFS power mode may also be changed during scaling and this
 * one keeps track of previous power mode.
 * @workq: workqueue to schedule devfreq suspend/resume work
 * @suspend_work: worker to suspend devfreq
 * @resume_work: worker to resume devfreq
 * @is_allowed: tracks if scaling is currently allowed or not
 * @is_busy_started: tracks if busy period has started or not
 * @is_suspended: tracks if devfreq is suspended or not
 * @is_scaled_up: tracks if we are currently scaled up or scaled down
 */
struct ufs_clk_scaling {
	int active_reqs;
	unsigned long tot_busy_t;
	unsigned long window_start_t;
	ktime_t busy_start_t;
	struct device_attribute enable_attr;
	struct ufs_saved_pwr_info saved_pwr_info;
	struct workqueue_struct *workq;
	struct work_struct suspend_work;
	struct work_struct resume_work;
	bool is_allowed;
	bool is_busy_started;
	bool is_suspended;
	bool is_scaled_up;
};

/**
 * struct ufs_init_prefetch - contains data that is pre-fetched once during
 * initialization
 * @icc_level: icc level which was read during initialization
 */
struct ufs_init_prefetch {
	u32 icc_level;
};

#define UIC_ERR_REG_HIST_LENGTH 20
/**
 * struct ufs_uic_err_reg_hist - keeps history of uic errors
 * @pos: index to indicate cyclic buffer position
 * @reg: cyclic buffer for registers value
 * @tstamp: cyclic buffer for time stamp
 */
struct ufs_uic_err_reg_hist {
	int pos;
	u32 reg[UIC_ERR_REG_HIST_LENGTH];
	ktime_t tstamp[UIC_ERR_REG_HIST_LENGTH];
};

#ifdef CONFIG_DEBUG_FS
struct debugfs_files {
	struct dentry *debugfs_root;
	struct dentry *stats_folder;
	struct dentry *tag_stats;
	struct dentry *err_stats;
	struct dentry *show_hba;
	struct dentry *host_regs;
	struct dentry *dump_dev_desc;
	struct dentry *power_mode;
	struct dentry *dme_local_read;
	struct dentry *dme_peer_read;
	struct dentry *dbg_print_en;
	struct dentry *req_stats;
	struct dentry *query_stats;
	u32 dme_local_attr_id;
	u32 dme_peer_attr_id;
	struct dentry *reset_controller;
	struct dentry *err_state;
	bool err_occurred;
#ifdef CONFIG_UFS_FAULT_INJECTION
	struct dentry *err_inj_scenario;
	struct dentry *err_inj_stats;
	u32 err_inj_scenario_mask;
	struct fault_attr fail_attr;
#endif
	bool is_sys_suspended;
};

/* tag stats statistics types */
enum ts_types {
	TS_NOT_SUPPORTED	= -1,
	TS_TAG			= 0,
	TS_READ			= 1,
	TS_WRITE		= 2,
	TS_URGENT_READ		= 3,
	TS_URGENT_WRITE		= 4,
	TS_FLUSH		= 5,
	TS_NUM_STATS		= 6,
};

/**
 * struct ufshcd_req_stat - statistics for request handling times (in usec)
 * @min: shortest time measured
 * @max: longest time measured
 * @sum: sum of all the handling times measured (used for average calculation)
 * @count: number of measurements taken
 */
struct ufshcd_req_stat {
	u64 min;
	u64 max;
	u64 sum;
	u64 count;
};
#endif

enum ufshcd_ctx {
	QUEUE_CMD,
	ERR_HNDLR_WORK,
	H8_EXIT_WORK,
	UIC_CMD_SEND,
	PWRCTL_CMD_SEND,
	TM_CMD_SEND,
	XFR_REQ_COMPL,
	CLK_SCALE_WORK,
};

struct ufshcd_clk_ctx {
	ktime_t ts;
	enum ufshcd_ctx ctx;
};

/**
 * struct ufs_stats - keeps usage/err statistics
 * @enabled: enable tag stats for debugfs
 * @tag_stats: pointer to tag statistic counters
 * @q_depth: current amount of busy slots
 * @err_stats: counters to keep track of various errors
 * @req_stats: request handling time statistics per request type
 * @query_stats_arr: array that holds query statistics
 * @hibern8_exit_cnt: Counter to keep track of number of exits,
 *		reset this after link-startup.
 * @last_hibern8_exit_tstamp: Set time after the hibern8 exit.
 *		Clear after the first successful command completion.
 * @pa_err: tracks pa-uic errors
 * @dl_err: tracks dl-uic errors
 * @nl_err: tracks nl-uic errors
 * @tl_err: tracks tl-uic errors
 * @dme_err: tracks dme errors
 */
struct ufs_stats {
#ifdef CONFIG_DEBUG_FS
	bool enabled;
	u64 **tag_stats;
	int q_depth;
	int err_stats[UFS_ERR_MAX];
	struct ufshcd_req_stat req_stats[TS_NUM_STATS];
	int query_stats_arr[UPIU_QUERY_OPCODE_MAX][MAX_QUERY_IDN];

#endif
	u32 last_intr_status;
	ktime_t last_intr_ts;
	struct ufshcd_clk_ctx clk_hold;
	struct ufshcd_clk_ctx clk_rel;
	u32 hibern8_exit_cnt;
	ktime_t last_hibern8_exit_tstamp;
	u32 power_mode_change_cnt;
	struct ufs_uic_err_reg_hist pa_err;
	struct ufs_uic_err_reg_hist dl_err;
	struct ufs_uic_err_reg_hist nl_err;
	struct ufs_uic_err_reg_hist tl_err;
	struct ufs_uic_err_reg_hist dme_err;
};

/* UFS Host Controller debug print bitmask */
#define UFSHCD_DBG_PRINT_CLK_FREQ_EN		UFS_BIT(0)
#define UFSHCD_DBG_PRINT_UIC_ERR_HIST_EN	UFS_BIT(1)
#define UFSHCD_DBG_PRINT_HOST_REGS_EN		UFS_BIT(2)
#define UFSHCD_DBG_PRINT_TRS_EN			UFS_BIT(3)
#define UFSHCD_DBG_PRINT_TMRS_EN		UFS_BIT(4)
#define UFSHCD_DBG_PRINT_PWR_EN			UFS_BIT(5)
#define UFSHCD_DBG_PRINT_HOST_STATE_EN		UFS_BIT(6)

#define UFSHCD_DBG_PRINT_ALL						   \
		(UFSHCD_DBG_PRINT_CLK_FREQ_EN		|		   \
		 UFSHCD_DBG_PRINT_UIC_ERR_HIST_EN	|		   \
		 UFSHCD_DBG_PRINT_HOST_REGS_EN | UFSHCD_DBG_PRINT_TRS_EN | \
		 UFSHCD_DBG_PRINT_TMRS_EN | UFSHCD_DBG_PRINT_PWR_EN |	   \
		 UFSHCD_DBG_PRINT_HOST_STATE_EN)

struct ufshcd_cmd_log_entry {
	char *str;	/* context like "send", "complete" */
	char *cmd_type;	/* "scsi", "query", "nop", "dme" */
	u8 lun;
	u8 cmd_id;
	sector_t lba;
	int transfer_len;
	u8 idn;		/* used only for query idn */
	u32 doorbell;
	u32 outstanding_reqs;
	u32 seq_num;
	unsigned int tag;
	ktime_t tstamp;
};

struct ufshcd_cmd_log {
	struct ufshcd_cmd_log_entry *entries;
	int pos;
	u32 seq_num;
};

/**
 * struct ufs_hba - per adapter private structure
 * @mmio_base: UFSHCI base register address
 * @ucdl_base_addr: UFS Command Descriptor base address
 * @utrdl_base_addr: UTP Transfer Request Descriptor base address
 * @utmrdl_base_addr: UTP Task Management Descriptor base address
 * @ucdl_dma_addr: UFS Command Descriptor DMA address
 * @utrdl_dma_addr: UTRDL DMA address
 * @utmrdl_dma_addr: UTMRDL DMA address
 * @host: Scsi_Host instance of the driver
 * @dev: device handle
 * @lrb: local reference block
 * @lrb_in_use: lrb in use
 * @outstanding_tasks: Bits representing outstanding task requests
 * @outstanding_reqs: Bits representing outstanding transfer requests
 * @capabilities: UFS Controller Capabilities
 * @nutrs: Transfer Request Queue depth supported by controller
 * @nutmrs: Task Management Queue depth supported by controller
 * @ufs_version: UFS Version to which controller complies
 * @var: pointer to variant specific data
 * @priv: pointer to variant specific private data
 * @irq: Irq number of the controller
 * @active_uic_cmd: handle of active UIC command
 * @uic_cmd_mutex: mutex for uic command
 * @tm_wq: wait queue for task management
 * @tm_tag_wq: wait queue for free task management slots
 * @tm_slots_in_use: bit map of task management request slots in use
 * @pwr_done: completion for power mode change
 * @tm_condition: condition variable for task management
 * @ufshcd_state: UFSHCD states
 * @eh_flags: Error handling flags
 * @intr_mask: Interrupt Mask Bits
 * @ee_ctrl_mask: Exception event control mask
 * @is_powered: flag to check if HBA is powered
 * @is_init_prefetch: flag to check if data was pre-fetched in initialization
 * @init_prefetch_data: data pre-fetched during initialization
 * @eh_work: Worker to handle UFS errors that require s/w attention
 * @eeh_work: Worker to handle exception events
 * @errors: HBA errors
 * @uic_error: UFS interconnect layer error status
 * @saved_err: sticky error mask
 * @saved_uic_err: sticky UIC error mask
 * @dev_cmd: ufs device management command information
 * @last_dme_cmd_tstamp: time stamp of the last completed DME command
 * @auto_bkops_enabled: to track whether bkops is enabled in device
 * @ufs_stats: ufshcd statistics to be used via debugfs
 * @debugfs_files: debugfs files associated with the ufs stats
 * @ufshcd_dbg_print: Bitmask for enabling debug prints
 * @vreg_info: UFS device voltage regulator information
 * @clk_list_head: UFS host controller clocks list node head
 * @pwr_info: holds current power mode
 * @max_pwr_info: keeps the device max valid pwm
 * @hibern8_on_idle: UFS Hibern8 on idle related data
 * @urgent_bkops_lvl: keeps track of urgent bkops level for device
 * @is_urgent_bkops_lvl_checked: keeps track if the urgent bkops level for
 *  device is known or not.
 * @scsi_block_reqs_cnt: reference counting for scsi block requests
 */
struct ufs_hba {
	void __iomem *mmio_base;

	/* Virtual memory reference */
	struct utp_transfer_cmd_desc *ucdl_base_addr;
	struct utp_transfer_req_desc *utrdl_base_addr;
	struct utp_task_req_desc *utmrdl_base_addr;

	/* DMA memory reference */
	dma_addr_t ucdl_dma_addr;
	dma_addr_t utrdl_dma_addr;
	dma_addr_t utmrdl_dma_addr;

	struct Scsi_Host *host;
	struct device *dev;
	/*
	 * This field is to keep a reference to "scsi_device" corresponding to
	 * "UFS device" W-LU.
	 */
	struct scsi_device *sdev_ufs_device;

	enum ufs_dev_pwr_mode curr_dev_pwr_mode;
	enum uic_link_state uic_link_state;
	/* Desired UFS power management level during runtime PM */
	int rpm_lvl;
	/* Desired UFS power management level during system PM */
	int spm_lvl;
	struct device_attribute rpm_lvl_attr;
	struct device_attribute spm_lvl_attr;
	int pm_op_in_progress;

	struct ufshcd_lrb *lrb;
	unsigned long lrb_in_use;

	unsigned long outstanding_tasks;
	unsigned long outstanding_reqs;

	u32 capabilities;
	int nutrs;
	int nutmrs;
	u32 ufs_version;
	struct ufs_hba_variant *var;
	void *priv;
	unsigned int irq;
	bool is_irq_enabled;

	/* Interrupt aggregation support is broken */
	#define UFSHCD_QUIRK_BROKEN_INTR_AGGR			UFS_BIT(0)

	/*
	 * delay before each dme command is required as the unipro
	 * layer has shown instabilities
	 */
	#define UFSHCD_QUIRK_DELAY_BEFORE_DME_CMDS		UFS_BIT(1)

	/*
	 * If UFS host controller is having issue in processing LCC (Line
	 * Control Command) coming from device then enable this quirk.
	 * When this quirk is enabled, host controller driver should disable
	 * the LCC transmission on UFS device (by clearing TX_LCC_ENABLE
	 * attribute of device to 0).
	 */
	#define UFSHCD_QUIRK_BROKEN_LCC				UFS_BIT(2)

	/*
	 * The attribute PA_RXHSUNTERMCAP specifies whether or not the
	 * inbound Link supports unterminated line in HS mode. Setting this
	 * attribute to 1 fixes moving to HS gear.
	 */
	#define UFSHCD_QUIRK_BROKEN_PA_RXHSUNTERMCAP		UFS_BIT(3)

	/*
	 * This quirk needs to be enabled if the host contoller only allows
	 * accessing the peer dme attributes in AUTO mode (FAST AUTO or
	 * SLOW AUTO).
	 */
	#define UFSHCD_QUIRK_DME_PEER_ACCESS_AUTO_MODE		UFS_BIT(4)

	/*
	 * This quirk needs to be enabled if the host contoller doesn't
	 * advertise the correct version in UFS_VER register. If this quirk
	 * is enabled, standard UFS host driver will call the vendor specific
	 * ops (get_ufs_hci_version) to get the correct version.
	 */
	#define UFSHCD_QUIRK_BROKEN_UFS_HCI_VERSION		UFS_BIT(5)

	/* Auto hibern8 support is broken */
	#define UFSHCD_QUIRK_BROKEN_AUTO_HIBERN8		UFS_BIT(6)

	unsigned int quirks;	/* Deviations from standard UFSHCI spec. */

	/* Device deviations from standard UFS device spec. */
	unsigned int dev_quirks;

	wait_queue_head_t tm_wq;
	wait_queue_head_t tm_tag_wq;
	unsigned long tm_condition;
	unsigned long tm_slots_in_use;

	struct uic_command *active_uic_cmd;
	struct mutex uic_cmd_mutex;
	struct completion *uic_async_done;

	u32 ufshcd_state;
	u32 eh_flags;
	u32 intr_mask;
	u16 ee_ctrl_mask;
	bool is_powered;
	bool is_init_prefetch;
	struct ufs_init_prefetch init_prefetch_data;

	/* Work Queues */
	struct work_struct eh_work;
	struct work_struct eeh_work;
	struct work_struct rls_work;

	/* HBA Errors */
	u32 errors;
	u32 uic_error;
	u32 ce_error;	/* crypto engine errors */
	u32 saved_err;
	u32 saved_uic_err;
	u32 saved_ce_err;
	bool silence_err_logs;
	bool force_host_reset;

	/* Device management request data */
	struct ufs_dev_cmd dev_cmd;
	ktime_t last_dme_cmd_tstamp;

	/* Keeps information of the UFS device connected to this host */
	struct ufs_dev_info dev_info;
	bool auto_bkops_enabled;

	struct ufs_stats ufs_stats;
#ifdef CONFIG_DEBUG_FS
	struct debugfs_files debugfs_files;
#endif

	struct ufs_vreg_info vreg_info;
	struct list_head clk_list_head;

	bool wlun_dev_clr_ua;

	/* Number of requests aborts */
	int req_abort_count;

	/* Number of lanes available (1 or 2) for Rx/Tx */
	u32 lanes_per_direction;

	/* Bitmask for enabling debug prints */
	u32 ufshcd_dbg_print;

	struct ufs_pa_layer_attr pwr_info;
	struct ufs_pwr_mode_info max_pwr_info;

	struct ufs_clk_gating clk_gating;
	struct ufs_hibern8_on_idle hibern8_on_idle;
	struct ufshcd_cmd_log cmd_log;

	/* Control to enable/disable host capabilities */
	u32 caps;
	/* Allow dynamic clk gating */
#define UFSHCD_CAP_CLK_GATING	(1 << 0)
	/* Allow hiberb8 with clk gating */
#define UFSHCD_CAP_HIBERN8_WITH_CLK_GATING (1 << 1)
	/* Allow dynamic clk scaling */
#define UFSHCD_CAP_CLK_SCALING	(1 << 2)
	/* Allow auto bkops to enabled during runtime suspend */
#define UFSHCD_CAP_AUTO_BKOPS_SUSPEND (1 << 3)
	/*
	 * This capability allows host controller driver to use the UFS HCI's
	 * interrupt aggregation capability.
	 * CAUTION: Enabling this might reduce overall UFS throughput.
	 */
#define UFSHCD_CAP_INTR_AGGR (1 << 4)
	/* Allow standalone Hibern8 enter on idle */
#define UFSHCD_CAP_HIBERN8_ENTER_ON_IDLE (1 << 5)
	/*
	 * This capability allows the device auto-bkops to be always enabled
	 * except during suspend (both runtime and suspend).
	 * Enabling this capability means that device will always be allowed
	 * to do background operation when it's active but it might degrade
	 * the performance of ongoing read/write operations.
	 */
#define UFSHCD_CAP_KEEP_AUTO_BKOPS_ENABLED_EXCEPT_SUSPEND (1 << 6)
	/*
	 * If host controller hardware can be power collapsed when UFS link is
	 * in hibern8 then enable this cap.
	 */
#define UFSHCD_CAP_POWER_COLLAPSE_DURING_HIBERN8 (1 << 7)

	struct devfreq *devfreq;
	struct ufs_clk_scaling clk_scaling;
	bool is_sys_suspended;

	enum bkops_status urgent_bkops_lvl;
	bool is_urgent_bkops_lvl_checked;

	/* sync b/w diff contexts */
	struct rw_semaphore lock;
	unsigned long shutdown_in_prog;

	struct reset_control *core_reset;
	/* If set, don't gate device ref_clk during clock gating */
	bool no_ref_clk_gating;

	int scsi_block_reqs_cnt;

	bool full_init_linereset;
	struct pinctrl *pctrl;

	int			latency_hist_enabled;
<<<<<<< HEAD
	struct io_latency_state io_lat_s;
	bool restore_needed;
=======
	struct io_latency_state io_lat_read;
	struct io_latency_state io_lat_write;
>>>>>>> ef588ef5
};

static inline void ufshcd_mark_shutdown_ongoing(struct ufs_hba *hba)
{
	set_bit(0, &hba->shutdown_in_prog);
}

static inline bool ufshcd_is_shutdown_ongoing(struct ufs_hba *hba)
{
	return !!(test_bit(0, &hba->shutdown_in_prog));
}

/* Returns true if clocks can be gated. Otherwise false */
static inline bool ufshcd_is_clkgating_allowed(struct ufs_hba *hba)
{
	return hba->caps & UFSHCD_CAP_CLK_GATING;
}
static inline bool ufshcd_can_hibern8_during_gating(struct ufs_hba *hba)
{
	return hba->caps & UFSHCD_CAP_HIBERN8_WITH_CLK_GATING;
}
static inline int ufshcd_is_clkscaling_supported(struct ufs_hba *hba)
{
	return hba->caps & UFSHCD_CAP_CLK_SCALING;
}
static inline bool ufshcd_can_autobkops_during_suspend(struct ufs_hba *hba)
{
	return hba->caps & UFSHCD_CAP_AUTO_BKOPS_SUSPEND;
}
static inline bool ufshcd_is_hibern8_on_idle_allowed(struct ufs_hba *hba)
{
	return hba->caps & UFSHCD_CAP_HIBERN8_ENTER_ON_IDLE;
}

static inline bool ufshcd_is_power_collapse_during_hibern8_allowed(
						struct ufs_hba *hba)
{
	return !!(hba->caps & UFSHCD_CAP_POWER_COLLAPSE_DURING_HIBERN8);
}

static inline bool ufshcd_keep_autobkops_enabled_except_suspend(
							struct ufs_hba *hba)
{
	return hba->caps & UFSHCD_CAP_KEEP_AUTO_BKOPS_ENABLED_EXCEPT_SUSPEND;
}

static inline bool ufshcd_is_intr_aggr_allowed(struct ufs_hba *hba)
{
	if ((hba->caps & UFSHCD_CAP_INTR_AGGR) &&
	    !(hba->quirks & UFSHCD_QUIRK_BROKEN_INTR_AGGR))
		return true;
	else
		return false;
}

static inline bool ufshcd_is_auto_hibern8_supported(struct ufs_hba *hba)
{
	return !!((hba->capabilities & MASK_AUTO_HIBERN8_SUPPORT) &&
		!(hba->quirks & UFSHCD_QUIRK_BROKEN_AUTO_HIBERN8));
}

static inline bool ufshcd_is_crypto_supported(struct ufs_hba *hba)
{
	return !!(hba->capabilities & MASK_CRYPTO_SUPPORT);
}

#define ufshcd_writel(hba, val, reg)	\
	writel_relaxed((val), (hba)->mmio_base + (reg))
#define ufshcd_readl(hba, reg)	\
	readl_relaxed((hba)->mmio_base + (reg))

/**
 * ufshcd_rmwl - read modify write into a register
 * @hba - per adapter instance
 * @mask - mask to apply on read value
 * @val - actual value to write
 * @reg - register address
 */
static inline void ufshcd_rmwl(struct ufs_hba *hba, u32 mask, u32 val, u32 reg)
{
       u32 tmp;

	tmp = ufshcd_readl(hba, reg);
	tmp &= ~mask;
	tmp |= (val & mask);
	ufshcd_writel(hba, tmp, reg);
}

int ufshcd_alloc_host(struct device *, struct ufs_hba **);
void ufshcd_dealloc_host(struct ufs_hba *);
int ufshcd_init(struct ufs_hba * , void __iomem * , unsigned int);
void ufshcd_remove(struct ufs_hba *);
int ufshcd_wait_for_register(struct ufs_hba *hba, u32 reg, u32 mask,
				u32 val, unsigned long interval_us,
				unsigned long timeout_ms, bool can_sleep);
int ufshcd_uic_hibern8_enter(struct ufs_hba *hba);
int ufshcd_uic_hibern8_exit(struct ufs_hba *hba);

/**
 * ufshcd_set_variant - set variant specific data to the hba
 * @hba - per adapter instance
 * @variant - pointer to variant specific data
 */
static inline void ufshcd_set_variant(struct ufs_hba *hba, void *variant)
{
	BUG_ON(!hba);
	hba->priv = variant;
}

/**
 * ufshcd_get_variant - get variant specific data from the hba
 * @hba - per adapter instance
 */
static inline void *ufshcd_get_variant(struct ufs_hba *hba)
{
	BUG_ON(!hba);
	return hba->priv;
}
extern int ufshcd_runtime_suspend(struct ufs_hba *hba);
extern int ufshcd_runtime_resume(struct ufs_hba *hba);
extern int ufshcd_runtime_idle(struct ufs_hba *hba);
extern int ufshcd_system_suspend(struct ufs_hba *hba);
extern int ufshcd_system_resume(struct ufs_hba *hba);
extern int ufshcd_shutdown(struct ufs_hba *hba);
extern int ufshcd_dme_set_attr(struct ufs_hba *hba, u32 attr_sel,
			       u8 attr_set, u32 mib_val, u8 peer);
extern int ufshcd_dme_get_attr(struct ufs_hba *hba, u32 attr_sel,
			       u32 *mib_val, u8 peer);

/* UIC command interfaces for DME primitives */
#define DME_LOCAL	0
#define DME_PEER	1
#define ATTR_SET_NOR	0	/* NORMAL */
#define ATTR_SET_ST	1	/* STATIC */

static inline int ufshcd_dme_set(struct ufs_hba *hba, u32 attr_sel,
				 u32 mib_val)
{
	return ufshcd_dme_set_attr(hba, attr_sel, ATTR_SET_NOR,
				   mib_val, DME_LOCAL);
}

static inline int ufshcd_dme_st_set(struct ufs_hba *hba, u32 attr_sel,
				    u32 mib_val)
{
	return ufshcd_dme_set_attr(hba, attr_sel, ATTR_SET_ST,
				   mib_val, DME_LOCAL);
}

static inline int ufshcd_dme_peer_set(struct ufs_hba *hba, u32 attr_sel,
				      u32 mib_val)
{
	return ufshcd_dme_set_attr(hba, attr_sel, ATTR_SET_NOR,
				   mib_val, DME_PEER);
}

static inline int ufshcd_dme_peer_st_set(struct ufs_hba *hba, u32 attr_sel,
					 u32 mib_val)
{
	return ufshcd_dme_set_attr(hba, attr_sel, ATTR_SET_ST,
				   mib_val, DME_PEER);
}

static inline int ufshcd_dme_get(struct ufs_hba *hba,
				 u32 attr_sel, u32 *mib_val)
{
	return ufshcd_dme_get_attr(hba, attr_sel, mib_val, DME_LOCAL);
}

static inline int ufshcd_dme_peer_get(struct ufs_hba *hba,
				      u32 attr_sel, u32 *mib_val)
{
	return ufshcd_dme_get_attr(hba, attr_sel, mib_val, DME_PEER);
}

/**
 * ufshcd_dme_rmw - get modify set a dme attribute
 * @hba - per adapter instance
 * @mask - mask to apply on read value
 * @val - actual value to write
 * @attr - dme attribute
 */
static inline int ufshcd_dme_rmw(struct ufs_hba *hba, u32 mask,
				 u32 val, u32 attr)
{
	u32 cfg = 0;
	int err = 0;

	err = ufshcd_dme_get(hba, UIC_ARG_MIB(attr), &cfg);
	if (err)
		goto out;

	cfg &= ~mask;
	cfg |= (val & mask);

	err = ufshcd_dme_set(hba, UIC_ARG_MIB(attr), cfg);

out:
	return err;
}

int ufshcd_read_device_desc(struct ufs_hba *hba, u8 *buf, u32 size);

static inline bool ufshcd_is_hs_mode(struct ufs_pa_layer_attr *pwr_info)
{
	return (pwr_info->pwr_rx == FAST_MODE ||
		pwr_info->pwr_rx == FASTAUTO_MODE) &&
		(pwr_info->pwr_tx == FAST_MODE ||
		pwr_info->pwr_tx == FASTAUTO_MODE);
}

#ifdef CONFIG_DEBUG_FS
static inline void ufshcd_init_req_stats(struct ufs_hba *hba)
{
	memset(hba->ufs_stats.req_stats, 0, sizeof(hba->ufs_stats.req_stats));
}
#else
static inline void ufshcd_init_req_stats(struct ufs_hba *hba) {}
#endif

#define ASCII_STD true
#define UTF16_STD false
int ufshcd_read_string_desc(struct ufs_hba *hba, int desc_index, u8 *buf,
				u32 size, bool ascii);

/* Expose Query-Request API */
int ufshcd_query_flag(struct ufs_hba *hba, enum query_opcode opcode,
	enum flag_idn idn, bool *flag_res);
int ufshcd_query_attr(struct ufs_hba *hba, enum query_opcode opcode,
	enum attr_idn idn, u8 index, u8 selector, u32 *attr_val);
int ufshcd_query_descriptor(struct ufs_hba *hba, enum query_opcode opcode,
	enum desc_idn idn, u8 index, u8 selector, u8 *desc_buf, int *buf_len);

int ufshcd_hold(struct ufs_hba *hba, bool async);
void ufshcd_release(struct ufs_hba *hba, bool no_sched);
int ufshcd_wait_for_doorbell_clr(struct ufs_hba *hba, u64 wait_timeout_us);
int ufshcd_change_power_mode(struct ufs_hba *hba,
			     struct ufs_pa_layer_attr *pwr_mode);
void ufshcd_abort_outstanding_transfer_requests(struct ufs_hba *hba,
		int result);
u32 ufshcd_get_local_unipro_ver(struct ufs_hba *hba);

void ufshcd_scsi_block_requests(struct ufs_hba *hba);
void ufshcd_scsi_unblock_requests(struct ufs_hba *hba);

/* Wrapper functions for safely calling variant operations */
static inline const char *ufshcd_get_var_name(struct ufs_hba *hba)
{
	if (hba->var && hba->var->name)
		return hba->var->name;
	return "";
}

static inline int ufshcd_vops_init(struct ufs_hba *hba)
{
	if (hba->var && hba->var->vops && hba->var->vops->init)
		return hba->var->vops->init(hba);
	return 0;
}

static inline void ufshcd_vops_exit(struct ufs_hba *hba)
{
	if (hba->var && hba->var->vops && hba->var->vops->exit)
		hba->var->vops->exit(hba);
}

static inline u32 ufshcd_vops_get_ufs_hci_version(struct ufs_hba *hba)
{
	if (hba->var && hba->var->vops && hba->var->vops->get_ufs_hci_version)
		return hba->var->vops->get_ufs_hci_version(hba);
	return ufshcd_readl(hba, REG_UFS_VERSION);
}

static inline int ufshcd_vops_clk_scale_notify(struct ufs_hba *hba,
			bool up, enum ufs_notify_change_status status)
{
	if (hba->var && hba->var->vops && hba->var->vops->clk_scale_notify)
		return hba->var->vops->clk_scale_notify(hba, up, status);
	return 0;
}

static inline int ufshcd_vops_setup_clocks(struct ufs_hba *hba, bool on,
					   bool is_gating_context)
{
	if (hba->var && hba->var->vops && hba->var->vops->setup_clocks)
		return hba->var->vops->setup_clocks(hba, on, is_gating_context);
	return 0;
}

static inline int ufshcd_vops_setup_regulators(struct ufs_hba *hba, bool status)
{
	if (hba->var && hba->var->vops && hba->var->vops->setup_regulators)
		return hba->var->vops->setup_regulators(hba, status);
	return 0;
}

static inline int ufshcd_vops_hce_enable_notify(struct ufs_hba *hba,
						bool status)
{
	if (hba->var && hba->var->vops && hba->var->vops->hce_enable_notify)
		hba->var->vops->hce_enable_notify(hba, status);
	return 0;
}
static inline int ufshcd_vops_link_startup_notify(struct ufs_hba *hba,
						bool status)
{
	if (hba->var && hba->var->vops && hba->var->vops->link_startup_notify)
		return hba->var->vops->link_startup_notify(hba, status);
	return 0;
}

static inline int ufshcd_vops_pwr_change_notify(struct ufs_hba *hba,
				  bool status,
				  struct ufs_pa_layer_attr *dev_max_params,
				  struct ufs_pa_layer_attr *dev_req_params)
{
	if (hba->var && hba->var->vops && hba->var->vops->pwr_change_notify)
		return hba->var->vops->pwr_change_notify(hba, status,
					dev_max_params, dev_req_params);
	return -ENOTSUPP;
}

static inline int ufshcd_vops_apply_dev_quirks(struct ufs_hba *hba)
{
	if (hba->var && hba->var->vops && hba->var->vops->apply_dev_quirks)
		return hba->var->vops->apply_dev_quirks(hba);
	return 0;
}

static inline int ufshcd_vops_suspend(struct ufs_hba *hba, enum ufs_pm_op op)
{
	if (hba->var && hba->var->vops && hba->var->vops->suspend)
		return hba->var->vops->suspend(hba, op);
	return 0;
}

static inline int ufshcd_vops_resume(struct ufs_hba *hba, enum ufs_pm_op op)
{
	if (hba->var && hba->var->vops && hba->var->vops->resume)
		return hba->var->vops->resume(hba, op);
	return 0;
}

static inline int ufshcd_vops_full_reset(struct ufs_hba *hba)
{
	if (hba->var && hba->var->vops && hba->var->vops->full_reset)
		return hba->var->vops->full_reset(hba);
	return 0;
}


static inline void ufshcd_vops_dbg_register_dump(struct ufs_hba *hba,
						 bool no_sleep)
{
	if (hba->var && hba->var->vops && hba->var->vops->dbg_register_dump)
		hba->var->vops->dbg_register_dump(hba, no_sleep);
}

static inline int ufshcd_vops_update_sec_cfg(struct ufs_hba *hba,
						bool restore_sec_cfg)
{
	if (hba->var && hba->var->vops && hba->var->vops->update_sec_cfg)
		return hba->var->vops->update_sec_cfg(hba, restore_sec_cfg);
	return 0;
}

static inline u32 ufshcd_vops_get_scale_down_gear(struct ufs_hba *hba)
{
	if (hba->var && hba->var->vops && hba->var->vops->get_scale_down_gear)
		return hba->var->vops->get_scale_down_gear(hba);
	/* Default to lowest high speed gear */
	return UFS_HS_G1;
}

static inline int ufshcd_vops_set_bus_vote(struct ufs_hba *hba, bool on)
{
	if (hba->var && hba->var->vops && hba->var->vops->set_bus_vote)
		return hba->var->vops->set_bus_vote(hba, on);
	return 0;
}

#ifdef CONFIG_DEBUG_FS
static inline void ufshcd_vops_add_debugfs(struct ufs_hba *hba,
						struct dentry *root)
{
	if (hba->var && hba->var->vops && hba->var->vops->add_debugfs)
		hba->var->vops->add_debugfs(hba, root);
}

static inline void ufshcd_vops_remove_debugfs(struct ufs_hba *hba)
{
	if (hba->var && hba->var->vops && hba->var->vops->remove_debugfs)
		hba->var->vops->remove_debugfs(hba);
}
#else
static inline void ufshcd_vops_add_debugfs(struct ufs_hba *hba, struct dentry *)
{
}

static inline void ufshcd_vops_remove_debugfs(struct ufs_hba *hba)
{
}
#endif

static inline int ufshcd_vops_crypto_req_setup(struct ufs_hba *hba,
	struct ufshcd_lrb *lrbp, u8 *cc_index, bool *enable, u64 *dun)
{
	if (hba->var && hba->var->crypto_vops &&
		hba->var->crypto_vops->crypto_req_setup)
		return hba->var->crypto_vops->crypto_req_setup(hba, lrbp,
			cc_index, enable, dun);
	return 0;
}

static inline int ufshcd_vops_crypto_engine_cfg_start(struct ufs_hba *hba,
						unsigned int task_tag)
{
	if (hba->var && hba->var->crypto_vops &&
	    hba->var->crypto_vops->crypto_engine_cfg_start)
		return hba->var->crypto_vops->crypto_engine_cfg_start
				(hba, task_tag);
	return 0;
}

static inline int ufshcd_vops_crypto_engine_cfg_end(struct ufs_hba *hba,
						struct ufshcd_lrb *lrbp,
						struct request *req)
{
	if (hba->var && hba->var->crypto_vops &&
	    hba->var->crypto_vops->crypto_engine_cfg_end)
		return hba->var->crypto_vops->crypto_engine_cfg_end
				(hba, lrbp, req);
	return 0;
}

static inline int ufshcd_vops_crypto_engine_reset(struct ufs_hba *hba)
{
	if (hba->var && hba->var->crypto_vops &&
	    hba->var->crypto_vops->crypto_engine_reset)
		return hba->var->crypto_vops->crypto_engine_reset(hba);
	return 0;
}

static inline int ufshcd_vops_crypto_engine_get_status(struct ufs_hba *hba,
		u32 *status)
{
	if (hba->var && hba->var->crypto_vops &&
	    hba->var->crypto_vops->crypto_engine_get_status)
		return hba->var->crypto_vops->crypto_engine_get_status(hba,
			status);
	return 0;
}

static inline void ufshcd_vops_pm_qos_req_start(struct ufs_hba *hba,
		struct request *req)
{
	if (hba->var && hba->var->pm_qos_vops &&
		hba->var->pm_qos_vops->req_start)
		hba->var->pm_qos_vops->req_start(hba, req);
}

static inline void ufshcd_vops_pm_qos_req_end(struct ufs_hba *hba,
		struct request *req, bool lock)
{
	if (hba->var && hba->var->pm_qos_vops && hba->var->pm_qos_vops->req_end)
		hba->var->pm_qos_vops->req_end(hba, req, lock);
}

#endif /* End of Header */<|MERGE_RESOLUTION|>--- conflicted
+++ resolved
@@ -954,13 +954,9 @@
 	struct pinctrl *pctrl;
 
 	int			latency_hist_enabled;
-<<<<<<< HEAD
-	struct io_latency_state io_lat_s;
-	bool restore_needed;
-=======
 	struct io_latency_state io_lat_read;
 	struct io_latency_state io_lat_write;
->>>>>>> ef588ef5
+	bool restore_needed;
 };
 
 static inline void ufshcd_mark_shutdown_ongoing(struct ufs_hba *hba)
