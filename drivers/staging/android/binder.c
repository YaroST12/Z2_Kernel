/* binder.c
 *
 * Android IPC Subsystem
 *
 * Copyright (C) 2007-2008 Google, Inc.
 *
 * This software is licensed under the terms of the GNU General Public
 * License version 2, as published by the Free Software Foundation, and
 * may be copied, distributed, and modified under those terms.
 *
 * This program is distributed in the hope that it will be useful,
 * but WITHOUT ANY WARRANTY; without even the implied warranty of
 * MERCHANTABILITY or FITNESS FOR A PARTICULAR PURPOSE.  See the
 * GNU General Public License for more details.
 *
 */

#define pr_fmt(fmt) KBUILD_MODNAME ": " fmt

#include <asm/cacheflush.h>
#include <linux/atomic.h>
#include <linux/fdtable.h>
#include <linux/file.h>
#include <linux/freezer.h>
#include <linux/fs.h>
#include <linux/list.h>
#include <linux/miscdevice.h>
#include <linux/mm.h>
#include <linux/module.h>
#include <linux/mutex.h>
#include <linux/nsproxy.h>
#include <linux/poll.h>
#include <linux/debugfs.h>
#include <linux/rbtree.h>
#include <linux/sched.h>
#include <linux/seq_file.h>
#include <linux/uaccess.h>
#include <linux/vmalloc.h>
#include <linux/slab.h>
#include <linux/pid_namespace.h>
#include <linux/security.h>

#include "binder.h"
#include "binder_trace.h"

static HLIST_HEAD(binder_devices);

static struct dentry *binder_debugfs_dir_entry_root;
static struct dentry *binder_debugfs_dir_entry_proc;
atomic_t binder_last_id;

#define BINDER_DEBUG_ENTRY(name) \
static int binder_##name##_open(struct inode *inode, struct file *file) \
{ \
	return single_open(file, binder_##name##_show, inode->i_private); \
} \
\
static const struct file_operations binder_##name##_fops = { \
	.owner = THIS_MODULE, \
	.open = binder_##name##_open, \
	.read = seq_read, \
	.llseek = seq_lseek, \
	.release = single_release, \
}

static int binder_proc_show(struct seq_file *m, void *unused);
BINDER_DEBUG_ENTRY(proc);

/* This is only defined in include/asm-arm/sizes.h */
#ifndef SZ_1K
#define SZ_1K                               0x400
#endif

#ifndef SZ_4M
#define SZ_4M                               0x400000
#endif

#define FORBIDDEN_MMAP_FLAGS                (VM_WRITE)

#define BINDER_SMALL_BUF_SIZE (PAGE_SIZE * 64)

enum {
	BINDER_DEBUG_USER_ERROR             = 1U << 0,
	BINDER_DEBUG_FAILED_TRANSACTION     = 1U << 1,
	BINDER_DEBUG_DEAD_TRANSACTION       = 1U << 2,
	BINDER_DEBUG_OPEN_CLOSE             = 1U << 3,
	BINDER_DEBUG_DEAD_BINDER            = 1U << 4,
	BINDER_DEBUG_DEATH_NOTIFICATION     = 1U << 5,
	BINDER_DEBUG_READ_WRITE             = 1U << 6,
	BINDER_DEBUG_USER_REFS              = 1U << 7,
	BINDER_DEBUG_THREADS                = 1U << 8,
	BINDER_DEBUG_TRANSACTION            = 1U << 9,
	BINDER_DEBUG_TRANSACTION_COMPLETE   = 1U << 10,
	BINDER_DEBUG_FREE_BUFFER            = 1U << 11,
	BINDER_DEBUG_INTERNAL_REFS          = 1U << 12,
	BINDER_DEBUG_BUFFER_ALLOC           = 1U << 13,
	BINDER_DEBUG_PRIORITY_CAP           = 1U << 14,
	BINDER_DEBUG_BUFFER_ALLOC_ASYNC     = 1U << 15,
};
static uint32_t binder_debug_mask = BINDER_DEBUG_USER_ERROR |
	BINDER_DEBUG_FAILED_TRANSACTION | BINDER_DEBUG_DEAD_TRANSACTION;
module_param_named(debug_mask, binder_debug_mask, uint, S_IWUSR | S_IRUGO);

static bool binder_debug_no_lock;
module_param_named(proc_no_lock, binder_debug_no_lock, bool, S_IWUSR | S_IRUGO);

static char *binder_devices_param = CONFIG_ANDROID_BINDER_DEVICES;
module_param_named(devices, binder_devices_param, charp, S_IRUGO);

static DECLARE_WAIT_QUEUE_HEAD(binder_user_error_wait);
static int binder_stop_on_user_error;

static int binder_set_stop_on_user_error(const char *val,
					 struct kernel_param *kp)
{
	int ret;

	ret = param_set_int(val, kp);
	if (binder_stop_on_user_error < 2)
		wake_up(&binder_user_error_wait);
	return ret;
}
module_param_call(stop_on_user_error, binder_set_stop_on_user_error,
	param_get_int, &binder_stop_on_user_error, S_IWUSR | S_IRUGO);

#define binder_debug(mask, x...) \
	do { \
		if (binder_debug_mask & mask) \
			pr_info(x); \
	} while (0)

#define binder_user_error(x...) \
	do { \
		if (binder_debug_mask & BINDER_DEBUG_USER_ERROR) \
			pr_info(x); \
		if (binder_stop_on_user_error) \
			binder_stop_on_user_error = 2; \
	} while (0)

#define to_flat_binder_object(hdr) \
	container_of(hdr, struct flat_binder_object, hdr)

#define to_binder_fd_object(hdr) container_of(hdr, struct binder_fd_object, hdr)

#define to_binder_buffer_object(hdr) \
	container_of(hdr, struct binder_buffer_object, hdr)

#define to_binder_fd_array_object(hdr) \
	container_of(hdr, struct binder_fd_array_object, hdr)

enum binder_stat_types {
	BINDER_STAT_PROC,
	BINDER_STAT_THREAD,
	BINDER_STAT_NODE,
	BINDER_STAT_REF,
	BINDER_STAT_DEATH,
	BINDER_STAT_TRANSACTION,
	BINDER_STAT_TRANSACTION_COMPLETE,
	BINDER_STAT_COUNT
};

struct binder_stats {
	int br[_IOC_NR(BR_FAILED_REPLY) + 1];
	int bc[_IOC_NR(BC_REPLY_SG) + 1];
};

/* These are still global, since it's not always easy to get the context */
struct binder_obj_stats {
	atomic_t obj_created[BINDER_STAT_COUNT];
	atomic_t obj_deleted[BINDER_STAT_COUNT];
};

static struct binder_obj_stats binder_obj_stats;

static inline void binder_stats_deleted(enum binder_stat_types type)
{
	atomic_inc(&binder_obj_stats.obj_deleted[type]);
}

static inline void binder_stats_created(enum binder_stat_types type)
{
	atomic_inc(&binder_obj_stats.obj_created[type]);
}

struct binder_transaction_log_entry {
	int debug_id;
	int call_type;
	int from_proc;
	int from_thread;
	int target_handle;
	int to_proc;
	int to_thread;
	int to_node;
	int data_size;
	int offsets_size;
	const char *context_name;
};
struct binder_transaction_log {
	int next;
	int full;
	struct binder_transaction_log_entry entry[32];
};

static struct binder_transaction_log_entry *binder_transaction_log_add(
	struct binder_transaction_log *log)
{
	struct binder_transaction_log_entry *e;

	e = &log->entry[log->next];
	memset(e, 0, sizeof(*e));
	log->next++;
	if (log->next == ARRAY_SIZE(log->entry)) {
		log->next = 0;
		log->full = 1;
	}
	return e;
}

struct binder_context {
	struct binder_node *binder_context_mgr_node;
	kuid_t binder_context_mgr_uid;
	const char *name;

	struct mutex binder_main_lock;
	struct mutex binder_deferred_lock;
	struct mutex binder_mmap_lock;

	struct hlist_head binder_procs;
	struct hlist_head binder_dead_nodes;
	struct hlist_head binder_deferred_list;

	struct work_struct deferred_work;
	struct workqueue_struct *binder_deferred_workqueue;
	struct binder_transaction_log transaction_log;
	struct binder_transaction_log transaction_log_failed;

	struct binder_stats binder_stats;
};

struct binder_device {
	struct hlist_node hlist;
	struct miscdevice miscdev;
	struct binder_context context;
};

struct binder_work {
	struct list_head entry;
	enum {
		BINDER_WORK_TRANSACTION = 1,
		BINDER_WORK_TRANSACTION_COMPLETE,
		BINDER_WORK_NODE,
		BINDER_WORK_DEAD_BINDER,
		BINDER_WORK_DEAD_BINDER_AND_CLEAR,
		BINDER_WORK_CLEAR_DEATH_NOTIFICATION,
	} type;
};

struct binder_node {
	int debug_id;
	struct binder_work work;
	union {
		struct rb_node rb_node;
		struct hlist_node dead_node;
	};
	struct binder_proc *proc;
	struct hlist_head refs;
	int internal_strong_refs;
	int local_weak_refs;
	int local_strong_refs;
	binder_uintptr_t ptr;
	binder_uintptr_t cookie;
	unsigned has_strong_ref:1;
	unsigned pending_strong_ref:1;
	unsigned has_weak_ref:1;
	unsigned pending_weak_ref:1;
	unsigned has_async_transaction:1;
	unsigned accept_fds:1;
	unsigned min_priority:8;
	struct list_head async_todo;
};

struct binder_ref_death {
	struct binder_work work;
	binder_uintptr_t cookie;
};

struct binder_ref {
	/* Lookups needed: */
	/*   node + proc => ref (transaction) */
	/*   desc + proc => ref (transaction, inc/dec ref) */
	/*   node => refs + procs (proc exit) */
	int debug_id;
	struct rb_node rb_node_desc;
	struct rb_node rb_node_node;
	struct hlist_node node_entry;
	struct binder_proc *proc;
	struct binder_node *node;
	uint32_t desc;
	int strong;
	int weak;
	struct binder_ref_death *death;
};

struct binder_buffer {
	struct list_head entry; /* free and allocated entries by address */
	struct rb_node rb_node; /* free entry by size or allocated entry */
				/* by address */
	unsigned free:1;
	unsigned allow_user_free:1;
	unsigned async_transaction:1;
	unsigned debug_id:29;

	struct binder_transaction *transaction;

	struct binder_node *target_node;
	size_t data_size;
	size_t offsets_size;
	size_t extra_buffers_size;
	uint8_t data[0];
};

enum binder_deferred_state {
	BINDER_DEFERRED_PUT_FILES    = 0x01,
	BINDER_DEFERRED_FLUSH        = 0x02,
	BINDER_DEFERRED_RELEASE      = 0x04,
};

struct binder_proc {
	struct hlist_node proc_node;
	struct rb_root threads;
	struct rb_root nodes;
	struct rb_root refs_by_desc;
	struct rb_root refs_by_node;
	int pid;
	struct vm_area_struct *vma;
	struct mm_struct *vma_vm_mm;
	struct task_struct *tsk;
	struct files_struct *files;
	struct hlist_node deferred_work_node;
	int deferred_work;
	void *buffer;
	ptrdiff_t user_buffer_offset;

	struct list_head buffers;
	struct rb_root free_buffers;
	struct rb_root allocated_buffers;
	size_t free_async_space;

	struct page **pages;
	size_t buffer_size;
	uint32_t buffer_free;
	struct list_head todo;
	wait_queue_head_t wait;
	struct binder_stats stats;
	struct list_head delivered_death;
	int max_threads;
	int requested_threads;
	int requested_threads_started;
	int ready_threads;
	long default_priority;
	struct dentry *debugfs_entry;
	struct binder_context *context;
};

enum {
	BINDER_LOOPER_STATE_REGISTERED  = 0x01,
	BINDER_LOOPER_STATE_ENTERED     = 0x02,
	BINDER_LOOPER_STATE_EXITED      = 0x04,
	BINDER_LOOPER_STATE_INVALID     = 0x08,
	BINDER_LOOPER_STATE_WAITING     = 0x10,
	BINDER_LOOPER_STATE_NEED_RETURN = 0x20
};

struct binder_thread {
	struct binder_proc *proc;
	struct rb_node rb_node;
	int pid;
	int looper;
	struct binder_transaction *transaction_stack;
	struct list_head todo;
	uint32_t return_error; /* Write failed, return error code in read buf */
	uint32_t return_error2; /* Write failed, return error code in read */
		/* buffer. Used when sending a reply to a dead process that */
		/* we are also waiting on */
	wait_queue_head_t wait;
	struct binder_stats stats;
};

struct binder_transaction {
	int debug_id;
	struct binder_work work;
	struct binder_thread *from;
	struct binder_transaction *from_parent;
	struct binder_proc *to_proc;
	struct binder_thread *to_thread;
	struct binder_transaction *to_parent;
	unsigned need_reply:1;
	/* unsigned is_dead:1; */	/* not used at the moment */

	struct binder_buffer *buffer;
	unsigned int	code;
	unsigned int	flags;
	long	priority;
	long	saved_priority;
	kuid_t	sender_euid;
};

static void
binder_defer_work(struct binder_proc *proc, enum binder_deferred_state defer);

static int task_get_unused_fd_flags(struct binder_proc *proc, int flags)
{
	struct files_struct *files = proc->files;
	unsigned long rlim_cur;
	unsigned long irqs;

	if (files == NULL)
		return -ESRCH;

	if (!lock_task_sighand(proc->tsk, &irqs))
		return -EMFILE;

	rlim_cur = task_rlimit(proc->tsk, RLIMIT_NOFILE);
	unlock_task_sighand(proc->tsk, &irqs);

	return __alloc_fd(files, 0, rlim_cur, flags);
}

/*
 * copied from fd_install
 */
static void task_fd_install(
	struct binder_proc *proc, unsigned int fd, struct file *file)
{
	if (proc->files)
		__fd_install(proc->files, fd, file);
}

/*
 * copied from sys_close
 */
static long task_close_fd(struct binder_proc *proc, unsigned int fd)
{
	int retval;

	if (proc->files == NULL)
		return -ESRCH;

	retval = __close_fd(proc->files, fd);
	/* can't restart close syscall because file table entry was cleared */
	if (unlikely(retval == -ERESTARTSYS ||
		     retval == -ERESTARTNOINTR ||
		     retval == -ERESTARTNOHAND ||
		     retval == -ERESTART_RESTARTBLOCK))
		retval = -EINTR;

	return retval;
}

static inline void binder_lock(struct binder_context *context, const char *tag)
{
	trace_binder_lock(tag);
	mutex_lock(&context->binder_main_lock);
	trace_binder_locked(tag);
}

static inline void binder_unlock(struct binder_context *context,
				 const char *tag)
{
	trace_binder_unlock(tag);
	mutex_unlock(&context->binder_main_lock);
}

static void binder_set_nice(long nice)
{
	long min_nice;

	if (can_nice(current, nice)) {
		set_user_nice(current, nice);
		return;
	}
	min_nice = rlimit_to_nice(current->signal->rlim[RLIMIT_NICE].rlim_cur);
	binder_debug(BINDER_DEBUG_PRIORITY_CAP,
		     "%d: nice value %ld not allowed use %ld instead\n",
		      current->pid, nice, min_nice);
	set_user_nice(current, min_nice);
	if (min_nice <= MAX_NICE)
		return;
	binder_user_error("%d RLIMIT_NICE not set\n", current->pid);
}

static size_t binder_buffer_size(struct binder_proc *proc,
				 struct binder_buffer *buffer)
{
	if (list_is_last(&buffer->entry, &proc->buffers))
		return proc->buffer + proc->buffer_size - (void *)buffer->data;
	return (size_t)list_entry(buffer->entry.next,
			  struct binder_buffer, entry) - (size_t)buffer->data;
}

static void binder_insert_free_buffer(struct binder_proc *proc,
				      struct binder_buffer *new_buffer)
{
	struct rb_node **p = &proc->free_buffers.rb_node;
	struct rb_node *parent = NULL;
	struct binder_buffer *buffer;
	size_t buffer_size;
	size_t new_buffer_size;

	BUG_ON(!new_buffer->free);

	new_buffer_size = binder_buffer_size(proc, new_buffer);

	binder_debug(BINDER_DEBUG_BUFFER_ALLOC,
		     "%d: add free buffer, size %zd, at %pK\n",
		      proc->pid, new_buffer_size, new_buffer);

	while (*p) {
		parent = *p;
		buffer = rb_entry(parent, struct binder_buffer, rb_node);
		BUG_ON(!buffer->free);

		buffer_size = binder_buffer_size(proc, buffer);

		if (new_buffer_size < buffer_size)
			p = &parent->rb_left;
		else
			p = &parent->rb_right;
	}
	rb_link_node(&new_buffer->rb_node, parent, p);
	rb_insert_color(&new_buffer->rb_node, &proc->free_buffers);
}

static void binder_insert_allocated_buffer(struct binder_proc *proc,
					   struct binder_buffer *new_buffer)
{
	struct rb_node **p = &proc->allocated_buffers.rb_node;
	struct rb_node *parent = NULL;
	struct binder_buffer *buffer;

	BUG_ON(new_buffer->free);

	while (*p) {
		parent = *p;
		buffer = rb_entry(parent, struct binder_buffer, rb_node);
		BUG_ON(buffer->free);

		if (new_buffer < buffer)
			p = &parent->rb_left;
		else if (new_buffer > buffer)
			p = &parent->rb_right;
		else
			BUG();
	}
	rb_link_node(&new_buffer->rb_node, parent, p);
	rb_insert_color(&new_buffer->rb_node, &proc->allocated_buffers);
}

static struct binder_buffer *binder_buffer_lookup(struct binder_proc *proc,
						  uintptr_t user_ptr)
{
	struct rb_node *n = proc->allocated_buffers.rb_node;
	struct binder_buffer *buffer;
	struct binder_buffer *kern_ptr;

	kern_ptr = (struct binder_buffer *)(user_ptr - proc->user_buffer_offset
		- offsetof(struct binder_buffer, data));

	while (n) {
		buffer = rb_entry(n, struct binder_buffer, rb_node);
		BUG_ON(buffer->free);

		if (kern_ptr < buffer)
			n = n->rb_left;
		else if (kern_ptr > buffer)
			n = n->rb_right;
		else
			return buffer;
	}
	return NULL;
}

static int binder_update_page_range(struct binder_proc *proc, int allocate,
				    void *start, void *end,
				    struct vm_area_struct *vma)
{
	void *page_addr;
	unsigned long user_page_addr;
	struct page **page;
	struct mm_struct *mm;

	binder_debug(BINDER_DEBUG_BUFFER_ALLOC,
		     "%d: %s pages %pK-%pK\n", proc->pid,
		     allocate ? "allocate" : "free", start, end);

	if (end <= start)
		return 0;

	trace_binder_update_page_range(proc, allocate, start, end);

	if (vma)
		mm = NULL;
	else
		mm = get_task_mm(proc->tsk);

	if (mm) {
		down_write(&mm->mmap_sem);
		vma = proc->vma;
		if (vma && mm != proc->vma_vm_mm) {
			pr_err("%d: vma mm and task mm mismatch\n",
				proc->pid);
			vma = NULL;
		}
	}

	if (allocate == 0)
		goto free_range;

	if (vma == NULL) {
		pr_err("%d: binder_alloc_buf failed to map pages in userspace, no vma\n",
			proc->pid);
		goto err_no_vma;
	}

	for (page_addr = start; page_addr < end; page_addr += PAGE_SIZE) {
		int ret;

		page = &proc->pages[(page_addr - proc->buffer) / PAGE_SIZE];

		BUG_ON(*page);
		*page = alloc_page(GFP_KERNEL | __GFP_HIGHMEM | __GFP_ZERO);
		if (*page == NULL) {
			pr_err("%d: binder_alloc_buf failed for page at %pK\n",
				proc->pid, page_addr);
			goto err_alloc_page_failed;
		}
		ret = map_kernel_range_noflush((unsigned long)page_addr,
					PAGE_SIZE, PAGE_KERNEL, page);
		flush_cache_vmap((unsigned long)page_addr,
				(unsigned long)page_addr + PAGE_SIZE);
		if (ret != 1) {
			pr_err("%d: binder_alloc_buf failed to map page at %p in kernel\n",
			       proc->pid, page_addr);
			goto err_map_kernel_failed;
		}
		user_page_addr =
			(uintptr_t)page_addr + proc->user_buffer_offset;
		ret = vm_insert_page(vma, user_page_addr, page[0]);
		if (ret) {
			pr_err("%d: binder_alloc_buf failed to map page at %lx in userspace\n",
			       proc->pid, user_page_addr);
			goto err_vm_insert_page_failed;
		}
		/* vm_insert_page does not seem to increment the refcount */
	}
	if (mm) {
		up_write(&mm->mmap_sem);
		mmput(mm);
	}
	return 0;

free_range:
	for (page_addr = end - PAGE_SIZE; page_addr >= start;
	     page_addr -= PAGE_SIZE) {
		page = &proc->pages[(page_addr - proc->buffer) / PAGE_SIZE];
		if (vma)
			zap_page_range(vma, (uintptr_t)page_addr +
				proc->user_buffer_offset, PAGE_SIZE, NULL);
err_vm_insert_page_failed:
		unmap_kernel_range((unsigned long)page_addr, PAGE_SIZE);
err_map_kernel_failed:
		__free_page(*page);
		*page = NULL;
err_alloc_page_failed:
		;
	}
err_no_vma:
	if (mm) {
		up_write(&mm->mmap_sem);
		mmput(mm);
	}
	return -ENOMEM;
}

static struct binder_buffer *binder_alloc_buf(struct binder_proc *proc,
					      size_t data_size,
					      size_t offsets_size,
					      size_t extra_buffers_size,
					      int is_async)
{
	struct rb_node *n = proc->free_buffers.rb_node;
	struct binder_buffer *buffer;
	size_t buffer_size;
	struct rb_node *best_fit = NULL;
	void *has_page_addr;
	void *end_page_addr;
	size_t size, data_offsets_size;

	if (proc->vma == NULL) {
		pr_err("%d: binder_alloc_buf, no vma\n",
		       proc->pid);
		return NULL;
	}

	data_offsets_size = ALIGN(data_size, sizeof(void *)) +
		ALIGN(offsets_size, sizeof(void *));

	if (data_offsets_size < data_size || data_offsets_size < offsets_size) {
		binder_user_error("%d: got transaction with invalid size %zd-%zd\n",
				proc->pid, data_size, offsets_size);
		return NULL;
	}
	size = data_offsets_size + ALIGN(extra_buffers_size, sizeof(void *));
	if (size < data_offsets_size || size < extra_buffers_size) {
		binder_user_error("%d: got transaction with invalid extra_buffers_size %zd\n",
				  proc->pid, extra_buffers_size);
		return NULL;
	}
	if (is_async &&
	    proc->free_async_space < size + sizeof(struct binder_buffer)) {
		binder_debug(BINDER_DEBUG_BUFFER_ALLOC,
			     "%d: binder_alloc_buf size %zd failed, no async space left\n",
			      proc->pid, size);
		return NULL;
	}

	while (n) {
		buffer = rb_entry(n, struct binder_buffer, rb_node);
		BUG_ON(!buffer->free);
		buffer_size = binder_buffer_size(proc, buffer);

		if (size < buffer_size) {
			best_fit = n;
			n = n->rb_left;
		} else if (size > buffer_size)
			n = n->rb_right;
		else {
			best_fit = n;
			break;
		}
	}
	if (best_fit == NULL) {
		pr_err("%d: binder_alloc_buf size %zd failed, no address space\n",
			proc->pid, size);
		return NULL;
	}
	if (n == NULL) {
		buffer = rb_entry(best_fit, struct binder_buffer, rb_node);
		buffer_size = binder_buffer_size(proc, buffer);
	}

	binder_debug(BINDER_DEBUG_BUFFER_ALLOC,
		     "%d: binder_alloc_buf size %zd got buffer %pK size %zd\n",
		      proc->pid, size, buffer, buffer_size);

	has_page_addr =
		(void *)(((uintptr_t)buffer->data + buffer_size) & PAGE_MASK);
	if (n == NULL) {
		if (size + sizeof(struct binder_buffer) + 4 >= buffer_size)
			buffer_size = size; /* no room for other buffers */
		else
			buffer_size = size + sizeof(struct binder_buffer);
	}
	end_page_addr =
		(void *)PAGE_ALIGN((uintptr_t)buffer->data + buffer_size);
	if (end_page_addr > has_page_addr)
		end_page_addr = has_page_addr;
	if (binder_update_page_range(proc, 1,
	    (void *)PAGE_ALIGN((uintptr_t)buffer->data), end_page_addr, NULL))
		return NULL;

	rb_erase(best_fit, &proc->free_buffers);
	buffer->free = 0;
	binder_insert_allocated_buffer(proc, buffer);
	if (buffer_size != size) {
		struct binder_buffer *new_buffer = (void *)buffer->data + size;

		list_add(&new_buffer->entry, &buffer->entry);
		new_buffer->free = 1;
		binder_insert_free_buffer(proc, new_buffer);
	}
	binder_debug(BINDER_DEBUG_BUFFER_ALLOC,
		     "%d: binder_alloc_buf size %zd got %pK\n",
		      proc->pid, size, buffer);
	buffer->data_size = data_size;
	buffer->offsets_size = offsets_size;
	buffer->extra_buffers_size = extra_buffers_size;
	buffer->async_transaction = is_async;
	if (is_async) {
		proc->free_async_space -= size + sizeof(struct binder_buffer);
		binder_debug(BINDER_DEBUG_BUFFER_ALLOC_ASYNC,
			     "%d: binder_alloc_buf size %zd async free %zd\n",
			      proc->pid, size, proc->free_async_space);
	}

	return buffer;
}

static void *buffer_start_page(struct binder_buffer *buffer)
{
	return (void *)((uintptr_t)buffer & PAGE_MASK);
}

static void *buffer_end_page(struct binder_buffer *buffer)
{
	return (void *)(((uintptr_t)(buffer + 1) - 1) & PAGE_MASK);
}

static void binder_delete_free_buffer(struct binder_proc *proc,
				      struct binder_buffer *buffer)
{
	struct binder_buffer *prev, *next = NULL;
	int free_page_end = 1;
	int free_page_start = 1;

	BUG_ON(proc->buffers.next == &buffer->entry);
	prev = list_entry(buffer->entry.prev, struct binder_buffer, entry);
	BUG_ON(!prev->free);
	if (buffer_end_page(prev) == buffer_start_page(buffer)) {
		free_page_start = 0;
		if (buffer_end_page(prev) == buffer_end_page(buffer))
			free_page_end = 0;
		binder_debug(BINDER_DEBUG_BUFFER_ALLOC,
			     "%d: merge free, buffer %pK share page with %pK\n",
			      proc->pid, buffer, prev);
	}

	if (!list_is_last(&buffer->entry, &proc->buffers)) {
		next = list_entry(buffer->entry.next,
				  struct binder_buffer, entry);
		if (buffer_start_page(next) == buffer_end_page(buffer)) {
			free_page_end = 0;
			if (buffer_start_page(next) ==
			    buffer_start_page(buffer))
				free_page_start = 0;
			binder_debug(BINDER_DEBUG_BUFFER_ALLOC,
				     "%d: merge free, buffer %pK share page with %pK\n",
				      proc->pid, buffer, prev);
		}
	}
	list_del(&buffer->entry);
	if (free_page_start || free_page_end) {
		binder_debug(BINDER_DEBUG_BUFFER_ALLOC,
			     "%d: merge free, buffer %pK do not share page%s%s with %pK or %pK\n",
			     proc->pid, buffer, free_page_start ? "" : " end",
			     free_page_end ? "" : " start", prev, next);
		binder_update_page_range(proc, 0, free_page_start ?
			buffer_start_page(buffer) : buffer_end_page(buffer),
			(free_page_end ? buffer_end_page(buffer) :
			buffer_start_page(buffer)) + PAGE_SIZE, NULL);
	}
}

static void binder_free_buf(struct binder_proc *proc,
			    struct binder_buffer *buffer)
{
	size_t size, buffer_size;

	buffer_size = binder_buffer_size(proc, buffer);

	size = ALIGN(buffer->data_size, sizeof(void *)) +
		ALIGN(buffer->offsets_size, sizeof(void *)) +
		ALIGN(buffer->extra_buffers_size, sizeof(void *));

	binder_debug(BINDER_DEBUG_BUFFER_ALLOC,
		     "%d: binder_free_buf %pK size %zd buffer_size %zd\n",
		      proc->pid, buffer, size, buffer_size);

	BUG_ON(buffer->free);
	BUG_ON(size > buffer_size);
	BUG_ON(buffer->transaction != NULL);
	BUG_ON((void *)buffer < proc->buffer);
	BUG_ON((void *)buffer > proc->buffer + proc->buffer_size);

	if (buffer->async_transaction) {
		proc->free_async_space += size + sizeof(struct binder_buffer);

		binder_debug(BINDER_DEBUG_BUFFER_ALLOC_ASYNC,
			     "%d: binder_free_buf size %zd async free %zd\n",
			      proc->pid, size, proc->free_async_space);
	}

	binder_update_page_range(proc, 0,
		(void *)PAGE_ALIGN((uintptr_t)buffer->data),
		(void *)(((uintptr_t)buffer->data + buffer_size) & PAGE_MASK),
		NULL);
	rb_erase(&buffer->rb_node, &proc->allocated_buffers);
	buffer->free = 1;
	if (!list_is_last(&buffer->entry, &proc->buffers)) {
		struct binder_buffer *next = list_entry(buffer->entry.next,
						struct binder_buffer, entry);

		if (next->free) {
			rb_erase(&next->rb_node, &proc->free_buffers);
			binder_delete_free_buffer(proc, next);
		}
	}
	if (proc->buffers.next != &buffer->entry) {
		struct binder_buffer *prev = list_entry(buffer->entry.prev,
						struct binder_buffer, entry);

		if (prev->free) {
			binder_delete_free_buffer(proc, buffer);
			rb_erase(&prev->rb_node, &proc->free_buffers);
			buffer = prev;
		}
	}
	binder_insert_free_buffer(proc, buffer);
}

static struct binder_node *binder_get_node(struct binder_proc *proc,
					   binder_uintptr_t ptr)
{
	struct rb_node *n = proc->nodes.rb_node;
	struct binder_node *node;

	while (n) {
		node = rb_entry(n, struct binder_node, rb_node);

		if (ptr < node->ptr)
			n = n->rb_left;
		else if (ptr > node->ptr)
			n = n->rb_right;
		else
			return node;
	}
	return NULL;
}

static struct binder_node *binder_new_node(struct binder_proc *proc,
					   binder_uintptr_t ptr,
					   binder_uintptr_t cookie)
{
	struct rb_node **p = &proc->nodes.rb_node;
	struct rb_node *parent = NULL;
	struct binder_node *node;

	while (*p) {
		parent = *p;
		node = rb_entry(parent, struct binder_node, rb_node);

		if (ptr < node->ptr)
			p = &(*p)->rb_left;
		else if (ptr > node->ptr)
			p = &(*p)->rb_right;
		else
			return NULL;
	}

	node = kzalloc(sizeof(*node), GFP_KERNEL);
	if (node == NULL)
		return NULL;
	binder_stats_created(BINDER_STAT_NODE);
	rb_link_node(&node->rb_node, parent, p);
	rb_insert_color(&node->rb_node, &proc->nodes);
	node->debug_id = atomic_inc_return(&binder_last_id);
	node->proc = proc;
	node->ptr = ptr;
	node->cookie = cookie;
	node->work.type = BINDER_WORK_NODE;
	INIT_LIST_HEAD(&node->work.entry);
	INIT_LIST_HEAD(&node->async_todo);
	binder_debug(BINDER_DEBUG_INTERNAL_REFS,
		     "%d:%d node %d u%016llx c%016llx created\n",
		     proc->pid, current->pid, node->debug_id,
		     (u64)node->ptr, (u64)node->cookie);
	return node;
}

static int binder_inc_node(struct binder_node *node, int strong, int internal,
			   struct list_head *target_list)
{
	if (strong) {
		if (internal) {
			if (target_list == NULL &&
			    node->internal_strong_refs == 0 &&
			    !(node->proc &&
			      node == node->proc->context->
				      binder_context_mgr_node &&
			      node->has_strong_ref)) {
				pr_err("invalid inc strong node for %d\n",
					node->debug_id);
				return -EINVAL;
			}
			node->internal_strong_refs++;
		} else
			node->local_strong_refs++;
		if (!node->has_strong_ref && target_list) {
			list_del_init(&node->work.entry);
			list_add_tail(&node->work.entry, target_list);
		}
	} else {
		if (!internal)
			node->local_weak_refs++;
		if (!node->has_weak_ref && list_empty(&node->work.entry)) {
			if (target_list == NULL) {
				pr_err("invalid inc weak node for %d\n",
					node->debug_id);
				return -EINVAL;
			}
			list_add_tail(&node->work.entry, target_list);
		}
	}
	return 0;
}

static int binder_dec_node(struct binder_node *node, int strong, int internal)
{
	if (strong) {
		if (internal)
			node->internal_strong_refs--;
		else
			node->local_strong_refs--;
		if (node->local_strong_refs || node->internal_strong_refs)
			return 0;
	} else {
		if (!internal)
			node->local_weak_refs--;
		if (node->local_weak_refs || !hlist_empty(&node->refs))
			return 0;
	}
	if (node->proc && (node->has_strong_ref || node->has_weak_ref)) {
		if (list_empty(&node->work.entry)) {
			list_add_tail(&node->work.entry, &node->proc->todo);
			wake_up_interruptible(&node->proc->wait);
		}
	} else {
		if (hlist_empty(&node->refs) && !node->local_strong_refs &&
		    !node->local_weak_refs) {
			list_del_init(&node->work.entry);
			if (node->proc) {
				rb_erase(&node->rb_node, &node->proc->nodes);
				binder_debug(BINDER_DEBUG_INTERNAL_REFS,
					     "refless node %d deleted\n",
					     node->debug_id);
			} else {
				hlist_del(&node->dead_node);
				binder_debug(BINDER_DEBUG_INTERNAL_REFS,
					     "dead node %d deleted\n",
					     node->debug_id);
			}
			kfree(node);
			binder_stats_deleted(BINDER_STAT_NODE);
		}
	}

	return 0;
}


static struct binder_ref *binder_get_ref(struct binder_proc *proc,
					 uint32_t desc, bool need_strong_ref)
{
	struct rb_node *n = proc->refs_by_desc.rb_node;
	struct binder_ref *ref;

	while (n) {
		ref = rb_entry(n, struct binder_ref, rb_node_desc);

		if (desc < ref->desc) {
			n = n->rb_left;
		} else if (desc > ref->desc) {
			n = n->rb_right;
		} else if (need_strong_ref && !ref->strong) {
			binder_user_error("tried to use weak ref as strong ref\n");
			return NULL;
		} else {
			return ref;
		}
	}
	return NULL;
}

static struct binder_ref *binder_get_ref_for_node(struct binder_proc *proc,
						  struct binder_node *node)
{
	struct rb_node *n;
	struct rb_node **p = &proc->refs_by_node.rb_node;
	struct rb_node *parent = NULL;
	struct binder_ref *ref, *new_ref;
	struct binder_context *context = proc->context;

	while (*p) {
		parent = *p;
		ref = rb_entry(parent, struct binder_ref, rb_node_node);

		if (node < ref->node)
			p = &(*p)->rb_left;
		else if (node > ref->node)
			p = &(*p)->rb_right;
		else
			return ref;
	}
	new_ref = kzalloc(sizeof(*ref), GFP_KERNEL);
	if (new_ref == NULL)
		return NULL;
	binder_stats_created(BINDER_STAT_REF);
	new_ref->debug_id = atomic_inc_return(&binder_last_id);
	new_ref->proc = proc;
	new_ref->node = node;
	rb_link_node(&new_ref->rb_node_node, parent, p);
	rb_insert_color(&new_ref->rb_node_node, &proc->refs_by_node);

	new_ref->desc = (node == context->binder_context_mgr_node) ? 0 : 1;
	for (n = rb_first(&proc->refs_by_desc); n != NULL; n = rb_next(n)) {
		ref = rb_entry(n, struct binder_ref, rb_node_desc);
		if (ref->desc > new_ref->desc)
			break;
		new_ref->desc = ref->desc + 1;
	}

	p = &proc->refs_by_desc.rb_node;
	while (*p) {
		parent = *p;
		ref = rb_entry(parent, struct binder_ref, rb_node_desc);

		if (new_ref->desc < ref->desc)
			p = &(*p)->rb_left;
		else if (new_ref->desc > ref->desc)
			p = &(*p)->rb_right;
		else
			BUG();
	}
	rb_link_node(&new_ref->rb_node_desc, parent, p);
	rb_insert_color(&new_ref->rb_node_desc, &proc->refs_by_desc);
	if (node) {
		hlist_add_head(&new_ref->node_entry, &node->refs);

		binder_debug(BINDER_DEBUG_INTERNAL_REFS,
			     "%d new ref %d desc %d for node %d\n",
			      proc->pid, new_ref->debug_id, new_ref->desc,
			      node->debug_id);
	} else {
		binder_debug(BINDER_DEBUG_INTERNAL_REFS,
			     "%d new ref %d desc %d for dead node\n",
			      proc->pid, new_ref->debug_id, new_ref->desc);
	}
	return new_ref;
}

static void binder_delete_ref(struct binder_ref *ref)
{
	binder_debug(BINDER_DEBUG_INTERNAL_REFS,
		     "%d delete ref %d desc %d for node %d\n",
		      ref->proc->pid, ref->debug_id, ref->desc,
		      ref->node->debug_id);

	rb_erase(&ref->rb_node_desc, &ref->proc->refs_by_desc);
	rb_erase(&ref->rb_node_node, &ref->proc->refs_by_node);
	if (ref->strong)
		binder_dec_node(ref->node, 1, 1);
	hlist_del(&ref->node_entry);
	binder_dec_node(ref->node, 0, 1);
	if (ref->death) {
		binder_debug(BINDER_DEBUG_DEAD_BINDER,
			     "%d delete ref %d desc %d has death notification\n",
			      ref->proc->pid, ref->debug_id, ref->desc);
		list_del(&ref->death->work.entry);
		kfree(ref->death);
		binder_stats_deleted(BINDER_STAT_DEATH);
	}
	kfree(ref);
	binder_stats_deleted(BINDER_STAT_REF);
}

static int binder_inc_ref(struct binder_ref *ref, int strong,
			  struct list_head *target_list)
{
	int ret;

	if (strong) {
		if (ref->strong == 0) {
			ret = binder_inc_node(ref->node, 1, 1, target_list);
			if (ret)
				return ret;
		}
		ref->strong++;
	} else {
		if (ref->weak == 0) {
			ret = binder_inc_node(ref->node, 0, 1, target_list);
			if (ret)
				return ret;
		}
		ref->weak++;
	}
	return 0;
}


static int binder_dec_ref(struct binder_ref *ref, int strong)
{
	if (strong) {
		if (ref->strong == 0) {
			binder_user_error("%d invalid dec strong, ref %d desc %d s %d w %d\n",
					  ref->proc->pid, ref->debug_id,
					  ref->desc, ref->strong, ref->weak);
			return -EINVAL;
		}
		ref->strong--;
		if (ref->strong == 0) {
			int ret;

			ret = binder_dec_node(ref->node, strong, 1);
			if (ret)
				return ret;
		}
	} else {
		if (ref->weak == 0) {
			binder_user_error("%d invalid dec weak, ref %d desc %d s %d w %d\n",
					  ref->proc->pid, ref->debug_id,
					  ref->desc, ref->strong, ref->weak);
			return -EINVAL;
		}
		ref->weak--;
	}
	if (ref->strong == 0 && ref->weak == 0)
		binder_delete_ref(ref);
	return 0;
}

static void binder_pop_transaction(struct binder_thread *target_thread,
				   struct binder_transaction *t)
{
	if (target_thread) {
		BUG_ON(target_thread->transaction_stack != t);
		BUG_ON(target_thread->transaction_stack->from != target_thread);
		target_thread->transaction_stack =
			target_thread->transaction_stack->from_parent;
		t->from = NULL;
	}
	t->need_reply = 0;
	if (t->buffer)
		t->buffer->transaction = NULL;
	kfree(t);
	binder_stats_deleted(BINDER_STAT_TRANSACTION);
}

static void binder_send_failed_reply(struct binder_transaction *t,
				     uint32_t error_code)
{
	struct binder_thread *target_thread;
	struct binder_transaction *next;

	BUG_ON(t->flags & TF_ONE_WAY);
	while (1) {
		target_thread = t->from;
		if (target_thread) {
			if (target_thread->return_error != BR_OK &&
			   target_thread->return_error2 == BR_OK) {
				target_thread->return_error2 =
					target_thread->return_error;
				target_thread->return_error = BR_OK;
			}
			if (target_thread->return_error == BR_OK) {
				binder_debug(BINDER_DEBUG_FAILED_TRANSACTION,
					     "send failed reply for transaction %d to %d:%d\n",
					      t->debug_id,
					      target_thread->proc->pid,
					      target_thread->pid);

				binder_pop_transaction(target_thread, t);
				target_thread->return_error = error_code;
				wake_up_interruptible(&target_thread->wait);
			} else {
				pr_err("reply failed, target thread, %d:%d, has error code %d already\n",
					target_thread->proc->pid,
					target_thread->pid,
					target_thread->return_error);
			}
			return;
		}
		next = t->from_parent;

		binder_debug(BINDER_DEBUG_FAILED_TRANSACTION,
			     "send failed reply for transaction %d, target dead\n",
			     t->debug_id);

		binder_pop_transaction(target_thread, t);
		if (next == NULL) {
			binder_debug(BINDER_DEBUG_DEAD_BINDER,
				     "reply failed, no target thread at root\n");
			return;
		}
		t = next;
		binder_debug(BINDER_DEBUG_DEAD_BINDER,
			     "reply failed, no target thread -- retry %d\n",
			      t->debug_id);
	}
}

/**
 * binder_validate_object() - checks for a valid metadata object in a buffer.
 * @buffer:	binder_buffer that we're parsing.
 * @offset:	offset in the buffer at which to validate an object.
 *
 * Return:	If there's a valid metadata object at @offset in @buffer, the
 *		size of that object. Otherwise, it returns zero.
 */
static size_t binder_validate_object(struct binder_buffer *buffer, u64 offset)
{
	/* Check if we can read a header first */
	struct binder_object_header *hdr;
	size_t object_size = 0;

	if (offset > buffer->data_size - sizeof(*hdr) ||
	    buffer->data_size < sizeof(*hdr) ||
	    !IS_ALIGNED(offset, sizeof(u32)))
		return 0;

	/* Ok, now see if we can read a complete object. */
	hdr = (struct binder_object_header *)(buffer->data + offset);
	switch (hdr->type) {
	case BINDER_TYPE_BINDER:
	case BINDER_TYPE_WEAK_BINDER:
	case BINDER_TYPE_HANDLE:
	case BINDER_TYPE_WEAK_HANDLE:
		object_size = sizeof(struct flat_binder_object);
		break;
	case BINDER_TYPE_FD:
		object_size = sizeof(struct binder_fd_object);
		break;
	case BINDER_TYPE_PTR:
		object_size = sizeof(struct binder_buffer_object);
		break;
	case BINDER_TYPE_FDA:
		object_size = sizeof(struct binder_fd_array_object);
		break;
	default:
		return 0;
	}
	if (offset <= buffer->data_size - object_size &&
	    buffer->data_size >= object_size)
		return object_size;
	else
		return 0;
}

/**
 * binder_validate_ptr() - validates binder_buffer_object in a binder_buffer.
 * @b:		binder_buffer containing the object
 * @index:	index in offset array at which the binder_buffer_object is
 *		located
 * @start:	points to the start of the offset array
 * @num_valid:	the number of valid offsets in the offset array
 *
 * Return:	If @index is within the valid range of the offset array
 *		described by @start and @num_valid, and if there's a valid
 *		binder_buffer_object at the offset found in index @index
 *		of the offset array, that object is returned. Otherwise,
 *		%NULL is returned.
 *		Note that the offset found in index @index itself is not
 *		verified; this function assumes that @num_valid elements
 *		from @start were previously verified to have valid offsets.
 */
static struct binder_buffer_object *binder_validate_ptr(struct binder_buffer *b,
							binder_size_t index,
							binder_size_t *start,
							binder_size_t num_valid)
{
	struct binder_buffer_object *buffer_obj;
	binder_size_t *offp;

	if (index >= num_valid)
		return NULL;

	offp = start + index;
	buffer_obj = (struct binder_buffer_object *)(b->data + *offp);
	if (buffer_obj->hdr.type != BINDER_TYPE_PTR)
		return NULL;

	return buffer_obj;
}

/**
 * binder_validate_fixup() - validates pointer/fd fixups happen in order.
 * @b:			transaction buffer
 * @objects_start	start of objects buffer
 * @buffer:		binder_buffer_object in which to fix up
 * @offset:		start offset in @buffer to fix up
 * @last_obj:		last binder_buffer_object that we fixed up in
 * @last_min_offset:	minimum fixup offset in @last_obj
 *
 * Return:		%true if a fixup in buffer @buffer at offset @offset is
 *			allowed.
 *
 * For safety reasons, we only allow fixups inside a buffer to happen
 * at increasing offsets; additionally, we only allow fixup on the last
 * buffer object that was verified, or one of its parents.
 *
 * Example of what is allowed:
 *
 * A
 *   B (parent = A, offset = 0)
 *   C (parent = A, offset = 16)
 *     D (parent = C, offset = 0)
 *   E (parent = A, offset = 32) // min_offset is 16 (C.parent_offset)
 *
 * Examples of what is not allowed:
 *
 * Decreasing offsets within the same parent:
 * A
 *   C (parent = A, offset = 16)
 *   B (parent = A, offset = 0) // decreasing offset within A
 *
 * Referring to a parent that wasn't the last object or any of its parents:
 * A
 *   B (parent = A, offset = 0)
 *   C (parent = A, offset = 0)
 *   C (parent = A, offset = 16)
 *     D (parent = B, offset = 0) // B is not A or any of A's parents
 */
static bool binder_validate_fixup(struct binder_buffer *b,
				  binder_size_t *objects_start,
				  struct binder_buffer_object *buffer,
				  binder_size_t fixup_offset,
				  struct binder_buffer_object *last_obj,
				  binder_size_t last_min_offset)
{
	if (!last_obj) {
		/* Nothing to fix up in */
		return false;
	}

	while (last_obj != buffer) {
		/*
		 * Safe to retrieve the parent of last_obj, since it
		 * was already previously verified by the driver.
		 */
		if ((last_obj->flags & BINDER_BUFFER_FLAG_HAS_PARENT) == 0)
			return false;
		last_min_offset = last_obj->parent_offset + sizeof(uintptr_t);
		last_obj = (struct binder_buffer_object *)
			(b->data + *(objects_start + last_obj->parent));
	}
	return (fixup_offset >= last_min_offset);
}

static void binder_transaction_buffer_release(struct binder_proc *proc,
					      struct binder_buffer *buffer,
					      binder_size_t *failed_at)
{
	binder_size_t *offp, *off_start, *off_end;
	int debug_id = buffer->debug_id;

	binder_debug(BINDER_DEBUG_TRANSACTION,
		     "%d buffer release %d, size %zd-%zd, failed at %pK\n",
		     proc->pid, buffer->debug_id,
		     buffer->data_size, buffer->offsets_size, failed_at);

	if (buffer->target_node)
		binder_dec_node(buffer->target_node, 1, 0);

	off_start = (binder_size_t *)(buffer->data +
				      ALIGN(buffer->data_size, sizeof(void *)));
	if (failed_at)
		off_end = failed_at;
	else
		off_end = (void *)off_start + buffer->offsets_size;
	for (offp = off_start; offp < off_end; offp++) {
		struct binder_object_header *hdr;
		size_t object_size = binder_validate_object(buffer, *offp);

		if (object_size == 0) {
			pr_err("transaction release %d bad object at offset %lld, size %zd\n",
			       debug_id, (u64)*offp, buffer->data_size);
			continue;
		}
		hdr = (struct binder_object_header *)(buffer->data + *offp);
		switch (hdr->type) {
		case BINDER_TYPE_BINDER:
		case BINDER_TYPE_WEAK_BINDER: {
			struct flat_binder_object *fp;
			struct binder_node *node;

			fp = to_flat_binder_object(hdr);
			node = binder_get_node(proc, fp->binder);
			if (node == NULL) {
				pr_err("transaction release %d bad node %016llx\n",
				       debug_id, (u64)fp->binder);
				break;
			}
			binder_debug(BINDER_DEBUG_TRANSACTION,
				     "        node %d u%016llx\n",
				     node->debug_id, (u64)node->ptr);
			binder_dec_node(node, hdr->type == BINDER_TYPE_BINDER,
					0);
		} break;
		case BINDER_TYPE_HANDLE:
		case BINDER_TYPE_WEAK_HANDLE: {
			struct flat_binder_object *fp;
			struct binder_ref *ref;

			fp = to_flat_binder_object(hdr);
			ref = binder_get_ref(proc, fp->handle,
					     hdr->type == BINDER_TYPE_HANDLE);
			if (ref == NULL) {
				pr_err("transaction release %d bad handle %d\n",
				 debug_id, fp->handle);
				break;
			}
			binder_debug(BINDER_DEBUG_TRANSACTION,
				     "        ref %d desc %d (node %d)\n",
				     ref->debug_id, ref->desc, ref->node->debug_id);
			binder_dec_ref(ref, hdr->type == BINDER_TYPE_HANDLE);
		} break;

		case BINDER_TYPE_FD: {
			struct binder_fd_object *fp = to_binder_fd_object(hdr);

			binder_debug(BINDER_DEBUG_TRANSACTION,
				     "        fd %d\n", fp->fd);
			if (failed_at)
				task_close_fd(proc, fp->fd);
		} break;
		case BINDER_TYPE_PTR:
			/*
			 * Nothing to do here, this will get cleaned up when the
			 * transaction buffer gets freed
			 */
			break;
		case BINDER_TYPE_FDA: {
			struct binder_fd_array_object *fda;
			struct binder_buffer_object *parent;
			uintptr_t parent_buffer;
			u32 *fd_array;
			size_t fd_index;
			binder_size_t fd_buf_size;

			fda = to_binder_fd_array_object(hdr);
			parent = binder_validate_ptr(buffer, fda->parent,
						     off_start,
						     offp - off_start);
			if (!parent) {
				pr_err("transaction release %d bad parent offset",
				       debug_id);
				continue;
			}
			/*
			 * Since the parent was already fixed up, convert it
			 * back to kernel address space to access it
			 */
			parent_buffer = parent->buffer -
				proc->user_buffer_offset;

			fd_buf_size = sizeof(u32) * fda->num_fds;
			if (fda->num_fds >= SIZE_MAX / sizeof(u32)) {
				pr_err("transaction release %d invalid number of fds (%lld)\n",
				       debug_id, (u64)fda->num_fds);
				continue;
			}
			if (fd_buf_size > parent->length ||
			    fda->parent_offset > parent->length - fd_buf_size) {
				/* No space for all file descriptors here. */
				pr_err("transaction release %d not enough space for %lld fds in buffer\n",
				       debug_id, (u64)fda->num_fds);
				continue;
			}
			fd_array = (u32 *)(parent_buffer + fda->parent_offset);
			for (fd_index = 0; fd_index < fda->num_fds; fd_index++)
				task_close_fd(proc, fd_array[fd_index]);
		} break;
		default:
			pr_err("transaction release %d bad object type %x\n",
				debug_id, hdr->type);
			break;
		}
	}
}

static int binder_translate_binder(struct flat_binder_object *fp,
				   struct binder_transaction *t,
				   struct binder_thread *thread)
{
	struct binder_node *node;
	struct binder_ref *ref;
	struct binder_proc *proc = thread->proc;
	struct binder_proc *target_proc = t->to_proc;

	node = binder_get_node(proc, fp->binder);
	if (!node) {
		node = binder_new_node(proc, fp->binder, fp->cookie);
		if (!node)
			return -ENOMEM;

		node->min_priority = fp->flags & FLAT_BINDER_FLAG_PRIORITY_MASK;
		node->accept_fds = !!(fp->flags & FLAT_BINDER_FLAG_ACCEPTS_FDS);
	}
	if (fp->cookie != node->cookie) {
		binder_user_error("%d:%d sending u%016llx node %d, cookie mismatch %016llx != %016llx\n",
				  proc->pid, thread->pid, (u64)fp->binder,
				  node->debug_id, (u64)fp->cookie,
				  (u64)node->cookie);
		return -EINVAL;
	}
	if (security_binder_transfer_binder(proc->tsk, target_proc->tsk))
		return -EPERM;

	ref = binder_get_ref_for_node(target_proc, node);
	if (!ref)
		return -EINVAL;

	if (fp->hdr.type == BINDER_TYPE_BINDER)
		fp->hdr.type = BINDER_TYPE_HANDLE;
	else
		fp->hdr.type = BINDER_TYPE_WEAK_HANDLE;
	fp->binder = 0;
	fp->handle = ref->desc;
	fp->cookie = 0;
	binder_inc_ref(ref, fp->hdr.type == BINDER_TYPE_HANDLE, &thread->todo);

	trace_binder_transaction_node_to_ref(t, node, ref);
	binder_debug(BINDER_DEBUG_TRANSACTION,
		     "        node %d u%016llx -> ref %d desc %d\n",
		     node->debug_id, (u64)node->ptr,
		     ref->debug_id, ref->desc);

	return 0;
}

static int binder_translate_handle(struct flat_binder_object *fp,
				   struct binder_transaction *t,
				   struct binder_thread *thread)
{
	struct binder_ref *ref;
	struct binder_proc *proc = thread->proc;
	struct binder_proc *target_proc = t->to_proc;

	ref = binder_get_ref(proc, fp->handle,
			     fp->hdr.type == BINDER_TYPE_HANDLE);
	if (!ref) {
		binder_user_error("%d:%d got transaction with invalid handle, %d\n",
				  proc->pid, thread->pid, fp->handle);
		return -EINVAL;
	}
	if (security_binder_transfer_binder(proc->tsk, target_proc->tsk))
		return -EPERM;

	if (ref->node->proc == target_proc) {
		if (fp->hdr.type == BINDER_TYPE_HANDLE)
			fp->hdr.type = BINDER_TYPE_BINDER;
		else
			fp->hdr.type = BINDER_TYPE_WEAK_BINDER;
		fp->binder = ref->node->ptr;
		fp->cookie = ref->node->cookie;
		binder_inc_node(ref->node, fp->hdr.type == BINDER_TYPE_BINDER,
				0, NULL);
		trace_binder_transaction_ref_to_node(t, ref);
		binder_debug(BINDER_DEBUG_TRANSACTION,
			     "        ref %d desc %d -> node %d u%016llx\n",
			     ref->debug_id, ref->desc, ref->node->debug_id,
			     (u64)ref->node->ptr);
	} else {
		struct binder_ref *new_ref;

		new_ref = binder_get_ref_for_node(target_proc, ref->node);
		if (!new_ref)
			return -EINVAL;

		fp->binder = 0;
		fp->handle = new_ref->desc;
		fp->cookie = 0;
		binder_inc_ref(new_ref, fp->hdr.type == BINDER_TYPE_HANDLE,
			       NULL);
		trace_binder_transaction_ref_to_ref(t, ref, new_ref);
		binder_debug(BINDER_DEBUG_TRANSACTION,
			     "        ref %d desc %d -> ref %d desc %d (node %d)\n",
			     ref->debug_id, ref->desc, new_ref->debug_id,
			     new_ref->desc, ref->node->debug_id);
	}
	return 0;
}

static int binder_translate_fd(int fd,
			       struct binder_transaction *t,
			       struct binder_thread *thread,
			       struct binder_transaction *in_reply_to)
{
	struct binder_proc *proc = thread->proc;
	struct binder_proc *target_proc = t->to_proc;
	int target_fd;
	struct file *file;
	int ret;
	bool target_allows_fd;

	if (in_reply_to)
		target_allows_fd = !!(in_reply_to->flags & TF_ACCEPT_FDS);
	else
		target_allows_fd = t->buffer->target_node->accept_fds;
	if (!target_allows_fd) {
		binder_user_error("%d:%d got %s with fd, %d, but target does not allow fds\n",
				  proc->pid, thread->pid,
				  in_reply_to ? "reply" : "transaction",
				  fd);
		ret = -EPERM;
		goto err_fd_not_accepted;
	}

	file = fget(fd);
	if (!file) {
		binder_user_error("%d:%d got transaction with invalid fd, %d\n",
				  proc->pid, thread->pid, fd);
		ret = -EBADF;
		goto err_fget;
	}
	ret = security_binder_transfer_file(proc->tsk, target_proc->tsk, file);
	if (ret < 0) {
		ret = -EPERM;
		goto err_security;
	}

	target_fd = task_get_unused_fd_flags(target_proc, O_CLOEXEC);
	if (target_fd < 0) {
		ret = -ENOMEM;
		goto err_get_unused_fd;
	}
	task_fd_install(target_proc, target_fd, file);
	trace_binder_transaction_fd(t, fd, target_fd);
	binder_debug(BINDER_DEBUG_TRANSACTION, "        fd %d -> %d\n",
		     fd, target_fd);

	return target_fd;

err_get_unused_fd:
err_security:
	fput(file);
err_fget:
err_fd_not_accepted:
	return ret;
}

static int binder_translate_fd_array(struct binder_fd_array_object *fda,
				     struct binder_buffer_object *parent,
				     struct binder_transaction *t,
				     struct binder_thread *thread,
				     struct binder_transaction *in_reply_to)
{
	binder_size_t fdi, fd_buf_size, num_installed_fds;
	int target_fd;
	uintptr_t parent_buffer;
	u32 *fd_array;
	struct binder_proc *proc = thread->proc;
	struct binder_proc *target_proc = t->to_proc;

	fd_buf_size = sizeof(u32) * fda->num_fds;
	if (fda->num_fds >= SIZE_MAX / sizeof(u32)) {
		binder_user_error("%d:%d got transaction with invalid number of fds (%lld)\n",
				  proc->pid, thread->pid, (u64)fda->num_fds);
		return -EINVAL;
	}
	if (fd_buf_size > parent->length ||
	    fda->parent_offset > parent->length - fd_buf_size) {
		/* No space for all file descriptors here. */
		binder_user_error("%d:%d not enough space to store %lld fds in buffer\n",
				  proc->pid, thread->pid, (u64)fda->num_fds);
		return -EINVAL;
	}
	/*
	 * Since the parent was already fixed up, convert it
	 * back to the kernel address space to access it
	 */
	parent_buffer = parent->buffer - target_proc->user_buffer_offset;
	fd_array = (u32 *)(parent_buffer + fda->parent_offset);
	if (!IS_ALIGNED((unsigned long)fd_array, sizeof(u32))) {
		binder_user_error("%d:%d parent offset not aligned correctly.\n",
				  proc->pid, thread->pid);
		return -EINVAL;
	}
	for (fdi = 0; fdi < fda->num_fds; fdi++) {
		target_fd = binder_translate_fd(fd_array[fdi], t, thread,
						in_reply_to);
		if (target_fd < 0)
			goto err_translate_fd_failed;
		fd_array[fdi] = target_fd;
	}
	return 0;

err_translate_fd_failed:
	/*
	 * Failed to allocate fd or security error, free fds
	 * installed so far.
	 */
	num_installed_fds = fdi;
	for (fdi = 0; fdi < num_installed_fds; fdi++)
		task_close_fd(target_proc, fd_array[fdi]);
	return target_fd;
}

static int binder_fixup_parent(struct binder_transaction *t,
			       struct binder_thread *thread,
			       struct binder_buffer_object *bp,
			       binder_size_t *off_start,
			       binder_size_t num_valid,
			       struct binder_buffer_object *last_fixup_obj,
			       binder_size_t last_fixup_min_off)
{
	struct binder_buffer_object *parent;
	u8 *parent_buffer;
	struct binder_buffer *b = t->buffer;
	struct binder_proc *proc = thread->proc;
	struct binder_proc *target_proc = t->to_proc;

	if (!(bp->flags & BINDER_BUFFER_FLAG_HAS_PARENT))
		return 0;

	parent = binder_validate_ptr(b, bp->parent, off_start, num_valid);
	if (!parent) {
		binder_user_error("%d:%d got transaction with invalid parent offset or type\n",
				  proc->pid, thread->pid);
		return -EINVAL;
	}

	if (!binder_validate_fixup(b, off_start,
				   parent, bp->parent_offset,
				   last_fixup_obj,
				   last_fixup_min_off)) {
		binder_user_error("%d:%d got transaction with out-of-order buffer fixup\n",
				  proc->pid, thread->pid);
		return -EINVAL;
	}

	if (parent->length < sizeof(binder_uintptr_t) ||
	    bp->parent_offset > parent->length - sizeof(binder_uintptr_t)) {
		/* No space for a pointer here! */
		binder_user_error("%d:%d got transaction with invalid parent offset\n",
				  proc->pid, thread->pid);
		return -EINVAL;
	}
	parent_buffer = (u8 *)(parent->buffer -
			       target_proc->user_buffer_offset);
	*(binder_uintptr_t *)(parent_buffer + bp->parent_offset) = bp->buffer;

	return 0;
}

static void binder_transaction(struct binder_proc *proc,
			       struct binder_thread *thread,
			       struct binder_transaction_data *tr, int reply,
			       binder_size_t extra_buffers_size)
{
	int ret;
	struct binder_transaction *t;
	struct binder_work *tcomplete;
	binder_size_t *offp, *off_end, *off_start;
	binder_size_t off_min;
	u8 *sg_bufp, *sg_buf_end;
	struct binder_proc *target_proc;
	struct binder_thread *target_thread = NULL;
	struct binder_node *target_node = NULL;
	struct list_head *target_list;
	wait_queue_head_t *target_wait;
	struct binder_transaction *in_reply_to = NULL;
	struct binder_transaction_log_entry *e;
	uint32_t return_error;
	struct binder_buffer_object *last_fixup_obj = NULL;
	binder_size_t last_fixup_min_off = 0;
	struct binder_context *context = proc->context;

	e = binder_transaction_log_add(&context->transaction_log);
	e->call_type = reply ? 2 : !!(tr->flags & TF_ONE_WAY);
	e->from_proc = proc->pid;
	e->from_thread = thread->pid;
	e->target_handle = tr->target.handle;
	e->data_size = tr->data_size;
	e->offsets_size = tr->offsets_size;
	e->context_name = proc->context->name;

	if (reply) {
		in_reply_to = thread->transaction_stack;
		if (in_reply_to == NULL) {
			binder_user_error("%d:%d got reply transaction with no transaction stack\n",
					  proc->pid, thread->pid);
			return_error = BR_FAILED_REPLY;
			goto err_empty_call_stack;
		}
		binder_set_nice(in_reply_to->saved_priority);
		if (in_reply_to->to_thread != thread) {
			binder_user_error("%d:%d got reply transaction with bad transaction stack, transaction %d has target %d:%d\n",
				proc->pid, thread->pid, in_reply_to->debug_id,
				in_reply_to->to_proc ?
				in_reply_to->to_proc->pid : 0,
				in_reply_to->to_thread ?
				in_reply_to->to_thread->pid : 0);
			return_error = BR_FAILED_REPLY;
			in_reply_to = NULL;
			goto err_bad_call_stack;
		}
		thread->transaction_stack = in_reply_to->to_parent;
		target_thread = in_reply_to->from;
		if (target_thread == NULL) {
			return_error = BR_DEAD_REPLY;
			goto err_dead_binder;
		}
		if (target_thread->transaction_stack != in_reply_to) {
			binder_user_error("%d:%d got reply transaction with bad target transaction stack %d, expected %d\n",
				proc->pid, thread->pid,
				target_thread->transaction_stack ?
				target_thread->transaction_stack->debug_id : 0,
				in_reply_to->debug_id);
			return_error = BR_FAILED_REPLY;
			in_reply_to = NULL;
			target_thread = NULL;
			goto err_dead_binder;
		}
		target_proc = target_thread->proc;
	} else {
		if (tr->target.handle) {
			struct binder_ref *ref;

			ref = binder_get_ref(proc, tr->target.handle, true);
			if (ref == NULL) {
				binder_user_error("%d:%d got transaction to invalid handle\n",
					proc->pid, thread->pid);
				return_error = BR_FAILED_REPLY;
				goto err_invalid_target_handle;
			}
			target_node = ref->node;
		} else {
			target_node = context->binder_context_mgr_node;
			if (target_node == NULL) {
				return_error = BR_DEAD_REPLY;
				goto err_no_context_mgr_node;
			}
		}
		e->to_node = target_node->debug_id;
		target_proc = target_node->proc;
		if (target_proc == NULL) {
			return_error = BR_DEAD_REPLY;
			goto err_dead_binder;
		}
		if (security_binder_transaction(proc->tsk, target_proc->tsk) < 0) {
			return_error = BR_FAILED_REPLY;
			goto err_invalid_target_handle;
		}
		if (!(tr->flags & TF_ONE_WAY) && thread->transaction_stack) {
			struct binder_transaction *tmp;

			tmp = thread->transaction_stack;
			if (tmp->to_thread != thread) {
				binder_user_error("%d:%d got new transaction with bad transaction stack, transaction %d has target %d:%d\n",
					proc->pid, thread->pid, tmp->debug_id,
					tmp->to_proc ? tmp->to_proc->pid : 0,
					tmp->to_thread ?
					tmp->to_thread->pid : 0);
				return_error = BR_FAILED_REPLY;
				goto err_bad_call_stack;
			}
			while (tmp) {
				if (tmp->from && tmp->from->proc == target_proc)
					target_thread = tmp->from;
				tmp = tmp->from_parent;
			}
		}
	}
	if (target_thread) {
		e->to_thread = target_thread->pid;
		target_list = &target_thread->todo;
		target_wait = &target_thread->wait;
	} else {
		target_list = &target_proc->todo;
		target_wait = &target_proc->wait;
	}
	e->to_proc = target_proc->pid;

	/* TODO: reuse incoming transaction for reply */
	t = kzalloc(sizeof(*t), GFP_KERNEL);
	if (t == NULL) {
		return_error = BR_FAILED_REPLY;
		goto err_alloc_t_failed;
	}
	binder_stats_created(BINDER_STAT_TRANSACTION);

	tcomplete = kzalloc(sizeof(*tcomplete), GFP_KERNEL);
	if (tcomplete == NULL) {
		return_error = BR_FAILED_REPLY;
		goto err_alloc_tcomplete_failed;
	}
	binder_stats_created(BINDER_STAT_TRANSACTION_COMPLETE);

	t->debug_id = atomic_inc_return(&binder_last_id);
	e->debug_id = t->debug_id;

	if (reply)
		binder_debug(BINDER_DEBUG_TRANSACTION,
			     "%d:%d BC_REPLY %d -> %d:%d, data %016llx-%016llx size %lld-%lld-%lld\n",
			     proc->pid, thread->pid, t->debug_id,
			     target_proc->pid, target_thread->pid,
			     (u64)tr->data.ptr.buffer,
			     (u64)tr->data.ptr.offsets,
			     (u64)tr->data_size, (u64)tr->offsets_size,
			     (u64)extra_buffers_size);
	else
		binder_debug(BINDER_DEBUG_TRANSACTION,
			     "%d:%d BC_TRANSACTION %d -> %d - node %d, data %016llx-%016llx size %lld-%lld-%lld\n",
			     proc->pid, thread->pid, t->debug_id,
			     target_proc->pid, target_node->debug_id,
			     (u64)tr->data.ptr.buffer,
			     (u64)tr->data.ptr.offsets,
			     (u64)tr->data_size, (u64)tr->offsets_size,
			     (u64)extra_buffers_size);

	if (!reply && !(tr->flags & TF_ONE_WAY))
		t->from = thread;
	else
		t->from = NULL;
	t->sender_euid = task_euid(proc->tsk);
	t->to_proc = target_proc;
	t->to_thread = target_thread;
	t->code = tr->code;
	t->flags = tr->flags;
	t->priority = task_nice(current);

	trace_binder_transaction(reply, t, target_node);

	t->buffer = binder_alloc_buf(target_proc, tr->data_size,
		tr->offsets_size, extra_buffers_size,
		!reply && (t->flags & TF_ONE_WAY));
	if (t->buffer == NULL) {
		return_error = BR_FAILED_REPLY;
		goto err_binder_alloc_buf_failed;
	}
	t->buffer->allow_user_free = 0;
	t->buffer->debug_id = t->debug_id;
	t->buffer->transaction = t;
	t->buffer->target_node = target_node;
	trace_binder_transaction_alloc_buf(t->buffer);
	if (target_node)
		binder_inc_node(target_node, 1, 0, NULL);

	off_start = (binder_size_t *)(t->buffer->data +
				      ALIGN(tr->data_size, sizeof(void *)));
	offp = off_start;

	if (copy_from_user(t->buffer->data, (const void __user *)(uintptr_t)
			   tr->data.ptr.buffer, tr->data_size)) {
		binder_user_error("%d:%d got transaction with invalid data ptr\n",
				proc->pid, thread->pid);
		return_error = BR_FAILED_REPLY;
		goto err_copy_data_failed;
	}
	if (copy_from_user(offp, (const void __user *)(uintptr_t)
			   tr->data.ptr.offsets, tr->offsets_size)) {
		binder_user_error("%d:%d got transaction with invalid offsets ptr\n",
				proc->pid, thread->pid);
		return_error = BR_FAILED_REPLY;
		goto err_copy_data_failed;
	}
	if (!IS_ALIGNED(tr->offsets_size, sizeof(binder_size_t))) {
		binder_user_error("%d:%d got transaction with invalid offsets size, %lld\n",
				proc->pid, thread->pid, (u64)tr->offsets_size);
		return_error = BR_FAILED_REPLY;
		goto err_bad_offset;
	}
	if (!IS_ALIGNED(extra_buffers_size, sizeof(u64))) {
		binder_user_error("%d:%d got transaction with unaligned buffers size, %lld\n",
				  proc->pid, thread->pid,
				  (u64)extra_buffers_size);
		return_error = BR_FAILED_REPLY;
		goto err_bad_offset;
	}
	off_end = (void *)off_start + tr->offsets_size;
	sg_bufp = (u8 *)(PTR_ALIGN(off_end, sizeof(void *)));
	sg_buf_end = sg_bufp + extra_buffers_size;
	off_min = 0;
	for (; offp < off_end; offp++) {
		struct binder_object_header *hdr;
		size_t object_size = binder_validate_object(t->buffer, *offp);

		if (object_size == 0 || *offp < off_min) {
			binder_user_error("%d:%d got transaction with invalid offset (%lld, min %lld max %lld) or object.\n",
					  proc->pid, thread->pid, (u64)*offp,
					  (u64)off_min,
					  (u64)t->buffer->data_size);
			return_error = BR_FAILED_REPLY;
			goto err_bad_offset;
		}

		hdr = (struct binder_object_header *)(t->buffer->data + *offp);
		off_min = *offp + object_size;
		switch (hdr->type) {
		case BINDER_TYPE_BINDER:
		case BINDER_TYPE_WEAK_BINDER: {
			struct flat_binder_object *fp;

			fp = to_flat_binder_object(hdr);
			ret = binder_translate_binder(fp, t, thread);
			if (ret < 0) {
				return_error = BR_FAILED_REPLY;
				goto err_translate_failed;
			}
		} break;
		case BINDER_TYPE_HANDLE:
		case BINDER_TYPE_WEAK_HANDLE: {
			struct flat_binder_object *fp;

			fp = to_flat_binder_object(hdr);
			ret = binder_translate_handle(fp, t, thread);
			if (ret < 0) {
				return_error = BR_FAILED_REPLY;
				goto err_translate_failed;
			}
		} break;

		case BINDER_TYPE_FD: {
			struct binder_fd_object *fp = to_binder_fd_object(hdr);
			int target_fd = binder_translate_fd(fp->fd, t, thread,
							    in_reply_to);

			if (target_fd < 0) {
				return_error = BR_FAILED_REPLY;
				goto err_translate_failed;
			}
			fp->pad_binder = 0;
			fp->fd = target_fd;
		} break;
		case BINDER_TYPE_FDA: {
			struct binder_fd_array_object *fda =
				to_binder_fd_array_object(hdr);
			struct binder_buffer_object *parent =
				binder_validate_ptr(t->buffer, fda->parent,
						    off_start,
						    offp - off_start);
			if (!parent) {
				binder_user_error("%d:%d got transaction with invalid parent offset or type\n",
						  proc->pid, thread->pid);
				return_error = BR_FAILED_REPLY;
				goto err_bad_parent;
			}
			if (!binder_validate_fixup(t->buffer, off_start,
						   parent, fda->parent_offset,
						   last_fixup_obj,
						   last_fixup_min_off)) {
				binder_user_error("%d:%d got transaction with out-of-order buffer fixup\n",
						  proc->pid, thread->pid);
				return_error = BR_FAILED_REPLY;
				goto err_bad_parent;
			}
			ret = binder_translate_fd_array(fda, parent, t, thread,
							in_reply_to);
			if (ret < 0) {
				return_error = BR_FAILED_REPLY;
				goto err_translate_failed;
			}
			last_fixup_obj = parent;
			last_fixup_min_off =
				fda->parent_offset + sizeof(u32) * fda->num_fds;
		} break;
		case BINDER_TYPE_PTR: {
			struct binder_buffer_object *bp =
				to_binder_buffer_object(hdr);
			size_t buf_left = sg_buf_end - sg_bufp;

			if (bp->length > buf_left) {
				binder_user_error("%d:%d got transaction with too large buffer\n",
						  proc->pid, thread->pid);
				return_error = BR_FAILED_REPLY;
				goto err_bad_offset;
			}
			if (copy_from_user(sg_bufp,
					   (const void __user *)(uintptr_t)
					   bp->buffer, bp->length)) {
				binder_user_error("%d:%d got transaction with invalid offsets ptr\n",
						  proc->pid, thread->pid);
				return_error = BR_FAILED_REPLY;
				goto err_copy_data_failed;
			}
			/* Fixup buffer pointer to target proc address space */
			bp->buffer = (uintptr_t)sg_bufp +
				target_proc->user_buffer_offset;
			sg_bufp += ALIGN(bp->length, sizeof(u64));

			ret = binder_fixup_parent(t, thread, bp, off_start,
						  offp - off_start,
						  last_fixup_obj,
						  last_fixup_min_off);
			if (ret < 0) {
				return_error = BR_FAILED_REPLY;
				goto err_translate_failed;
			}
			last_fixup_obj = bp;
			last_fixup_min_off = 0;
		} break;
		default:
			binder_user_error("%d:%d got transaction with invalid object type, %x\n",
				proc->pid, thread->pid, hdr->type);
			return_error = BR_FAILED_REPLY;
			goto err_bad_object_type;
		}
	}
	if (reply) {
		BUG_ON(t->buffer->async_transaction != 0);
		binder_pop_transaction(target_thread, in_reply_to);
	} else if (!(t->flags & TF_ONE_WAY)) {
		BUG_ON(t->buffer->async_transaction != 0);
		t->need_reply = 1;
		t->from_parent = thread->transaction_stack;
		thread->transaction_stack = t;
	} else {
		BUG_ON(target_node == NULL);
		BUG_ON(t->buffer->async_transaction != 1);
		if (target_node->has_async_transaction) {
			target_list = &target_node->async_todo;
			target_wait = NULL;
		} else
			target_node->has_async_transaction = 1;
	}
	t->work.type = BINDER_WORK_TRANSACTION;
	list_add_tail(&t->work.entry, target_list);
	tcomplete->type = BINDER_WORK_TRANSACTION_COMPLETE;
	list_add_tail(&tcomplete->entry, &thread->todo);
	if (target_wait) {
		if (reply || !(t->flags & TF_ONE_WAY)) {
			preempt_disable();
			wake_up_interruptible_sync(target_wait);
			preempt_enable_no_resched();
		}
		else {
			wake_up_interruptible(target_wait);
		}
	}
	return;

err_translate_failed:
err_bad_object_type:
err_bad_offset:
err_bad_parent:
err_copy_data_failed:
	trace_binder_transaction_failed_buffer_release(t->buffer);
	binder_transaction_buffer_release(target_proc, t->buffer, offp);
	t->buffer->transaction = NULL;
	binder_free_buf(target_proc, t->buffer);
err_binder_alloc_buf_failed:
	kfree(tcomplete);
	binder_stats_deleted(BINDER_STAT_TRANSACTION_COMPLETE);
err_alloc_tcomplete_failed:
	kfree(t);
	binder_stats_deleted(BINDER_STAT_TRANSACTION);
err_alloc_t_failed:
err_bad_call_stack:
err_empty_call_stack:
err_dead_binder:
err_invalid_target_handle:
err_no_context_mgr_node:
	binder_debug(BINDER_DEBUG_FAILED_TRANSACTION,
		     "%d:%d transaction failed %d, size %lld-%lld\n",
		     proc->pid, thread->pid, return_error,
		     (u64)tr->data_size, (u64)tr->offsets_size);

	{
		struct binder_transaction_log_entry *fe;

		fe = binder_transaction_log_add(
				&context->transaction_log_failed);
		*fe = *e;
	}

	BUG_ON(thread->return_error != BR_OK);
	if (in_reply_to) {
		thread->return_error = BR_TRANSACTION_COMPLETE;
		binder_send_failed_reply(in_reply_to, return_error);
	} else
		thread->return_error = return_error;
}

static int binder_thread_write(struct binder_proc *proc,
			struct binder_thread *thread,
			binder_uintptr_t binder_buffer, size_t size,
			binder_size_t *consumed)
{
	uint32_t cmd;
	struct binder_context *context = proc->context;
	void __user *buffer = (void __user *)(uintptr_t)binder_buffer;
	void __user *ptr = buffer + *consumed;
	void __user *end = buffer + size;

	while (ptr < end && thread->return_error == BR_OK) {
		if (get_user(cmd, (uint32_t __user *)ptr))
			return -EFAULT;
		ptr += sizeof(uint32_t);
		trace_binder_command(cmd);
		if (_IOC_NR(cmd) < ARRAY_SIZE(context->binder_stats.bc)) {
			context->binder_stats.bc[_IOC_NR(cmd)]++;
			proc->stats.bc[_IOC_NR(cmd)]++;
			thread->stats.bc[_IOC_NR(cmd)]++;
		}
		switch (cmd) {
		case BC_INCREFS:
		case BC_ACQUIRE:
		case BC_RELEASE:
		case BC_DECREFS: {
			uint32_t target;
			struct binder_ref *ref;
			const char *debug_string;

			if (get_user(target, (uint32_t __user *)ptr))
				return -EFAULT;
			ptr += sizeof(uint32_t);
			if (target == 0 && context->binder_context_mgr_node &&
			    (cmd == BC_INCREFS || cmd == BC_ACQUIRE)) {
				ref = binder_get_ref_for_node(proc,
					context->binder_context_mgr_node);
				if (ref->desc != target) {
					binder_user_error("%d:%d tried to acquire reference to desc 0, got %d instead\n",
						proc->pid, thread->pid,
						ref->desc);
				}
			} else
				ref = binder_get_ref(proc, target,
						     cmd == BC_ACQUIRE ||
						     cmd == BC_RELEASE);
			if (ref == NULL) {
				binder_user_error("%d:%d refcount change on invalid ref %d\n",
					proc->pid, thread->pid, target);
				break;
			}
			switch (cmd) {
			case BC_INCREFS:
				debug_string = "IncRefs";
				binder_inc_ref(ref, 0, NULL);
				break;
			case BC_ACQUIRE:
				debug_string = "Acquire";
				binder_inc_ref(ref, 1, NULL);
				break;
			case BC_RELEASE:
				debug_string = "Release";
				binder_dec_ref(ref, 1);
				break;
			case BC_DECREFS:
			default:
				debug_string = "DecRefs";
				binder_dec_ref(ref, 0);
				break;
			}
			binder_debug(BINDER_DEBUG_USER_REFS,
				     "%d:%d %s ref %d desc %d s %d w %d for node %d\n",
				     proc->pid, thread->pid, debug_string, ref->debug_id,
				     ref->desc, ref->strong, ref->weak, ref->node->debug_id);
			break;
		}
		case BC_INCREFS_DONE:
		case BC_ACQUIRE_DONE: {
			binder_uintptr_t node_ptr;
			binder_uintptr_t cookie;
			struct binder_node *node;

			if (get_user(node_ptr, (binder_uintptr_t __user *)ptr))
				return -EFAULT;
			ptr += sizeof(binder_uintptr_t);
			if (get_user(cookie, (binder_uintptr_t __user *)ptr))
				return -EFAULT;
			ptr += sizeof(binder_uintptr_t);
			node = binder_get_node(proc, node_ptr);
			if (node == NULL) {
				binder_user_error("%d:%d %s u%016llx no match\n",
					proc->pid, thread->pid,
					cmd == BC_INCREFS_DONE ?
					"BC_INCREFS_DONE" :
					"BC_ACQUIRE_DONE",
					(u64)node_ptr);
				break;
			}
			if (cookie != node->cookie) {
				binder_user_error("%d:%d %s u%016llx node %d cookie mismatch %016llx != %016llx\n",
					proc->pid, thread->pid,
					cmd == BC_INCREFS_DONE ?
					"BC_INCREFS_DONE" : "BC_ACQUIRE_DONE",
					(u64)node_ptr, node->debug_id,
					(u64)cookie, (u64)node->cookie);
				break;
			}
			if (cmd == BC_ACQUIRE_DONE) {
				if (node->pending_strong_ref == 0) {
					binder_user_error("%d:%d BC_ACQUIRE_DONE node %d has no pending acquire request\n",
						proc->pid, thread->pid,
						node->debug_id);
					break;
				}
				node->pending_strong_ref = 0;
			} else {
				if (node->pending_weak_ref == 0) {
					binder_user_error("%d:%d BC_INCREFS_DONE node %d has no pending increfs request\n",
						proc->pid, thread->pid,
						node->debug_id);
					break;
				}
				node->pending_weak_ref = 0;
			}
			binder_dec_node(node, cmd == BC_ACQUIRE_DONE, 0);
			binder_debug(BINDER_DEBUG_USER_REFS,
				     "%d:%d %s node %d ls %d lw %d\n",
				     proc->pid, thread->pid,
				     cmd == BC_INCREFS_DONE ? "BC_INCREFS_DONE" : "BC_ACQUIRE_DONE",
				     node->debug_id, node->local_strong_refs, node->local_weak_refs);
			break;
		}
		case BC_ATTEMPT_ACQUIRE:
			pr_err("BC_ATTEMPT_ACQUIRE not supported\n");
			return -EINVAL;
		case BC_ACQUIRE_RESULT:
			pr_err("BC_ACQUIRE_RESULT not supported\n");
			return -EINVAL;

		case BC_FREE_BUFFER: {
			binder_uintptr_t data_ptr;
			struct binder_buffer *buffer;

			if (get_user(data_ptr, (binder_uintptr_t __user *)ptr))
				return -EFAULT;
			ptr += sizeof(binder_uintptr_t);

			buffer = binder_buffer_lookup(proc, data_ptr);
			if (buffer == NULL) {
				binder_user_error("%d:%d BC_FREE_BUFFER u%016llx no match\n",
					proc->pid, thread->pid, (u64)data_ptr);
				break;
			}
			if (!buffer->allow_user_free) {
				binder_user_error("%d:%d BC_FREE_BUFFER u%016llx matched unreturned buffer\n",
					proc->pid, thread->pid, (u64)data_ptr);
				break;
			}
			binder_debug(BINDER_DEBUG_FREE_BUFFER,
				     "%d:%d BC_FREE_BUFFER u%016llx found buffer %d for %s transaction\n",
				     proc->pid, thread->pid, (u64)data_ptr,
				     buffer->debug_id,
				     buffer->transaction ? "active" : "finished");

			if (buffer->transaction) {
				buffer->transaction->buffer = NULL;
				buffer->transaction = NULL;
			}
			if (buffer->async_transaction && buffer->target_node) {
				BUG_ON(!buffer->target_node->has_async_transaction);
				if (list_empty(&buffer->target_node->async_todo))
					buffer->target_node->has_async_transaction = 0;
				else
					list_move_tail(buffer->target_node->async_todo.next, &thread->todo);
			}
			trace_binder_transaction_buffer_release(buffer);
			binder_transaction_buffer_release(proc, buffer, NULL);
			binder_free_buf(proc, buffer);
			break;
		}

		case BC_TRANSACTION_SG:
		case BC_REPLY_SG: {
			struct binder_transaction_data_sg tr;

			if (copy_from_user(&tr, ptr, sizeof(tr)))
				return -EFAULT;
			ptr += sizeof(tr);
			binder_transaction(proc, thread, &tr.transaction_data,
					   cmd == BC_REPLY_SG, tr.buffers_size);
			break;
		}
		case BC_TRANSACTION:
		case BC_REPLY: {
			struct binder_transaction_data tr;

			if (copy_from_user(&tr, ptr, sizeof(tr)))
				return -EFAULT;
			ptr += sizeof(tr);
			binder_transaction(proc, thread, &tr,
					   cmd == BC_REPLY, 0);
			break;
		}

		case BC_REGISTER_LOOPER:
			binder_debug(BINDER_DEBUG_THREADS,
				     "%d:%d BC_REGISTER_LOOPER\n",
				     proc->pid, thread->pid);
			if (thread->looper & BINDER_LOOPER_STATE_ENTERED) {
				thread->looper |= BINDER_LOOPER_STATE_INVALID;
				binder_user_error("%d:%d ERROR: BC_REGISTER_LOOPER called after BC_ENTER_LOOPER\n",
					proc->pid, thread->pid);
			} else if (proc->requested_threads == 0) {
				thread->looper |= BINDER_LOOPER_STATE_INVALID;
				binder_user_error("%d:%d ERROR: BC_REGISTER_LOOPER called without request\n",
					proc->pid, thread->pid);
			} else {
				proc->requested_threads--;
				proc->requested_threads_started++;
			}
			thread->looper |= BINDER_LOOPER_STATE_REGISTERED;
			break;
		case BC_ENTER_LOOPER:
			binder_debug(BINDER_DEBUG_THREADS,
				     "%d:%d BC_ENTER_LOOPER\n",
				     proc->pid, thread->pid);
			if (thread->looper & BINDER_LOOPER_STATE_REGISTERED) {
				thread->looper |= BINDER_LOOPER_STATE_INVALID;
				binder_user_error("%d:%d ERROR: BC_ENTER_LOOPER called after BC_REGISTER_LOOPER\n",
					proc->pid, thread->pid);
			}
			thread->looper |= BINDER_LOOPER_STATE_ENTERED;
			break;
		case BC_EXIT_LOOPER:
			binder_debug(BINDER_DEBUG_THREADS,
				     "%d:%d BC_EXIT_LOOPER\n",
				     proc->pid, thread->pid);
			thread->looper |= BINDER_LOOPER_STATE_EXITED;
			break;

		case BC_REQUEST_DEATH_NOTIFICATION:
		case BC_CLEAR_DEATH_NOTIFICATION: {
			uint32_t target;
			binder_uintptr_t cookie;
			struct binder_ref *ref;
			struct binder_ref_death *death;

			if (get_user(target, (uint32_t __user *)ptr))
				return -EFAULT;
			ptr += sizeof(uint32_t);
			if (get_user(cookie, (binder_uintptr_t __user *)ptr))
				return -EFAULT;
			ptr += sizeof(binder_uintptr_t);
			ref = binder_get_ref(proc, target, false);
			if (ref == NULL) {
				binder_user_error("%d:%d %s invalid ref %d\n",
					proc->pid, thread->pid,
					cmd == BC_REQUEST_DEATH_NOTIFICATION ?
					"BC_REQUEST_DEATH_NOTIFICATION" :
					"BC_CLEAR_DEATH_NOTIFICATION",
					target);
				break;
			}

			binder_debug(BINDER_DEBUG_DEATH_NOTIFICATION,
				     "%d:%d %s %016llx ref %d desc %d s %d w %d for node %d\n",
				     proc->pid, thread->pid,
				     cmd == BC_REQUEST_DEATH_NOTIFICATION ?
				     "BC_REQUEST_DEATH_NOTIFICATION" :
				     "BC_CLEAR_DEATH_NOTIFICATION",
				     (u64)cookie, ref->debug_id, ref->desc,
				     ref->strong, ref->weak, ref->node->debug_id);

			if (cmd == BC_REQUEST_DEATH_NOTIFICATION) {
				if (ref->death) {
					binder_user_error("%d:%d BC_REQUEST_DEATH_NOTIFICATION death notification already set\n",
						proc->pid, thread->pid);
					break;
				}
				death = kzalloc(sizeof(*death), GFP_KERNEL);
				if (death == NULL) {
					thread->return_error = BR_ERROR;
					binder_debug(BINDER_DEBUG_FAILED_TRANSACTION,
						     "%d:%d BC_REQUEST_DEATH_NOTIFICATION failed\n",
						     proc->pid, thread->pid);
					break;
				}
				binder_stats_created(BINDER_STAT_DEATH);
				INIT_LIST_HEAD(&death->work.entry);
				death->cookie = cookie;
				ref->death = death;
				if (ref->node->proc == NULL) {
					ref->death->work.type = BINDER_WORK_DEAD_BINDER;
					if (thread->looper & (BINDER_LOOPER_STATE_REGISTERED | BINDER_LOOPER_STATE_ENTERED)) {
						list_add_tail(&ref->death->work.entry, &thread->todo);
					} else {
						list_add_tail(&ref->death->work.entry, &proc->todo);
						wake_up_interruptible(&proc->wait);
					}
				}
			} else {
				if (ref->death == NULL) {
					binder_user_error("%d:%d BC_CLEAR_DEATH_NOTIFICATION death notification not active\n",
						proc->pid, thread->pid);
					break;
				}
				death = ref->death;
				if (death->cookie != cookie) {
					binder_user_error("%d:%d BC_CLEAR_DEATH_NOTIFICATION death notification cookie mismatch %016llx != %016llx\n",
						proc->pid, thread->pid,
						(u64)death->cookie,
						(u64)cookie);
					break;
				}
				ref->death = NULL;
				if (list_empty(&death->work.entry)) {
					death->work.type = BINDER_WORK_CLEAR_DEATH_NOTIFICATION;
					if (thread->looper & (BINDER_LOOPER_STATE_REGISTERED | BINDER_LOOPER_STATE_ENTERED)) {
						list_add_tail(&death->work.entry, &thread->todo);
					} else {
						list_add_tail(&death->work.entry, &proc->todo);
						wake_up_interruptible(&proc->wait);
					}
				} else {
					BUG_ON(death->work.type != BINDER_WORK_DEAD_BINDER);
					death->work.type = BINDER_WORK_DEAD_BINDER_AND_CLEAR;
				}
			}
		} break;
		case BC_DEAD_BINDER_DONE: {
			struct binder_work *w;
			binder_uintptr_t cookie;
			struct binder_ref_death *death = NULL;

			if (get_user(cookie, (binder_uintptr_t __user *)ptr))
				return -EFAULT;

			ptr += sizeof(cookie);
			list_for_each_entry(w, &proc->delivered_death, entry) {
				struct binder_ref_death *tmp_death = container_of(w, struct binder_ref_death, work);

				if (tmp_death->cookie == cookie) {
					death = tmp_death;
					break;
				}
			}
			binder_debug(BINDER_DEBUG_DEAD_BINDER,
				     "%d:%d BC_DEAD_BINDER_DONE %016llx found %pK\n",
				     proc->pid, thread->pid, (u64)cookie,
				     death);
			if (death == NULL) {
				binder_user_error("%d:%d BC_DEAD_BINDER_DONE %016llx not found\n",
					proc->pid, thread->pid, (u64)cookie);
				break;
			}

			list_del_init(&death->work.entry);
			if (death->work.type == BINDER_WORK_DEAD_BINDER_AND_CLEAR) {
				death->work.type = BINDER_WORK_CLEAR_DEATH_NOTIFICATION;
				if (thread->looper & (BINDER_LOOPER_STATE_REGISTERED | BINDER_LOOPER_STATE_ENTERED)) {
					list_add_tail(&death->work.entry, &thread->todo);
				} else {
					list_add_tail(&death->work.entry, &proc->todo);
					wake_up_interruptible(&proc->wait);
				}
			}
		} break;

		default:
			pr_err("%d:%d unknown command %d\n",
			       proc->pid, thread->pid, cmd);
			return -EINVAL;
		}
		*consumed = ptr - buffer;
	}
	return 0;
}

static void binder_stat_br(struct binder_proc *proc,
			   struct binder_thread *thread, uint32_t cmd)
{
	trace_binder_return(cmd);
	if (_IOC_NR(cmd) < ARRAY_SIZE(proc->stats.br)) {
		proc->context->binder_stats.br[_IOC_NR(cmd)]++;
		proc->stats.br[_IOC_NR(cmd)]++;
		thread->stats.br[_IOC_NR(cmd)]++;
	}
}

static int binder_has_proc_work(struct binder_proc *proc,
				struct binder_thread *thread)
{
	return !list_empty(&proc->todo) ||
		(thread->looper & BINDER_LOOPER_STATE_NEED_RETURN);
}

static int binder_has_thread_work(struct binder_thread *thread)
{
	return !list_empty(&thread->todo) || thread->return_error != BR_OK ||
		(thread->looper & BINDER_LOOPER_STATE_NEED_RETURN);
}

static int binder_thread_read(struct binder_proc *proc,
			      struct binder_thread *thread,
			      binder_uintptr_t binder_buffer, size_t size,
			      binder_size_t *consumed, int non_block)
{
	void __user *buffer = (void __user *)(uintptr_t)binder_buffer;
	void __user *ptr = buffer + *consumed;
	void __user *end = buffer + size;

	int ret = 0;
	int wait_for_proc_work;

	if (*consumed == 0) {
		if (put_user(BR_NOOP, (uint32_t __user *)ptr))
			return -EFAULT;
		ptr += sizeof(uint32_t);
	}

retry:
	wait_for_proc_work = thread->transaction_stack == NULL &&
				list_empty(&thread->todo);

	if (thread->return_error != BR_OK && ptr < end) {
		if (thread->return_error2 != BR_OK) {
			if (put_user(thread->return_error2, (uint32_t __user *)ptr))
				return -EFAULT;
			ptr += sizeof(uint32_t);
			binder_stat_br(proc, thread, thread->return_error2);
			if (ptr == end)
				goto done;
			thread->return_error2 = BR_OK;
		}
		if (put_user(thread->return_error, (uint32_t __user *)ptr))
			return -EFAULT;
		ptr += sizeof(uint32_t);
		binder_stat_br(proc, thread, thread->return_error);
		thread->return_error = BR_OK;
		goto done;
	}


	thread->looper |= BINDER_LOOPER_STATE_WAITING;
	if (wait_for_proc_work)
		proc->ready_threads++;

	binder_unlock(proc->context, __func__);

	trace_binder_wait_for_work(wait_for_proc_work,
				   !!thread->transaction_stack,
				   !list_empty(&thread->todo));
	if (wait_for_proc_work) {
		if (!(thread->looper & (BINDER_LOOPER_STATE_REGISTERED |
					BINDER_LOOPER_STATE_ENTERED))) {
			binder_user_error("%d:%d ERROR: Thread waiting for process work before calling BC_REGISTER_LOOPER or BC_ENTER_LOOPER (state %x)\n",
				proc->pid, thread->pid, thread->looper);
			wait_event_interruptible(binder_user_error_wait,
						 binder_stop_on_user_error < 2);
		}
		binder_set_nice(proc->default_priority);
		if (non_block) {
			if (!binder_has_proc_work(proc, thread))
				ret = -EAGAIN;
		} else
			ret = wait_event_freezable_exclusive(proc->wait, binder_has_proc_work(proc, thread));
	} else {
		if (non_block) {
			if (!binder_has_thread_work(thread))
				ret = -EAGAIN;
		} else
			ret = wait_event_freezable(thread->wait, binder_has_thread_work(thread));
	}

	binder_lock(proc->context, __func__);

	if (wait_for_proc_work)
		proc->ready_threads--;
	thread->looper &= ~BINDER_LOOPER_STATE_WAITING;

	if (ret)
		return ret;

	while (1) {
		uint32_t cmd;
		struct binder_transaction_data tr;
		struct binder_work *w;
		struct binder_transaction *t = NULL;

		if (!list_empty(&thread->todo)) {
			w = list_first_entry(&thread->todo, struct binder_work,
					     entry);
		} else if (!list_empty(&proc->todo) && wait_for_proc_work) {
			w = list_first_entry(&proc->todo, struct binder_work,
					     entry);
		} else {
			/* no data added */
			if (ptr - buffer == 4 &&
			    !(thread->looper & BINDER_LOOPER_STATE_NEED_RETURN))
				goto retry;
			break;
		}

		if (end - ptr < sizeof(tr) + 4)
			break;

		switch (w->type) {
		case BINDER_WORK_TRANSACTION: {
			t = container_of(w, struct binder_transaction, work);
		} break;
		case BINDER_WORK_TRANSACTION_COMPLETE: {
			cmd = BR_TRANSACTION_COMPLETE;
			if (put_user(cmd, (uint32_t __user *)ptr))
				return -EFAULT;
			ptr += sizeof(uint32_t);

			binder_stat_br(proc, thread, cmd);
			binder_debug(BINDER_DEBUG_TRANSACTION_COMPLETE,
				     "%d:%d BR_TRANSACTION_COMPLETE\n",
				     proc->pid, thread->pid);

			list_del(&w->entry);
			kfree(w);
			binder_stats_deleted(BINDER_STAT_TRANSACTION_COMPLETE);
		} break;
		case BINDER_WORK_NODE: {
			struct binder_node *node = container_of(w, struct binder_node, work);
			uint32_t cmd = BR_NOOP;
			const char *cmd_name;
			int strong = node->internal_strong_refs || node->local_strong_refs;
			int weak = !hlist_empty(&node->refs) || node->local_weak_refs || strong;

			if (weak && !node->has_weak_ref) {
				cmd = BR_INCREFS;
				cmd_name = "BR_INCREFS";
				node->has_weak_ref = 1;
				node->pending_weak_ref = 1;
				node->local_weak_refs++;
			} else if (strong && !node->has_strong_ref) {
				cmd = BR_ACQUIRE;
				cmd_name = "BR_ACQUIRE";
				node->has_strong_ref = 1;
				node->pending_strong_ref = 1;
				node->local_strong_refs++;
			} else if (!strong && node->has_strong_ref) {
				cmd = BR_RELEASE;
				cmd_name = "BR_RELEASE";
				node->has_strong_ref = 0;
			} else if (!weak && node->has_weak_ref) {
				cmd = BR_DECREFS;
				cmd_name = "BR_DECREFS";
				node->has_weak_ref = 0;
			}
			if (cmd != BR_NOOP) {
				if (put_user(cmd, (uint32_t __user *)ptr))
					return -EFAULT;
				ptr += sizeof(uint32_t);
				if (put_user(node->ptr,
					     (binder_uintptr_t __user *)ptr))
					return -EFAULT;
				ptr += sizeof(binder_uintptr_t);
				if (put_user(node->cookie,
					     (binder_uintptr_t __user *)ptr))
					return -EFAULT;
				ptr += sizeof(binder_uintptr_t);

				binder_stat_br(proc, thread, cmd);
				binder_debug(BINDER_DEBUG_USER_REFS,
					     "%d:%d %s %d u%016llx c%016llx\n",
					     proc->pid, thread->pid, cmd_name,
					     node->debug_id,
					     (u64)node->ptr, (u64)node->cookie);
			} else {
				list_del_init(&w->entry);
				if (!weak && !strong) {
					binder_debug(BINDER_DEBUG_INTERNAL_REFS,
						     "%d:%d node %d u%016llx c%016llx deleted\n",
						     proc->pid, thread->pid,
						     node->debug_id,
						     (u64)node->ptr,
						     (u64)node->cookie);
					rb_erase(&node->rb_node, &proc->nodes);
					kfree(node);
					binder_stats_deleted(BINDER_STAT_NODE);
				} else {
					binder_debug(BINDER_DEBUG_INTERNAL_REFS,
						     "%d:%d node %d u%016llx c%016llx state unchanged\n",
						     proc->pid, thread->pid,
						     node->debug_id,
						     (u64)node->ptr,
						     (u64)node->cookie);
				}
			}
		} break;
		case BINDER_WORK_DEAD_BINDER:
		case BINDER_WORK_DEAD_BINDER_AND_CLEAR:
		case BINDER_WORK_CLEAR_DEATH_NOTIFICATION: {
			struct binder_ref_death *death;
			uint32_t cmd;

			death = container_of(w, struct binder_ref_death, work);
			if (w->type == BINDER_WORK_CLEAR_DEATH_NOTIFICATION)
				cmd = BR_CLEAR_DEATH_NOTIFICATION_DONE;
			else
				cmd = BR_DEAD_BINDER;
			if (put_user(cmd, (uint32_t __user *)ptr))
				return -EFAULT;
			ptr += sizeof(uint32_t);
			if (put_user(death->cookie,
				     (binder_uintptr_t __user *)ptr))
				return -EFAULT;
			ptr += sizeof(binder_uintptr_t);
			binder_stat_br(proc, thread, cmd);
			binder_debug(BINDER_DEBUG_DEATH_NOTIFICATION,
				     "%d:%d %s %016llx\n",
				      proc->pid, thread->pid,
				      cmd == BR_DEAD_BINDER ?
				      "BR_DEAD_BINDER" :
				      "BR_CLEAR_DEATH_NOTIFICATION_DONE",
				      (u64)death->cookie);

			if (w->type == BINDER_WORK_CLEAR_DEATH_NOTIFICATION) {
				list_del(&w->entry);
				kfree(death);
				binder_stats_deleted(BINDER_STAT_DEATH);
			} else
				list_move(&w->entry, &proc->delivered_death);
			if (cmd == BR_DEAD_BINDER)
				goto done; /* DEAD_BINDER notifications can cause transactions */
		} break;
		}

		if (!t)
			continue;

		BUG_ON(t->buffer == NULL);
		if (t->buffer->target_node) {
			struct binder_node *target_node = t->buffer->target_node;

			tr.target.ptr = target_node->ptr;
			tr.cookie =  target_node->cookie;
			t->saved_priority = task_nice(current);
			if (t->priority < target_node->min_priority &&
			    !(t->flags & TF_ONE_WAY))
				binder_set_nice(t->priority);
			else if (!(t->flags & TF_ONE_WAY) ||
				 t->saved_priority > target_node->min_priority)
				binder_set_nice(target_node->min_priority);
			cmd = BR_TRANSACTION;
		} else {
			tr.target.ptr = 0;
			tr.cookie = 0;
			cmd = BR_REPLY;
		}
		tr.code = t->code;
		tr.flags = t->flags;
		tr.sender_euid = from_kuid(current_user_ns(), t->sender_euid);

		if (t->from) {
			struct task_struct *sender = t->from->proc->tsk;

			tr.sender_pid = task_tgid_nr_ns(sender,
							task_active_pid_ns(current));
		} else {
			tr.sender_pid = 0;
		}

		tr.data_size = t->buffer->data_size;
		tr.offsets_size = t->buffer->offsets_size;
		tr.data.ptr.buffer = (binder_uintptr_t)(
					(uintptr_t)t->buffer->data +
					proc->user_buffer_offset);
		tr.data.ptr.offsets = tr.data.ptr.buffer +
					ALIGN(t->buffer->data_size,
					    sizeof(void *));

		if (put_user(cmd, (uint32_t __user *)ptr))
			return -EFAULT;
		ptr += sizeof(uint32_t);
		if (copy_to_user(ptr, &tr, sizeof(tr)))
			return -EFAULT;
		ptr += sizeof(tr);

		trace_binder_transaction_received(t);
		binder_stat_br(proc, thread, cmd);
		binder_debug(BINDER_DEBUG_TRANSACTION,
			     "%d:%d %s %d %d:%d, cmd %d size %zd-%zd ptr %016llx-%016llx\n",
			     proc->pid, thread->pid,
			     (cmd == BR_TRANSACTION) ? "BR_TRANSACTION" :
			     "BR_REPLY",
			     t->debug_id, t->from ? t->from->proc->pid : 0,
			     t->from ? t->from->pid : 0, cmd,
			     t->buffer->data_size, t->buffer->offsets_size,
			     (u64)tr.data.ptr.buffer, (u64)tr.data.ptr.offsets);

		list_del(&t->work.entry);
		t->buffer->allow_user_free = 1;
		if (cmd == BR_TRANSACTION && !(t->flags & TF_ONE_WAY)) {
			t->to_parent = thread->transaction_stack;
			t->to_thread = thread;
			thread->transaction_stack = t;
		} else {
			t->buffer->transaction = NULL;
			kfree(t);
			binder_stats_deleted(BINDER_STAT_TRANSACTION);
		}
		break;
	}

done:

	*consumed = ptr - buffer;
	if (proc->requested_threads + proc->ready_threads == 0 &&
	    proc->requested_threads_started < proc->max_threads &&
	    (thread->looper & (BINDER_LOOPER_STATE_REGISTERED |
	     BINDER_LOOPER_STATE_ENTERED)) /* the user-space code fails to */
	     /*spawn a new thread if we leave this out */) {
		proc->requested_threads++;
		binder_debug(BINDER_DEBUG_THREADS,
			     "%d:%d BR_SPAWN_LOOPER\n",
			     proc->pid, thread->pid);
		if (put_user(BR_SPAWN_LOOPER, (uint32_t __user *)buffer))
			return -EFAULT;
		binder_stat_br(proc, thread, BR_SPAWN_LOOPER);
	}
	return 0;
}

static void binder_release_work(struct list_head *list)
{
	struct binder_work *w;

	while (!list_empty(list)) {
		w = list_first_entry(list, struct binder_work, entry);
		list_del_init(&w->entry);
		switch (w->type) {
		case BINDER_WORK_TRANSACTION: {
			struct binder_transaction *t;

			t = container_of(w, struct binder_transaction, work);
			if (t->buffer->target_node &&
			    !(t->flags & TF_ONE_WAY)) {
				binder_send_failed_reply(t, BR_DEAD_REPLY);
			} else {
				binder_debug(BINDER_DEBUG_DEAD_TRANSACTION,
					"undelivered transaction %d\n",
					t->debug_id);
				t->buffer->transaction = NULL;
				kfree(t);
				binder_stats_deleted(BINDER_STAT_TRANSACTION);
			}
		} break;
		case BINDER_WORK_TRANSACTION_COMPLETE: {
			binder_debug(BINDER_DEBUG_DEAD_TRANSACTION,
				"undelivered TRANSACTION_COMPLETE\n");
			kfree(w);
			binder_stats_deleted(BINDER_STAT_TRANSACTION_COMPLETE);
		} break;
		case BINDER_WORK_DEAD_BINDER_AND_CLEAR:
		case BINDER_WORK_CLEAR_DEATH_NOTIFICATION: {
			struct binder_ref_death *death;

			death = container_of(w, struct binder_ref_death, work);
			binder_debug(BINDER_DEBUG_DEAD_TRANSACTION,
				"undelivered death notification, %016llx\n",
				(u64)death->cookie);
			kfree(death);
			binder_stats_deleted(BINDER_STAT_DEATH);
		} break;
		default:
			pr_err("unexpected work type, %d, not freed\n",
			       w->type);
			break;
		}
	}

}

static struct binder_thread *binder_get_thread(struct binder_proc *proc)
{
	struct binder_thread *thread = NULL;
	struct rb_node *parent = NULL;
	struct rb_node **p = &proc->threads.rb_node;

	while (*p) {
		parent = *p;
		thread = rb_entry(parent, struct binder_thread, rb_node);

		if (current->pid < thread->pid)
			p = &(*p)->rb_left;
		else if (current->pid > thread->pid)
			p = &(*p)->rb_right;
		else
			break;
	}
	if (*p == NULL) {
		thread = kzalloc(sizeof(*thread), GFP_KERNEL);
		if (thread == NULL)
			return NULL;
		binder_stats_created(BINDER_STAT_THREAD);
		thread->proc = proc;
		thread->pid = current->pid;
		init_waitqueue_head(&thread->wait);
		INIT_LIST_HEAD(&thread->todo);
		rb_link_node(&thread->rb_node, parent, p);
		rb_insert_color(&thread->rb_node, &proc->threads);
		thread->looper |= BINDER_LOOPER_STATE_NEED_RETURN;
		thread->return_error = BR_OK;
		thread->return_error2 = BR_OK;
	}
	return thread;
}

static int binder_free_thread(struct binder_proc *proc,
			      struct binder_thread *thread)
{
	struct binder_transaction *t;
	struct binder_transaction *send_reply = NULL;
	int active_transactions = 0;

	rb_erase(&thread->rb_node, &proc->threads);
	t = thread->transaction_stack;
	if (t && t->to_thread == thread)
		send_reply = t;
	while (t) {
		active_transactions++;
		binder_debug(BINDER_DEBUG_DEAD_TRANSACTION,
			     "release %d:%d transaction %d %s, still active\n",
			      proc->pid, thread->pid,
			     t->debug_id,
			     (t->to_thread == thread) ? "in" : "out");

		if (t->to_thread == thread) {
			t->to_proc = NULL;
			t->to_thread = NULL;
			if (t->buffer) {
				t->buffer->transaction = NULL;
				t->buffer = NULL;
			}
			t = t->to_parent;
		} else if (t->from == thread) {
			t->from = NULL;
			t = t->from_parent;
		} else
			BUG();
	}
	if (send_reply)
		binder_send_failed_reply(send_reply, BR_DEAD_REPLY);
	binder_release_work(&thread->todo);
	kfree(thread);
	binder_stats_deleted(BINDER_STAT_THREAD);
	return active_transactions;
}

static unsigned int binder_poll(struct file *filp,
				struct poll_table_struct *wait)
{
	struct binder_proc *proc = filp->private_data;
	struct binder_thread *thread = NULL;
	int wait_for_proc_work;

	binder_lock(proc->context, __func__);

	thread = binder_get_thread(proc);

	wait_for_proc_work = thread->transaction_stack == NULL &&
		list_empty(&thread->todo) && thread->return_error == BR_OK;

	binder_unlock(proc->context, __func__);

	if (wait_for_proc_work) {
		if (binder_has_proc_work(proc, thread))
			return POLLIN;
		poll_wait(filp, &proc->wait, wait);
		if (binder_has_proc_work(proc, thread))
			return POLLIN;
	} else {
		if (binder_has_thread_work(thread))
			return POLLIN;
		poll_wait(filp, &thread->wait, wait);
		if (binder_has_thread_work(thread))
			return POLLIN;
	}
	return 0;
}

static int binder_ioctl_write_read(struct file *filp,
				unsigned int cmd, unsigned long arg,
				struct binder_thread *thread)
{
	int ret = 0;
	struct binder_proc *proc = filp->private_data;
	unsigned int size = _IOC_SIZE(cmd);
	void __user *ubuf = (void __user *)arg;
	struct binder_write_read bwr;

	if (size != sizeof(struct binder_write_read)) {
		ret = -EINVAL;
		goto out;
	}
	if (copy_from_user(&bwr, ubuf, sizeof(bwr))) {
		ret = -EFAULT;
		goto out;
	}
	binder_debug(BINDER_DEBUG_READ_WRITE,
		     "%d:%d write %lld at %016llx, read %lld at %016llx\n",
		     proc->pid, thread->pid,
		     (u64)bwr.write_size, (u64)bwr.write_buffer,
		     (u64)bwr.read_size, (u64)bwr.read_buffer);

	if (bwr.write_size > 0) {
		ret = binder_thread_write(proc, thread,
					  bwr.write_buffer,
					  bwr.write_size,
					  &bwr.write_consumed);
		trace_binder_write_done(ret);
		if (ret < 0) {
			bwr.read_consumed = 0;
			if (copy_to_user(ubuf, &bwr, sizeof(bwr)))
				ret = -EFAULT;
			goto out;
		}
	}
	if (bwr.read_size > 0) {
		ret = binder_thread_read(proc, thread, bwr.read_buffer,
					 bwr.read_size,
					 &bwr.read_consumed,
					 filp->f_flags & O_NONBLOCK);
		trace_binder_read_done(ret);
		if (!list_empty(&proc->todo))
			wake_up_interruptible(&proc->wait);
		if (ret < 0) {
			if (copy_to_user(ubuf, &bwr, sizeof(bwr)))
				ret = -EFAULT;
			goto out;
		}
	}
	binder_debug(BINDER_DEBUG_READ_WRITE,
		     "%d:%d wrote %lld of %lld, read return %lld of %lld\n",
		     proc->pid, thread->pid,
		     (u64)bwr.write_consumed, (u64)bwr.write_size,
		     (u64)bwr.read_consumed, (u64)bwr.read_size);
	if (copy_to_user(ubuf, &bwr, sizeof(bwr))) {
		ret = -EFAULT;
		goto out;
	}
out:
	return ret;
}

static int binder_ioctl_set_ctx_mgr(struct file *filp)
{
	int ret = 0;
	struct binder_proc *proc = filp->private_data;
	struct binder_context *context = proc->context;
	kuid_t curr_euid = current_euid();

	if (context->binder_context_mgr_node) {
		pr_err("BINDER_SET_CONTEXT_MGR already set\n");
		ret = -EBUSY;
		goto out;
	}

	ret = security_binder_set_context_mgr(proc->tsk);
	if (ret < 0)
		goto out;
	if (uid_valid(context->binder_context_mgr_uid)) {
		if (!uid_eq(context->binder_context_mgr_uid, curr_euid)) {
			pr_err("BINDER_SET_CONTEXT_MGR bad uid %d != %d\n",
			       from_kuid(&init_user_ns, curr_euid),
			       from_kuid(&init_user_ns,
					 context->binder_context_mgr_uid));
			ret = -EPERM;
			goto out;
		}
	} else {
		context->binder_context_mgr_uid = curr_euid;
	}
	context->binder_context_mgr_node = binder_new_node(proc, 0, 0);
	if (!context->binder_context_mgr_node) {
		ret = -ENOMEM;
		goto out;
	}
	context->binder_context_mgr_node->local_weak_refs++;
	context->binder_context_mgr_node->local_strong_refs++;
	context->binder_context_mgr_node->has_strong_ref = 1;
	context->binder_context_mgr_node->has_weak_ref = 1;
out:
	return ret;
}

static long binder_ioctl(struct file *filp, unsigned int cmd, unsigned long arg)
{
	int ret;
	struct binder_proc *proc = filp->private_data;
	struct binder_context *context = proc->context;
	struct binder_thread *thread;
	unsigned int size = _IOC_SIZE(cmd);
	void __user *ubuf = (void __user *)arg;

	/*pr_info("binder_ioctl: %d:%d %x %lx\n",
			proc->pid, current->pid, cmd, arg);*/

	trace_binder_ioctl(cmd, arg);

	ret = wait_event_interruptible(binder_user_error_wait, binder_stop_on_user_error < 2);
	if (ret)
		goto err_unlocked;

	binder_lock(context, __func__);
	thread = binder_get_thread(proc);
	if (thread == NULL) {
		ret = -ENOMEM;
		goto err;
	}

	switch (cmd) {
	case BINDER_WRITE_READ:
		ret = binder_ioctl_write_read(filp, cmd, arg, thread);
		if (ret)
			goto err;
		break;
	case BINDER_SET_MAX_THREADS:
		if (copy_from_user(&proc->max_threads, ubuf, sizeof(proc->max_threads))) {
			ret = -EINVAL;
			goto err;
		}
		break;
	case BINDER_SET_CONTEXT_MGR:
		ret = binder_ioctl_set_ctx_mgr(filp);
		if (ret)
			goto err;
		break;
	case BINDER_THREAD_EXIT:
		binder_debug(BINDER_DEBUG_THREADS, "%d:%d exit\n",
			     proc->pid, thread->pid);
		binder_free_thread(proc, thread);
		thread = NULL;
		break;
	case BINDER_VERSION: {
		struct binder_version __user *ver = ubuf;

		if (size != sizeof(struct binder_version)) {
			ret = -EINVAL;
			goto err;
		}
		if (put_user(BINDER_CURRENT_PROTOCOL_VERSION,
			     &ver->protocol_version)) {
			ret = -EINVAL;
			goto err;
		}
		break;
	}
	default:
		ret = -EINVAL;
		goto err;
	}
	ret = 0;
err:
	if (thread)
		thread->looper &= ~BINDER_LOOPER_STATE_NEED_RETURN;
	binder_unlock(context, __func__);
	wait_event_interruptible(binder_user_error_wait, binder_stop_on_user_error < 2);
	if (ret && ret != -ERESTARTSYS)
		pr_info("%d:%d ioctl %x %lx returned %d\n", proc->pid, current->pid, cmd, arg, ret);
err_unlocked:
	trace_binder_ioctl_done(ret);
	return ret;
}

static void binder_vma_open(struct vm_area_struct *vma)
{
	struct binder_proc *proc = vma->vm_private_data;

	binder_debug(BINDER_DEBUG_OPEN_CLOSE,
		     "%d open vm area %lx-%lx (%ld K) vma %lx pagep %lx\n",
		     proc->pid, vma->vm_start, vma->vm_end,
		     (vma->vm_end - vma->vm_start) / SZ_1K, vma->vm_flags,
		     (unsigned long)pgprot_val(vma->vm_page_prot));
}

static void binder_vma_close(struct vm_area_struct *vma)
{
	struct binder_proc *proc = vma->vm_private_data;

	binder_debug(BINDER_DEBUG_OPEN_CLOSE,
		     "%d close vm area %lx-%lx (%ld K) vma %lx pagep %lx\n",
		     proc->pid, vma->vm_start, vma->vm_end,
		     (vma->vm_end - vma->vm_start) / SZ_1K, vma->vm_flags,
		     (unsigned long)pgprot_val(vma->vm_page_prot));
	proc->vma = NULL;
	proc->vma_vm_mm = NULL;
	binder_defer_work(proc, BINDER_DEFERRED_PUT_FILES);
}

static int binder_vm_fault(struct vm_area_struct *vma, struct vm_fault *vmf)
{
	return VM_FAULT_SIGBUS;
}

static struct vm_operations_struct binder_vm_ops = {
	.open = binder_vma_open,
	.close = binder_vma_close,
	.fault = binder_vm_fault,
};

static int binder_mmap(struct file *filp, struct vm_area_struct *vma)
{
	int ret;
	struct vm_struct *area;
	struct binder_proc *proc = filp->private_data;
	const char *failure_string;
	struct binder_buffer *buffer;

	if (proc->tsk != current->group_leader)
		return -EINVAL;

	if ((vma->vm_end - vma->vm_start) > SZ_4M)
		vma->vm_end = vma->vm_start + SZ_4M;

	binder_debug(BINDER_DEBUG_OPEN_CLOSE,
		     "binder_mmap: %d %lx-%lx (%ld K) vma %lx pagep %lx\n",
		     proc->pid, vma->vm_start, vma->vm_end,
		     (vma->vm_end - vma->vm_start) / SZ_1K, vma->vm_flags,
		     (unsigned long)pgprot_val(vma->vm_page_prot));

	if (vma->vm_flags & FORBIDDEN_MMAP_FLAGS) {
		ret = -EPERM;
		failure_string = "bad vm_flags";
		goto err_bad_arg;
	}
	vma->vm_flags = (vma->vm_flags | VM_DONTCOPY) & ~VM_MAYWRITE;

	mutex_lock(&proc->context->binder_mmap_lock);
	if (proc->buffer) {
		ret = -EBUSY;
		failure_string = "already mapped";
		goto err_already_mapped;
	}

	area = get_vm_area(vma->vm_end - vma->vm_start, VM_IOREMAP);
	if (area == NULL) {
		ret = -ENOMEM;
		failure_string = "get_vm_area";
		goto err_get_vm_area_failed;
	}
	proc->buffer = area->addr;
	proc->user_buffer_offset = vma->vm_start - (uintptr_t)proc->buffer;
	mutex_unlock(&proc->context->binder_mmap_lock);

#ifdef CONFIG_CPU_CACHE_VIPT
	if (cache_is_vipt_aliasing()) {
		while (CACHE_COLOUR((vma->vm_start ^ (uint32_t)proc->buffer))) {
			pr_info("binder_mmap: %d %lx-%lx maps %pK bad alignment\n", proc->pid, vma->vm_start, vma->vm_end, proc->buffer);
			vma->vm_start += PAGE_SIZE;
		}
	}
#endif
	proc->pages = kzalloc(sizeof(proc->pages[0]) * ((vma->vm_end - vma->vm_start) / PAGE_SIZE), GFP_KERNEL);
	if (proc->pages == NULL) {
		ret = -ENOMEM;
		failure_string = "alloc page array";
		goto err_alloc_pages_failed;
	}
	proc->buffer_size = vma->vm_end - vma->vm_start;

	vma->vm_ops = &binder_vm_ops;
	vma->vm_private_data = proc;

	if (binder_update_page_range(proc, 1, proc->buffer, proc->buffer + PAGE_SIZE, vma)) {
		ret = -ENOMEM;
		failure_string = "alloc small buf";
		goto err_alloc_small_buf_failed;
	}
	buffer = proc->buffer;
	INIT_LIST_HEAD(&proc->buffers);
	list_add(&buffer->entry, &proc->buffers);
	buffer->free = 1;
	binder_insert_free_buffer(proc, buffer);
	proc->free_async_space = proc->buffer_size / 2;
	barrier();
	proc->files = get_files_struct(current);
	proc->vma = vma;
	proc->vma_vm_mm = vma->vm_mm;

	/*pr_info("binder_mmap: %d %lx-%lx maps %pK\n",
		 proc->pid, vma->vm_start, vma->vm_end, proc->buffer);*/
	return 0;

err_alloc_small_buf_failed:
	kfree(proc->pages);
	proc->pages = NULL;
err_alloc_pages_failed:
	mutex_lock(&proc->context->binder_mmap_lock);
	vfree(proc->buffer);
	proc->buffer = NULL;
err_get_vm_area_failed:
err_already_mapped:
	mutex_unlock(&proc->context->binder_mmap_lock);
err_bad_arg:
	pr_err("binder_mmap: %d %lx-%lx %s failed %d\n",
	       proc->pid, vma->vm_start, vma->vm_end, failure_string, ret);
	return ret;
}

static int binder_open(struct inode *nodp, struct file *filp)
{
	struct binder_proc *proc;
	struct binder_device *binder_dev;

	binder_debug(BINDER_DEBUG_OPEN_CLOSE, "binder_open: %d:%d\n",
		     current->group_leader->pid, current->pid);

	proc = kzalloc(sizeof(*proc), GFP_KERNEL);
	if (proc == NULL)
		return -ENOMEM;
	get_task_struct(current->group_leader);
	proc->tsk = current->group_leader;
	INIT_LIST_HEAD(&proc->todo);
	init_waitqueue_head(&proc->wait);
	proc->default_priority = task_nice(current);
	binder_dev = container_of(filp->private_data, struct binder_device,
				  miscdev);
	proc->context = &binder_dev->context;

	binder_lock(proc->context, __func__);

	binder_stats_created(BINDER_STAT_PROC);
	hlist_add_head(&proc->proc_node, &proc->context->binder_procs);
	proc->pid = current->group_leader->pid;
	INIT_LIST_HEAD(&proc->delivered_death);
	filp->private_data = proc;

	binder_unlock(proc->context, __func__);

	if (binder_debugfs_dir_entry_proc) {
		char strbuf[11];

		snprintf(strbuf, sizeof(strbuf), "%u", proc->pid);
		/*
		 * proc debug entries are shared between contexts, so
		 * this will fail if the process tries to open the driver
		 * again with a different context. The priting code will
		 * anyway print all contexts that a given PID has, so this
		 * is not a problem.
		 */
		proc->debugfs_entry = debugfs_create_file(strbuf, S_IRUGO,
			binder_debugfs_dir_entry_proc,
			(void *)(unsigned long)proc->pid,
			&binder_proc_fops);
	}

	return 0;
}

static int binder_flush(struct file *filp, fl_owner_t id)
{
	struct binder_proc *proc = filp->private_data;

	binder_defer_work(proc, BINDER_DEFERRED_FLUSH);

	return 0;
}

static void binder_deferred_flush(struct binder_proc *proc)
{
	struct rb_node *n;
	int wake_count = 0;

	for (n = rb_first(&proc->threads); n != NULL; n = rb_next(n)) {
		struct binder_thread *thread = rb_entry(n, struct binder_thread, rb_node);

		thread->looper |= BINDER_LOOPER_STATE_NEED_RETURN;
		if (thread->looper & BINDER_LOOPER_STATE_WAITING) {
			wake_up_interruptible(&thread->wait);
			wake_count++;
		}
	}
	wake_up_interruptible_all(&proc->wait);

	binder_debug(BINDER_DEBUG_OPEN_CLOSE,
		     "binder_flush: %d woke %d threads\n", proc->pid,
		     wake_count);
}

static int binder_release(struct inode *nodp, struct file *filp)
{
	struct binder_proc *proc = filp->private_data;

	debugfs_remove(proc->debugfs_entry);
	binder_defer_work(proc, BINDER_DEFERRED_RELEASE);

	return 0;
}

static int binder_node_release(struct binder_node *node, int refs)
{
	struct binder_ref *ref;
	struct binder_context *context = node->proc->context;
	int death = 0;

	list_del_init(&node->work.entry);
	binder_release_work(&node->async_todo);

	if (hlist_empty(&node->refs)) {
		kfree(node);
		binder_stats_deleted(BINDER_STAT_NODE);

		return refs;
	}

	node->proc = NULL;
	node->local_strong_refs = 0;
	node->local_weak_refs = 0;
	hlist_add_head(&node->dead_node, &context->binder_dead_nodes);

	hlist_for_each_entry(ref, &node->refs, node_entry) {
		refs++;

		if (!ref->death)
			continue;

		death++;

		if (list_empty(&ref->death->work.entry)) {
			ref->death->work.type = BINDER_WORK_DEAD_BINDER;
			list_add_tail(&ref->death->work.entry,
				      &ref->proc->todo);
			wake_up_interruptible(&ref->proc->wait);
		} else
			BUG();
	}

	binder_debug(BINDER_DEBUG_DEAD_BINDER,
		     "node %d now dead, refs %d, death %d\n",
		     node->debug_id, refs, death);

	return refs;
}

static void binder_deferred_release(struct binder_proc *proc)
{
	struct binder_transaction *t;
	struct binder_context *context = proc->context;
	struct rb_node *n;
	int threads, nodes, incoming_refs, outgoing_refs, buffers,
		active_transactions, page_count;

	BUG_ON(proc->vma);
	BUG_ON(proc->files);

	hlist_del(&proc->proc_node);

	if (context->binder_context_mgr_node &&
	    context->binder_context_mgr_node->proc == proc) {
		binder_debug(BINDER_DEBUG_DEAD_BINDER,
			     "%s: %d context_mgr_node gone\n",
			     __func__, proc->pid);
		context->binder_context_mgr_node = NULL;
	}

	threads = 0;
	active_transactions = 0;
	while ((n = rb_first(&proc->threads))) {
		struct binder_thread *thread;

		thread = rb_entry(n, struct binder_thread, rb_node);
		threads++;
		active_transactions += binder_free_thread(proc, thread);
	}

	nodes = 0;
	incoming_refs = 0;
	while ((n = rb_first(&proc->nodes))) {
		struct binder_node *node;

		node = rb_entry(n, struct binder_node, rb_node);
		nodes++;
		rb_erase(&node->rb_node, &proc->nodes);
		incoming_refs = binder_node_release(node,
						    incoming_refs);
	}

	outgoing_refs = 0;
	while ((n = rb_first(&proc->refs_by_desc))) {
		struct binder_ref *ref;

		ref = rb_entry(n, struct binder_ref, rb_node_desc);
		outgoing_refs++;
		binder_delete_ref(ref);
	}

	binder_release_work(&proc->todo);
	binder_release_work(&proc->delivered_death);

	buffers = 0;
	while ((n = rb_first(&proc->allocated_buffers))) {
		struct binder_buffer *buffer;

		buffer = rb_entry(n, struct binder_buffer, rb_node);

		t = buffer->transaction;
		if (t) {
			t->buffer = NULL;
			buffer->transaction = NULL;
			pr_err("release proc %d, transaction %d, not freed\n",
			       proc->pid, t->debug_id);
			/*BUG();*/
		}

		binder_free_buf(proc, buffer);
		buffers++;
	}

	binder_stats_deleted(BINDER_STAT_PROC);

	page_count = 0;
	if (proc->pages) {
		int i;

		for (i = 0; i < proc->buffer_size / PAGE_SIZE; i++) {
			void *page_addr;

			if (!proc->pages[i])
				continue;

			page_addr = proc->buffer + i * PAGE_SIZE;
			binder_debug(BINDER_DEBUG_BUFFER_ALLOC,
				     "%s: %d: page %d at %pK not freed\n",
				     __func__, proc->pid, i, page_addr);
			unmap_kernel_range((unsigned long)page_addr, PAGE_SIZE);
			__free_page(proc->pages[i]);
			page_count++;
		}
		kfree(proc->pages);
		vfree(proc->buffer);
	}

	put_task_struct(proc->tsk);

	binder_debug(BINDER_DEBUG_OPEN_CLOSE,
		     "%s: %d threads %d, nodes %d (ref %d), refs %d, active transactions %d, buffers %d, pages %d\n",
		     __func__, proc->pid, threads, nodes, incoming_refs,
		     outgoing_refs, active_transactions, buffers, page_count);

	kfree(proc);
}

static void binder_deferred_func(struct work_struct *work)
{
	struct binder_proc *proc;
	struct files_struct *files;
	struct binder_context *context =
		container_of(work, struct binder_context, deferred_work);

	int defer;

	do {
		binder_lock(context, __func__);
		mutex_lock(&context->binder_deferred_lock);
		if (!hlist_empty(&context->binder_deferred_list)) {
			proc = hlist_entry(context->binder_deferred_list.first,
					struct binder_proc, deferred_work_node);
			hlist_del_init(&proc->deferred_work_node);
			defer = proc->deferred_work;
			proc->deferred_work = 0;
		} else {
			proc = NULL;
			defer = 0;
		}
		mutex_unlock(&context->binder_deferred_lock);

		files = NULL;
		if (defer & BINDER_DEFERRED_PUT_FILES) {
			files = proc->files;
			if (files)
				proc->files = NULL;
		}

		if (defer & BINDER_DEFERRED_FLUSH)
			binder_deferred_flush(proc);

		if (defer & BINDER_DEFERRED_RELEASE)
			binder_deferred_release(proc); /* frees proc */

		binder_unlock(context, __func__);
		if (files)
			put_files_struct(files);
	} while (proc);
}

static void
binder_defer_work(struct binder_proc *proc, enum binder_deferred_state defer)
{
	mutex_lock(&proc->context->binder_deferred_lock);
	proc->deferred_work |= defer;
	if (hlist_unhashed(&proc->deferred_work_node)) {
		hlist_add_head(&proc->deferred_work_node,
				&proc->context->binder_deferred_list);
		queue_work(proc->context->binder_deferred_workqueue,
			   &proc->context->deferred_work);
	}
	mutex_unlock(&proc->context->binder_deferred_lock);
}

static void print_binder_transaction(struct seq_file *m, const char *prefix,
				     struct binder_transaction *t)
{
	seq_printf(m,
		   "%s %d: %pK from %d:%d to %d:%d code %x flags %x pri %ld r%d",
		   prefix, t->debug_id, t,
		   t->from ? t->from->proc->pid : 0,
		   t->from ? t->from->pid : 0,
		   t->to_proc ? t->to_proc->pid : 0,
		   t->to_thread ? t->to_thread->pid : 0,
		   t->code, t->flags, t->priority, t->need_reply);
	if (t->buffer == NULL) {
		seq_puts(m, " buffer free\n");
		return;
	}
	if (t->buffer->target_node)
		seq_printf(m, " node %d",
			   t->buffer->target_node->debug_id);
	seq_printf(m, " size %zd:%zd data %pK\n",
		   t->buffer->data_size, t->buffer->offsets_size,
		   t->buffer->data);
}

static void print_binder_buffer(struct seq_file *m, const char *prefix,
				struct binder_buffer *buffer)
{
	seq_printf(m, "%s %d: %pK size %zd:%zd %s\n",
		   prefix, buffer->debug_id, buffer->data,
		   buffer->data_size, buffer->offsets_size,
		   buffer->transaction ? "active" : "delivered");
}

static void print_binder_work(struct seq_file *m, const char *prefix,
			      const char *transaction_prefix,
			      struct binder_work *w)
{
	struct binder_node *node;
	struct binder_transaction *t;

	switch (w->type) {
	case BINDER_WORK_TRANSACTION:
		t = container_of(w, struct binder_transaction, work);
		print_binder_transaction(m, transaction_prefix, t);
		break;
	case BINDER_WORK_TRANSACTION_COMPLETE:
		seq_printf(m, "%stransaction complete\n", prefix);
		break;
	case BINDER_WORK_NODE:
		node = container_of(w, struct binder_node, work);
		seq_printf(m, "%snode work %d: u%016llx c%016llx\n",
			   prefix, node->debug_id,
			   (u64)node->ptr, (u64)node->cookie);
		break;
	case BINDER_WORK_DEAD_BINDER:
		seq_printf(m, "%shas dead binder\n", prefix);
		break;
	case BINDER_WORK_DEAD_BINDER_AND_CLEAR:
		seq_printf(m, "%shas cleared dead binder\n", prefix);
		break;
	case BINDER_WORK_CLEAR_DEATH_NOTIFICATION:
		seq_printf(m, "%shas cleared death notification\n", prefix);
		break;
	default:
		seq_printf(m, "%sunknown work: type %d\n", prefix, w->type);
		break;
	}
}

static void print_binder_thread(struct seq_file *m,
				struct binder_thread *thread,
				int print_always)
{
	struct binder_transaction *t;
	struct binder_work *w;
	size_t start_pos = m->count;
	size_t header_pos;

	seq_printf(m, "  thread %d: l %02x\n", thread->pid, thread->looper);
	header_pos = m->count;
	t = thread->transaction_stack;
	while (t) {
		if (t->from == thread) {
			print_binder_transaction(m,
						 "    outgoing transaction", t);
			t = t->from_parent;
		} else if (t->to_thread == thread) {
			print_binder_transaction(m,
						 "    incoming transaction", t);
			t = t->to_parent;
		} else {
			print_binder_transaction(m, "    bad transaction", t);
			t = NULL;
		}
	}
	list_for_each_entry(w, &thread->todo, entry) {
		print_binder_work(m, "    ", "    pending transaction", w);
	}
	if (!print_always && m->count == header_pos)
		m->count = start_pos;
}

static void print_binder_node(struct seq_file *m, struct binder_node *node)
{
	struct binder_ref *ref;
	struct binder_work *w;
	int count;

	count = 0;
	hlist_for_each_entry(ref, &node->refs, node_entry)
		count++;

	seq_printf(m, "  node %d: u%016llx c%016llx hs %d hw %d ls %d lw %d is %d iw %d",
		   node->debug_id, (u64)node->ptr, (u64)node->cookie,
		   node->has_strong_ref, node->has_weak_ref,
		   node->local_strong_refs, node->local_weak_refs,
		   node->internal_strong_refs, count);
	if (count) {
		seq_puts(m, " proc");
		hlist_for_each_entry(ref, &node->refs, node_entry)
			seq_printf(m, " %d", ref->proc->pid);
	}
	seq_puts(m, "\n");
	list_for_each_entry(w, &node->async_todo, entry)
		print_binder_work(m, "    ",
				  "    pending async transaction", w);
}

static void print_binder_ref(struct seq_file *m, struct binder_ref *ref)
{
	seq_printf(m, "  ref %d: desc %d %snode %d s %d w %d d %pK\n",
		   ref->debug_id, ref->desc, ref->node->proc ? "" : "dead ",
		   ref->node->debug_id, ref->strong, ref->weak, ref->death);
}

static void print_binder_proc(struct seq_file *m,
			      struct binder_proc *proc, int print_all)
{
	struct binder_work *w;
	struct rb_node *n;
	size_t start_pos = m->count;
	size_t header_pos;

	seq_printf(m, "proc %d\n", proc->pid);
	seq_printf(m, "context %s\n", proc->context->name);
	header_pos = m->count;

	for (n = rb_first(&proc->threads); n != NULL; n = rb_next(n))
		print_binder_thread(m, rb_entry(n, struct binder_thread,
						rb_node), print_all);
	for (n = rb_first(&proc->nodes); n != NULL; n = rb_next(n)) {
		struct binder_node *node = rb_entry(n, struct binder_node,
						    rb_node);
		if (print_all || node->has_async_transaction)
			print_binder_node(m, node);
	}
	if (print_all) {
		for (n = rb_first(&proc->refs_by_desc);
		     n != NULL;
		     n = rb_next(n))
			print_binder_ref(m, rb_entry(n, struct binder_ref,
						     rb_node_desc));
	}
	for (n = rb_first(&proc->allocated_buffers); n != NULL; n = rb_next(n))
		print_binder_buffer(m, "  buffer",
				    rb_entry(n, struct binder_buffer, rb_node));
	list_for_each_entry(w, &proc->todo, entry)
		print_binder_work(m, "  ", "  pending transaction", w);
	list_for_each_entry(w, &proc->delivered_death, entry) {
		seq_puts(m, "  has delivered dead binder\n");
		break;
	}
	if (!print_all && m->count == header_pos)
		m->count = start_pos;
}

static const char * const binder_return_strings[] = {
	"BR_ERROR",
	"BR_OK",
	"BR_TRANSACTION",
	"BR_REPLY",
	"BR_ACQUIRE_RESULT",
	"BR_DEAD_REPLY",
	"BR_TRANSACTION_COMPLETE",
	"BR_INCREFS",
	"BR_ACQUIRE",
	"BR_RELEASE",
	"BR_DECREFS",
	"BR_ATTEMPT_ACQUIRE",
	"BR_NOOP",
	"BR_SPAWN_LOOPER",
	"BR_FINISHED",
	"BR_DEAD_BINDER",
	"BR_CLEAR_DEATH_NOTIFICATION_DONE",
	"BR_FAILED_REPLY"
};

static const char * const binder_command_strings[] = {
	"BC_TRANSACTION",
	"BC_REPLY",
	"BC_ACQUIRE_RESULT",
	"BC_FREE_BUFFER",
	"BC_INCREFS",
	"BC_ACQUIRE",
	"BC_RELEASE",
	"BC_DECREFS",
	"BC_INCREFS_DONE",
	"BC_ACQUIRE_DONE",
	"BC_ATTEMPT_ACQUIRE",
	"BC_REGISTER_LOOPER",
	"BC_ENTER_LOOPER",
	"BC_EXIT_LOOPER",
	"BC_REQUEST_DEATH_NOTIFICATION",
	"BC_CLEAR_DEATH_NOTIFICATION",
	"BC_DEAD_BINDER_DONE",
	"BC_TRANSACTION_SG",
	"BC_REPLY_SG",
};

static const char * const binder_objstat_strings[] = {
	"proc",
	"thread",
	"node",
	"ref",
	"death",
	"transaction",
	"transaction_complete"
};

static void add_binder_stats(struct binder_stats *from, struct binder_stats *to)
{
	int i;

	for (i = 0; i < ARRAY_SIZE(to->bc); i++)
		to->bc[i] += from->bc[i];

	for (i = 0; i < ARRAY_SIZE(to->br); i++)
		to->br[i] += from->br[i];
}

static void print_binder_stats(struct seq_file *m, const char *prefix,
			       struct binder_stats *stats,
			       struct binder_obj_stats *obj_stats)
{
	int i;

	BUILD_BUG_ON(ARRAY_SIZE(stats->bc) !=
		     ARRAY_SIZE(binder_command_strings));
	for (i = 0; i < ARRAY_SIZE(stats->bc); i++) {
		if (stats->bc[i])
			seq_printf(m, "%s%s: %d\n", prefix,
				   binder_command_strings[i], stats->bc[i]);
	}

	BUILD_BUG_ON(ARRAY_SIZE(stats->br) !=
		     ARRAY_SIZE(binder_return_strings));
	for (i = 0; i < ARRAY_SIZE(stats->br); i++) {
		if (stats->br[i])
			seq_printf(m, "%s%s: %d\n", prefix,
				   binder_return_strings[i], stats->br[i]);
	}

	if (!obj_stats)
		return;

	BUILD_BUG_ON(ARRAY_SIZE(obj_stats->obj_created) !=
		     ARRAY_SIZE(binder_objstat_strings));
	BUILD_BUG_ON(ARRAY_SIZE(obj_stats->obj_created) !=
		     ARRAY_SIZE(obj_stats->obj_deleted));
	for (i = 0; i < ARRAY_SIZE(obj_stats->obj_created); i++) {
		int obj_created = atomic_read(&obj_stats->obj_created[i]);
		int obj_deleted = atomic_read(&obj_stats->obj_deleted[i]);

		if (obj_created || obj_deleted)
			seq_printf(m, "%s%s: active %d total %d\n", prefix,
				   binder_objstat_strings[i],
				   obj_created - obj_deleted, obj_created);
	}
}

static void print_binder_proc_stats(struct seq_file *m,
				    struct binder_proc *proc)
{
	struct binder_work *w;
	struct rb_node *n;
	int count, strong, weak;

	seq_printf(m, "proc %d\n", proc->pid);
	seq_printf(m, "context %s\n", proc->context->name);
	count = 0;
	for (n = rb_first(&proc->threads); n != NULL; n = rb_next(n))
		count++;
	seq_printf(m, "  threads: %d\n", count);
	seq_printf(m, "  requested threads: %d+%d/%d\n"
			"  ready threads %d\n"
			"  free async space %zd\n", proc->requested_threads,
			proc->requested_threads_started, proc->max_threads,
			proc->ready_threads, proc->free_async_space);
	count = 0;
	for (n = rb_first(&proc->nodes); n != NULL; n = rb_next(n))
		count++;
	seq_printf(m, "  nodes: %d\n", count);
	count = 0;
	strong = 0;
	weak = 0;
	for (n = rb_first(&proc->refs_by_desc); n != NULL; n = rb_next(n)) {
		struct binder_ref *ref = rb_entry(n, struct binder_ref,
						  rb_node_desc);
		count++;
		strong += ref->strong;
		weak += ref->weak;
	}
	seq_printf(m, "  refs: %d s %d w %d\n", count, strong, weak);

	count = 0;
	for (n = rb_first(&proc->allocated_buffers); n != NULL; n = rb_next(n))
		count++;
	seq_printf(m, "  buffers: %d\n", count);

	count = 0;
	list_for_each_entry(w, &proc->todo, entry) {
		switch (w->type) {
		case BINDER_WORK_TRANSACTION:
			count++;
			break;
		default:
			break;
		}
	}
	seq_printf(m, "  pending transactions: %d\n", count);

	print_binder_stats(m, "  ", &proc->stats, NULL);
}


static int binder_state_show(struct seq_file *m, void *unused)
{
	struct binder_device *device;
	struct binder_context *context;
	struct binder_proc *proc;
	struct binder_node *node;
	int do_lock = !binder_debug_no_lock;
	bool wrote_dead_nodes_header = false;

	seq_puts(m, "binder state:\n");

	hlist_for_each_entry(device, &binder_devices, hlist) {
		context = &device->context;
		if (do_lock)
			binder_lock(context, __func__);
		if (!wrote_dead_nodes_header &&
		    !hlist_empty(&context->binder_dead_nodes)) {
			seq_puts(m, "dead nodes:\n");
			wrote_dead_nodes_header = true;
		}
		hlist_for_each_entry(node, &context->binder_dead_nodes,
				     dead_node)
			print_binder_node(m, node);

		if (do_lock)
			binder_unlock(context, __func__);
	}

	hlist_for_each_entry(device, &binder_devices, hlist) {
		context = &device->context;
		if (do_lock)
			binder_lock(context, __func__);

		hlist_for_each_entry(proc, &context->binder_procs, proc_node)
			print_binder_proc(m, proc, 1);
		if (do_lock)
			binder_unlock(context, __func__);
	}
	return 0;
}

static int binder_stats_show(struct seq_file *m, void *unused)
{
	struct binder_device *device;
	struct binder_context *context;
	struct binder_proc *proc;
	struct binder_stats total_binder_stats;
	int do_lock = !binder_debug_no_lock;

	memset(&total_binder_stats, 0, sizeof(struct binder_stats));

	hlist_for_each_entry(device, &binder_devices, hlist) {
		context = &device->context;
		if (do_lock)
			binder_lock(context, __func__);

		add_binder_stats(&context->binder_stats, &total_binder_stats);

		if (do_lock)
			binder_unlock(context, __func__);
	}

	seq_puts(m, "binder stats:\n");
	print_binder_stats(m, "", &total_binder_stats, &binder_obj_stats);

	hlist_for_each_entry(device, &binder_devices, hlist) {
		context = &device->context;
		if (do_lock)
			binder_lock(context, __func__);

		hlist_for_each_entry(proc, &context->binder_procs, proc_node)
			print_binder_proc_stats(m, proc);
		if (do_lock)
			binder_unlock(context, __func__);
	}
	return 0;
}

static int binder_transactions_show(struct seq_file *m, void *unused)
{
	struct binder_device *device;
	struct binder_context *context;
	struct binder_proc *proc;
	int do_lock = !binder_debug_no_lock;

	seq_puts(m, "binder transactions:\n");
	hlist_for_each_entry(device, &binder_devices, hlist) {
		context = &device->context;
		if (do_lock)
			binder_lock(context, __func__);

		hlist_for_each_entry(proc, &context->binder_procs, proc_node)
			print_binder_proc(m, proc, 0);
		if (do_lock)
			binder_unlock(context, __func__);
	}
	return 0;
}

static int binder_proc_show(struct seq_file *m, void *unused)
{
	struct binder_device *device;
	struct binder_context *context;
	struct binder_proc *itr;
	int pid = (unsigned long)m->private;
	int do_lock = !binder_debug_no_lock;

	hlist_for_each_entry(device, &binder_devices, hlist) {
		context = &device->context;
		if (do_lock)
			binder_lock(context, __func__);

		hlist_for_each_entry(itr, &context->binder_procs, proc_node) {
			if (itr->pid == pid) {
				seq_puts(m, "binder proc state:\n");
				print_binder_proc(m, itr, 1);
			}
		}
		if (do_lock)
			binder_unlock(context, __func__);
	}
	return 0;
}

static void print_binder_transaction_log_entry(struct seq_file *m,
					struct binder_transaction_log_entry *e)
{
	seq_printf(m,
		   "%d: %s from %d:%d to %d:%d context %s node %d handle %d size %d:%d\n",
		   e->debug_id, (e->call_type == 2) ? "reply" :
		   ((e->call_type == 1) ? "async" : "call "), e->from_proc,
		   e->from_thread, e->to_proc, e->to_thread, e->context_name,
		   e->to_node, e->target_handle, e->data_size, e->offsets_size);
}

static int print_binder_transaction_log(struct seq_file *m,
					struct binder_transaction_log *log)
{
	int i;
	if (log->full) {
		for (i = log->next; i < ARRAY_SIZE(log->entry); i++)
			print_binder_transaction_log_entry(m, &log->entry[i]);
	}
	for (i = 0; i < log->next; i++)
		print_binder_transaction_log_entry(m, &log->entry[i]);
	return 0;
}

static int binder_transaction_log_show(struct seq_file *m, void *unused)
{
	struct binder_device *device;
	struct binder_context *context;

	hlist_for_each_entry(device, &binder_devices, hlist) {
		context = &device->context;
		print_binder_transaction_log(m, &context->transaction_log);
	}
	return 0;
}

static int binder_failed_transaction_log_show(struct seq_file *m, void *unused)
{
	struct binder_device *device;
	struct binder_context *context;

	hlist_for_each_entry(device, &binder_devices, hlist) {
		context = &device->context;
		print_binder_transaction_log(m,
					     &context->transaction_log_failed);
	}
	return 0;
}

static const struct file_operations binder_fops = {
	.owner = THIS_MODULE,
	.poll = binder_poll,
	.unlocked_ioctl = binder_ioctl,
	.compat_ioctl = binder_ioctl,
	.mmap = binder_mmap,
	.open = binder_open,
	.flush = binder_flush,
	.release = binder_release,
};

BINDER_DEBUG_ENTRY(state);
BINDER_DEBUG_ENTRY(stats);
BINDER_DEBUG_ENTRY(transactions);
BINDER_DEBUG_ENTRY(transaction_log);
BINDER_DEBUG_ENTRY(failed_transaction_log);

static void __init free_binder_device(struct binder_device *device)
{
	if (device->context.binder_deferred_workqueue)
		destroy_workqueue(device->context.binder_deferred_workqueue);
	kfree(device);
}

static int __init init_binder_device(const char *name)
{
	int ret;
	struct binder_device *binder_device;
	struct binder_context *context;

	binder_device = kzalloc(sizeof(*binder_device), GFP_KERNEL);
	if (!binder_device)
		return -ENOMEM;

	binder_device->miscdev.fops = &binder_fops;
	binder_device->miscdev.minor = MISC_DYNAMIC_MINOR;
	binder_device->miscdev.name = name;

	context = &binder_device->context;
	context->binder_context_mgr_uid = INVALID_UID;
	context->name = name;

	mutex_init(&context->binder_main_lock);
	mutex_init(&context->binder_deferred_lock);
	mutex_init(&context->binder_mmap_lock);

	context->binder_deferred_workqueue =
		create_singlethread_workqueue(name);

	if (!context->binder_deferred_workqueue) {
		ret = -ENOMEM;
		goto err_create_singlethread_workqueue_failed;
	}

	INIT_HLIST_HEAD(&context->binder_procs);
	INIT_HLIST_HEAD(&context->binder_dead_nodes);
	INIT_HLIST_HEAD(&context->binder_deferred_list);
	INIT_WORK(&context->deferred_work, binder_deferred_func);

	ret = misc_register(&binder_device->miscdev);
	if (ret < 0) {
		goto err_misc_register_failed;
	}

	hlist_add_head(&binder_device->hlist, &binder_devices);
	return ret;

err_create_singlethread_workqueue_failed:
err_misc_register_failed:
	free_binder_device(binder_device);

	return ret;
}

static int __init binder_init(void)
{
	int ret = 0;
	char *device_name, *device_names;
	struct binder_device *device;
	struct hlist_node *tmp;

	/*
	 * Copy the module_parameter string, because we don't want to
	 * tokenize it in-place.
	 */
	device_names = kzalloc(strlen(binder_devices_param) + 1, GFP_KERNEL);
	if (!device_names)
		return -ENOMEM;

	strcpy(device_names, binder_devices_param);

	while ((device_name = strsep(&device_names, ","))) {
		ret = init_binder_device(device_name);
		if (ret)
			goto err_init_binder_device_failed;
	}

	binder_debugfs_dir_entry_root = debugfs_create_dir("binder", NULL);
	if (binder_debugfs_dir_entry_root)
		binder_debugfs_dir_entry_proc = debugfs_create_dir("proc",
						 binder_debugfs_dir_entry_root);

	if (binder_debugfs_dir_entry_root) {
		debugfs_create_file("state",
				    S_IRUGO,
				    binder_debugfs_dir_entry_root,
				    NULL,
				    &binder_state_fops);
		debugfs_create_file("stats",
				    S_IRUGO,
				    binder_debugfs_dir_entry_root,
				    NULL,
				    &binder_stats_fops);
		debugfs_create_file("transactions",
				    S_IRUGO,
				    binder_debugfs_dir_entry_root,
				    NULL,
				    &binder_transactions_fops);
		debugfs_create_file("transaction_log",
				    S_IRUGO,
				    binder_debugfs_dir_entry_root,
				    NULL,
				    &binder_transaction_log_fops);
		debugfs_create_file("failed_transaction_log",
				    S_IRUGO,
				    binder_debugfs_dir_entry_root,
<<<<<<< HEAD
				    &binder_transaction_log_failed,
				    &binder_transaction_log_fops);
	}

	/*
	 * Copy the module_parameter string, because we don't want to
	 * tokenize it in-place.
	 */
	device_names = kzalloc(strlen(binder_devices_param) + 1, GFP_KERNEL);
	if (!device_names) {
		ret = -ENOMEM;
		goto err_alloc_device_names_failed;
	}
	strlcpy(device_names, binder_devices_param,
		strlen(binder_devices_param) + 1);

	while ((device_name = strsep(&device_names, ","))) {
		ret = init_binder_device(device_name);
		if (ret)
			goto err_init_binder_device_failed;
=======
				    NULL,
				    &binder_failed_transaction_log_fops);
>>>>>>> 61c92ff9
	}

	return ret;

err_init_binder_device_failed:
	hlist_for_each_entry_safe(device, tmp, &binder_devices, hlist) {
		misc_deregister(&device->miscdev);
		hlist_del(&device->hlist);
		free_binder_device(device);
	}

	return ret;
}

device_initcall(binder_init);

#define CREATE_TRACE_POINTS
#include "binder_trace.h"

MODULE_LICENSE("GPL v2");<|MERGE_RESOLUTION|>--- conflicted
+++ resolved
@@ -47,7 +47,7 @@
 
 static struct dentry *binder_debugfs_dir_entry_root;
 static struct dentry *binder_debugfs_dir_entry_proc;
-atomic_t binder_last_id;
+static atomic_t binder_last_id;
 
 #define BINDER_DEBUG_ENTRY(name) \
 static int binder_##name##_open(struct inode *inode, struct file *file) \
@@ -4399,31 +4399,8 @@
 		debugfs_create_file("failed_transaction_log",
 				    S_IRUGO,
 				    binder_debugfs_dir_entry_root,
-<<<<<<< HEAD
-				    &binder_transaction_log_failed,
-				    &binder_transaction_log_fops);
-	}
-
-	/*
-	 * Copy the module_parameter string, because we don't want to
-	 * tokenize it in-place.
-	 */
-	device_names = kzalloc(strlen(binder_devices_param) + 1, GFP_KERNEL);
-	if (!device_names) {
-		ret = -ENOMEM;
-		goto err_alloc_device_names_failed;
-	}
-	strlcpy(device_names, binder_devices_param,
-		strlen(binder_devices_param) + 1);
-
-	while ((device_name = strsep(&device_names, ","))) {
-		ret = init_binder_device(device_name);
-		if (ret)
-			goto err_init_binder_device_failed;
-=======
 				    NULL,
 				    &binder_failed_transaction_log_fops);
->>>>>>> 61c92ff9
 	}
 
 	return ret;
