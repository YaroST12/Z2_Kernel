#include <linux/mm.h>
#include <linux/vmacache.h>
#include <linux/hugetlb.h>
#include <linux/huge_mm.h>
#include <linux/mount.h>
#include <linux/seq_file.h>
#include <linux/highmem.h>
#include <linux/ptrace.h>
#include <linux/slab.h>
#include <linux/pagemap.h>
#include <linux/mempolicy.h>
#include <linux/rmap.h>
#include <linux/swap.h>
#include <linux/swapops.h>
#include <linux/mmu_notifier.h>
#include <linux/page_idle.h>
#include <linux/mm_inline.h>
#include <linux/ctype.h>

#include <asm/elf.h>
#include <asm/uaccess.h>
#include <asm/tlbflush.h>
#include "internal.h"

void task_mem(struct seq_file *m, struct mm_struct *mm)
{
	unsigned long data, text, lib, swap, ptes, pmds;
	unsigned long hiwater_vm, total_vm, hiwater_rss, total_rss;

	/*
	 * Note: to minimize their overhead, mm maintains hiwater_vm and
	 * hiwater_rss only when about to *lower* total_vm or rss.  Any
	 * collector of these hiwater stats must therefore get total_vm
	 * and rss too, which will usually be the higher.  Barriers? not
	 * worth the effort, such snapshots can always be inconsistent.
	 */
	hiwater_vm = total_vm = mm->total_vm;
	if (hiwater_vm < mm->hiwater_vm)
		hiwater_vm = mm->hiwater_vm;
	hiwater_rss = total_rss = get_mm_rss(mm);
	if (hiwater_rss < mm->hiwater_rss)
		hiwater_rss = mm->hiwater_rss;

	data = mm->total_vm - mm->shared_vm - mm->stack_vm;
	text = (PAGE_ALIGN(mm->end_code) - (mm->start_code & PAGE_MASK)) >> 10;
	lib = (mm->exec_vm << (PAGE_SHIFT-10)) - text;
	swap = get_mm_counter(mm, MM_SWAPENTS);
	ptes = PTRS_PER_PTE * sizeof(pte_t) * atomic_long_read(&mm->nr_ptes);
	pmds = PTRS_PER_PMD * sizeof(pmd_t) * mm_nr_pmds(mm);
	seq_printf(m,
		"VmPeak:\t%8lu kB\n"
		"VmSize:\t%8lu kB\n"
		"VmLck:\t%8lu kB\n"
		"VmPin:\t%8lu kB\n"
		"VmHWM:\t%8lu kB\n"
		"VmRSS:\t%8lu kB\n"
		"VmData:\t%8lu kB\n"
		"VmStk:\t%8lu kB\n"
		"VmExe:\t%8lu kB\n"
		"VmLib:\t%8lu kB\n"
		"VmPTE:\t%8lu kB\n"
		"VmPMD:\t%8lu kB\n"
		"VmSwap:\t%8lu kB\n",
		hiwater_vm << (PAGE_SHIFT-10),
		total_vm << (PAGE_SHIFT-10),
		mm->locked_vm << (PAGE_SHIFT-10),
		mm->pinned_vm << (PAGE_SHIFT-10),
		hiwater_rss << (PAGE_SHIFT-10),
		total_rss << (PAGE_SHIFT-10),
		data << (PAGE_SHIFT-10),
		mm->stack_vm << (PAGE_SHIFT-10), text, lib,
		ptes >> 10,
		pmds >> 10,
		swap << (PAGE_SHIFT-10));
	hugetlb_report_usage(m, mm);
}

unsigned long task_vsize(struct mm_struct *mm)
{
	return PAGE_SIZE * mm->total_vm;
}

unsigned long task_statm(struct mm_struct *mm,
			 unsigned long *shared, unsigned long *text,
			 unsigned long *data, unsigned long *resident)
{
	*shared = get_mm_counter(mm, MM_FILEPAGES);
	*text = (PAGE_ALIGN(mm->end_code) - (mm->start_code & PAGE_MASK))
								>> PAGE_SHIFT;
	*data = mm->total_vm - mm->shared_vm;
	*resident = *shared + get_mm_counter(mm, MM_ANONPAGES);
	return mm->total_vm;
}

#ifdef CONFIG_NUMA
/*
 * Save get_task_policy() for show_numa_map().
 */
static void hold_task_mempolicy(struct proc_maps_private *priv)
{
	struct task_struct *task = priv->task;

	task_lock(task);
	priv->task_mempolicy = get_task_policy(task);
	mpol_get(priv->task_mempolicy);
	task_unlock(task);
}
static void release_task_mempolicy(struct proc_maps_private *priv)
{
	mpol_put(priv->task_mempolicy);
}
#else
static void hold_task_mempolicy(struct proc_maps_private *priv)
{
}
static void release_task_mempolicy(struct proc_maps_private *priv)
{
}
#endif

static void seq_print_vma_name(struct seq_file *m, struct vm_area_struct *vma)
{
	const char __user *name = vma_get_anon_name(vma);
	struct mm_struct *mm = vma->vm_mm;

	unsigned long page_start_vaddr;
	unsigned long page_offset;
	unsigned long num_pages;
	unsigned long max_len = NAME_MAX;
	int i;

	page_start_vaddr = (unsigned long)name & PAGE_MASK;
	page_offset = (unsigned long)name - page_start_vaddr;
	num_pages = DIV_ROUND_UP(page_offset + max_len, PAGE_SIZE);

	seq_puts(m, "[anon:");

	for (i = 0; i < num_pages; i++) {
		int len;
		int write_len;
		const char *kaddr;
		long pages_pinned;
		struct page *page;

		pages_pinned = get_user_pages(current, mm, page_start_vaddr,
<<<<<<< HEAD
				1, 0, 0, &page, NULL);
=======
				1, 0, &page, NULL);
>>>>>>> bed60c12
		if (pages_pinned < 1) {
			seq_puts(m, "<fault>]");
			return;
		}

		kaddr = (const char *)kmap(page);
		len = min(max_len, PAGE_SIZE - page_offset);
		write_len = strnlen(kaddr + page_offset, len);
		seq_write(m, kaddr + page_offset, write_len);
		kunmap(page);
		put_page(page);

		/* if strnlen hit a null terminator then we're done */
		if (write_len != len)
			break;

		max_len -= len;
		page_offset = 0;
		page_start_vaddr += PAGE_SIZE;
	}

	seq_putc(m, ']');
}

static void vma_stop(struct proc_maps_private *priv)
{
	struct mm_struct *mm = priv->mm;

	release_task_mempolicy(priv);
	up_read(&mm->mmap_sem);
	mmput(mm);
}

static struct vm_area_struct *
m_next_vma(struct proc_maps_private *priv, struct vm_area_struct *vma)
{
	if (vma == priv->tail_vma)
		return NULL;
	return vma->vm_next ?: priv->tail_vma;
}

static void m_cache_vma(struct seq_file *m, struct vm_area_struct *vma)
{
	if (m->count < m->size)	/* vma is copied successfully */
		m->version = m_next_vma(m->private, vma) ? vma->vm_start : -1UL;
}

static void *m_start(struct seq_file *m, loff_t *ppos)
{
	struct proc_maps_private *priv = m->private;
	unsigned long last_addr = m->version;
	struct mm_struct *mm;
	struct vm_area_struct *vma;
	unsigned int pos = *ppos;

	/* See m_cache_vma(). Zero at the start or after lseek. */
	if (last_addr == -1UL)
		return NULL;

	priv->task = get_proc_task(priv->inode);
	if (!priv->task)
		return ERR_PTR(-ESRCH);

	mm = priv->mm;
	if (!mm || !atomic_inc_not_zero(&mm->mm_users))
		return NULL;

	down_read(&mm->mmap_sem);
	hold_task_mempolicy(priv);
	priv->tail_vma = get_gate_vma(mm);

	if (last_addr) {
		vma = find_vma(mm, last_addr);
		if (vma && (vma = m_next_vma(priv, vma)))
			return vma;
	}

	m->version = 0;
	if (pos < mm->map_count) {
		for (vma = mm->mmap; pos; pos--) {
			m->version = vma->vm_start;
			vma = vma->vm_next;
		}
		return vma;
	}

	/* we do not bother to update m->version in this case */
	if (pos == mm->map_count && priv->tail_vma)
		return priv->tail_vma;

	vma_stop(priv);
	return NULL;
}

static void *m_next(struct seq_file *m, void *v, loff_t *pos)
{
	struct proc_maps_private *priv = m->private;
	struct vm_area_struct *next;

	(*pos)++;
	next = m_next_vma(priv, v);
	if (!next)
		vma_stop(priv);
	return next;
}

static void m_stop(struct seq_file *m, void *v)
{
	struct proc_maps_private *priv = m->private;

	if (!IS_ERR_OR_NULL(v))
		vma_stop(priv);
	if (priv->task) {
		put_task_struct(priv->task);
		priv->task = NULL;
	}
}

static int proc_maps_open(struct inode *inode, struct file *file,
			const struct seq_operations *ops, int psize)
{
	struct proc_maps_private *priv = __seq_open_private(file, ops, psize);

	if (!priv)
		return -ENOMEM;

	priv->inode = inode;
	priv->mm = proc_mem_open(inode, PTRACE_MODE_READ);
	if (IS_ERR(priv->mm)) {
		int err = PTR_ERR(priv->mm);

		seq_release_private(inode, file);
		return err;
	}

	return 0;
}

static int proc_map_release(struct inode *inode, struct file *file)
{
	struct seq_file *seq = file->private_data;
	struct proc_maps_private *priv = seq->private;

	if (priv->mm)
		mmdrop(priv->mm);

	return seq_release_private(inode, file);
}

static int do_maps_open(struct inode *inode, struct file *file,
			const struct seq_operations *ops)
{
	return proc_maps_open(inode, file, ops,
				sizeof(struct proc_maps_private));
}

/*
 * Indicate if the VMA is a stack for the given task; for
 * /proc/PID/maps that is the stack of the main task.
 */
static int is_stack(struct proc_maps_private *priv,
		    struct vm_area_struct *vma)
{
	/*
	 * We make no effort to guess what a given thread considers to be
	 * its "stack".  It's not even well-defined for programs written
	 * languages like Go.
	 */
	return vma->vm_start <= vma->vm_mm->start_stack &&
		vma->vm_end >= vma->vm_mm->start_stack;
}

static void
show_map_vma(struct seq_file *m, struct vm_area_struct *vma, int is_pid)
{
	struct mm_struct *mm = vma->vm_mm;
	struct file *file = vma->vm_file;
	struct proc_maps_private *priv = m->private;
	vm_flags_t flags = vma->vm_flags;
	unsigned long ino = 0;
	unsigned long long pgoff = 0;
	unsigned long start, end;
	dev_t dev = 0;
	const char *name = NULL;

	if (file) {
		struct inode *inode = file_inode(vma->vm_file);
		dev = inode->i_sb->s_dev;
		ino = inode->i_ino;
		pgoff = ((loff_t)vma->vm_pgoff) << PAGE_SHIFT;
	}

	/* We don't show the stack guard page in /proc/maps */
	start = vma->vm_start;
	end = vma->vm_end;

	seq_setwidth(m, 25 + sizeof(void *) * 6 - 1);
	seq_printf(m, "%08lx-%08lx %c%c%c%c %08llx %02x:%02x %lu ",
			start,
			end,
			flags & VM_READ ? 'r' : '-',
			flags & VM_WRITE ? 'w' : '-',
			flags & VM_EXEC ? 'x' : '-',
			flags & VM_MAYSHARE ? 's' : 'p',
			pgoff,
			MAJOR(dev), MINOR(dev), ino);

	/*
	 * Print the dentry name for named mappings, and a
	 * special [heap] marker for the heap:
	 */
	if (file) {
		seq_pad(m, ' ');
		seq_file_path(m, file, "\n");
		goto done;
	}

	if (vma->vm_ops && vma->vm_ops->name) {
		name = vma->vm_ops->name(vma);
		if (name)
			goto done;
	}

	name = arch_vma_name(vma);
	if (!name) {
		if (!mm) {
			name = "[vdso]";
			goto done;
		}

		if (vma->vm_start <= mm->brk &&
		    vma->vm_end >= mm->start_brk) {
			name = "[heap]";
			goto done;
		}

		if (is_stack(priv, vma)) {
			name = "[stack]";
			goto done;
		}
		if (vma_get_anon_name(vma)) {
			seq_pad(m, ' ');
			seq_print_vma_name(m, vma);
		}
	}

done:
	if (name) {
		seq_pad(m, ' ');
		seq_puts(m, name);
	}
	seq_putc(m, '\n');
}

static int show_map(struct seq_file *m, void *v, int is_pid)
{
	show_map_vma(m, v, is_pid);
	m_cache_vma(m, v);
	return 0;
}

static int show_pid_map(struct seq_file *m, void *v)
{
	return show_map(m, v, 1);
}

static int show_tid_map(struct seq_file *m, void *v)
{
	return show_map(m, v, 0);
}

static const struct seq_operations proc_pid_maps_op = {
	.start	= m_start,
	.next	= m_next,
	.stop	= m_stop,
	.show	= show_pid_map
};

static const struct seq_operations proc_tid_maps_op = {
	.start	= m_start,
	.next	= m_next,
	.stop	= m_stop,
	.show	= show_tid_map
};

static int pid_maps_open(struct inode *inode, struct file *file)
{
	return do_maps_open(inode, file, &proc_pid_maps_op);
}

static int tid_maps_open(struct inode *inode, struct file *file)
{
	return do_maps_open(inode, file, &proc_tid_maps_op);
}

const struct file_operations proc_pid_maps_operations = {
	.open		= pid_maps_open,
	.read		= seq_read,
	.llseek		= seq_lseek,
	.release	= proc_map_release,
};

const struct file_operations proc_tid_maps_operations = {
	.open		= tid_maps_open,
	.read		= seq_read,
	.llseek		= seq_lseek,
	.release	= proc_map_release,
};

/*
 * Proportional Set Size(PSS): my share of RSS.
 *
 * PSS of a process is the count of pages it has in memory, where each
 * page is divided by the number of processes sharing it.  So if a
 * process has 1000 pages all to itself, and 1000 shared with one other
 * process, its PSS will be 1500.
 *
 * To keep (accumulated) division errors low, we adopt a 64bit
 * fixed-point pss counter to minimize division errors. So (pss >>
 * PSS_SHIFT) would be the real byte count.
 *
 * A shift of 12 before division means (assuming 4K page size):
 * 	- 1M 3-user-pages add up to 8KB errors;
 * 	- supports mapcount up to 2^24, or 16M;
 * 	- supports PSS up to 2^52 bytes, or 4PB.
 */
#define PSS_SHIFT 12

#ifdef CONFIG_PROC_PAGE_MONITOR
struct mem_size_stats {
	unsigned long resident;
	unsigned long shared_clean;
	unsigned long shared_dirty;
	unsigned long private_clean;
	unsigned long private_dirty;
	unsigned long referenced;
	unsigned long anonymous;
	unsigned long anonymous_thp;
	unsigned long swap;
	unsigned long shared_hugetlb;
	unsigned long private_hugetlb;
	u64 pss;
	u64 swap_pss;
};

static void smaps_account(struct mem_size_stats *mss, struct page *page,
		unsigned long size, bool young, bool dirty)
{
	int mapcount;

	if (PageAnon(page))
		mss->anonymous += size;

	mss->resident += size;
	/* Accumulate the size in pages that have been accessed. */
	if (young || page_is_young(page) || PageReferenced(page))
		mss->referenced += size;
	mapcount = page_mapcount(page);
	if (mapcount >= 2) {
		u64 pss_delta;

		if (dirty || PageDirty(page))
			mss->shared_dirty += size;
		else
			mss->shared_clean += size;
		pss_delta = (u64)size << PSS_SHIFT;
		do_div(pss_delta, mapcount);
		mss->pss += pss_delta;
	} else {
		if (dirty || PageDirty(page))
			mss->private_dirty += size;
		else
			mss->private_clean += size;
		mss->pss += (u64)size << PSS_SHIFT;
	}
}

static void smaps_pte_entry(pte_t *pte, unsigned long addr,
		struct mm_walk *walk)
{
	struct mem_size_stats *mss = walk->private;
	struct vm_area_struct *vma = walk->vma;
	struct page *page = NULL;

	if (pte_present(*pte)) {
		page = vm_normal_page(vma, addr, *pte);
	} else if (is_swap_pte(*pte)) {
		swp_entry_t swpent = pte_to_swp_entry(*pte);

		if (!non_swap_entry(swpent)) {
			int mapcount;

			mss->swap += PAGE_SIZE;
			mapcount = swp_swapcount(swpent);
			if (mapcount >= 2) {
				u64 pss_delta = (u64)PAGE_SIZE << PSS_SHIFT;

				do_div(pss_delta, mapcount);
				mss->swap_pss += pss_delta;
			} else {
				mss->swap_pss += (u64)PAGE_SIZE << PSS_SHIFT;
			}
		} else if (is_migration_entry(swpent))
			page = migration_entry_to_page(swpent);
	}

	if (!page)
		return;
	smaps_account(mss, page, PAGE_SIZE, pte_young(*pte), pte_dirty(*pte));
}

#ifdef CONFIG_TRANSPARENT_HUGEPAGE
static void smaps_pmd_entry(pmd_t *pmd, unsigned long addr,
		struct mm_walk *walk)
{
	struct mem_size_stats *mss = walk->private;
	struct vm_area_struct *vma = walk->vma;
	struct page *page;

	/* FOLL_DUMP will return -EFAULT on huge zero page */
	page = follow_trans_huge_pmd(vma, addr, pmd, FOLL_DUMP);
	if (IS_ERR_OR_NULL(page))
		return;
	mss->anonymous_thp += HPAGE_PMD_SIZE;
	smaps_account(mss, page, HPAGE_PMD_SIZE,
			pmd_young(*pmd), pmd_dirty(*pmd));
}
#else
static void smaps_pmd_entry(pmd_t *pmd, unsigned long addr,
		struct mm_walk *walk)
{
}
#endif

static int smaps_pte_range(pmd_t *pmd, unsigned long addr, unsigned long end,
			   struct mm_walk *walk)
{
	struct vm_area_struct *vma = walk->vma;
	pte_t *pte;
	spinlock_t *ptl;

	if (pmd_trans_huge_lock(pmd, vma, &ptl) == 1) {
		smaps_pmd_entry(pmd, addr, walk);
		spin_unlock(ptl);
		return 0;
	}

	if (pmd_trans_unstable(pmd))
		return 0;
	/*
	 * The mmap_sem held all the way back in m_start() is what
	 * keeps khugepaged out of here and from collapsing things
	 * in here.
	 */
	pte = pte_offset_map_lock(vma->vm_mm, pmd, addr, &ptl);
	for (; addr != end; pte++, addr += PAGE_SIZE)
		smaps_pte_entry(pte, addr, walk);
	pte_unmap_unlock(pte - 1, ptl);
	cond_resched();
	return 0;
}

static void show_smap_vma_flags(struct seq_file *m, struct vm_area_struct *vma)
{
	/*
	 * Don't forget to update Documentation/ on changes.
	 */
	static const char mnemonics[BITS_PER_LONG][2] = {
		/*
		 * In case if we meet a flag we don't know about.
		 */
		[0 ... (BITS_PER_LONG-1)] = "??",

		[ilog2(VM_READ)]	= "rd",
		[ilog2(VM_WRITE)]	= "wr",
		[ilog2(VM_EXEC)]	= "ex",
		[ilog2(VM_SHARED)]	= "sh",
		[ilog2(VM_MAYREAD)]	= "mr",
		[ilog2(VM_MAYWRITE)]	= "mw",
		[ilog2(VM_MAYEXEC)]	= "me",
		[ilog2(VM_MAYSHARE)]	= "ms",
		[ilog2(VM_GROWSDOWN)]	= "gd",
		[ilog2(VM_PFNMAP)]	= "pf",
		[ilog2(VM_DENYWRITE)]	= "dw",
#ifdef CONFIG_X86_INTEL_MPX
		[ilog2(VM_MPX)]		= "mp",
#endif
		[ilog2(VM_LOCKED)]	= "lo",
		[ilog2(VM_IO)]		= "io",
		[ilog2(VM_SEQ_READ)]	= "sr",
		[ilog2(VM_RAND_READ)]	= "rr",
		[ilog2(VM_DONTCOPY)]	= "dc",
		[ilog2(VM_DONTEXPAND)]	= "de",
		[ilog2(VM_ACCOUNT)]	= "ac",
		[ilog2(VM_NORESERVE)]	= "nr",
		[ilog2(VM_HUGETLB)]	= "ht",
		[ilog2(VM_ARCH_1)]	= "ar",
		[ilog2(VM_DONTDUMP)]	= "dd",
#ifdef CONFIG_MEM_SOFT_DIRTY
		[ilog2(VM_SOFTDIRTY)]	= "sd",
#endif
		[ilog2(VM_MIXEDMAP)]	= "mm",
		[ilog2(VM_HUGEPAGE)]	= "hg",
		[ilog2(VM_NOHUGEPAGE)]	= "nh",
		[ilog2(VM_MERGEABLE)]	= "mg",
		[ilog2(VM_UFFD_MISSING)]= "um",
		[ilog2(VM_UFFD_WP)]	= "uw",
	};
	size_t i;

	seq_puts(m, "VmFlags: ");
	for (i = 0; i < BITS_PER_LONG; i++) {
		if (vma->vm_flags & (1UL << i)) {
			seq_printf(m, "%c%c ",
				   mnemonics[i][0], mnemonics[i][1]);
		}
	}
	seq_putc(m, '\n');
}

#ifdef CONFIG_HUGETLB_PAGE
static int smaps_hugetlb_range(pte_t *pte, unsigned long hmask,
				 unsigned long addr, unsigned long end,
				 struct mm_walk *walk)
{
	struct mem_size_stats *mss = walk->private;
	struct vm_area_struct *vma = walk->vma;
	struct page *page = NULL;

	if (pte_present(*pte)) {
		page = vm_normal_page(vma, addr, *pte);
	} else if (is_swap_pte(*pte)) {
		swp_entry_t swpent = pte_to_swp_entry(*pte);

		if (is_migration_entry(swpent))
			page = migration_entry_to_page(swpent);
	}
	if (page) {
		int mapcount = page_mapcount(page);

		if (mapcount >= 2)
			mss->shared_hugetlb += huge_page_size(hstate_vma(vma));
		else
			mss->private_hugetlb += huge_page_size(hstate_vma(vma));
	}
	return 0;
}
#endif /* HUGETLB_PAGE */

static int show_smap(struct seq_file *m, void *v, int is_pid)
{
	struct vm_area_struct *vma = v;
	struct mem_size_stats mss;
	struct mm_walk smaps_walk = {
		.pmd_entry = smaps_pte_range,
#ifdef CONFIG_HUGETLB_PAGE
		.hugetlb_entry = smaps_hugetlb_range,
#endif
		.mm = vma->vm_mm,
		.private = &mss,
	};

	memset(&mss, 0, sizeof mss);
	/* mmap_sem is held in m_start */
	walk_page_vma(vma, &smaps_walk);

	show_map_vma(m, vma, is_pid);

	if (vma_get_anon_name(vma)) {
		seq_puts(m, "Name:           ");
		seq_print_vma_name(m, vma);
		seq_putc(m, '\n');
	}

	seq_printf(m,
		   "Size:           %8lu kB\n"
		   "Rss:            %8lu kB\n"
		   "Pss:            %8lu kB\n"
		   "Shared_Clean:   %8lu kB\n"
		   "Shared_Dirty:   %8lu kB\n"
		   "Private_Clean:  %8lu kB\n"
		   "Private_Dirty:  %8lu kB\n"
		   "Referenced:     %8lu kB\n"
		   "Anonymous:      %8lu kB\n"
		   "AnonHugePages:  %8lu kB\n"
		   "Shared_Hugetlb: %8lu kB\n"
		   "Private_Hugetlb: %7lu kB\n"
		   "Swap:           %8lu kB\n"
		   "SwapPss:        %8lu kB\n"
		   "KernelPageSize: %8lu kB\n"
		   "MMUPageSize:    %8lu kB\n"
		   "Locked:         %8lu kB\n",
		   (vma->vm_end - vma->vm_start) >> 10,
		   mss.resident >> 10,
		   (unsigned long)(mss.pss >> (10 + PSS_SHIFT)),
		   mss.shared_clean  >> 10,
		   mss.shared_dirty  >> 10,
		   mss.private_clean >> 10,
		   mss.private_dirty >> 10,
		   mss.referenced >> 10,
		   mss.anonymous >> 10,
		   mss.anonymous_thp >> 10,
		   mss.shared_hugetlb >> 10,
		   mss.private_hugetlb >> 10,
		   mss.swap >> 10,
		   (unsigned long)(mss.swap_pss >> (10 + PSS_SHIFT)),
		   vma_kernel_pagesize(vma) >> 10,
		   vma_mmu_pagesize(vma) >> 10,
		   (vma->vm_flags & VM_LOCKED) ?
			(unsigned long)(mss.pss >> (10 + PSS_SHIFT)) : 0);

	show_smap_vma_flags(m, vma);
	m_cache_vma(m, vma);
	return 0;
}

static int show_pid_smap(struct seq_file *m, void *v)
{
	return show_smap(m, v, 1);
}

static int show_tid_smap(struct seq_file *m, void *v)
{
	return show_smap(m, v, 0);
}

static const struct seq_operations proc_pid_smaps_op = {
	.start	= m_start,
	.next	= m_next,
	.stop	= m_stop,
	.show	= show_pid_smap
};

static const struct seq_operations proc_tid_smaps_op = {
	.start	= m_start,
	.next	= m_next,
	.stop	= m_stop,
	.show	= show_tid_smap
};

static int pid_smaps_open(struct inode *inode, struct file *file)
{
	return do_maps_open(inode, file, &proc_pid_smaps_op);
}

static int tid_smaps_open(struct inode *inode, struct file *file)
{
	return do_maps_open(inode, file, &proc_tid_smaps_op);
}

const struct file_operations proc_pid_smaps_operations = {
	.open		= pid_smaps_open,
	.read		= seq_read,
	.llseek		= seq_lseek,
	.release	= proc_map_release,
};

const struct file_operations proc_tid_smaps_operations = {
	.open		= tid_smaps_open,
	.read		= seq_read,
	.llseek		= seq_lseek,
	.release	= proc_map_release,
};

enum clear_refs_types {
	CLEAR_REFS_ALL = 1,
	CLEAR_REFS_ANON,
	CLEAR_REFS_MAPPED,
	CLEAR_REFS_SOFT_DIRTY,
	CLEAR_REFS_MM_HIWATER_RSS,
	CLEAR_REFS_LAST,
};

struct clear_refs_private {
	enum clear_refs_types type;
};

#ifdef CONFIG_MEM_SOFT_DIRTY
static inline void clear_soft_dirty(struct vm_area_struct *vma,
		unsigned long addr, pte_t *pte)
{
	/*
	 * The soft-dirty tracker uses #PF-s to catch writes
	 * to pages, so write-protect the pte as well. See the
	 * Documentation/vm/soft-dirty.txt for full description
	 * of how soft-dirty works.
	 */
	pte_t ptent = *pte;

	if (pte_present(ptent)) {
		ptent = ptep_modify_prot_start(vma->vm_mm, addr, pte);
		ptent = pte_wrprotect(ptent);
		ptent = pte_clear_soft_dirty(ptent);
		ptep_modify_prot_commit(vma->vm_mm, addr, pte, ptent);
	} else if (is_swap_pte(ptent)) {
		ptent = pte_swp_clear_soft_dirty(ptent);
		set_pte_at(vma->vm_mm, addr, pte, ptent);
	}
}
#else
static inline void clear_soft_dirty(struct vm_area_struct *vma,
		unsigned long addr, pte_t *pte)
{
}
#endif

#if defined(CONFIG_MEM_SOFT_DIRTY) && defined(CONFIG_TRANSPARENT_HUGEPAGE)
static inline void clear_soft_dirty_pmd(struct vm_area_struct *vma,
		unsigned long addr, pmd_t *pmdp)
{
	pmd_t pmd = *pmdp;

	/* See comment in change_huge_pmd() */
	pmdp_invalidate(vma, addr, pmdp);
	if (pmd_dirty(*pmdp))
		pmd = pmd_mkdirty(pmd);
	if (pmd_young(*pmdp))
		pmd = pmd_mkyoung(pmd);

	pmd = pmd_wrprotect(pmd);
	pmd = pmd_clear_soft_dirty(pmd);

	if (vma->vm_flags & VM_SOFTDIRTY)
		vma->vm_flags &= ~VM_SOFTDIRTY;

	set_pmd_at(vma->vm_mm, addr, pmdp, pmd);
}
#else
static inline void clear_soft_dirty_pmd(struct vm_area_struct *vma,
		unsigned long addr, pmd_t *pmdp)
{
}
#endif

static int clear_refs_pte_range(pmd_t *pmd, unsigned long addr,
				unsigned long end, struct mm_walk *walk)
{
	struct clear_refs_private *cp = walk->private;
	struct vm_area_struct *vma = walk->vma;
	pte_t *pte, ptent;
	spinlock_t *ptl;
	struct page *page;

	if (pmd_trans_huge_lock(pmd, vma, &ptl) == 1) {
		if (cp->type == CLEAR_REFS_SOFT_DIRTY) {
			clear_soft_dirty_pmd(vma, addr, pmd);
			goto out;
		}

		page = pmd_page(*pmd);

		/* Clear accessed and referenced bits. */
		pmdp_test_and_clear_young(vma, addr, pmd);
		test_and_clear_page_young(page);
		ClearPageReferenced(page);
out:
		spin_unlock(ptl);
		return 0;
	}

	if (pmd_trans_unstable(pmd))
		return 0;

	pte = pte_offset_map_lock(vma->vm_mm, pmd, addr, &ptl);
	for (; addr != end; pte++, addr += PAGE_SIZE) {
		ptent = *pte;

		if (cp->type == CLEAR_REFS_SOFT_DIRTY) {
			clear_soft_dirty(vma, addr, pte);
			continue;
		}

		if (!pte_present(ptent))
			continue;

		page = vm_normal_page(vma, addr, ptent);
		if (!page)
			continue;

		/* Clear accessed and referenced bits. */
		ptep_test_and_clear_young(vma, addr, pte);
		test_and_clear_page_young(page);
		ClearPageReferenced(page);
	}
	pte_unmap_unlock(pte - 1, ptl);
	cond_resched();
	return 0;
}

static int clear_refs_test_walk(unsigned long start, unsigned long end,
				struct mm_walk *walk)
{
	struct clear_refs_private *cp = walk->private;
	struct vm_area_struct *vma = walk->vma;

	if (vma->vm_flags & VM_PFNMAP)
		return 1;

	/*
	 * Writing 1 to /proc/pid/clear_refs affects all pages.
	 * Writing 2 to /proc/pid/clear_refs only affects anonymous pages.
	 * Writing 3 to /proc/pid/clear_refs only affects file mapped pages.
	 * Writing 4 to /proc/pid/clear_refs affects all pages.
	 */
	if (cp->type == CLEAR_REFS_ANON && vma->vm_file)
		return 1;
	if (cp->type == CLEAR_REFS_MAPPED && !vma->vm_file)
		return 1;
	return 0;
}

static ssize_t clear_refs_write(struct file *file, const char __user *buf,
				size_t count, loff_t *ppos)
{
	struct task_struct *task;
	char buffer[PROC_NUMBUF];
	struct mm_struct *mm;
	struct vm_area_struct *vma;
	enum clear_refs_types type;
	int itype;
	int rv;

	memset(buffer, 0, sizeof(buffer));
	if (count > sizeof(buffer) - 1)
		count = sizeof(buffer) - 1;
	if (copy_from_user(buffer, buf, count))
		return -EFAULT;
	rv = kstrtoint(strstrip(buffer), 10, &itype);
	if (rv < 0)
		return rv;
	type = (enum clear_refs_types)itype;
	if (type < CLEAR_REFS_ALL || type >= CLEAR_REFS_LAST)
		return -EINVAL;

	task = get_proc_task(file_inode(file));
	if (!task)
		return -ESRCH;
	mm = get_task_mm(task);
	if (mm) {
		struct clear_refs_private cp = {
			.type = type,
		};
		struct mm_walk clear_refs_walk = {
			.pmd_entry = clear_refs_pte_range,
			.test_walk = clear_refs_test_walk,
			.mm = mm,
			.private = &cp,
		};

		if (type == CLEAR_REFS_MM_HIWATER_RSS) {
			/*
			 * Writing 5 to /proc/pid/clear_refs resets the peak
			 * resident set size to this mm's current rss value.
			 */
			down_write(&mm->mmap_sem);
			reset_mm_hiwater_rss(mm);
			up_write(&mm->mmap_sem);
			goto out_mm;
		}

		down_read(&mm->mmap_sem);
		if (type == CLEAR_REFS_SOFT_DIRTY) {
			for (vma = mm->mmap; vma; vma = vma->vm_next) {
				if (!(vma->vm_flags & VM_SOFTDIRTY))
					continue;
				up_read(&mm->mmap_sem);
				down_write(&mm->mmap_sem);
				for (vma = mm->mmap; vma; vma = vma->vm_next) {
					vma->vm_flags &= ~VM_SOFTDIRTY;
					vma_set_page_prot(vma);
				}
				downgrade_write(&mm->mmap_sem);
				break;
			}
			mmu_notifier_invalidate_range_start(mm, 0, -1);
		}
		walk_page_range(0, ~0UL, &clear_refs_walk);
		if (type == CLEAR_REFS_SOFT_DIRTY)
			mmu_notifier_invalidate_range_end(mm, 0, -1);
		flush_tlb_mm(mm);
		up_read(&mm->mmap_sem);
out_mm:
		mmput(mm);
	}
	put_task_struct(task);

	return count;
}

const struct file_operations proc_clear_refs_operations = {
	.write		= clear_refs_write,
	.llseek		= noop_llseek,
};

typedef struct {
	u64 pme;
} pagemap_entry_t;

struct pagemapread {
	int pos, len;		/* units: PM_ENTRY_BYTES, not bytes */
	pagemap_entry_t *buffer;
	bool show_pfn;
};

#define PAGEMAP_WALK_SIZE	(PMD_SIZE)
#define PAGEMAP_WALK_MASK	(PMD_MASK)

#define PM_ENTRY_BYTES		sizeof(pagemap_entry_t)
#define PM_PFRAME_BITS		55
#define PM_PFRAME_MASK		GENMASK_ULL(PM_PFRAME_BITS - 1, 0)
#define PM_SOFT_DIRTY		BIT_ULL(55)
#define PM_MMAP_EXCLUSIVE	BIT_ULL(56)
#define PM_FILE			BIT_ULL(61)
#define PM_SWAP			BIT_ULL(62)
#define PM_PRESENT		BIT_ULL(63)

#define PM_END_OF_BUFFER    1

static inline pagemap_entry_t make_pme(u64 frame, u64 flags)
{
	return (pagemap_entry_t) { .pme = (frame & PM_PFRAME_MASK) | flags };
}

static int add_to_pagemap(unsigned long addr, pagemap_entry_t *pme,
			  struct pagemapread *pm)
{
	pm->buffer[pm->pos++] = *pme;
	if (pm->pos >= pm->len)
		return PM_END_OF_BUFFER;
	return 0;
}

static int pagemap_pte_hole(unsigned long start, unsigned long end,
				struct mm_walk *walk)
{
	struct pagemapread *pm = walk->private;
	unsigned long addr = start;
	int err = 0;

	while (addr < end) {
		struct vm_area_struct *vma = find_vma(walk->mm, addr);
		pagemap_entry_t pme = make_pme(0, 0);
		/* End of address space hole, which we mark as non-present. */
		unsigned long hole_end;

		if (vma)
			hole_end = min(end, vma->vm_start);
		else
			hole_end = end;

		for (; addr < hole_end; addr += PAGE_SIZE) {
			err = add_to_pagemap(addr, &pme, pm);
			if (err)
				goto out;
		}

		if (!vma)
			break;

		/* Addresses in the VMA. */
		if (vma->vm_flags & VM_SOFTDIRTY)
			pme = make_pme(0, PM_SOFT_DIRTY);
		for (; addr < min(end, vma->vm_end); addr += PAGE_SIZE) {
			err = add_to_pagemap(addr, &pme, pm);
			if (err)
				goto out;
		}
	}
out:
	return err;
}

static pagemap_entry_t pte_to_pagemap_entry(struct pagemapread *pm,
		struct vm_area_struct *vma, unsigned long addr, pte_t pte)
{
	u64 frame = 0, flags = 0;
	struct page *page = NULL;

	if (pte_present(pte)) {
		if (pm->show_pfn)
			frame = pte_pfn(pte);
		flags |= PM_PRESENT;
		page = vm_normal_page(vma, addr, pte);
		if (pte_soft_dirty(pte))
			flags |= PM_SOFT_DIRTY;
	} else if (is_swap_pte(pte)) {
		swp_entry_t entry;
		if (pte_swp_soft_dirty(pte))
			flags |= PM_SOFT_DIRTY;
		entry = pte_to_swp_entry(pte);
		frame = swp_type(entry) |
			(swp_offset(entry) << MAX_SWAPFILES_SHIFT);
		flags |= PM_SWAP;
		if (is_migration_entry(entry))
			page = migration_entry_to_page(entry);
	}

	if (page && !PageAnon(page))
		flags |= PM_FILE;
	if (page && page_mapcount(page) == 1)
		flags |= PM_MMAP_EXCLUSIVE;
	if (vma->vm_flags & VM_SOFTDIRTY)
		flags |= PM_SOFT_DIRTY;

	return make_pme(frame, flags);
}

static int pagemap_pmd_range(pmd_t *pmdp, unsigned long addr, unsigned long end,
			     struct mm_walk *walk)
{
	struct vm_area_struct *vma = walk->vma;
	struct pagemapread *pm = walk->private;
	spinlock_t *ptl;
	pte_t *pte, *orig_pte;
	int err = 0;

#ifdef CONFIG_TRANSPARENT_HUGEPAGE
	if (pmd_trans_huge_lock(pmdp, vma, &ptl) == 1) {
		u64 flags = 0, frame = 0;
		pmd_t pmd = *pmdp;

		if ((vma->vm_flags & VM_SOFTDIRTY) || pmd_soft_dirty(pmd))
			flags |= PM_SOFT_DIRTY;

		/*
		 * Currently pmd for thp is always present because thp
		 * can not be swapped-out, migrated, or HWPOISONed
		 * (split in such cases instead.)
		 * This if-check is just to prepare for future implementation.
		 */
		if (pmd_present(pmd)) {
			struct page *page = pmd_page(pmd);

			if (page_mapcount(page) == 1)
				flags |= PM_MMAP_EXCLUSIVE;

			flags |= PM_PRESENT;
			if (pm->show_pfn)
				frame = pmd_pfn(pmd) +
					((addr & ~PMD_MASK) >> PAGE_SHIFT);
		}

		for (; addr != end; addr += PAGE_SIZE) {
			pagemap_entry_t pme = make_pme(frame, flags);

			err = add_to_pagemap(addr, &pme, pm);
			if (err)
				break;
			if (pm->show_pfn && (flags & PM_PRESENT))
				frame++;
		}
		spin_unlock(ptl);
		return err;
	}

	if (pmd_trans_unstable(pmdp))
		return 0;
#endif /* CONFIG_TRANSPARENT_HUGEPAGE */

	/*
	 * We can assume that @vma always points to a valid one and @end never
	 * goes beyond vma->vm_end.
	 */
	orig_pte = pte = pte_offset_map_lock(walk->mm, pmdp, addr, &ptl);
	for (; addr < end; pte++, addr += PAGE_SIZE) {
		pagemap_entry_t pme;

		pme = pte_to_pagemap_entry(pm, vma, addr, *pte);
		err = add_to_pagemap(addr, &pme, pm);
		if (err)
			break;
	}
	pte_unmap_unlock(orig_pte, ptl);

	cond_resched();

	return err;
}

#ifdef CONFIG_HUGETLB_PAGE
/* This function walks within one hugetlb entry in the single call */
static int pagemap_hugetlb_range(pte_t *ptep, unsigned long hmask,
				 unsigned long addr, unsigned long end,
				 struct mm_walk *walk)
{
	struct pagemapread *pm = walk->private;
	struct vm_area_struct *vma = walk->vma;
	u64 flags = 0, frame = 0;
	int err = 0;
	pte_t pte;

	if (vma->vm_flags & VM_SOFTDIRTY)
		flags |= PM_SOFT_DIRTY;

	pte = huge_ptep_get(ptep);
	if (pte_present(pte)) {
		struct page *page = pte_page(pte);

		if (!PageAnon(page))
			flags |= PM_FILE;

		if (page_mapcount(page) == 1)
			flags |= PM_MMAP_EXCLUSIVE;

		flags |= PM_PRESENT;
		if (pm->show_pfn)
			frame = pte_pfn(pte) +
				((addr & ~hmask) >> PAGE_SHIFT);
	}

	for (; addr != end; addr += PAGE_SIZE) {
		pagemap_entry_t pme = make_pme(frame, flags);

		err = add_to_pagemap(addr, &pme, pm);
		if (err)
			return err;
		if (pm->show_pfn && (flags & PM_PRESENT))
			frame++;
	}

	cond_resched();

	return err;
}
#endif /* HUGETLB_PAGE */

/*
 * /proc/pid/pagemap - an array mapping virtual pages to pfns
 *
 * For each page in the address space, this file contains one 64-bit entry
 * consisting of the following:
 *
 * Bits 0-54  page frame number (PFN) if present
 * Bits 0-4   swap type if swapped
 * Bits 5-54  swap offset if swapped
 * Bit  55    pte is soft-dirty (see Documentation/vm/soft-dirty.txt)
 * Bit  56    page exclusively mapped
 * Bits 57-60 zero
 * Bit  61    page is file-page or shared-anon
 * Bit  62    page swapped
 * Bit  63    page present
 *
 * If the page is not present but in swap, then the PFN contains an
 * encoding of the swap file number and the page's offset into the
 * swap. Unmapped pages return a null PFN. This allows determining
 * precisely which pages are mapped (or in swap) and comparing mapped
 * pages between processes.
 *
 * Efficient users of this interface will use /proc/pid/maps to
 * determine which areas of memory are actually mapped and llseek to
 * skip over unmapped regions.
 */
static ssize_t pagemap_read(struct file *file, char __user *buf,
			    size_t count, loff_t *ppos)
{
	struct mm_struct *mm = file->private_data;
	struct pagemapread pm;
	struct mm_walk pagemap_walk = {};
	unsigned long src;
	unsigned long svpfn;
	unsigned long start_vaddr;
	unsigned long end_vaddr;
	int ret = 0, copied = 0;

	if (!mm || !atomic_inc_not_zero(&mm->mm_users))
		goto out;

	ret = -EINVAL;
	/* file position must be aligned */
	if ((*ppos % PM_ENTRY_BYTES) || (count % PM_ENTRY_BYTES))
		goto out_mm;

	ret = 0;
	if (!count)
		goto out_mm;

	/* do not disclose physical addresses: attack vector */
	pm.show_pfn = file_ns_capable(file, &init_user_ns, CAP_SYS_ADMIN);

	pm.len = (PAGEMAP_WALK_SIZE >> PAGE_SHIFT);
	pm.buffer = kmalloc(pm.len * PM_ENTRY_BYTES, GFP_TEMPORARY);
	ret = -ENOMEM;
	if (!pm.buffer)
		goto out_mm;

	pagemap_walk.pmd_entry = pagemap_pmd_range;
	pagemap_walk.pte_hole = pagemap_pte_hole;
#ifdef CONFIG_HUGETLB_PAGE
	pagemap_walk.hugetlb_entry = pagemap_hugetlb_range;
#endif
	pagemap_walk.mm = mm;
	pagemap_walk.private = &pm;

	src = *ppos;
	svpfn = src / PM_ENTRY_BYTES;
	start_vaddr = svpfn << PAGE_SHIFT;
	end_vaddr = mm->task_size;

	/* watch out for wraparound */
	if (svpfn > mm->task_size >> PAGE_SHIFT)
		start_vaddr = end_vaddr;

	/*
	 * The odds are that this will stop walking way
	 * before end_vaddr, because the length of the
	 * user buffer is tracked in "pm", and the walk
	 * will stop when we hit the end of the buffer.
	 */
	ret = 0;
	while (count && (start_vaddr < end_vaddr)) {
		int len;
		unsigned long end;

		pm.pos = 0;
		end = (start_vaddr + PAGEMAP_WALK_SIZE) & PAGEMAP_WALK_MASK;
		/* overflow ? */
		if (end < start_vaddr || end > end_vaddr)
			end = end_vaddr;
		down_read(&mm->mmap_sem);
		ret = walk_page_range(start_vaddr, end, &pagemap_walk);
		up_read(&mm->mmap_sem);
		start_vaddr = end;

		len = min(count, PM_ENTRY_BYTES * pm.pos);
		if (copy_to_user(buf, pm.buffer, len)) {
			ret = -EFAULT;
			goto out_free;
		}
		copied += len;
		buf += len;
		count -= len;
	}
	*ppos += copied;
	if (!ret || ret == PM_END_OF_BUFFER)
		ret = copied;

out_free:
	kfree(pm.buffer);
out_mm:
	mmput(mm);
out:
	return ret;
}

static int pagemap_open(struct inode *inode, struct file *file)
{
	struct mm_struct *mm;

	mm = proc_mem_open(inode, PTRACE_MODE_READ);
	if (IS_ERR(mm))
		return PTR_ERR(mm);
	file->private_data = mm;
	return 0;
}

static int pagemap_release(struct inode *inode, struct file *file)
{
	struct mm_struct *mm = file->private_data;

	if (mm)
		mmdrop(mm);
	return 0;
}

const struct file_operations proc_pagemap_operations = {
	.llseek		= mem_lseek, /* borrow this */
	.read		= pagemap_read,
	.open		= pagemap_open,
	.release	= pagemap_release,
};
#endif /* CONFIG_PROC_PAGE_MONITOR */

#ifdef CONFIG_PROCESS_RECLAIM
static int reclaim_pte_range(pmd_t *pmd, unsigned long addr,
				unsigned long end, struct mm_walk *walk)
{
	struct reclaim_param *rp = walk->private;
	struct vm_area_struct *vma = rp->vma;
	pte_t *pte, ptent;
	spinlock_t *ptl;
	struct page *page;
	LIST_HEAD(page_list);
	int isolated;
	int reclaimed;

	split_huge_page_pmd(vma, addr, pmd);
	if (pmd_trans_unstable(pmd) || !rp->nr_to_reclaim)
		return 0;
cont:
	isolated = 0;
	pte = pte_offset_map_lock(vma->vm_mm, pmd, addr, &ptl);
	for (; addr != end; pte++, addr += PAGE_SIZE) {
		ptent = *pte;
		if (!pte_present(ptent))
			continue;

		page = vm_normal_page(vma, addr, ptent);
		if (!page)
			continue;

		if (isolate_lru_page(page))
			continue;

		list_add(&page->lru, &page_list);
		inc_zone_page_state(page, NR_ISOLATED_ANON +
				page_is_file_cache(page));
		isolated++;
		rp->nr_scanned++;
		if ((isolated >= SWAP_CLUSTER_MAX) || !rp->nr_to_reclaim)
			break;
	}
	pte_unmap_unlock(pte - 1, ptl);
	reclaimed = reclaim_pages_from_list(&page_list, vma);
	rp->nr_reclaimed += reclaimed;
	rp->nr_to_reclaim -= reclaimed;
	if (rp->nr_to_reclaim < 0)
		rp->nr_to_reclaim = 0;

	if (rp->nr_to_reclaim && (addr != end))
		goto cont;

	cond_resched();
	return 0;
}

enum reclaim_type {
	RECLAIM_FILE,
	RECLAIM_ANON,
	RECLAIM_ALL,
	RECLAIM_RANGE,
};

struct reclaim_param reclaim_task_anon(struct task_struct *task,
		int nr_to_reclaim)
{
	struct mm_struct *mm;
	struct vm_area_struct *vma;
	struct mm_walk reclaim_walk = {};
	struct reclaim_param rp;

	rp.nr_reclaimed = 0;
	rp.nr_scanned = 0;
	get_task_struct(task);
	mm = get_task_mm(task);
	if (!mm)
		goto out;

	reclaim_walk.mm = mm;
	reclaim_walk.pmd_entry = reclaim_pte_range;

	rp.nr_to_reclaim = nr_to_reclaim;
	reclaim_walk.private = &rp;

	down_read(&mm->mmap_sem);
	for (vma = mm->mmap; vma; vma = vma->vm_next) {
		if (is_vm_hugetlb_page(vma))
			continue;

		if (vma->vm_file)
			continue;

		if (vma->vm_flags & VM_LOCKED)
			continue;

		if (!rp.nr_to_reclaim)
			break;

		rp.vma = vma;
		walk_page_range(vma->vm_start, vma->vm_end,
			&reclaim_walk);
	}

	flush_tlb_mm(mm);
	up_read(&mm->mmap_sem);
	mmput(mm);
out:
	put_task_struct(task);
	return rp;
}

static ssize_t reclaim_write(struct file *file, const char __user *buf,
				size_t count, loff_t *ppos)
{
	struct task_struct *task;
	char buffer[200];
	struct mm_struct *mm;
	struct vm_area_struct *vma;
	enum reclaim_type type;
	char *type_buf;
	struct mm_walk reclaim_walk = {};
	unsigned long start = 0;
	unsigned long end = 0;
	struct reclaim_param rp;

	memset(buffer, 0, sizeof(buffer));
	if (count > sizeof(buffer) - 1)
		count = sizeof(buffer) - 1;

	if (copy_from_user(buffer, buf, count))
		return -EFAULT;

	type_buf = strstrip(buffer);
	if (!strcmp(type_buf, "file"))
		type = RECLAIM_FILE;
	else if (!strcmp(type_buf, "anon"))
		type = RECLAIM_ANON;
	else if (!strcmp(type_buf, "all"))
		type = RECLAIM_ALL;
	else if (isdigit(*type_buf))
		type = RECLAIM_RANGE;
	else
		goto out_err;

	if (type == RECLAIM_RANGE) {
		char *token;
		unsigned long long len, len_in, tmp;
		token = strsep(&type_buf, " ");
		if (!token)
			goto out_err;
		tmp = memparse(token, &token);
		if (tmp & ~PAGE_MASK || tmp > ULONG_MAX)
			goto out_err;
		start = tmp;

		token = strsep(&type_buf, " ");
		if (!token)
			goto out_err;
		len_in = memparse(token, &token);
		len = (len_in + ~PAGE_MASK) & PAGE_MASK;
		if (len > ULONG_MAX)
			goto out_err;
		/*
		 * Check to see whether len was rounded up from small -ve
		 * to zero.
		 */
		if (len_in && !len)
			goto out_err;

		end = start + len;
		if (end < start)
			goto out_err;
	}

	task = get_proc_task(file->f_path.dentry->d_inode);
	if (!task)
		return -ESRCH;

	mm = get_task_mm(task);
	if (!mm)
		goto out;

	reclaim_walk.mm = mm;
	reclaim_walk.pmd_entry = reclaim_pte_range;

	rp.nr_to_reclaim = ~0;
	rp.nr_reclaimed = 0;
	reclaim_walk.private = &rp;

	down_read(&mm->mmap_sem);
	if (type == RECLAIM_RANGE) {
		vma = find_vma(mm, start);
		while (vma) {
			if (vma->vm_start > end)
				break;
			if (is_vm_hugetlb_page(vma))
				continue;

			rp.vma = vma;
			walk_page_range(max(vma->vm_start, start),
					min(vma->vm_end, end),
					&reclaim_walk);
			vma = vma->vm_next;
		}
	} else {
		for (vma = mm->mmap; vma; vma = vma->vm_next) {
			if (is_vm_hugetlb_page(vma))
				continue;

			if (type == RECLAIM_ANON && vma->vm_file)
				continue;

			if (type == RECLAIM_FILE && !vma->vm_file)
				continue;

			rp.vma = vma;
			walk_page_range(vma->vm_start, vma->vm_end,
				&reclaim_walk);
		}
	}

	flush_tlb_mm(mm);
	up_read(&mm->mmap_sem);
	mmput(mm);
out:
	put_task_struct(task);
	return count;

out_err:
	return -EINVAL;
}

const struct file_operations proc_reclaim_operations = {
	.write		= reclaim_write,
	.llseek		= noop_llseek,
};
#endif

#ifdef CONFIG_NUMA

struct numa_maps {
	unsigned long pages;
	unsigned long anon;
	unsigned long active;
	unsigned long writeback;
	unsigned long mapcount_max;
	unsigned long dirty;
	unsigned long swapcache;
	unsigned long node[MAX_NUMNODES];
};

struct numa_maps_private {
	struct proc_maps_private proc_maps;
	struct numa_maps md;
};

static void gather_stats(struct page *page, struct numa_maps *md, int pte_dirty,
			unsigned long nr_pages)
{
	int count = page_mapcount(page);

	md->pages += nr_pages;
	if (pte_dirty || PageDirty(page))
		md->dirty += nr_pages;

	if (PageSwapCache(page))
		md->swapcache += nr_pages;

	if (PageActive(page) || PageUnevictable(page))
		md->active += nr_pages;

	if (PageWriteback(page))
		md->writeback += nr_pages;

	if (PageAnon(page))
		md->anon += nr_pages;

	if (count > md->mapcount_max)
		md->mapcount_max = count;

	md->node[page_to_nid(page)] += nr_pages;
}

static struct page *can_gather_numa_stats(pte_t pte, struct vm_area_struct *vma,
		unsigned long addr)
{
	struct page *page;
	int nid;

	if (!pte_present(pte))
		return NULL;

	page = vm_normal_page(vma, addr, pte);
	if (!page)
		return NULL;

	if (PageReserved(page))
		return NULL;

	nid = page_to_nid(page);
	if (!node_isset(nid, node_states[N_MEMORY]))
		return NULL;

	return page;
}

#ifdef CONFIG_TRANSPARENT_HUGEPAGE
static struct page *can_gather_numa_stats_pmd(pmd_t pmd,
					      struct vm_area_struct *vma,
					      unsigned long addr)
{
	struct page *page;
	int nid;

	if (!pmd_present(pmd))
		return NULL;

	page = vm_normal_page_pmd(vma, addr, pmd);
	if (!page)
		return NULL;

	if (PageReserved(page))
		return NULL;

	nid = page_to_nid(page);
	if (!node_isset(nid, node_states[N_MEMORY]))
		return NULL;

	return page;
}
#endif

static int gather_pte_stats(pmd_t *pmd, unsigned long addr,
		unsigned long end, struct mm_walk *walk)
{
	struct numa_maps *md = walk->private;
	struct vm_area_struct *vma = walk->vma;
	spinlock_t *ptl;
	pte_t *orig_pte;
	pte_t *pte;

#ifdef CONFIG_TRANSPARENT_HUGEPAGE
	if (pmd_trans_huge_lock(pmd, vma, &ptl) == 1) {
		struct page *page;

		page = can_gather_numa_stats_pmd(*pmd, vma, addr);
		if (page)
			gather_stats(page, md, pmd_dirty(*pmd),
				     HPAGE_PMD_SIZE/PAGE_SIZE);
		spin_unlock(ptl);
		return 0;
	}

	if (pmd_trans_unstable(pmd))
		return 0;
#endif
	orig_pte = pte = pte_offset_map_lock(walk->mm, pmd, addr, &ptl);
	do {
		struct page *page = can_gather_numa_stats(*pte, vma, addr);
		if (!page)
			continue;
		gather_stats(page, md, pte_dirty(*pte), 1);

	} while (pte++, addr += PAGE_SIZE, addr != end);
	pte_unmap_unlock(orig_pte, ptl);
	return 0;
}
#ifdef CONFIG_HUGETLB_PAGE
static int gather_hugetlb_stats(pte_t *pte, unsigned long hmask,
		unsigned long addr, unsigned long end, struct mm_walk *walk)
{
	pte_t huge_pte = huge_ptep_get(pte);
	struct numa_maps *md;
	struct page *page;

	if (!pte_present(huge_pte))
		return 0;

	page = pte_page(huge_pte);
	if (!page)
		return 0;

	md = walk->private;
	gather_stats(page, md, pte_dirty(huge_pte), 1);
	return 0;
}

#else
static int gather_hugetlb_stats(pte_t *pte, unsigned long hmask,
		unsigned long addr, unsigned long end, struct mm_walk *walk)
{
	return 0;
}
#endif

/*
 * Display pages allocated per node and memory policy via /proc.
 */
static int show_numa_map(struct seq_file *m, void *v, int is_pid)
{
	struct numa_maps_private *numa_priv = m->private;
	struct proc_maps_private *proc_priv = &numa_priv->proc_maps;
	struct vm_area_struct *vma = v;
	struct numa_maps *md = &numa_priv->md;
	struct file *file = vma->vm_file;
	struct mm_struct *mm = vma->vm_mm;
	struct mm_walk walk = {
		.hugetlb_entry = gather_hugetlb_stats,
		.pmd_entry = gather_pte_stats,
		.private = md,
		.mm = mm,
	};
	struct mempolicy *pol;
	char buffer[64];
	int nid;

	if (!mm)
		return 0;

	/* Ensure we start with an empty set of numa_maps statistics. */
	memset(md, 0, sizeof(*md));

	pol = __get_vma_policy(vma, vma->vm_start);
	if (pol) {
		mpol_to_str(buffer, sizeof(buffer), pol);
		mpol_cond_put(pol);
	} else {
		mpol_to_str(buffer, sizeof(buffer), proc_priv->task_mempolicy);
	}

	seq_printf(m, "%08lx %s", vma->vm_start, buffer);

	if (file) {
		seq_puts(m, " file=");
		seq_file_path(m, file, "\n\t= ");
	} else if (vma->vm_start <= mm->brk && vma->vm_end >= mm->start_brk) {
		seq_puts(m, " heap");
	} else if (is_stack(proc_priv, vma)) {
		seq_puts(m, " stack");
	}

	if (is_vm_hugetlb_page(vma))
		seq_puts(m, " huge");

	/* mmap_sem is held by m_start */
	walk_page_vma(vma, &walk);

	if (!md->pages)
		goto out;

	if (md->anon)
		seq_printf(m, " anon=%lu", md->anon);

	if (md->dirty)
		seq_printf(m, " dirty=%lu", md->dirty);

	if (md->pages != md->anon && md->pages != md->dirty)
		seq_printf(m, " mapped=%lu", md->pages);

	if (md->mapcount_max > 1)
		seq_printf(m, " mapmax=%lu", md->mapcount_max);

	if (md->swapcache)
		seq_printf(m, " swapcache=%lu", md->swapcache);

	if (md->active < md->pages && !is_vm_hugetlb_page(vma))
		seq_printf(m, " active=%lu", md->active);

	if (md->writeback)
		seq_printf(m, " writeback=%lu", md->writeback);

	for_each_node_state(nid, N_MEMORY)
		if (md->node[nid])
			seq_printf(m, " N%d=%lu", nid, md->node[nid]);

	seq_printf(m, " kernelpagesize_kB=%lu", vma_kernel_pagesize(vma) >> 10);
out:
	seq_putc(m, '\n');
	m_cache_vma(m, vma);
	return 0;
}

static int show_pid_numa_map(struct seq_file *m, void *v)
{
	return show_numa_map(m, v, 1);
}

static int show_tid_numa_map(struct seq_file *m, void *v)
{
	return show_numa_map(m, v, 0);
}

static const struct seq_operations proc_pid_numa_maps_op = {
	.start  = m_start,
	.next   = m_next,
	.stop   = m_stop,
	.show   = show_pid_numa_map,
};

static const struct seq_operations proc_tid_numa_maps_op = {
	.start  = m_start,
	.next   = m_next,
	.stop   = m_stop,
	.show   = show_tid_numa_map,
};

static int numa_maps_open(struct inode *inode, struct file *file,
			  const struct seq_operations *ops)
{
	return proc_maps_open(inode, file, ops,
				sizeof(struct numa_maps_private));
}

static int pid_numa_maps_open(struct inode *inode, struct file *file)
{
	return numa_maps_open(inode, file, &proc_pid_numa_maps_op);
}

static int tid_numa_maps_open(struct inode *inode, struct file *file)
{
	return numa_maps_open(inode, file, &proc_tid_numa_maps_op);
}

const struct file_operations proc_pid_numa_maps_operations = {
	.open		= pid_numa_maps_open,
	.read		= seq_read,
	.llseek		= seq_lseek,
	.release	= proc_map_release,
};

const struct file_operations proc_tid_numa_maps_operations = {
	.open		= tid_numa_maps_open,
	.read		= seq_read,
	.llseek		= seq_lseek,
	.release	= proc_map_release,
};
#endif /* CONFIG_NUMA */<|MERGE_RESOLUTION|>--- conflicted
+++ resolved
@@ -143,11 +143,7 @@
 		struct page *page;
 
 		pages_pinned = get_user_pages(current, mm, page_start_vaddr,
-<<<<<<< HEAD
-				1, 0, 0, &page, NULL);
-=======
 				1, 0, &page, NULL);
->>>>>>> bed60c12
 		if (pages_pinned < 1) {
 			seq_puts(m, "<fault>]");
 			return;
