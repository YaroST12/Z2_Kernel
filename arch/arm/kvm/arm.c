/*
 * Copyright (C) 2012 - Virtual Open Systems and Columbia University
 * Author: Christoffer Dall <c.dall@virtualopensystems.com>
 *
 * This program is free software; you can redistribute it and/or modify
 * it under the terms of the GNU General Public License, version 2, as
 * published by the Free Software Foundation.
 *
 * This program is distributed in the hope that it will be useful,
 * but WITHOUT ANY WARRANTY; without even the implied warranty of
 * MERCHANTABILITY or FITNESS FOR A PARTICULAR PURPOSE.  See the
 * GNU General Public License for more details.
 *
 * You should have received a copy of the GNU General Public License
 * along with this program; if not, write to the Free Software
 * Foundation, 51 Franklin Street, Fifth Floor, Boston, MA  02110-1301, USA.
 */

#include <linux/cpu_pm.h>
#include <linux/errno.h>
#include <linux/err.h>
#include <linux/kvm_host.h>
#include <linux/module.h>
#include <linux/vmalloc.h>
#include <linux/fs.h>
#include <linux/mman.h>
#include <linux/sched.h>
#include <linux/kvm.h>
#include <trace/events/kvm.h>

#define CREATE_TRACE_POINTS
#include "trace.h"

#include <asm/uaccess.h>
#include <asm/ptrace.h>
#include <asm/mman.h>
#include <asm/tlbflush.h>
#include <asm/cacheflush.h>
#include <asm/virt.h>
#include <asm/kvm_arm.h>
#include <asm/kvm_asm.h>
#include <asm/kvm_mmu.h>
#include <asm/kvm_emulate.h>
#include <asm/kvm_coproc.h>
#include <asm/kvm_psci.h>
#include <asm/sections.h>

#ifdef REQUIRES_VIRT
__asm__(".arch_extension	virt");
#endif

static DEFINE_PER_CPU(unsigned long, kvm_arm_hyp_stack_page);
static kvm_cpu_context_t __percpu *kvm_host_cpu_state;
static unsigned long hyp_default_vectors;

/* Per-CPU variable containing the currently running vcpu. */
static DEFINE_PER_CPU(struct kvm_vcpu *, kvm_arm_running_vcpu);

/* The VMID used in the VTTBR */
static atomic64_t kvm_vmid_gen = ATOMIC64_INIT(1);
static u32 kvm_next_vmid;
static unsigned int kvm_vmid_bits __read_mostly;
static DEFINE_SPINLOCK(kvm_vmid_lock);

static bool vgic_present;

static DEFINE_PER_CPU(unsigned char, kvm_arm_hardware_enabled);

static void kvm_arm_set_running_vcpu(struct kvm_vcpu *vcpu)
{
	BUG_ON(preemptible());
	__this_cpu_write(kvm_arm_running_vcpu, vcpu);
}

/**
 * kvm_arm_get_running_vcpu - get the vcpu running on the current CPU.
 * Must be called from non-preemptible context
 */
struct kvm_vcpu *kvm_arm_get_running_vcpu(void)
{
	BUG_ON(preemptible());
	return __this_cpu_read(kvm_arm_running_vcpu);
}

/**
 * kvm_arm_get_running_vcpus - get the per-CPU array of currently running vcpus.
 */
struct kvm_vcpu * __percpu *kvm_get_running_vcpus(void)
{
	return &kvm_arm_running_vcpu;
}

int kvm_arch_vcpu_should_kick(struct kvm_vcpu *vcpu)
{
	return kvm_vcpu_exiting_guest_mode(vcpu) == IN_GUEST_MODE;
}

int kvm_arch_hardware_setup(void)
{
	return 0;
}

void kvm_arch_check_processor_compat(void *rtn)
{
	*(int *)rtn = 0;
}


/**
 * kvm_arch_init_vm - initializes a VM data structure
 * @kvm:	pointer to the KVM struct
 */
int kvm_arch_init_vm(struct kvm *kvm, unsigned long type)
{
	int ret = 0;

	if (type)
		return -EINVAL;

	ret = kvm_alloc_stage2_pgd(kvm);
	if (ret)
		goto out_fail_alloc;

	ret = create_hyp_mappings(kvm, kvm + 1);
	if (ret)
		goto out_free_stage2_pgd;

	kvm_vgic_early_init(kvm);
	kvm_timer_init(kvm);

	/* Mark the initial VMID generation invalid */
	kvm->arch.vmid_gen = 0;

	/* The maximum number of VCPUs is limited by the host's GIC model */
	kvm->arch.max_vcpus = vgic_present ?
				kvm_vgic_get_max_vcpus() : KVM_MAX_VCPUS;

	return ret;
out_free_stage2_pgd:
	kvm_free_stage2_pgd(kvm);
out_fail_alloc:
	return ret;
}

int kvm_arch_vcpu_fault(struct kvm_vcpu *vcpu, struct vm_fault *vmf)
{
	return VM_FAULT_SIGBUS;
}


/**
 * kvm_arch_destroy_vm - destroy the VM data structure
 * @kvm:	pointer to the KVM struct
 */
void kvm_arch_destroy_vm(struct kvm *kvm)
{
	int i;

	for (i = 0; i < KVM_MAX_VCPUS; ++i) {
		if (kvm->vcpus[i]) {
			kvm_arch_vcpu_free(kvm->vcpus[i]);
			kvm->vcpus[i] = NULL;
		}
	}

	kvm_vgic_destroy(kvm);
}

int kvm_vm_ioctl_check_extension(struct kvm *kvm, long ext)
{
	int r;
	switch (ext) {
	case KVM_CAP_IRQCHIP:
		r = vgic_present;
		break;
	case KVM_CAP_IOEVENTFD:
	case KVM_CAP_DEVICE_CTRL:
	case KVM_CAP_USER_MEMORY:
	case KVM_CAP_SYNC_MMU:
	case KVM_CAP_DESTROY_MEMORY_REGION_WORKS:
	case KVM_CAP_ONE_REG:
	case KVM_CAP_ARM_PSCI:
	case KVM_CAP_ARM_PSCI_0_2:
	case KVM_CAP_READONLY_MEM:
	case KVM_CAP_MP_STATE:
		r = 1;
		break;
	case KVM_CAP_COALESCED_MMIO:
		r = KVM_COALESCED_MMIO_PAGE_OFFSET;
		break;
	case KVM_CAP_ARM_SET_DEVICE_ADDR:
		r = 1;
		break;
	case KVM_CAP_NR_VCPUS:
		r = num_online_cpus();
		break;
	case KVM_CAP_MAX_VCPUS:
		r = KVM_MAX_VCPUS;
		break;
	default:
		r = kvm_arch_dev_ioctl_check_extension(ext);
		break;
	}
	return r;
}

long kvm_arch_dev_ioctl(struct file *filp,
			unsigned int ioctl, unsigned long arg)
{
	return -EINVAL;
}


struct kvm_vcpu *kvm_arch_vcpu_create(struct kvm *kvm, unsigned int id)
{
	int err;
	struct kvm_vcpu *vcpu;

	if (irqchip_in_kernel(kvm) && vgic_initialized(kvm)) {
		err = -EBUSY;
		goto out;
	}

	if (id >= kvm->arch.max_vcpus) {
		err = -EINVAL;
		goto out;
	}

	vcpu = kmem_cache_zalloc(kvm_vcpu_cache, GFP_KERNEL);
	if (!vcpu) {
		err = -ENOMEM;
		goto out;
	}

	err = kvm_vcpu_init(vcpu, kvm, id);
	if (err)
		goto free_vcpu;

	err = create_hyp_mappings(vcpu, vcpu + 1);
	if (err)
		goto vcpu_uninit;

	return vcpu;
vcpu_uninit:
	kvm_vcpu_uninit(vcpu);
free_vcpu:
	kmem_cache_free(kvm_vcpu_cache, vcpu);
out:
	return ERR_PTR(err);
}

void kvm_arch_vcpu_postcreate(struct kvm_vcpu *vcpu)
{
	kvm_vgic_vcpu_early_init(vcpu);
}

void kvm_arch_vcpu_free(struct kvm_vcpu *vcpu)
{
	kvm_mmu_free_memory_caches(vcpu);
	kvm_timer_vcpu_terminate(vcpu);
	kvm_vgic_vcpu_destroy(vcpu);
	kmem_cache_free(kvm_vcpu_cache, vcpu);
}

void kvm_arch_vcpu_destroy(struct kvm_vcpu *vcpu)
{
	kvm_arch_vcpu_free(vcpu);
}

int kvm_cpu_has_pending_timer(struct kvm_vcpu *vcpu)
{
	return kvm_timer_should_fire(vcpu);
}

void kvm_arch_vcpu_blocking(struct kvm_vcpu *vcpu)
{
	kvm_timer_schedule(vcpu);
}

void kvm_arch_vcpu_unblocking(struct kvm_vcpu *vcpu)
{
	kvm_timer_unschedule(vcpu);
}

int kvm_arch_vcpu_init(struct kvm_vcpu *vcpu)
{
	/* Force users to call KVM_ARM_VCPU_INIT */
	vcpu->arch.target = -1;
	bitmap_zero(vcpu->arch.features, KVM_VCPU_MAX_FEATURES);

	/* Set up the timer */
	kvm_timer_vcpu_init(vcpu);

	kvm_arm_reset_debug_ptr(vcpu);

	return 0;
}

void kvm_arch_vcpu_load(struct kvm_vcpu *vcpu, int cpu)
{
	vcpu->cpu = cpu;
	vcpu->arch.host_cpu_context = this_cpu_ptr(kvm_host_cpu_state);

	kvm_arm_set_running_vcpu(vcpu);
}

void kvm_arch_vcpu_put(struct kvm_vcpu *vcpu)
{
	/*
	 * The arch-generic KVM code expects the cpu field of a vcpu to be -1
	 * if the vcpu is no longer assigned to a cpu.  This is used for the
	 * optimized make_all_cpus_request path.
	 */
	vcpu->cpu = -1;

	kvm_arm_set_running_vcpu(NULL);
}

int kvm_arch_vcpu_ioctl_get_mpstate(struct kvm_vcpu *vcpu,
				    struct kvm_mp_state *mp_state)
{
	if (vcpu->arch.power_off)
		mp_state->mp_state = KVM_MP_STATE_STOPPED;
	else
		mp_state->mp_state = KVM_MP_STATE_RUNNABLE;

	return 0;
}

int kvm_arch_vcpu_ioctl_set_mpstate(struct kvm_vcpu *vcpu,
				    struct kvm_mp_state *mp_state)
{
	switch (mp_state->mp_state) {
	case KVM_MP_STATE_RUNNABLE:
		vcpu->arch.power_off = false;
		break;
	case KVM_MP_STATE_STOPPED:
		vcpu->arch.power_off = true;
		break;
	default:
		return -EINVAL;
	}

	return 0;
}

/**
 * kvm_arch_vcpu_runnable - determine if the vcpu can be scheduled
 * @v:		The VCPU pointer
 *
 * If the guest CPU is not waiting for interrupts or an interrupt line is
 * asserted, the CPU is by definition runnable.
 */
int kvm_arch_vcpu_runnable(struct kvm_vcpu *v)
{
	return ((!!v->arch.irq_lines || kvm_vgic_vcpu_pending_irq(v))
		&& !v->arch.power_off && !v->arch.pause);
}

/* Just ensure a guest exit from a particular CPU */
static void exit_vm_noop(void *info)
{
}

void force_vm_exit(const cpumask_t *mask)
{
	smp_call_function_many(mask, exit_vm_noop, NULL, true);
}

/**
 * need_new_vmid_gen - check that the VMID is still valid
 * @kvm: The VM's VMID to checkt
 *
 * return true if there is a new generation of VMIDs being used
 *
 * The hardware supports only 256 values with the value zero reserved for the
 * host, so we check if an assigned value belongs to a previous generation,
 * which which requires us to assign a new value. If we're the first to use a
 * VMID for the new generation, we must flush necessary caches and TLBs on all
 * CPUs.
 */
static bool need_new_vmid_gen(struct kvm *kvm)
{
	return unlikely(kvm->arch.vmid_gen != atomic64_read(&kvm_vmid_gen));
}

/**
 * update_vttbr - Update the VTTBR with a valid VMID before the guest runs
 * @kvm	The guest that we are about to run
 *
 * Called from kvm_arch_vcpu_ioctl_run before entering the guest to ensure the
 * VM has a valid VMID, otherwise assigns a new one and flushes corresponding
 * caches and TLBs.
 */
static void update_vttbr(struct kvm *kvm)
{
	phys_addr_t pgd_phys;
	u64 vmid;

	if (!need_new_vmid_gen(kvm))
		return;

	spin_lock(&kvm_vmid_lock);

	/*
	 * We need to re-check the vmid_gen here to ensure that if another vcpu
	 * already allocated a valid vmid for this vm, then this vcpu should
	 * use the same vmid.
	 */
	if (!need_new_vmid_gen(kvm)) {
		spin_unlock(&kvm_vmid_lock);
		return;
	}

	/* First user of a new VMID generation? */
	if (unlikely(kvm_next_vmid == 0)) {
		atomic64_inc(&kvm_vmid_gen);
		kvm_next_vmid = 1;

		/*
		 * On SMP we know no other CPUs can use this CPU's or each
		 * other's VMID after force_vm_exit returns since the
		 * kvm_vmid_lock blocks them from reentry to the guest.
		 */
		force_vm_exit(cpu_all_mask);
		/*
		 * Now broadcast TLB + ICACHE invalidation over the inner
		 * shareable domain to make sure all data structures are
		 * clean.
		 */
		kvm_call_hyp(__kvm_flush_vm_context);
	}

	kvm->arch.vmid_gen = atomic64_read(&kvm_vmid_gen);
	kvm->arch.vmid = kvm_next_vmid;
	kvm_next_vmid++;
	kvm_next_vmid &= (1 << kvm_vmid_bits) - 1;

	/* update vttbr to be used with the new vmid */
	pgd_phys = virt_to_phys(kvm_get_hwpgd(kvm));
	BUG_ON(pgd_phys & ~VTTBR_BADDR_MASK);
	vmid = ((u64)(kvm->arch.vmid) << VTTBR_VMID_SHIFT) & VTTBR_VMID_MASK(kvm_vmid_bits);
	kvm->arch.vttbr = pgd_phys | vmid;

	spin_unlock(&kvm_vmid_lock);
}

static int kvm_vcpu_first_run_init(struct kvm_vcpu *vcpu)
{
	struct kvm *kvm = vcpu->kvm;
	int ret;

	if (likely(vcpu->arch.has_run_once))
		return 0;

	vcpu->arch.has_run_once = true;

	/*
	 * Map the VGIC hardware resources before running a vcpu the first
	 * time on this VM.
	 */
	if (unlikely(irqchip_in_kernel(kvm) && !vgic_ready(kvm))) {
		ret = kvm_vgic_map_resources(kvm);
		if (ret)
			return ret;
	}

	/*
	 * Enable the arch timers only if we have an in-kernel VGIC
	 * and it has been properly initialized, since we cannot handle
	 * interrupts from the virtual timer with a userspace gic.
	 */
	if (irqchip_in_kernel(kvm) && vgic_initialized(kvm))
		kvm_timer_enable(kvm);

	return 0;
}

bool kvm_arch_intc_initialized(struct kvm *kvm)
{
	return vgic_initialized(kvm);
}

static void kvm_arm_halt_guest(struct kvm *kvm) __maybe_unused;
static void kvm_arm_resume_guest(struct kvm *kvm) __maybe_unused;

static void kvm_arm_halt_guest(struct kvm *kvm)
{
	int i;
	struct kvm_vcpu *vcpu;

	kvm_for_each_vcpu(i, vcpu, kvm)
		vcpu->arch.pause = true;
	force_vm_exit(cpu_all_mask);
}

static void kvm_arm_resume_guest(struct kvm *kvm)
{
	int i;
	struct kvm_vcpu *vcpu;

	kvm_for_each_vcpu(i, vcpu, kvm) {
		wait_queue_head_t *wq = kvm_arch_vcpu_wq(vcpu);

		vcpu->arch.pause = false;
		wake_up_interruptible(wq);
	}
}

static void vcpu_sleep(struct kvm_vcpu *vcpu)
{
	wait_queue_head_t *wq = kvm_arch_vcpu_wq(vcpu);

	wait_event_interruptible(*wq, ((!vcpu->arch.power_off) &&
				       (!vcpu->arch.pause)));
}

static int kvm_vcpu_initialized(struct kvm_vcpu *vcpu)
{
	return vcpu->arch.target >= 0;
}

/**
 * kvm_arch_vcpu_ioctl_run - the main VCPU run function to execute guest code
 * @vcpu:	The VCPU pointer
 * @run:	The kvm_run structure pointer used for userspace state exchange
 *
 * This function is called through the VCPU_RUN ioctl called from user space. It
 * will execute VM code in a loop until the time slice for the process is used
 * or some emulation is needed from user space in which case the function will
 * return with return value 0 and with the kvm_run structure filled in with the
 * required data for the requested emulation.
 */
int kvm_arch_vcpu_ioctl_run(struct kvm_vcpu *vcpu, struct kvm_run *run)
{
	int ret;
	sigset_t sigsaved;

	if (unlikely(!kvm_vcpu_initialized(vcpu)))
		return -ENOEXEC;

	ret = kvm_vcpu_first_run_init(vcpu);
	if (ret)
		return ret;

	if (run->exit_reason == KVM_EXIT_MMIO) {
		ret = kvm_handle_mmio_return(vcpu, vcpu->run);
		if (ret)
			return ret;
	}

	if (vcpu->sigset_active)
		sigprocmask(SIG_SETMASK, &vcpu->sigset, &sigsaved);

	ret = 1;
	run->exit_reason = KVM_EXIT_UNKNOWN;
	while (ret > 0) {
		/*
		 * Check conditions before entering the guest
		 */
		cond_resched();

		update_vttbr(vcpu->kvm);

		if (vcpu->arch.power_off || vcpu->arch.pause)
			vcpu_sleep(vcpu);

		/*
		 * Preparing the interrupts to be injected also
		 * involves poking the GIC, which must be done in a
		 * non-preemptible context.
		 */
		preempt_disable();
		kvm_timer_flush_hwstate(vcpu);
		kvm_vgic_flush_hwstate(vcpu);

		local_irq_disable();

		/*
		 * Re-check atomic conditions
		 */
		if (signal_pending(current)) {
			ret = -EINTR;
			run->exit_reason = KVM_EXIT_INTR;
		}

		if (ret <= 0 || need_new_vmid_gen(vcpu->kvm) ||
			vcpu->arch.power_off || vcpu->arch.pause) {
			local_irq_enable();
			kvm_timer_sync_hwstate(vcpu);
			kvm_vgic_sync_hwstate(vcpu);
			preempt_enable();
			continue;
		}

		kvm_arm_setup_debug(vcpu);

		/**************************************************************
		 * Enter the guest
		 */
		trace_kvm_entry(*vcpu_pc(vcpu));
		__kvm_guest_enter();
		vcpu->mode = IN_GUEST_MODE;

		ret = kvm_call_hyp(__kvm_vcpu_run, vcpu);

		vcpu->mode = OUTSIDE_GUEST_MODE;
		/*
		 * Back from guest
		 *************************************************************/

		kvm_arm_clear_debug(vcpu);

		/*
		 * We may have taken a host interrupt in HYP mode (ie
		 * while executing the guest). This interrupt is still
		 * pending, as we haven't serviced it yet!
		 *
		 * We're now back in SVC mode, with interrupts
		 * disabled.  Enabling the interrupts now will have
		 * the effect of taking the interrupt again, in SVC
		 * mode this time.
		 */
		local_irq_enable();

		/*
		 * We do local_irq_enable() before calling kvm_guest_exit() so
		 * that if a timer interrupt hits while running the guest we
		 * account that tick as being spent in the guest.  We enable
		 * preemption after calling kvm_guest_exit() so that if we get
		 * preempted we make sure ticks after that is not counted as
		 * guest time.
		 */
		kvm_guest_exit();
		trace_kvm_exit(ret, kvm_vcpu_trap_get_class(vcpu), *vcpu_pc(vcpu));

		/*
		 * We must sync the timer state before the vgic state so that
		 * the vgic can properly sample the updated state of the
		 * interrupt line.
		 */
		kvm_timer_sync_hwstate(vcpu);

		kvm_vgic_sync_hwstate(vcpu);

		preempt_enable();

		ret = handle_exit(vcpu, run, ret);
	}

	if (vcpu->sigset_active)
		sigprocmask(SIG_SETMASK, &sigsaved, NULL);
	return ret;
}

static int vcpu_interrupt_line(struct kvm_vcpu *vcpu, int number, bool level)
{
	int bit_index;
	bool set;
	unsigned long *ptr;

	if (number == KVM_ARM_IRQ_CPU_IRQ)
		bit_index = __ffs(HCR_VI);
	else /* KVM_ARM_IRQ_CPU_FIQ */
		bit_index = __ffs(HCR_VF);

	ptr = (unsigned long *)&vcpu->arch.irq_lines;
	if (level)
		set = test_and_set_bit(bit_index, ptr);
	else
		set = test_and_clear_bit(bit_index, ptr);

	/*
	 * If we didn't change anything, no need to wake up or kick other CPUs
	 */
	if (set == level)
		return 0;

	/*
	 * The vcpu irq_lines field was updated, wake up sleeping VCPUs and
	 * trigger a world-switch round on the running physical CPU to set the
	 * virtual IRQ/FIQ fields in the HCR appropriately.
	 */
	kvm_vcpu_kick(vcpu);

	return 0;
}

int kvm_vm_ioctl_irq_line(struct kvm *kvm, struct kvm_irq_level *irq_level,
			  bool line_status)
{
	u32 irq = irq_level->irq;
	unsigned int irq_type, vcpu_idx, irq_num;
	int nrcpus = atomic_read(&kvm->online_vcpus);
	struct kvm_vcpu *vcpu = NULL;
	bool level = irq_level->level;

	irq_type = (irq >> KVM_ARM_IRQ_TYPE_SHIFT) & KVM_ARM_IRQ_TYPE_MASK;
	vcpu_idx = (irq >> KVM_ARM_IRQ_VCPU_SHIFT) & KVM_ARM_IRQ_VCPU_MASK;
	irq_num = (irq >> KVM_ARM_IRQ_NUM_SHIFT) & KVM_ARM_IRQ_NUM_MASK;

	trace_kvm_irq_line(irq_type, vcpu_idx, irq_num, irq_level->level);

	switch (irq_type) {
	case KVM_ARM_IRQ_TYPE_CPU:
		if (irqchip_in_kernel(kvm))
			return -ENXIO;

		if (vcpu_idx >= nrcpus)
			return -EINVAL;

		vcpu = kvm_get_vcpu(kvm, vcpu_idx);
		if (!vcpu)
			return -EINVAL;

		if (irq_num > KVM_ARM_IRQ_CPU_FIQ)
			return -EINVAL;

		return vcpu_interrupt_line(vcpu, irq_num, level);
	case KVM_ARM_IRQ_TYPE_PPI:
		if (!irqchip_in_kernel(kvm))
			return -ENXIO;

		if (vcpu_idx >= nrcpus)
			return -EINVAL;

		vcpu = kvm_get_vcpu(kvm, vcpu_idx);
		if (!vcpu)
			return -EINVAL;

		if (irq_num < VGIC_NR_SGIS || irq_num >= VGIC_NR_PRIVATE_IRQS)
			return -EINVAL;

		return kvm_vgic_inject_irq(kvm, vcpu->vcpu_id, irq_num, level);
	case KVM_ARM_IRQ_TYPE_SPI:
		if (!irqchip_in_kernel(kvm))
			return -ENXIO;

		if (irq_num < VGIC_NR_PRIVATE_IRQS)
			return -EINVAL;

		return kvm_vgic_inject_irq(kvm, 0, irq_num, level);
	}

	return -EINVAL;
}

static int kvm_vcpu_set_target(struct kvm_vcpu *vcpu,
			       const struct kvm_vcpu_init *init)
{
	unsigned int i, ret;
	int phys_target = kvm_target_cpu();

	if (init->target != phys_target)
		return -EINVAL;

	/*
	 * Secondary and subsequent calls to KVM_ARM_VCPU_INIT must
	 * use the same target.
	 */
	if (vcpu->arch.target != -1 && vcpu->arch.target != init->target)
		return -EINVAL;

	/* -ENOENT for unknown features, -EINVAL for invalid combinations. */
	for (i = 0; i < sizeof(init->features) * 8; i++) {
		bool set = (init->features[i / 32] & (1 << (i % 32)));

		if (set && i >= KVM_VCPU_MAX_FEATURES)
			return -ENOENT;

		/*
		 * Secondary and subsequent calls to KVM_ARM_VCPU_INIT must
		 * use the same feature set.
		 */
		if (vcpu->arch.target != -1 && i < KVM_VCPU_MAX_FEATURES &&
		    test_bit(i, vcpu->arch.features) != set)
			return -EINVAL;

		if (set)
			set_bit(i, vcpu->arch.features);
	}

	vcpu->arch.target = phys_target;

	/* Now we know what it is, we can reset it. */
	ret = kvm_reset_vcpu(vcpu);
	if (ret) {
		vcpu->arch.target = -1;
		bitmap_zero(vcpu->arch.features, KVM_VCPU_MAX_FEATURES);
	}

	return ret;
}

static int kvm_arch_vcpu_ioctl_vcpu_init(struct kvm_vcpu *vcpu,
					 struct kvm_vcpu_init *init)
{
	int ret;

	ret = kvm_vcpu_set_target(vcpu, init);
	if (ret)
		return ret;

	/*
	 * Ensure a rebooted VM will fault in RAM pages and detect if the
	 * guest MMU is turned off and flush the caches as needed.
	 */
	if (vcpu->arch.has_run_once)
		stage2_unmap_vm(vcpu->kvm);

	vcpu_reset_hcr(vcpu);

	/*
	 * Handle the "start in power-off" case.
	 */
	if (test_bit(KVM_ARM_VCPU_POWER_OFF, vcpu->arch.features))
		vcpu->arch.power_off = true;
	else
		vcpu->arch.power_off = false;

	return 0;
}

long kvm_arch_vcpu_ioctl(struct file *filp,
			 unsigned int ioctl, unsigned long arg)
{
	struct kvm_vcpu *vcpu = filp->private_data;
	void __user *argp = (void __user *)arg;

	switch (ioctl) {
	case KVM_ARM_VCPU_INIT: {
		struct kvm_vcpu_init init;

		if (copy_from_user(&init, argp, sizeof(init)))
			return -EFAULT;

		return kvm_arch_vcpu_ioctl_vcpu_init(vcpu, &init);
	}
	case KVM_SET_ONE_REG:
	case KVM_GET_ONE_REG: {
		struct kvm_one_reg reg;

		if (unlikely(!kvm_vcpu_initialized(vcpu)))
			return -ENOEXEC;

		if (copy_from_user(&reg, argp, sizeof(reg)))
			return -EFAULT;
		if (ioctl == KVM_SET_ONE_REG)
			return kvm_arm_set_reg(vcpu, &reg);
		else
			return kvm_arm_get_reg(vcpu, &reg);
	}
	case KVM_GET_REG_LIST: {
		struct kvm_reg_list __user *user_list = argp;
		struct kvm_reg_list reg_list;
		unsigned n;

		if (unlikely(!kvm_vcpu_initialized(vcpu)))
			return -ENOEXEC;

		if (copy_from_user(&reg_list, user_list, sizeof(reg_list)))
			return -EFAULT;
		n = reg_list.n;
		reg_list.n = kvm_arm_num_regs(vcpu);
		if (copy_to_user(user_list, &reg_list, sizeof(reg_list)))
			return -EFAULT;
		if (n < reg_list.n)
			return -E2BIG;
		return kvm_arm_copy_reg_indices(vcpu, user_list->reg);
	}
	default:
		return -EINVAL;
	}
}

/**
 * kvm_vm_ioctl_get_dirty_log - get and clear the log of dirty pages in a slot
 * @kvm: kvm instance
 * @log: slot id and address to which we copy the log
 *
 * Steps 1-4 below provide general overview of dirty page logging. See
 * kvm_get_dirty_log_protect() function description for additional details.
 *
 * We call kvm_get_dirty_log_protect() to handle steps 1-3, upon return we
 * always flush the TLB (step 4) even if previous step failed  and the dirty
 * bitmap may be corrupt. Regardless of previous outcome the KVM logging API
 * does not preclude user space subsequent dirty log read. Flushing TLB ensures
 * writes will be marked dirty for next log read.
 *
 *   1. Take a snapshot of the bit and clear it if needed.
 *   2. Write protect the corresponding page.
 *   3. Copy the snapshot to the userspace.
 *   4. Flush TLB's if needed.
 */
int kvm_vm_ioctl_get_dirty_log(struct kvm *kvm, struct kvm_dirty_log *log)
{
	bool is_dirty = false;
	int r;

	mutex_lock(&kvm->slots_lock);

	r = kvm_get_dirty_log_protect(kvm, log, &is_dirty);

	if (is_dirty)
		kvm_flush_remote_tlbs(kvm);

	mutex_unlock(&kvm->slots_lock);
	return r;
}

static int kvm_vm_ioctl_set_device_addr(struct kvm *kvm,
					struct kvm_arm_device_addr *dev_addr)
{
	unsigned long dev_id, type;

	dev_id = (dev_addr->id & KVM_ARM_DEVICE_ID_MASK) >>
		KVM_ARM_DEVICE_ID_SHIFT;
	type = (dev_addr->id & KVM_ARM_DEVICE_TYPE_MASK) >>
		KVM_ARM_DEVICE_TYPE_SHIFT;

	switch (dev_id) {
	case KVM_ARM_DEVICE_VGIC_V2:
		if (!vgic_present)
			return -ENXIO;
		return kvm_vgic_addr(kvm, type, &dev_addr->addr, true);
	default:
		return -ENODEV;
	}
}

long kvm_arch_vm_ioctl(struct file *filp,
		       unsigned int ioctl, unsigned long arg)
{
	struct kvm *kvm = filp->private_data;
	void __user *argp = (void __user *)arg;

	switch (ioctl) {
	case KVM_CREATE_IRQCHIP: {
		if (!vgic_present)
			return -ENXIO;
		return kvm_vgic_create(kvm, KVM_DEV_TYPE_ARM_VGIC_V2);
	}
	case KVM_ARM_SET_DEVICE_ADDR: {
		struct kvm_arm_device_addr dev_addr;

		if (copy_from_user(&dev_addr, argp, sizeof(dev_addr)))
			return -EFAULT;
		return kvm_vm_ioctl_set_device_addr(kvm, &dev_addr);
	}
	case KVM_ARM_PREFERRED_TARGET: {
		int err;
		struct kvm_vcpu_init init;

		err = kvm_vcpu_preferred_target(&init);
		if (err)
			return err;

		if (copy_to_user(argp, &init, sizeof(init)))
			return -EFAULT;

		return 0;
	}
	default:
		return -EINVAL;
	}
}

static void cpu_init_hyp_mode(void *dummy)
{
	phys_addr_t boot_pgd_ptr;
	phys_addr_t pgd_ptr;
	unsigned long hyp_stack_ptr;
	unsigned long stack_page;
	unsigned long vector_ptr;

	/* Switch from the HYP stub to our own HYP init vector */
	__hyp_set_vectors(kvm_get_idmap_vector());

	boot_pgd_ptr = kvm_mmu_get_boot_httbr();
	pgd_ptr = kvm_mmu_get_httbr();
	stack_page = __this_cpu_read(kvm_arm_hyp_stack_page);
	hyp_stack_ptr = stack_page + PAGE_SIZE;
	vector_ptr = (unsigned long)kvm_ksym_ref(__kvm_hyp_vector);

	__cpu_init_hyp_mode(boot_pgd_ptr, pgd_ptr, hyp_stack_ptr, vector_ptr);
	__cpu_init_stage2();

	kvm_arm_init_debug();
}

static void cpu_hyp_reinit(void)
{
	if (is_kernel_in_hyp_mode()) {
		/*
		 * __cpu_init_stage2() is safe to call even if the PM
		 * event was cancelled before the CPU was reset.
		 */
		__cpu_init_stage2();
	} else {
		if (__hyp_get_vectors() == hyp_default_vectors)
			cpu_init_hyp_mode(NULL);
	}
}
<<<<<<< HEAD

static void cpu_hyp_reset(void)
{
	phys_addr_t boot_pgd_ptr;
	phys_addr_t phys_idmap_start;

	if (!is_kernel_in_hyp_mode()) {
		boot_pgd_ptr = kvm_mmu_get_boot_httbr();
		phys_idmap_start = kvm_get_idmap_start();

		__cpu_reset_hyp_mode(boot_pgd_ptr, phys_idmap_start);
	}
}

static void _kvm_arch_hardware_enable(void *discard)
{
	if (!__this_cpu_read(kvm_arm_hardware_enabled)) {
		cpu_hyp_reinit();
		__this_cpu_write(kvm_arm_hardware_enabled, 1);
	}
}

=======

static void cpu_hyp_reset(void)
{
	phys_addr_t boot_pgd_ptr;
	phys_addr_t phys_idmap_start;

	if (!is_kernel_in_hyp_mode()) {
		boot_pgd_ptr = kvm_mmu_get_boot_httbr();
		phys_idmap_start = kvm_get_idmap_start();

		__cpu_reset_hyp_mode(boot_pgd_ptr, phys_idmap_start);
	}
}

static void _kvm_arch_hardware_enable(void *discard)
{
	if (!__this_cpu_read(kvm_arm_hardware_enabled)) {
		cpu_hyp_reinit();
		__this_cpu_write(kvm_arm_hardware_enabled, 1);
	}
}

>>>>>>> b9c9fa5d
int kvm_arch_hardware_enable(void)
{
	_kvm_arch_hardware_enable(NULL);
	return 0;
}

static void _kvm_arch_hardware_disable(void *discard)
{
	if (__this_cpu_read(kvm_arm_hardware_enabled)) {
		cpu_hyp_reset();
		__this_cpu_write(kvm_arm_hardware_enabled, 0);
	}
}

void kvm_arch_hardware_disable(void)
{
	_kvm_arch_hardware_disable(NULL);
}

#ifdef CONFIG_CPU_PM
static int hyp_init_cpu_pm_notifier(struct notifier_block *self,
				    unsigned long cmd,
				    void *v)
{
	/*
	 * kvm_arm_hardware_enabled is left with its old value over
	 * PM_ENTER->PM_EXIT. It is used to indicate PM_EXIT should
	 * re-enable hyp.
	 */
	switch (cmd) {
	case CPU_PM_ENTER:
		if (__this_cpu_read(kvm_arm_hardware_enabled))
			/*
			 * don't update kvm_arm_hardware_enabled here
			 * so that the hardware will be re-enabled
			 * when we resume. See below.
			 */
			cpu_hyp_reset();

		return NOTIFY_OK;
	case CPU_PM_EXIT:
		if (__this_cpu_read(kvm_arm_hardware_enabled))
			/* The hardware was enabled before suspend. */
			cpu_hyp_reinit();

		return NOTIFY_OK;

	default:
		return NOTIFY_DONE;
	}
}

static struct notifier_block hyp_init_cpu_pm_nb = {
	.notifier_call = hyp_init_cpu_pm_notifier,
};

static void __init hyp_cpu_pm_init(void)
{
	cpu_pm_register_notifier(&hyp_init_cpu_pm_nb);
}
#else
static inline void hyp_cpu_pm_init(void)
{
}
#endif

static void teardown_common_resources(void)
{
	free_percpu(kvm_host_cpu_state);
}

static int init_common_resources(void)
{
	kvm_host_cpu_state = alloc_percpu(kvm_cpu_context_t);
	if (!kvm_host_cpu_state) {
		kvm_err("Cannot allocate host CPU state\n");
		return -ENOMEM;
	}

	return 0;
}

static int init_subsystems(void)
{
	int err = 0;

	/*
	 * Enable hardware so that subsystem initialisation can access EL2.
	 */
	on_each_cpu(_kvm_arch_hardware_enable, NULL, 1);

	/*
	 * Register CPU lower-power notifier
	 */
	hyp_cpu_pm_init();

	/*
	 * Init HYP view of VGIC
	 */
	err = kvm_vgic_hyp_init();
	switch (err) {
	case 0:
		vgic_present = true;
		break;
	case -ENODEV:
	case -ENXIO:
		vgic_present = false;
		err = 0;
		break;
	default:
		goto out;
	}

	/*
	 * Init HYP architected timer support
	 */
	err = kvm_timer_hyp_init();
	if (err)
		goto out;

	kvm_perf_init();
	kvm_coproc_table_init();

out:
	on_each_cpu(_kvm_arch_hardware_disable, NULL, 1);

	return err;
}

static void teardown_hyp_mode(void)
{
	int cpu;

	if (is_kernel_in_hyp_mode())
		return;

	free_hyp_pgds();
	for_each_possible_cpu(cpu)
		free_page(per_cpu(kvm_arm_hyp_stack_page, cpu));
}

static int init_vhe_mode(void)
{
	/* set size of VMID supported by CPU */
	kvm_vmid_bits = kvm_get_vmid_bits();
	kvm_info("%d-bit VMID\n", kvm_vmid_bits);

	kvm_info("VHE mode initialized successfully\n");
	return 0;
}

/**
 * Inits Hyp-mode on all online CPUs
 */
static int init_hyp_mode(void)
{
	int cpu;
	int err = 0;

	/*
	 * Allocate Hyp PGD and setup Hyp identity mapping
	 */
	err = kvm_mmu_init();
	if (err)
		goto out_err;

	/*
	 * It is probably enough to obtain the default on one
	 * CPU. It's unlikely to be different on the others.
	 */
	hyp_default_vectors = __hyp_get_vectors();

	/*
	 * Allocate stack pages for Hypervisor-mode
	 */
	for_each_possible_cpu(cpu) {
		unsigned long stack_page;

		stack_page = __get_free_page(GFP_KERNEL);
		if (!stack_page) {
			err = -ENOMEM;
			goto out_err;
		}

		per_cpu(kvm_arm_hyp_stack_page, cpu) = stack_page;
	}

	/*
	 * Map the Hyp-code called directly from the host
	 */
	err = create_hyp_mappings(kvm_ksym_ref(__kvm_hyp_code_start),
				  kvm_ksym_ref(__kvm_hyp_code_end));
	if (err) {
		kvm_err("Cannot map world-switch code\n");
		goto out_err;
	}

	err = create_hyp_mappings(kvm_ksym_ref(__start_rodata),
				  kvm_ksym_ref(__end_rodata));
	if (err) {
		kvm_err("Cannot map rodata section\n");
		goto out_err;
	}

	/*
	 * Map the Hyp stack pages
	 */
	for_each_possible_cpu(cpu) {
		char *stack_page = (char *)per_cpu(kvm_arm_hyp_stack_page, cpu);
		err = create_hyp_mappings(stack_page, stack_page + PAGE_SIZE);

		if (err) {
			kvm_err("Cannot map hyp stack\n");
			goto out_err;
		}
	}

	for_each_possible_cpu(cpu) {
		kvm_cpu_context_t *cpu_ctxt;

		cpu_ctxt = per_cpu_ptr(kvm_host_cpu_state, cpu);
		err = create_hyp_mappings(cpu_ctxt, cpu_ctxt + 1);

		if (err) {
			kvm_err("Cannot map host CPU state: %d\n", err);
			goto out_err;
		}
	}

#ifndef CONFIG_HOTPLUG_CPU
	free_boot_hyp_pgd();
#endif

	/* set size of VMID supported by CPU */
	kvm_vmid_bits = kvm_get_vmid_bits();
	kvm_info("%d-bit VMID\n", kvm_vmid_bits);

	kvm_info("Hyp mode initialized successfully\n");

	return 0;

out_err:
	teardown_hyp_mode();
	kvm_err("error initializing Hyp mode: %d\n", err);
	return err;
}

static void check_kvm_target_cpu(void *ret)
{
	*(int *)ret = kvm_target_cpu();
}

struct kvm_vcpu *kvm_mpidr_to_vcpu(struct kvm *kvm, unsigned long mpidr)
{
	struct kvm_vcpu *vcpu;
	int i;

	mpidr &= MPIDR_HWID_BITMASK;
	kvm_for_each_vcpu(i, vcpu, kvm) {
		if (mpidr == kvm_vcpu_get_mpidr_aff(vcpu))
			return vcpu;
	}
	return NULL;
}

/**
 * Initialize Hyp-mode and memory mappings on all CPUs.
 */
int kvm_arch_init(void *opaque)
{
	int err;
	int ret, cpu;

	if (!is_hyp_mode_available()) {
		kvm_err("HYP mode not available\n");
		return -ENODEV;
	}

	for_each_online_cpu(cpu) {
		smp_call_function_single(cpu, check_kvm_target_cpu, &ret, 1);
		if (ret < 0) {
			kvm_err("Error, CPU %d not supported!\n", cpu);
			return -ENODEV;
		}
	}

	err = init_common_resources();
	if (err)
		return err;

	if (is_kernel_in_hyp_mode())
		err = init_vhe_mode();
	else
		err = init_hyp_mode();
	if (err)
		goto out_err;

	err = init_subsystems();
	if (err)
		goto out_hyp;

	return 0;

out_hyp:
	teardown_hyp_mode();
out_err:
	teardown_common_resources();
	return err;
}

/* NOP: Compiling as a module not supported */
void kvm_arch_exit(void)
{
	kvm_perf_teardown();
}

static int arm_init(void)
{
	int rc = kvm_init(NULL, sizeof(struct kvm_vcpu), 0, THIS_MODULE);
	return rc;
}

module_init(arm_init);<|MERGE_RESOLUTION|>--- conflicted
+++ resolved
@@ -1001,7 +1001,6 @@
 			cpu_init_hyp_mode(NULL);
 	}
 }
-<<<<<<< HEAD
 
 static void cpu_hyp_reset(void)
 {
@@ -1024,30 +1023,6 @@
 	}
 }
 
-=======
-
-static void cpu_hyp_reset(void)
-{
-	phys_addr_t boot_pgd_ptr;
-	phys_addr_t phys_idmap_start;
-
-	if (!is_kernel_in_hyp_mode()) {
-		boot_pgd_ptr = kvm_mmu_get_boot_httbr();
-		phys_idmap_start = kvm_get_idmap_start();
-
-		__cpu_reset_hyp_mode(boot_pgd_ptr, phys_idmap_start);
-	}
-}
-
-static void _kvm_arch_hardware_enable(void *discard)
-{
-	if (!__this_cpu_read(kvm_arm_hardware_enabled)) {
-		cpu_hyp_reinit();
-		__this_cpu_write(kvm_arm_hardware_enabled, 1);
-	}
-}
-
->>>>>>> b9c9fa5d
 int kvm_arch_hardware_enable(void)
 {
 	_kvm_arch_hardware_enable(NULL);
