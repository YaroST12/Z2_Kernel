--- conflicted
+++ resolved
@@ -62,7 +62,6 @@
 #include <asm/psci.h>
 #include <asm/efi.h>
 
-<<<<<<< HEAD
 char* (*arch_read_hardware_id)(void);
 EXPORT_SYMBOL(arch_read_hardware_id);
 
@@ -73,8 +72,6 @@
 EXPORT_SYMBOL(cold_boot);
 
 static const char *machine_name;
-=======
->>>>>>> ba420f35
 phys_addr_t __fdt_pointer __initdata;
 
 /*
@@ -209,28 +206,13 @@
 		while (true)
 			cpu_relax();
 	}
-<<<<<<< HEAD
-=======
-
-	dump_stack_set_arch_desc("%s (DT)", of_flat_dt_get_machine_name());
-}
-
-/*
- * Limit the memory size that was specified via FDT.
- */
-static int __init early_mem(char *p)
-{
-	phys_addr_t limit;
-
-	if (!p)
-		return 1;
->>>>>>> ba420f35
 
 	machine_name = of_flat_dt_get_machine_name();
 	if (machine_name) {
 		dump_stack_set_arch_desc("%s (DT)", machine_name);
 		pr_info("Machine: %s\n", machine_name);
 	}
+
 }
 
 static void __init request_standard_resources(void)
@@ -390,11 +372,8 @@
 	conswitchp = &dummy_con;
 #endif
 #endif
-<<<<<<< HEAD
 	init_random_pool();
 
-=======
->>>>>>> ba420f35
 	if (boot_args[1] || boot_args[2] || boot_args[3]) {
 		pr_err("WARNING: x1-x3 nonzero in violation of boot protocol:\n"
 			"\tx1: %016llx\n\tx2: %016llx\n\tx3: %016llx\n"
@@ -422,7 +401,6 @@
 
 	return 0;
 }
-<<<<<<< HEAD
 postcore_initcall(topology_init);
 
 
@@ -430,7 +408,4 @@
 {
 	pdev->archdata.dma_mask = DMA_BIT_MASK(32);
 	pdev->dev.dma_mask = &pdev->archdata.dma_mask;
-}
-=======
-subsys_initcall(topology_init);
->>>>>>> ba420f35
+}