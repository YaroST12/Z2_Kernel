/*
 *   (Tentative) USB Audio Driver for ALSA
 *
 *   Mixer control part
 *
 *   Copyright (c) 2002 by Takashi Iwai <tiwai@suse.de>
 *
 *   Many codes borrowed from audio.c by
 *	    Alan Cox (alan@lxorguk.ukuu.org.uk)
 *	    Thomas Sailer (sailer@ife.ee.ethz.ch)
 *
 *
 *   This program is free software; you can redistribute it and/or modify
 *   it under the terms of the GNU General Public License as published by
 *   the Free Software Foundation; either version 2 of the License, or
 *   (at your option) any later version.
 *
 *   This program is distributed in the hope that it will be useful,
 *   but WITHOUT ANY WARRANTY; without even the implied warranty of
 *   MERCHANTABILITY or FITNESS FOR A PARTICULAR PURPOSE.  See the
 *   GNU General Public License for more details.
 *
 *   You should have received a copy of the GNU General Public License
 *   along with this program; if not, write to the Free Software
 *   Foundation, Inc., 59 Temple Place, Suite 330, Boston, MA  02111-1307 USA
 *
 */

/*
 * TODOs, for both the mixer and the streaming interfaces:
 *
 *  - support for UAC2 effect units
 *  - support for graphical equalizers
 *  - RANGE and MEM set commands (UAC2)
 *  - RANGE and MEM interrupt dispatchers (UAC2)
 *  - audio channel clustering (UAC2)
 *  - audio sample rate converter units (UAC2)
 *  - proper handling of clock multipliers (UAC2)
 *  - dispatch clock change notifications (UAC2)
 *  	- stop PCM streams which use a clock that became invalid
 *  	- stop PCM streams which use a clock selector that has changed
 *  	- parse available sample rates again when clock sources changed
 */

#include <linux/bitops.h>
#include <linux/init.h>
#include <linux/list.h>
#include <linux/slab.h>
#include <linux/string.h>
#include <linux/usb.h>
#include <linux/usb/audio.h>
#include <linux/usb/audio-v2.h>

#include <sound/core.h>
#include <sound/control.h>
#include <sound/hwdep.h>
#include <sound/info.h>
#include <sound/tlv.h>

#include "usbaudio.h"
#include "mixer.h"
#include "helper.h"
#include "mixer_quirks.h"
#include "power.h"

#define MAX_ID_ELEMS	256

struct usb_audio_term {
	int id;
	int type;
	int channels;
	unsigned int chconfig;
	int name;
};

struct usbmix_name_map;

struct mixer_build {
	struct snd_usb_audio *chip;
	struct usb_mixer_interface *mixer;
	unsigned char *buffer;
	unsigned int buflen;
	DECLARE_BITMAP(unitbitmap, MAX_ID_ELEMS);
	struct usb_audio_term oterm;
	const struct usbmix_name_map *map;
	const struct usbmix_selector_map *selector_map;
};

/*E-mu 0202/0404/0204 eXtension Unit(XU) control*/
enum {
	USB_XU_CLOCK_RATE 		= 0xe301,
	USB_XU_CLOCK_SOURCE		= 0xe302,
	USB_XU_DIGITAL_IO_STATUS	= 0xe303,
	USB_XU_DEVICE_OPTIONS		= 0xe304,
	USB_XU_DIRECT_MONITORING	= 0xe305,
	USB_XU_METERING			= 0xe306
};
enum {
	USB_XU_CLOCK_SOURCE_SELECTOR = 0x02,	/* clock source*/
	USB_XU_CLOCK_RATE_SELECTOR = 0x03,	/* clock rate */
	USB_XU_DIGITAL_FORMAT_SELECTOR = 0x01,	/* the spdif format */
	USB_XU_SOFT_LIMIT_SELECTOR = 0x03	/* soft limiter */
};

/*
 * manual mapping of mixer names
 * if the mixer topology is too complicated and the parsed names are
 * ambiguous, add the entries in usbmixer_maps.c.
 */
#include "mixer_maps.c"

static const struct usbmix_name_map *
find_map(struct mixer_build *state, int unitid, int control)
{
	const struct usbmix_name_map *p = state->map;

	if (!p)
		return NULL;

	for (p = state->map; p->id; p++) {
		if (p->id == unitid &&
		    (!control || !p->control || control == p->control))
			return p;
	}
	return NULL;
}

/* get the mapped name if the unit matches */
static int
check_mapped_name(const struct usbmix_name_map *p, char *buf, int buflen)
{
	if (!p || !p->name)
		return 0;

	buflen--;
	return strlcpy(buf, p->name, buflen);
}

/* check whether the control should be ignored */
static inline int
check_ignored_ctl(const struct usbmix_name_map *p)
{
	if (!p || p->name || p->dB)
		return 0;
	return 1;
}

/* dB mapping */
static inline void check_mapped_dB(const struct usbmix_name_map *p,
				   struct usb_mixer_elem_info *cval)
{
	if (p && p->dB) {
		cval->dBmin = p->dB->min;
		cval->dBmax = p->dB->max;
		cval->initialized = 1;
	}
}

/* get the mapped selector source name */
static int check_mapped_selector_name(struct mixer_build *state, int unitid,
				      int index, char *buf, int buflen)
{
	const struct usbmix_selector_map *p;

	if (!state->selector_map)
		return 0;
	for (p = state->selector_map; p->id; p++) {
		if (p->id == unitid && index < p->count)
			return strlcpy(buf, p->names[index], buflen);
	}
	return 0;
}

/*
 * find an audio control unit with the given unit id
 */
static void *find_audio_control_unit(struct mixer_build *state,
				     unsigned char unit)
{
	/* we just parse the header */
	struct uac_feature_unit_descriptor *hdr = NULL;

	while ((hdr = snd_usb_find_desc(state->buffer, state->buflen, hdr,
					USB_DT_CS_INTERFACE)) != NULL) {
		if (hdr->bLength >= 4 &&
		    hdr->bDescriptorSubtype >= UAC_INPUT_TERMINAL &&
		    hdr->bDescriptorSubtype <= UAC2_SAMPLE_RATE_CONVERTER &&
		    hdr->bUnitID == unit)
			return hdr;
	}

	return NULL;
}

/*
 * copy a string with the given id
 */
static int snd_usb_copy_string_desc(struct mixer_build *state,
				    int index, char *buf, int maxlen)
{
	int len = usb_string(state->chip->dev, index, buf, maxlen - 1);

	if (len < 0)
		return 0;

	buf[len] = 0;
	return len;
}

/*
 * convert from the byte/word on usb descriptor to the zero-based integer
 */
static int convert_signed_value(struct usb_mixer_elem_info *cval, int val)
{
	switch (cval->val_type) {
	case USB_MIXER_BOOLEAN:
		return !!val;
	case USB_MIXER_INV_BOOLEAN:
		return !val;
	case USB_MIXER_U8:
		val &= 0xff;
		break;
	case USB_MIXER_S8:
		val &= 0xff;
		if (val >= 0x80)
			val -= 0x100;
		break;
	case USB_MIXER_U16:
		val &= 0xffff;
		break;
	case USB_MIXER_S16:
		val &= 0xffff;
		if (val >= 0x8000)
			val -= 0x10000;
		break;
	}
	return val;
}

/*
 * convert from the zero-based int to the byte/word for usb descriptor
 */
static int convert_bytes_value(struct usb_mixer_elem_info *cval, int val)
{
	switch (cval->val_type) {
	case USB_MIXER_BOOLEAN:
		return !!val;
	case USB_MIXER_INV_BOOLEAN:
		return !val;
	case USB_MIXER_S8:
	case USB_MIXER_U8:
		return val & 0xff;
	case USB_MIXER_S16:
	case USB_MIXER_U16:
		return val & 0xffff;
	}
	return 0; /* not reached */
}

static int get_relative_value(struct usb_mixer_elem_info *cval, int val)
{
	if (!cval->res)
		cval->res = 1;
	if (val < cval->min)
		return 0;
	else if (val >= cval->max)
		return (cval->max - cval->min + cval->res - 1) / cval->res;
	else
		return (val - cval->min) / cval->res;
}

static int get_abs_value(struct usb_mixer_elem_info *cval, int val)
{
	if (val < 0)
		return cval->min;
	if (!cval->res)
		cval->res = 1;
	val *= cval->res;
	val += cval->min;
	if (val > cval->max)
		return cval->max;
	return val;
}


/*
 * retrieve a mixer value
 */

static int get_ctl_value_v1(struct usb_mixer_elem_info *cval, int request,
			    int validx, int *value_ret)
{
	struct snd_usb_audio *chip = cval->mixer->chip;
	unsigned char buf[2];
	int val_len = cval->val_type >= USB_MIXER_S16 ? 2 : 1;
	int timeout = 10;
	int idx = 0, err;

	err = snd_usb_autoresume(cval->mixer->chip);
	if (err < 0)
		return -EIO;

	down_read(&chip->shutdown_rwsem);
	while (timeout-- > 0) {
		if (chip->shutdown)
			break;
		idx = snd_usb_ctrl_intf(chip) | (cval->id << 8);
		if (snd_usb_ctl_msg(chip->dev, usb_rcvctrlpipe(chip->dev, 0), request,
				    USB_RECIP_INTERFACE | USB_TYPE_CLASS | USB_DIR_IN,
				    validx, idx, buf, val_len) >= val_len) {
			*value_ret = convert_signed_value(cval, snd_usb_combine_bytes(buf, val_len));
			err = 0;
			goto out;
		}
	}
	usb_audio_dbg(chip,
		"cannot get ctl value: req = %#x, wValue = %#x, wIndex = %#x, type = %d\n",
		request, validx, idx, cval->val_type);
	err = -EINVAL;

 out:
	up_read(&chip->shutdown_rwsem);
	snd_usb_autosuspend(cval->mixer->chip);
	return err;
}

static int get_ctl_value_v2(struct usb_mixer_elem_info *cval, int request,
			    int validx, int *value_ret)
{
	struct snd_usb_audio *chip = cval->mixer->chip;
	unsigned char buf[2 + 3 * sizeof(__u16)]; /* enough space for one range */
	unsigned char *val;
	int idx = 0, ret, size;
	__u8 bRequest;

	if (request == UAC_GET_CUR) {
		bRequest = UAC2_CS_CUR;
		size = sizeof(__u16);
	} else {
		bRequest = UAC2_CS_RANGE;
		size = sizeof(buf);
	}

	memset(buf, 0, sizeof(buf));

	ret = snd_usb_autoresume(chip) ? -EIO : 0;
	if (ret)
		goto error;

	down_read(&chip->shutdown_rwsem);
	if (chip->shutdown) {
		ret = -ENODEV;
	} else {
		idx = snd_usb_ctrl_intf(chip) | (cval->id << 8);
		ret = snd_usb_ctl_msg(chip->dev, usb_rcvctrlpipe(chip->dev, 0), bRequest,
			      USB_RECIP_INTERFACE | USB_TYPE_CLASS | USB_DIR_IN,
			      validx, idx, buf, size);
	}
	up_read(&chip->shutdown_rwsem);
	snd_usb_autosuspend(chip);

	if (ret < 0) {
error:
		usb_audio_err(chip,
			"cannot get ctl value: req = %#x, wValue = %#x, wIndex = %#x, type = %d\n",
			request, validx, idx, cval->val_type);
		return ret;
	}

	/* FIXME: how should we handle multiple triplets here? */

	switch (request) {
	case UAC_GET_CUR:
		val = buf;
		break;
	case UAC_GET_MIN:
		val = buf + sizeof(__u16);
		break;
	case UAC_GET_MAX:
		val = buf + sizeof(__u16) * 2;
		break;
	case UAC_GET_RES:
		val = buf + sizeof(__u16) * 3;
		break;
	default:
		return -EINVAL;
	}

	*value_ret = convert_signed_value(cval, snd_usb_combine_bytes(val, sizeof(__u16)));

	return 0;
}

static int get_ctl_value(struct usb_mixer_elem_info *cval, int request,
			 int validx, int *value_ret)
{
	validx += cval->idx_off;

	return (cval->mixer->protocol == UAC_VERSION_1) ?
		get_ctl_value_v1(cval, request, validx, value_ret) :
		get_ctl_value_v2(cval, request, validx, value_ret);
}

static int get_cur_ctl_value(struct usb_mixer_elem_info *cval,
			     int validx, int *value)
{
	return get_ctl_value(cval, UAC_GET_CUR, validx, value);
}

/* channel = 0: master, 1 = first channel */
static inline int get_cur_mix_raw(struct usb_mixer_elem_info *cval,
				  int channel, int *value)
{
	return get_ctl_value(cval, UAC_GET_CUR,
			     (cval->control << 8) | channel,
			     value);
}

static int get_cur_mix_value(struct usb_mixer_elem_info *cval,
			     int channel, int index, int *value)
{
	int err;

	if (cval->cached & (1 << channel)) {
		*value = cval->cache_val[index];
		return 0;
	}
	err = get_cur_mix_raw(cval, channel, value);
	if (err < 0) {
		if (!cval->mixer->ignore_ctl_error)
			usb_audio_dbg(cval->mixer->chip,
				"cannot get current value for control %d ch %d: err = %d\n",
				      cval->control, channel, err);
		return err;
	}
	cval->cached |= 1 << channel;
	cval->cache_val[index] = *value;
	return 0;
}

/*
 * set a mixer value
 */

int snd_usb_mixer_set_ctl_value(struct usb_mixer_elem_info *cval,
				int request, int validx, int value_set)
{
	struct snd_usb_audio *chip = cval->mixer->chip;
	unsigned char buf[2];
	int idx = 0, val_len, err, timeout = 10;

	validx += cval->idx_off;

	if (cval->mixer->protocol == UAC_VERSION_1) {
		val_len = cval->val_type >= USB_MIXER_S16 ? 2 : 1;
	} else { /* UAC_VERSION_2 */
		/* audio class v2 controls are always 2 bytes in size */
		val_len = sizeof(__u16);

		/* FIXME */
		if (request != UAC_SET_CUR) {
			usb_audio_dbg(chip, "RANGE setting not yet supported\n");
			return -EINVAL;
		}

		request = UAC2_CS_CUR;
	}

	value_set = convert_bytes_value(cval, value_set);
	buf[0] = value_set & 0xff;
	buf[1] = (value_set >> 8) & 0xff;
	err = snd_usb_autoresume(chip);
	if (err < 0)
		return -EIO;
	down_read(&chip->shutdown_rwsem);
	while (timeout-- > 0) {
		if (chip->shutdown)
			break;
		idx = snd_usb_ctrl_intf(chip) | (cval->id << 8);
		if (snd_usb_ctl_msg(chip->dev,
				    usb_sndctrlpipe(chip->dev, 0), request,
				    USB_RECIP_INTERFACE | USB_TYPE_CLASS | USB_DIR_OUT,
				    validx, idx, buf, val_len) >= 0) {
			err = 0;
			goto out;
		}
	}
	usb_audio_dbg(chip, "cannot set ctl value: req = %#x, wValue = %#x, wIndex = %#x, type = %d, data = %#x/%#x\n",
		      request, validx, idx, cval->val_type, buf[0], buf[1]);
	err = -EINVAL;

 out:
	up_read(&chip->shutdown_rwsem);
	snd_usb_autosuspend(chip);
	return err;
}

static int set_cur_ctl_value(struct usb_mixer_elem_info *cval,
			     int validx, int value)
{
	return snd_usb_mixer_set_ctl_value(cval, UAC_SET_CUR, validx, value);
}

static int set_cur_mix_value(struct usb_mixer_elem_info *cval, int channel,
			     int index, int value)
{
	int err;
	unsigned int read_only = (channel == 0) ?
		cval->master_readonly :
		cval->ch_readonly & (1 << (channel - 1));

	if (read_only) {
		usb_audio_dbg(cval->mixer->chip,
			      "%s(): channel %d of control %d is read_only\n",
			    __func__, channel, cval->control);
		return 0;
	}

	err = snd_usb_mixer_set_ctl_value(cval,
					  UAC_SET_CUR, (cval->control << 8) | channel,
					  value);
	if (err < 0)
		return err;
	cval->cached |= 1 << channel;
	cval->cache_val[index] = value;
	return 0;
}

/*
 * TLV callback for mixer volume controls
 */
int snd_usb_mixer_vol_tlv(struct snd_kcontrol *kcontrol, int op_flag,
			 unsigned int size, unsigned int __user *_tlv)
{
	struct usb_mixer_elem_info *cval = kcontrol->private_data;
	DECLARE_TLV_DB_MINMAX(scale, 0, 0);

	if (size < sizeof(scale))
		return -ENOMEM;
	scale[2] = cval->dBmin;
	scale[3] = cval->dBmax;
	if (copy_to_user(_tlv, scale, sizeof(scale)))
		return -EFAULT;
	return 0;
}

/*
 * parser routines begin here...
 */

static int parse_audio_unit(struct mixer_build *state, int unitid);


/*
 * check if the input/output channel routing is enabled on the given bitmap.
 * used for mixer unit parser
 */
static int check_matrix_bitmap(unsigned char *bmap,
			       int ich, int och, int num_outs)
{
	int idx = ich * num_outs + och;
	return bmap[idx >> 3] & (0x80 >> (idx & 7));
}

/*
 * add an alsa control element
 * search and increment the index until an empty slot is found.
 *
 * if failed, give up and free the control instance.
 */

int snd_usb_mixer_add_control(struct usb_mixer_interface *mixer,
			      struct snd_kcontrol *kctl)
{
	struct usb_mixer_elem_info *cval = kctl->private_data;
	int err;

	while (snd_ctl_find_id(mixer->chip->card, &kctl->id))
		kctl->id.index++;
	if ((err = snd_ctl_add(mixer->chip->card, kctl)) < 0) {
		usb_audio_dbg(mixer->chip, "cannot add control (err = %d)\n",
			      err);
		return err;
	}
	cval->elem_id = &kctl->id;
	cval->next_id_elem = mixer->id_elems[cval->id];
	mixer->id_elems[cval->id] = cval;
	return 0;
}

/*
 * get a terminal name string
 */

static struct iterm_name_combo {
	int type;
	char *name;
} iterm_names[] = {
	{ 0x0300, "Output" },
	{ 0x0301, "Speaker" },
	{ 0x0302, "Headphone" },
	{ 0x0303, "HMD Audio" },
	{ 0x0304, "Desktop Speaker" },
	{ 0x0305, "Room Speaker" },
	{ 0x0306, "Com Speaker" },
	{ 0x0307, "LFE" },
	{ 0x0600, "External In" },
	{ 0x0601, "Analog In" },
	{ 0x0602, "Digital In" },
	{ 0x0603, "Line" },
	{ 0x0604, "Legacy In" },
	{ 0x0605, "IEC958 In" },
	{ 0x0606, "1394 DA Stream" },
	{ 0x0607, "1394 DV Stream" },
	{ 0x0700, "Embedded" },
	{ 0x0701, "Noise Source" },
	{ 0x0702, "Equalization Noise" },
	{ 0x0703, "CD" },
	{ 0x0704, "DAT" },
	{ 0x0705, "DCC" },
	{ 0x0706, "MiniDisk" },
	{ 0x0707, "Analog Tape" },
	{ 0x0708, "Phonograph" },
	{ 0x0709, "VCR Audio" },
	{ 0x070a, "Video Disk Audio" },
	{ 0x070b, "DVD Audio" },
	{ 0x070c, "TV Tuner Audio" },
	{ 0x070d, "Satellite Rec Audio" },
	{ 0x070e, "Cable Tuner Audio" },
	{ 0x070f, "DSS Audio" },
	{ 0x0710, "Radio Receiver" },
	{ 0x0711, "Radio Transmitter" },
	{ 0x0712, "Multi-Track Recorder" },
	{ 0x0713, "Synthesizer" },
	{ 0 },
};

static int get_term_name(struct mixer_build *state, struct usb_audio_term *iterm,
			 unsigned char *name, int maxlen, int term_only)
{
	struct iterm_name_combo *names;

	if (iterm->name)
		return snd_usb_copy_string_desc(state, iterm->name,
						name, maxlen);

	/* virtual type - not a real terminal */
	if (iterm->type >> 16) {
		if (term_only)
			return 0;
		switch (iterm->type >> 16) {
		case UAC_SELECTOR_UNIT:
			strcpy(name, "Selector");
			return 8;
		case UAC1_PROCESSING_UNIT:
			strcpy(name, "Process Unit");
			return 12;
		case UAC1_EXTENSION_UNIT:
			strcpy(name, "Ext Unit");
			return 8;
		case UAC_MIXER_UNIT:
			strcpy(name, "Mixer");
			return 5;
		default:
			return sprintf(name, "Unit %d", iterm->id);
		}
	}

	switch (iterm->type & 0xff00) {
	case 0x0100:
		strcpy(name, "PCM");
		return 3;
	case 0x0200:
		strcpy(name, "Mic");
		return 3;
	case 0x0400:
		strcpy(name, "Headset");
		return 7;
	case 0x0500:
		strcpy(name, "Phone");
		return 5;
	}

	for (names = iterm_names; names->type; names++) {
		if (names->type == iterm->type) {
			strcpy(name, names->name);
			return strlen(names->name);
		}
	}

	return 0;
}

/*
 * parse the source unit recursively until it reaches to a terminal
 * or a branched unit.
 */
static int check_input_term(struct mixer_build *state, int id,
			    struct usb_audio_term *term)
{
	int err;
	void *p1;

	memset(term, 0, sizeof(*term));
	while ((p1 = find_audio_control_unit(state, id)) != NULL) {
		unsigned char *hdr = p1;
		term->id = id;
		switch (hdr[2]) {
		case UAC_INPUT_TERMINAL:
			if (state->mixer->protocol == UAC_VERSION_1) {
				struct uac_input_terminal_descriptor *d = p1;
				term->type = le16_to_cpu(d->wTerminalType);
				term->channels = d->bNrChannels;
				term->chconfig = le16_to_cpu(d->wChannelConfig);
				term->name = d->iTerminal;
			} else { /* UAC_VERSION_2 */
				struct uac2_input_terminal_descriptor *d = p1;
				term->type = le16_to_cpu(d->wTerminalType);
				term->channels = d->bNrChannels;
				term->chconfig = le32_to_cpu(d->bmChannelConfig);
				term->name = d->iTerminal;

				/* call recursively to get the clock selectors */
				err = check_input_term(state, d->bCSourceID, term);
				if (err < 0)
					return err;
			}
			return 0;
		case UAC_FEATURE_UNIT: {
			/* the header is the same for v1 and v2 */
			struct uac_feature_unit_descriptor *d = p1;
			id = d->bSourceID;
			break; /* continue to parse */
		}
		case UAC_MIXER_UNIT: {
			struct uac_mixer_unit_descriptor *d = p1;
			term->type = d->bDescriptorSubtype << 16; /* virtual type */
			term->channels = uac_mixer_unit_bNrChannels(d);
			term->chconfig = uac_mixer_unit_wChannelConfig(d, state->mixer->protocol);
			term->name = uac_mixer_unit_iMixer(d);
			return 0;
		}
		case UAC_SELECTOR_UNIT:
		case UAC2_CLOCK_SELECTOR: {
			struct uac_selector_unit_descriptor *d = p1;
			/* call recursively to retrieve the channel info */
			err = check_input_term(state, d->baSourceID[0], term);
			if (err < 0)
				return err;
			term->type = d->bDescriptorSubtype << 16; /* virtual type */
			term->id = id;
			term->name = uac_selector_unit_iSelector(d);
			return 0;
		}
		case UAC1_PROCESSING_UNIT:
		case UAC1_EXTENSION_UNIT:
		/* UAC2_PROCESSING_UNIT_V2 */
		/* UAC2_EFFECT_UNIT */
		case UAC2_EXTENSION_UNIT_V2: {
			struct uac_processing_unit_descriptor *d = p1;

			if (state->mixer->protocol == UAC_VERSION_2 &&
				hdr[2] == UAC2_EFFECT_UNIT) {
				/* UAC2/UAC1 unit IDs overlap here in an
				 * uncompatible way. Ignore this unit for now.
				 */
				return 0;
			}

			if (d->bNrInPins) {
				id = d->baSourceID[0];
				break; /* continue to parse */
			}
			term->type = d->bDescriptorSubtype << 16; /* virtual type */
			term->channels = uac_processing_unit_bNrChannels(d);
			term->chconfig = uac_processing_unit_wChannelConfig(d, state->mixer->protocol);
			term->name = uac_processing_unit_iProcessing(d, state->mixer->protocol);
			return 0;
		}
		case UAC2_CLOCK_SOURCE: {
			struct uac_clock_source_descriptor *d = p1;
			term->type = d->bDescriptorSubtype << 16; /* virtual type */
			term->id = id;
			term->name = d->iClockSource;
			return 0;
		}
		default:
			return -ENODEV;
		}
	}
	return -ENODEV;
}

/*
 * Feature Unit
 */

/* feature unit control information */
struct usb_feature_control_info {
	const char *name;
	unsigned int type;	/* control type (mute, volume, etc.) */
};

static struct usb_feature_control_info audio_feature_info[] = {
	{ "Mute",			USB_MIXER_INV_BOOLEAN },
	{ "Volume",			USB_MIXER_S16 },
	{ "Tone Control - Bass",	USB_MIXER_S8 },
	{ "Tone Control - Mid",		USB_MIXER_S8 },
	{ "Tone Control - Treble",	USB_MIXER_S8 },
	{ "Graphic Equalizer",		USB_MIXER_S8 }, /* FIXME: not implemeted yet */
	{ "Auto Gain Control",		USB_MIXER_BOOLEAN },
	{ "Delay Control",		USB_MIXER_U16 }, /* FIXME: U32 in UAC2 */
	{ "Bass Boost",			USB_MIXER_BOOLEAN },
	{ "Loudness",			USB_MIXER_BOOLEAN },
	/* UAC2 specific */
	{ "Input Gain Control",		USB_MIXER_S16 },
	{ "Input Gain Pad Control",	USB_MIXER_S16 },
	{ "Phase Inverter Control",	USB_MIXER_BOOLEAN },
};

/* private_free callback */
static void usb_mixer_elem_free(struct snd_kcontrol *kctl)
{
	kfree(kctl->private_data);
	kctl->private_data = NULL;
}

/*
 * interface to ALSA control for feature/mixer units
 */

/* volume control quirks */
static void volume_control_quirks(struct usb_mixer_elem_info *cval,
				  struct snd_kcontrol *kctl)
{
	struct snd_usb_audio *chip = cval->mixer->chip;
	switch (chip->usb_id) {
	case USB_ID(0x0763, 0x2030): /* M-Audio Fast Track C400 */
	case USB_ID(0x0763, 0x2031): /* M-Audio Fast Track C600 */
		if (strcmp(kctl->id.name, "Effect Duration") == 0) {
			cval->min = 0x0000;
			cval->max = 0xffff;
			cval->res = 0x00e6;
			break;
		}
		if (strcmp(kctl->id.name, "Effect Volume") == 0 ||
		    strcmp(kctl->id.name, "Effect Feedback Volume") == 0) {
			cval->min = 0x00;
			cval->max = 0xff;
			break;
		}
		if (strstr(kctl->id.name, "Effect Return") != NULL) {
			cval->min = 0xb706;
			cval->max = 0xff7b;
			cval->res = 0x0073;
			break;
		}
		if ((strstr(kctl->id.name, "Playback Volume") != NULL) ||
			(strstr(kctl->id.name, "Effect Send") != NULL)) {
			cval->min = 0xb5fb; /* -73 dB = 0xb6ff */
			cval->max = 0xfcfe;
			cval->res = 0x0073;
		}
		break;

	case USB_ID(0x0763, 0x2081): /* M-Audio Fast Track Ultra 8R */
	case USB_ID(0x0763, 0x2080): /* M-Audio Fast Track Ultra */
		if (strcmp(kctl->id.name, "Effect Duration") == 0) {
			usb_audio_info(chip,
				       "set quirk for FTU Effect Duration\n");
			cval->min = 0x0000;
			cval->max = 0x7f00;
			cval->res = 0x0100;
			break;
		}
		if (strcmp(kctl->id.name, "Effect Volume") == 0 ||
		    strcmp(kctl->id.name, "Effect Feedback Volume") == 0) {
			usb_audio_info(chip,
				       "set quirks for FTU Effect Feedback/Volume\n");
			cval->min = 0x00;
			cval->max = 0x7f;
			break;
		}
		break;

	case USB_ID(0x0471, 0x0101):
	case USB_ID(0x0471, 0x0104):
	case USB_ID(0x0471, 0x0105):
	case USB_ID(0x0672, 0x1041):
	/* quirk for UDA1321/N101.
	 * note that detection between firmware 2.1.1.7 (N101)
	 * and later 2.1.1.21 is not very clear from datasheets.
	 * I hope that the min value is -15360 for newer firmware --jk
	 */
		if (!strcmp(kctl->id.name, "PCM Playback Volume") &&
		    cval->min == -15616) {
			usb_audio_info(chip,
				 "set volume quirk for UDA1321/N101 chip\n");
			cval->max = -256;
		}
		break;

	case USB_ID(0x046d, 0x09a4):
		if (!strcmp(kctl->id.name, "Mic Capture Volume")) {
			usb_audio_info(chip,
				"set volume quirk for QuickCam E3500\n");
			cval->min = 6080;
			cval->max = 8768;
			cval->res = 192;
		}
		break;

	case USB_ID(0x046d, 0x0807): /* Logitech Webcam C500 */
	case USB_ID(0x046d, 0x0808):
	case USB_ID(0x046d, 0x0809):
	case USB_ID(0x046d, 0x0819): /* Logitech Webcam C210 */
	case USB_ID(0x046d, 0x081b): /* HD Webcam c310 */
	case USB_ID(0x046d, 0x081d): /* HD Webcam c510 */
	case USB_ID(0x046d, 0x0825): /* HD Webcam c270 */
	case USB_ID(0x046d, 0x0826): /* HD Webcam c525 */
	case USB_ID(0x046d, 0x08ca): /* Logitech Quickcam Fusion */
	case USB_ID(0x046d, 0x0991):
	/* Most audio usb devices lie about volume resolution.
	 * Most Logitech webcams have res = 384.
	 * Proboly there is some logitech magic behind this number --fishor
	 */
		if (!strcmp(kctl->id.name, "Mic Capture Volume")) {
			usb_audio_info(chip,
				"set resolution quirk: cval->res = 384\n");
			cval->res = 384;
		}
		break;

	case USB_ID(0x1130, 0x1620): /* Logitech Speakers S150 */
	/* This audio device has 2 channels and it explicitly requires the
	 * host to send SET_CUR command on the volume control of both the
	 * channels. 7936 = 0x1F00 is the default value.
	 */
		if (cval->channels == 2)
			snd_usb_mixer_set_ctl_value(cval, UAC_SET_CUR,
						(cval->control << 8) | 2, 7936);
		break;

	}
}

/*
 * retrieve the minimum and maximum values for the specified control
 */
static int get_min_max_with_quirks(struct usb_mixer_elem_info *cval,
				   int default_min, struct snd_kcontrol *kctl)
{
	/* for failsafe */
	cval->min = default_min;
	cval->max = cval->min + 1;
	cval->res = 1;
	cval->dBmin = cval->dBmax = 0;

	if (cval->val_type == USB_MIXER_BOOLEAN ||
	    cval->val_type == USB_MIXER_INV_BOOLEAN) {
		cval->initialized = 1;
	} else {
		int minchn = 0;
		if (cval->cmask) {
			int i;
			for (i = 0; i < MAX_CHANNELS; i++)
				if (cval->cmask & (1 << i)) {
					minchn = i + 1;
					break;
				}
		}
		if (get_ctl_value(cval, UAC_GET_MAX, (cval->control << 8) | minchn, &cval->max) < 0 ||
		    get_ctl_value(cval, UAC_GET_MIN, (cval->control << 8) | minchn, &cval->min) < 0) {
			usb_audio_err(cval->mixer->chip,
				      "%d:%d: cannot get min/max values for control %d (id %d)\n",
				   cval->id, snd_usb_ctrl_intf(cval->mixer->chip),
							       cval->control, cval->id);
			return -EINVAL;
		}
		if (get_ctl_value(cval, UAC_GET_RES,
				  (cval->control << 8) | minchn,
				  &cval->res) < 0) {
			cval->res = 1;
		} else {
			int last_valid_res = cval->res;

			while (cval->res > 1) {
				if (snd_usb_mixer_set_ctl_value(cval, UAC_SET_RES,
								(cval->control << 8) | minchn,
								cval->res / 2) < 0)
					break;
				cval->res /= 2;
			}
			if (get_ctl_value(cval, UAC_GET_RES,
					  (cval->control << 8) | minchn, &cval->res) < 0)
				cval->res = last_valid_res;
		}
		if (cval->res == 0)
			cval->res = 1;

		/* Additional checks for the proper resolution
		 *
		 * Some devices report smaller resolutions than actually
		 * reacting.  They don't return errors but simply clip
		 * to the lower aligned value.
		 */
		if (cval->min + cval->res < cval->max) {
			int last_valid_res = cval->res;
			int saved, test, check;
			get_cur_mix_raw(cval, minchn, &saved);
			for (;;) {
				test = saved;
				if (test < cval->max)
					test += cval->res;
				else
					test -= cval->res;
				if (test < cval->min || test > cval->max ||
				    set_cur_mix_value(cval, minchn, 0, test) ||
				    get_cur_mix_raw(cval, minchn, &check)) {
					cval->res = last_valid_res;
					break;
				}
				if (test == check)
					break;
				cval->res *= 2;
			}
			set_cur_mix_value(cval, minchn, 0, saved);
		}

		cval->initialized = 1;
	}

	if (kctl)
		volume_control_quirks(cval, kctl);

	/* USB descriptions contain the dB scale in 1/256 dB unit
	 * while ALSA TLV contains in 1/100 dB unit
	 */
	cval->dBmin =
		(convert_signed_value(cval, cval->min) * 100) / (cval->res);
	cval->dBmax =
		(convert_signed_value(cval, cval->max) * 100) / (cval->res);
	if (cval->dBmin > cval->dBmax) {
		/* something is wrong; assume it's either from/to 0dB */
		if (cval->dBmin < 0)
			cval->dBmax = 0;
		else if (cval->dBmin > 0)
			cval->dBmin = 0;
		if (cval->dBmin > cval->dBmax) {
			/* totally crap, return an error */
			return -EINVAL;
		}
	}

	return 0;
}

#define get_min_max(cval, def)	get_min_max_with_quirks(cval, def, NULL)

/* get a feature/mixer unit info */
static int mixer_ctl_feature_info(struct snd_kcontrol *kcontrol,
				  struct snd_ctl_elem_info *uinfo)
{
	struct usb_mixer_elem_info *cval = kcontrol->private_data;

	if (cval->val_type == USB_MIXER_BOOLEAN ||
	    cval->val_type == USB_MIXER_INV_BOOLEAN)
		uinfo->type = SNDRV_CTL_ELEM_TYPE_BOOLEAN;
	else
		uinfo->type = SNDRV_CTL_ELEM_TYPE_INTEGER;
	uinfo->count = cval->channels;
	if (cval->val_type == USB_MIXER_BOOLEAN ||
	    cval->val_type == USB_MIXER_INV_BOOLEAN) {
		uinfo->value.integer.min = 0;
		uinfo->value.integer.max = 1;
	} else {
		if (!cval->initialized) {
			get_min_max_with_quirks(cval, 0, kcontrol);
			if (cval->initialized && cval->dBmin >= cval->dBmax) {
				kcontrol->vd[0].access &= 
					~(SNDRV_CTL_ELEM_ACCESS_TLV_READ |
					  SNDRV_CTL_ELEM_ACCESS_TLV_CALLBACK);
				snd_ctl_notify(cval->mixer->chip->card,
					       SNDRV_CTL_EVENT_MASK_INFO,
					       &kcontrol->id);
			}
		}
		uinfo->value.integer.min = 0;
		uinfo->value.integer.max =
			(cval->max - cval->min + cval->res - 1) / cval->res;
	}
	return 0;
}

/* get the current value from feature/mixer unit */
static int mixer_ctl_feature_get(struct snd_kcontrol *kcontrol,
				 struct snd_ctl_elem_value *ucontrol)
{
	struct usb_mixer_elem_info *cval = kcontrol->private_data;
	int c, cnt, val, err;

	ucontrol->value.integer.value[0] = cval->min;
	if (cval->cmask) {
		cnt = 0;
		for (c = 0; c < MAX_CHANNELS; c++) {
			if (!(cval->cmask & (1 << c)))
				continue;
			err = get_cur_mix_value(cval, c + 1, cnt, &val);
			if (err < 0)
				return cval->mixer->ignore_ctl_error ? 0 : err;
			val = get_relative_value(cval, val);
			ucontrol->value.integer.value[cnt] = val;
			cnt++;
		}
		return 0;
	} else {
		/* master channel */
		err = get_cur_mix_value(cval, 0, 0, &val);
		if (err < 0)
			return cval->mixer->ignore_ctl_error ? 0 : err;
		val = get_relative_value(cval, val);
		ucontrol->value.integer.value[0] = val;
	}
	return 0;
}

/* put the current value to feature/mixer unit */
static int mixer_ctl_feature_put(struct snd_kcontrol *kcontrol,
				 struct snd_ctl_elem_value *ucontrol)
{
	struct usb_mixer_elem_info *cval = kcontrol->private_data;
	int c, cnt, val, oval, err;
	int changed = 0;

	if (cval->cmask) {
		cnt = 0;
		for (c = 0; c < MAX_CHANNELS; c++) {
			if (!(cval->cmask & (1 << c)))
				continue;
			err = get_cur_mix_value(cval, c + 1, cnt, &oval);
			if (err < 0)
				return cval->mixer->ignore_ctl_error ? 0 : err;
			val = ucontrol->value.integer.value[cnt];
			val = get_abs_value(cval, val);
			if (oval != val) {
				set_cur_mix_value(cval, c + 1, cnt, val);
				changed = 1;
			}
			cnt++;
		}
	} else {
		/* master channel */
		err = get_cur_mix_value(cval, 0, 0, &oval);
		if (err < 0)
			return cval->mixer->ignore_ctl_error ? 0 : err;
		val = ucontrol->value.integer.value[0];
		val = get_abs_value(cval, val);
		if (val != oval) {
			set_cur_mix_value(cval, 0, 0, val);
			changed = 1;
		}
	}
	return changed;
}

static struct snd_kcontrol_new usb_feature_unit_ctl = {
	.iface = SNDRV_CTL_ELEM_IFACE_MIXER,
	.name = "", /* will be filled later manually */
	.info = mixer_ctl_feature_info,
	.get = mixer_ctl_feature_get,
	.put = mixer_ctl_feature_put,
};

/* the read-only variant */
static struct snd_kcontrol_new usb_feature_unit_ctl_ro = {
	.iface = SNDRV_CTL_ELEM_IFACE_MIXER,
	.name = "", /* will be filled later manually */
	.info = mixer_ctl_feature_info,
	.get = mixer_ctl_feature_get,
	.put = NULL,
};

/*
 * This symbol is exported in order to allow the mixer quirks to
 * hook up to the standard feature unit control mechanism
 */
struct snd_kcontrol_new *snd_usb_feature_unit_ctl = &usb_feature_unit_ctl;

/*
 * build a feature control
 */
static size_t append_ctl_name(struct snd_kcontrol *kctl, const char *str)
{
	return strlcat(kctl->id.name, str, sizeof(kctl->id.name));
}

/*
 * A lot of headsets/headphones have a "Speaker" mixer. Make sure we
 * rename it to "Headphone". We determine if something is a headphone
 * similar to how udev determines form factor.
 */
static void check_no_speaker_on_headset(struct snd_kcontrol *kctl,
					struct snd_card *card)
{
	const char *names_to_check[] = {
		"Headset", "headset", "Headphone", "headphone", NULL};
	const char **s;
	bool found = false;

	if (strcmp("Speaker", kctl->id.name))
		return;

	for (s = names_to_check; *s; s++)
		if (strstr(card->shortname, *s)) {
			found = true;
			break;
		}

	if (!found)
		return;

	strlcpy(kctl->id.name, "Headphone", sizeof(kctl->id.name));
}

static void build_feature_ctl(struct mixer_build *state, void *raw_desc,
			      unsigned int ctl_mask, int control,
			      struct usb_audio_term *iterm, int unitid,
			      int readonly_mask)
{
	struct uac_feature_unit_descriptor *desc = raw_desc;
	unsigned int len = 0;
	int mapped_name = 0;
	int nameid = uac_feature_unit_iFeature(desc);
	struct snd_kcontrol *kctl;
	struct usb_mixer_elem_info *cval;
	const struct usbmix_name_map *map;
	unsigned int range;

	control++; /* change from zero-based to 1-based value */

	if (control == UAC_FU_GRAPHIC_EQUALIZER) {
		/* FIXME: not supported yet */
		return;
	}

	map = find_map(state, unitid, control);
	if (check_ignored_ctl(map))
		return;

	cval = kzalloc(sizeof(*cval), GFP_KERNEL);
	if (!cval)
		return;
	cval->mixer = state->mixer;
	cval->id = unitid;
	cval->control = control;
	cval->cmask = ctl_mask;
	cval->val_type = audio_feature_info[control-1].type;
	if (ctl_mask == 0) {
		cval->channels = 1;	/* master channel */
		cval->master_readonly = readonly_mask;
	} else {
		int i, c = 0;
		for (i = 0; i < 16; i++)
			if (ctl_mask & (1 << i))
				c++;
		cval->channels = c;
		cval->ch_readonly = readonly_mask;
	}

	/*
	 * If all channels in the mask are marked read-only, make the control
	 * read-only. set_cur_mix_value() will check the mask again and won't
	 * issue write commands to read-only channels.
	 */
	if (cval->channels == readonly_mask)
		kctl = snd_ctl_new1(&usb_feature_unit_ctl_ro, cval);
	else
		kctl = snd_ctl_new1(&usb_feature_unit_ctl, cval);

	if (!kctl) {
		usb_audio_err(state->chip, "cannot malloc kcontrol\n");
		kfree(cval);
		return;
	}
	kctl->private_free = usb_mixer_elem_free;

	len = check_mapped_name(map, kctl->id.name, sizeof(kctl->id.name));
	mapped_name = len != 0;
	if (!len && nameid)
		len = snd_usb_copy_string_desc(state, nameid,
				kctl->id.name, sizeof(kctl->id.name));

	switch (control) {
	case UAC_FU_MUTE:
	case UAC_FU_VOLUME:
		/*
		 * determine the control name.  the rule is:
		 * - if a name id is given in descriptor, use it.
		 * - if the connected input can be determined, then use the name
		 *   of terminal type.
		 * - if the connected output can be determined, use it.
		 * - otherwise, anonymous name.
		 */
		if (!len) {
			len = get_term_name(state, iterm, kctl->id.name,
					    sizeof(kctl->id.name), 1);
			if (!len)
				len = get_term_name(state, &state->oterm,
						    kctl->id.name,
						    sizeof(kctl->id.name), 1);
			if (!len)
				len = snprintf(kctl->id.name,
					       sizeof(kctl->id.name),
					       "Feature %d", unitid);
		}

		if (!mapped_name)
			check_no_speaker_on_headset(kctl, state->mixer->chip->card);

		/*
		 * determine the stream direction:
		 * if the connected output is USB stream, then it's likely a
		 * capture stream.  otherwise it should be playback (hopefully :)
		 */
		if (!mapped_name && !(state->oterm.type >> 16)) {
			if ((state->oterm.type & 0xff00) == 0x0100)
				len = append_ctl_name(kctl, " Capture");
			else
				len = append_ctl_name(kctl, " Playback");
		}
		append_ctl_name(kctl, control == UAC_FU_MUTE ?
				" Switch" : " Volume");
		break;
	default:
		if (!len)
			strlcpy(kctl->id.name, audio_feature_info[control-1].name,
				sizeof(kctl->id.name));
		break;
	}

	/* get min/max values */
	get_min_max_with_quirks(cval, 0, kctl);

	if (control == UAC_FU_VOLUME) {
		check_mapped_dB(map, cval);
		if (cval->dBmin < cval->dBmax || !cval->initialized) {
			kctl->tlv.c = snd_usb_mixer_vol_tlv;
			kctl->vd[0].access |=
				SNDRV_CTL_ELEM_ACCESS_TLV_READ |
				SNDRV_CTL_ELEM_ACCESS_TLV_CALLBACK;
		}
	}

	range = (cval->max - cval->min) / cval->res;
	/*
	 * Are there devices with volume range more than 255? I use a bit more
	 * to be sure. 384 is a resolution magic number found on Logitech
	 * devices. It will definitively catch all buggy Logitech devices.
	 */
	if (range > 384) {
		usb_audio_warn(state->chip,
			       "Warning! Unlikely big volume range (=%u), cval->res is probably wrong.",
			       range);
		usb_audio_warn(state->chip,
			       "[%d] FU [%s] ch = %d, val = %d/%d/%d",
			       cval->id, kctl->id.name, cval->channels,
			       cval->min, cval->max, cval->res);
	}

	usb_audio_dbg(state->chip, "[%d] FU [%s] ch = %d, val = %d/%d/%d\n",
		      cval->id, kctl->id.name, cval->channels,
		      cval->min, cval->max, cval->res);
	snd_usb_mixer_add_control(state->mixer, kctl);
}

/*
 * parse a feature unit
 *
 * most of controls are defined here.
 */
static int parse_audio_feature_unit(struct mixer_build *state, int unitid,
				    void *_ftr)
{
	int channels, i, j;
	struct usb_audio_term iterm;
	unsigned int master_bits, first_ch_bits;
	int err, csize;
	struct uac_feature_unit_descriptor *hdr = _ftr;
	__u8 *bmaControls;

	if (state->mixer->protocol == UAC_VERSION_1) {
		if (hdr->bLength < 7) {
			usb_audio_err(state->chip,
				      "unit %u: invalid UAC_FEATURE_UNIT descriptor\n",
				      unitid);
			return -EINVAL;
		}
		csize = hdr->bControlSize;
		if (!csize) {
			usb_audio_dbg(state->chip,
				      "unit %u: invalid bControlSize == 0\n",
				      unitid);
			return -EINVAL;
		}
		channels = (hdr->bLength - 7) / csize - 1;
		bmaControls = hdr->bmaControls;
		if (hdr->bLength < 7 + csize) {
			usb_audio_err(state->chip,
				      "unit %u: invalid UAC_FEATURE_UNIT descriptor\n",
				      unitid);
			return -EINVAL;
		}
	} else {
		struct uac2_feature_unit_descriptor *ftr = _ftr;
		if (hdr->bLength < 6) {
			usb_audio_err(state->chip,
				      "unit %u: invalid UAC_FEATURE_UNIT descriptor\n",
				      unitid);
			return -EINVAL;
		}
		csize = 4;
		channels = (hdr->bLength - 6) / 4 - 1;
		bmaControls = ftr->bmaControls;
		if (hdr->bLength < 6 + csize) {
			usb_audio_err(state->chip,
				      "unit %u: invalid UAC_FEATURE_UNIT descriptor\n",
				      unitid);
			return -EINVAL;
		}
	}

	/* parse the source unit */
	if ((err = parse_audio_unit(state, hdr->bSourceID)) < 0)
		return err;

	/* determine the input source type and name */
	err = check_input_term(state, hdr->bSourceID, &iterm);
	if (err < 0)
		return err;

	master_bits = snd_usb_combine_bytes(bmaControls, csize);
	/* master configuration quirks */
	switch (state->chip->usb_id) {
	case USB_ID(0x08bb, 0x2702):
		usb_audio_info(state->chip,
			       "usbmixer: master volume quirk for PCM2702 chip\n");
		/* disable non-functional volume control */
		master_bits &= ~UAC_CONTROL_BIT(UAC_FU_VOLUME);
		break;
	case USB_ID(0x1130, 0xf211):
		usb_audio_info(state->chip,
			       "usbmixer: volume control quirk for Tenx TP6911 Audio Headset\n");
		/* disable non-functional volume control */
		channels = 0;
		break;

	}
	if (channels > 0)
		first_ch_bits = snd_usb_combine_bytes(bmaControls + csize, csize);
	else
		first_ch_bits = 0;

	if (state->mixer->protocol == UAC_VERSION_1) {
		/* check all control types */
		for (i = 0; i < 10; i++) {
			unsigned int ch_bits = 0;
			for (j = 0; j < channels; j++) {
				unsigned int mask;

				mask = snd_usb_combine_bytes(bmaControls +
							     csize * (j+1), csize);
				if (mask & (1 << i))
					ch_bits |= (1 << j);
			}
			/* audio class v1 controls are never read-only */

			/*
			 * The first channel must be set
			 * (for ease of programming).
			 */
			if (ch_bits & 1)
				build_feature_ctl(state, _ftr, ch_bits, i,
						  &iterm, unitid, 0);
			if (master_bits & (1 << i))
				build_feature_ctl(state, _ftr, 0, i, &iterm,
						  unitid, 0);
		}
	} else { /* UAC_VERSION_2 */
		for (i = 0; i < ARRAY_SIZE(audio_feature_info); i++) {
			unsigned int ch_bits = 0;
			unsigned int ch_read_only = 0;

			for (j = 0; j < channels; j++) {
				unsigned int mask;

				mask = snd_usb_combine_bytes(bmaControls +
							     csize * (j+1), csize);
				if (uac2_control_is_readable(mask, i)) {
					ch_bits |= (1 << j);
					if (!uac2_control_is_writeable(mask, i))
						ch_read_only |= (1 << j);
				}
			}

			/*
			 * NOTE: build_feature_ctl() will mark the control
			 * read-only if all channels are marked read-only in
			 * the descriptors. Otherwise, the control will be
			 * reported as writeable, but the driver will not
			 * actually issue a write command for read-only
			 * channels.
			 */

			/*
			 * The first channel must be set
			 * (for ease of programming).
			 */
			if (ch_bits & 1)
				build_feature_ctl(state, _ftr, ch_bits, i,
						  &iterm, unitid, ch_read_only);
			if (uac2_control_is_readable(master_bits, i))
				build_feature_ctl(state, _ftr, 0, i, &iterm, unitid,
						  !uac2_control_is_writeable(master_bits, i));
		}
	}

	return 0;
}

/*
 * Mixer Unit
 */

/*
 * build a mixer unit control
 *
 * the callbacks are identical with feature unit.
 * input channel number (zero based) is given in control field instead.
 */
static void build_mixer_unit_ctl(struct mixer_build *state,
				 struct uac_mixer_unit_descriptor *desc,
				 int in_pin, int in_ch, int unitid,
				 struct usb_audio_term *iterm)
{
	struct usb_mixer_elem_info *cval;
	unsigned int num_outs = uac_mixer_unit_bNrChannels(desc);
	unsigned int i, len;
	struct snd_kcontrol *kctl;
	const struct usbmix_name_map *map;

	map = find_map(state, unitid, 0);
	if (check_ignored_ctl(map))
		return;

	cval = kzalloc(sizeof(*cval), GFP_KERNEL);
	if (!cval)
		return;

	cval->mixer = state->mixer;
	cval->id = unitid;
	cval->control = in_ch + 1; /* based on 1 */
	cval->val_type = USB_MIXER_S16;
	for (i = 0; i < num_outs; i++) {
		__u8 *c = uac_mixer_unit_bmControls(desc, state->mixer->protocol);

		if (check_matrix_bitmap(c, in_ch, i, num_outs)) {
			cval->cmask |= (1 << i);
			cval->channels++;
		}
	}

	/* get min/max values */
	get_min_max(cval, 0);

	kctl = snd_ctl_new1(&usb_feature_unit_ctl, cval);
	if (!kctl) {
		usb_audio_err(state->chip, "cannot malloc kcontrol\n");
		kfree(cval);
		return;
	}
	kctl->private_free = usb_mixer_elem_free;

	len = check_mapped_name(map, kctl->id.name, sizeof(kctl->id.name));
	if (!len)
		len = get_term_name(state, iterm, kctl->id.name,
				    sizeof(kctl->id.name), 0);
	if (!len)
		len = sprintf(kctl->id.name, "Mixer Source %d", in_ch + 1);
	append_ctl_name(kctl, " Volume");

	usb_audio_dbg(state->chip, "[%d] MU [%s] ch = %d, val = %d/%d\n",
		    cval->id, kctl->id.name, cval->channels, cval->min, cval->max);
	snd_usb_mixer_add_control(state->mixer, kctl);
}

/*
 * parse a mixer unit
 */
static int parse_audio_mixer_unit(struct mixer_build *state, int unitid,
				  void *raw_desc)
{
	struct uac_mixer_unit_descriptor *desc = raw_desc;
	struct usb_audio_term iterm;
	int input_pins, num_ins, num_outs;
	int pin, ich, err;

	if (desc->bLength < 11 || !(input_pins = desc->bNrInPins) ||
	    !(num_outs = uac_mixer_unit_bNrChannels(desc))) {
		usb_audio_err(state->chip,
			      "invalid MIXER UNIT descriptor %d\n",
			      unitid);
		return -EINVAL;
	}
	/* no bmControls field (e.g. Maya44) -> ignore */
	if (desc->bLength <= 10 + input_pins) {
		usb_audio_dbg(state->chip, "MU %d has no bmControls field\n",
			      unitid);
		return 0;
	}

	num_ins = 0;
	ich = 0;
	for (pin = 0; pin < input_pins; pin++) {
		err = parse_audio_unit(state, desc->baSourceID[pin]);
		if (err < 0)
			continue;
		err = check_input_term(state, desc->baSourceID[pin], &iterm);
		if (err < 0)
			return err;
		num_ins += iterm.channels;
		for (; ich < num_ins; ich++) {
			int och, ich_has_controls = 0;

			for (och = 0; och < num_outs; och++) {
				__u8 *c = uac_mixer_unit_bmControls(desc,
						state->mixer->protocol);

				if (check_matrix_bitmap(c, ich, och, num_outs)) {
					ich_has_controls = 1;
					break;
				}
			}
			if (ich_has_controls)
				build_mixer_unit_ctl(state, desc, pin, ich,
						     unitid, &iterm);
		}
	}
	return 0;
}

/*
 * Processing Unit / Extension Unit
 */

/* get callback for processing/extension unit */
static int mixer_ctl_procunit_get(struct snd_kcontrol *kcontrol,
				  struct snd_ctl_elem_value *ucontrol)
{
	struct usb_mixer_elem_info *cval = kcontrol->private_data;
	int err, val;

	err = get_cur_ctl_value(cval, cval->control << 8, &val);
	if (err < 0 && cval->mixer->ignore_ctl_error) {
		ucontrol->value.integer.value[0] = cval->min;
		return 0;
	}
	if (err < 0)
		return err;
	val = get_relative_value(cval, val);
	ucontrol->value.integer.value[0] = val;
	return 0;
}

/* put callback for processing/extension unit */
static int mixer_ctl_procunit_put(struct snd_kcontrol *kcontrol,
				  struct snd_ctl_elem_value *ucontrol)
{
	struct usb_mixer_elem_info *cval = kcontrol->private_data;
	int val, oval, err;

	err = get_cur_ctl_value(cval, cval->control << 8, &oval);
	if (err < 0) {
		if (cval->mixer->ignore_ctl_error)
			return 0;
		return err;
	}
	val = ucontrol->value.integer.value[0];
	val = get_abs_value(cval, val);
	if (val != oval) {
		set_cur_ctl_value(cval, cval->control << 8, val);
		return 1;
	}
	return 0;
}

/* alsa control interface for processing/extension unit */
static struct snd_kcontrol_new mixer_procunit_ctl = {
	.iface = SNDRV_CTL_ELEM_IFACE_MIXER,
	.name = "", /* will be filled later */
	.info = mixer_ctl_feature_info,
	.get = mixer_ctl_procunit_get,
	.put = mixer_ctl_procunit_put,
};

/*
 * predefined data for processing units
 */
struct procunit_value_info {
	int control;
	char *suffix;
	int val_type;
	int min_value;
};

struct procunit_info {
	int type;
	char *name;
	struct procunit_value_info *values;
};

static struct procunit_value_info updown_proc_info[] = {
	{ UAC_UD_ENABLE, "Switch", USB_MIXER_BOOLEAN },
	{ UAC_UD_MODE_SELECT, "Mode Select", USB_MIXER_U8, 1 },
	{ 0 }
};
static struct procunit_value_info prologic_proc_info[] = {
	{ UAC_DP_ENABLE, "Switch", USB_MIXER_BOOLEAN },
	{ UAC_DP_MODE_SELECT, "Mode Select", USB_MIXER_U8, 1 },
	{ 0 }
};
static struct procunit_value_info threed_enh_proc_info[] = {
	{ UAC_3D_ENABLE, "Switch", USB_MIXER_BOOLEAN },
	{ UAC_3D_SPACE, "Spaciousness", USB_MIXER_U8 },
	{ 0 }
};
static struct procunit_value_info reverb_proc_info[] = {
	{ UAC_REVERB_ENABLE, "Switch", USB_MIXER_BOOLEAN },
	{ UAC_REVERB_LEVEL, "Level", USB_MIXER_U8 },
	{ UAC_REVERB_TIME, "Time", USB_MIXER_U16 },
	{ UAC_REVERB_FEEDBACK, "Feedback", USB_MIXER_U8 },
	{ 0 }
};
static struct procunit_value_info chorus_proc_info[] = {
	{ UAC_CHORUS_ENABLE, "Switch", USB_MIXER_BOOLEAN },
	{ UAC_CHORUS_LEVEL, "Level", USB_MIXER_U8 },
	{ UAC_CHORUS_RATE, "Rate", USB_MIXER_U16 },
	{ UAC_CHORUS_DEPTH, "Depth", USB_MIXER_U16 },
	{ 0 }
};
static struct procunit_value_info dcr_proc_info[] = {
	{ UAC_DCR_ENABLE, "Switch", USB_MIXER_BOOLEAN },
	{ UAC_DCR_RATE, "Ratio", USB_MIXER_U16 },
	{ UAC_DCR_MAXAMPL, "Max Amp", USB_MIXER_S16 },
	{ UAC_DCR_THRESHOLD, "Threshold", USB_MIXER_S16 },
	{ UAC_DCR_ATTACK_TIME, "Attack Time", USB_MIXER_U16 },
	{ UAC_DCR_RELEASE_TIME, "Release Time", USB_MIXER_U16 },
	{ 0 }
};

static struct procunit_info procunits[] = {
	{ UAC_PROCESS_UP_DOWNMIX, "Up Down", updown_proc_info },
	{ UAC_PROCESS_DOLBY_PROLOGIC, "Dolby Prologic", prologic_proc_info },
	{ UAC_PROCESS_STEREO_EXTENDER, "3D Stereo Extender", threed_enh_proc_info },
	{ UAC_PROCESS_REVERB, "Reverb", reverb_proc_info },
	{ UAC_PROCESS_CHORUS, "Chorus", chorus_proc_info },
	{ UAC_PROCESS_DYN_RANGE_COMP, "DCR", dcr_proc_info },
	{ 0 },
};
/*
 * predefined data for extension units
 */
static struct procunit_value_info clock_rate_xu_info[] = {
	{ USB_XU_CLOCK_RATE_SELECTOR, "Selector", USB_MIXER_U8, 0 },
	{ 0 }
};
static struct procunit_value_info clock_source_xu_info[] = {
	{ USB_XU_CLOCK_SOURCE_SELECTOR, "External", USB_MIXER_BOOLEAN },
	{ 0 }
};
static struct procunit_value_info spdif_format_xu_info[] = {
	{ USB_XU_DIGITAL_FORMAT_SELECTOR, "SPDIF/AC3", USB_MIXER_BOOLEAN },
	{ 0 }
};
static struct procunit_value_info soft_limit_xu_info[] = {
	{ USB_XU_SOFT_LIMIT_SELECTOR, " ", USB_MIXER_BOOLEAN },
	{ 0 }
};
static struct procunit_info extunits[] = {
	{ USB_XU_CLOCK_RATE, "Clock rate", clock_rate_xu_info },
	{ USB_XU_CLOCK_SOURCE, "DigitalIn CLK source", clock_source_xu_info },
	{ USB_XU_DIGITAL_IO_STATUS, "DigitalOut format:", spdif_format_xu_info },
	{ USB_XU_DEVICE_OPTIONS, "AnalogueIn Soft Limit", soft_limit_xu_info },
	{ 0 }
};

/*
 * build a processing/extension unit
 */
static int build_audio_procunit(struct mixer_build *state, int unitid,
				void *raw_desc, struct procunit_info *list,
				char *name)
{
	struct uac_processing_unit_descriptor *desc = raw_desc;
	int num_ins = desc->bNrInPins;
	struct usb_mixer_elem_info *cval;
	struct snd_kcontrol *kctl;
	int i, err, nameid, type, len;
	struct procunit_info *info;
	struct procunit_value_info *valinfo;
	const struct usbmix_name_map *map;
	static struct procunit_value_info default_value_info[] = {
		{ 0x01, "Switch", USB_MIXER_BOOLEAN },
		{ 0 }
	};
	static struct procunit_info default_info = {
		0, NULL, default_value_info
	};

	if (desc->bLength < 13 || desc->bLength < 13 + num_ins ||
	    desc->bLength < num_ins + uac_processing_unit_bControlSize(desc, state->mixer->protocol)) {
		usb_audio_err(state->chip, "invalid %s descriptor (id %d)\n", name, unitid);
		return -EINVAL;
	}

	for (i = 0; i < num_ins; i++) {
		if ((err = parse_audio_unit(state, desc->baSourceID[i])) < 0)
			return err;
	}

	type = le16_to_cpu(desc->wProcessType);
	for (info = list; info && info->type; info++)
		if (info->type == type)
			break;
	if (!info || !info->type)
		info = &default_info;

	for (valinfo = info->values; valinfo->control; valinfo++) {
		__u8 *controls = uac_processing_unit_bmControls(desc, state->mixer->protocol);

		if (!(controls[valinfo->control / 8] & (1 << ((valinfo->control % 8) - 1))))
			continue;
		map = find_map(state, unitid, valinfo->control);
		if (check_ignored_ctl(map))
			continue;
		cval = kzalloc(sizeof(*cval), GFP_KERNEL);
		if (!cval)
			return -ENOMEM;
		cval->mixer = state->mixer;
		cval->id = unitid;
		cval->control = valinfo->control;
		cval->val_type = valinfo->val_type;
		cval->channels = 1;

		/* get min/max values */
		if (type == UAC_PROCESS_UP_DOWNMIX && cval->control == UAC_UD_MODE_SELECT) {
			__u8 *control_spec = uac_processing_unit_specific(desc, state->mixer->protocol);
			/* FIXME: hard-coded */
			cval->min = 1;
			cval->max = control_spec[0];
			cval->res = 1;
			cval->initialized = 1;
		} else {
			if (type == USB_XU_CLOCK_RATE) {
				/*
				 * E-Mu USB 0404/0202/TrackerPre/0204
				 * samplerate control quirk
				 */
				cval->min = 0;
				cval->max = 5;
				cval->res = 1;
				cval->initialized = 1;
			} else
				get_min_max(cval, valinfo->min_value);
		}

		kctl = snd_ctl_new1(&mixer_procunit_ctl, cval);
		if (!kctl) {
			kfree(cval);
			return -ENOMEM;
		}
		kctl->private_free = usb_mixer_elem_free;

		if (check_mapped_name(map, kctl->id.name, sizeof(kctl->id.name))) {
			/* nothing */ ;
		} else if (info->name) {
			strlcpy(kctl->id.name, info->name, sizeof(kctl->id.name));
		} else {
			nameid = uac_processing_unit_iProcessing(desc, state->mixer->protocol);
			len = 0;
			if (nameid)
				len = snd_usb_copy_string_desc(state, nameid,
							       kctl->id.name,
							       sizeof(kctl->id.name));
			if (!len)
				strlcpy(kctl->id.name, name, sizeof(kctl->id.name));
		}
		append_ctl_name(kctl, " ");
		append_ctl_name(kctl, valinfo->suffix);

		usb_audio_dbg(state->chip,
			      "[%d] PU [%s] ch = %d, val = %d/%d\n",
			      cval->id, kctl->id.name, cval->channels,
			      cval->min, cval->max);

		err = snd_usb_mixer_add_control(state->mixer, kctl);
		if (err < 0)
			return err;
	}
	return 0;
}

static int parse_audio_processing_unit(struct mixer_build *state, int unitid,
				       void *raw_desc)
{
	return build_audio_procunit(state, unitid, raw_desc,
				    procunits, "Processing Unit");
}

static int parse_audio_extension_unit(struct mixer_build *state, int unitid,
				      void *raw_desc)
{
	/*
	 * Note that we parse extension units with processing unit descriptors.
	 * That's ok as the layout is the same.
	 */
	return build_audio_procunit(state, unitid, raw_desc,
				    extunits, "Extension Unit");
}

/*
 * Selector Unit
 */

/*
 * info callback for selector unit
 * use an enumerator type for routing
 */
static int mixer_ctl_selector_info(struct snd_kcontrol *kcontrol,
				   struct snd_ctl_elem_info *uinfo)
{
	struct usb_mixer_elem_info *cval = kcontrol->private_data;
	const char **itemlist = (const char **)kcontrol->private_value;

	if (snd_BUG_ON(!itemlist))
		return -EINVAL;
	return snd_ctl_enum_info(uinfo, 1, cval->max, itemlist);
}

/* get callback for selector unit */
static int mixer_ctl_selector_get(struct snd_kcontrol *kcontrol,
				  struct snd_ctl_elem_value *ucontrol)
{
	struct usb_mixer_elem_info *cval = kcontrol->private_data;
	int val, err;

	err = get_cur_ctl_value(cval, cval->control << 8, &val);
	if (err < 0) {
		if (cval->mixer->ignore_ctl_error) {
			ucontrol->value.enumerated.item[0] = 0;
			return 0;
		}
		return err;
	}
	val = get_relative_value(cval, val);
	ucontrol->value.enumerated.item[0] = val;
	return 0;
}

/* put callback for selector unit */
static int mixer_ctl_selector_put(struct snd_kcontrol *kcontrol,
				  struct snd_ctl_elem_value *ucontrol)
{
	struct usb_mixer_elem_info *cval = kcontrol->private_data;
	int val, oval, err;

	err = get_cur_ctl_value(cval, cval->control << 8, &oval);
	if (err < 0) {
		if (cval->mixer->ignore_ctl_error)
			return 0;
		return err;
	}
	val = ucontrol->value.enumerated.item[0];
	val = get_abs_value(cval, val);
	if (val != oval) {
		set_cur_ctl_value(cval, cval->control << 8, val);
		return 1;
	}
	return 0;
}

/* alsa control interface for selector unit */
static struct snd_kcontrol_new mixer_selectunit_ctl = {
	.iface = SNDRV_CTL_ELEM_IFACE_MIXER,
	.name = "", /* will be filled later */
	.info = mixer_ctl_selector_info,
	.get = mixer_ctl_selector_get,
	.put = mixer_ctl_selector_put,
};

/*
 * private free callback.
 * free both private_data and private_value
 */
static void usb_mixer_selector_elem_free(struct snd_kcontrol *kctl)
{
	int i, num_ins = 0;

	if (kctl->private_data) {
		struct usb_mixer_elem_info *cval = kctl->private_data;
		num_ins = cval->max;
		kfree(cval);
		kctl->private_data = NULL;
	}
	if (kctl->private_value) {
		char **itemlist = (char **)kctl->private_value;
		for (i = 0; i < num_ins; i++)
			kfree(itemlist[i]);
		kfree(itemlist);
		kctl->private_value = 0;
	}
}

/*
 * parse a selector unit
 */
static int parse_audio_selector_unit(struct mixer_build *state, int unitid,
				     void *raw_desc)
{
	struct uac_selector_unit_descriptor *desc = raw_desc;
	unsigned int i, nameid, len;
	int err;
	struct usb_mixer_elem_info *cval;
	struct snd_kcontrol *kctl;
	const struct usbmix_name_map *map;
	char **namelist;

	if (desc->bLength < 5 || !desc->bNrInPins ||
	    desc->bLength < 5 + desc->bNrInPins) {
		usb_audio_err(state->chip,
			"invalid SELECTOR UNIT descriptor %d\n", unitid);
		return -EINVAL;
	}

	for (i = 0; i < desc->bNrInPins; i++) {
		if ((err = parse_audio_unit(state, desc->baSourceID[i])) < 0)
			return err;
	}

	if (desc->bNrInPins == 1) /* only one ? nonsense! */
		return 0;

	map = find_map(state, unitid, 0);
	if (check_ignored_ctl(map))
		return 0;

	cval = kzalloc(sizeof(*cval), GFP_KERNEL);
	if (!cval)
		return -ENOMEM;
	cval->mixer = state->mixer;
	cval->id = unitid;
	cval->val_type = USB_MIXER_U8;
	cval->channels = 1;
	cval->min = 1;
	cval->max = desc->bNrInPins;
	cval->res = 1;
	cval->initialized = 1;

	if (state->mixer->protocol == UAC_VERSION_1)
		cval->control = 0;
	else /* UAC_VERSION_2 */
		cval->control = (desc->bDescriptorSubtype == UAC2_CLOCK_SELECTOR) ?
			UAC2_CX_CLOCK_SELECTOR : UAC2_SU_SELECTOR;

	namelist = kmalloc(sizeof(char *) * desc->bNrInPins, GFP_KERNEL);
	if (!namelist) {
		kfree(cval);
		return -ENOMEM;
	}
#define MAX_ITEM_NAME_LEN	64
	for (i = 0; i < desc->bNrInPins; i++) {
		struct usb_audio_term iterm;
		len = 0;
		namelist[i] = kmalloc(MAX_ITEM_NAME_LEN, GFP_KERNEL);
		if (!namelist[i]) {
			while (i--)
				kfree(namelist[i]);
			kfree(namelist);
			kfree(cval);
			return -ENOMEM;
		}
		len = check_mapped_selector_name(state, unitid, i, namelist[i],
						 MAX_ITEM_NAME_LEN);
		if (! len && check_input_term(state, desc->baSourceID[i], &iterm) >= 0)
			len = get_term_name(state, &iterm, namelist[i], MAX_ITEM_NAME_LEN, 0);
		if (! len)
			sprintf(namelist[i], "Input %u", i);
	}

	kctl = snd_ctl_new1(&mixer_selectunit_ctl, cval);
	if (! kctl) {
		usb_audio_err(state->chip, "cannot malloc kcontrol\n");
		kfree(namelist);
		kfree(cval);
		return -ENOMEM;
	}
	kctl->private_value = (unsigned long)namelist;
	kctl->private_free = usb_mixer_selector_elem_free;

	/* check the static mapping table at first */
	len = check_mapped_name(map, kctl->id.name, sizeof(kctl->id.name));
	if (!len) {
		/* no mapping ? */
		/* if iSelector is given, use it */
		nameid = uac_selector_unit_iSelector(desc);
		if (nameid)
			len = snd_usb_copy_string_desc(state, nameid,
						       kctl->id.name,
						       sizeof(kctl->id.name));
		/* ... or pick up the terminal name at next */
		if (!len)
			len = get_term_name(state, &state->oterm,
				    kctl->id.name, sizeof(kctl->id.name), 0);
		/* ... or use the fixed string "USB" as the last resort */
		if (!len)
			strlcpy(kctl->id.name, "USB", sizeof(kctl->id.name));

		/* and add the proper suffix */
		if (desc->bDescriptorSubtype == UAC2_CLOCK_SELECTOR)
			append_ctl_name(kctl, " Clock Source");
		else if ((state->oterm.type & 0xff00) == 0x0100)
			append_ctl_name(kctl, " Capture Source");
		else
			append_ctl_name(kctl, " Playback Source");
	}

	usb_audio_dbg(state->chip, "[%d] SU [%s] items = %d\n",
		    cval->id, kctl->id.name, desc->bNrInPins);
	if ((err = snd_usb_mixer_add_control(state->mixer, kctl)) < 0)
		return err;

	return 0;
}

/*
 * parse an audio unit recursively
 */

static int parse_audio_unit(struct mixer_build *state, int unitid)
{
	unsigned char *p1;

	if (test_and_set_bit(unitid, state->unitbitmap))
		return 0; /* the unit already visited */

	p1 = find_audio_control_unit(state, unitid);
	if (!p1) {
		usb_audio_err(state->chip, "unit %d not found!\n", unitid);
		return -EINVAL;
	}

	switch (p1[2]) {
	case UAC_INPUT_TERMINAL:
	case UAC2_CLOCK_SOURCE:
		return 0; /* NOP */
	case UAC_MIXER_UNIT:
		return parse_audio_mixer_unit(state, unitid, p1);
	case UAC_SELECTOR_UNIT:
	case UAC2_CLOCK_SELECTOR:
		return parse_audio_selector_unit(state, unitid, p1);
	case UAC_FEATURE_UNIT:
		return parse_audio_feature_unit(state, unitid, p1);
	case UAC1_PROCESSING_UNIT:
	/*   UAC2_EFFECT_UNIT has the same value */
		if (state->mixer->protocol == UAC_VERSION_1)
			return parse_audio_processing_unit(state, unitid, p1);
		else
			return 0; /* FIXME - effect units not implemented yet */
	case UAC1_EXTENSION_UNIT:
	/*   UAC2_PROCESSING_UNIT_V2 has the same value */
		if (state->mixer->protocol == UAC_VERSION_1)
			return parse_audio_extension_unit(state, unitid, p1);
		else /* UAC_VERSION_2 */
			return parse_audio_processing_unit(state, unitid, p1);
	case UAC2_EXTENSION_UNIT_V2:
		return parse_audio_extension_unit(state, unitid, p1);
	default:
		usb_audio_err(state->chip,
			"unit %u: unexpected type 0x%02x\n", unitid, p1[2]);
		return -EINVAL;
	}
}

static void snd_usb_mixer_free(struct usb_mixer_interface *mixer)
{
	/* kill pending URBs */
<<<<<<< HEAD
	snd_usb_mixer_disconnect(&mixer->list);
=======
	snd_usb_mixer_disconnect(mixer);
>>>>>>> 8bcf6392

	kfree(mixer->id_elems);
	if (mixer->urb) {
		kfree(mixer->urb->transfer_buffer);
		usb_free_urb(mixer->urb);
	}
	usb_free_urb(mixer->rc_urb);
	kfree(mixer->rc_setup_packet);
	kfree(mixer);
}

static int snd_usb_mixer_dev_free(struct snd_device *device)
{
	struct usb_mixer_interface *mixer = device->device_data;
	snd_usb_mixer_free(mixer);
	return 0;
}

/*
 * create mixer controls
 *
 * walk through all UAC_OUTPUT_TERMINAL descriptors to search for mixers
 */
static int snd_usb_mixer_controls(struct usb_mixer_interface *mixer)
{
	struct mixer_build state;
	int err;
	const struct usbmix_ctl_map *map;
	void *p;

	memset(&state, 0, sizeof(state));
	state.chip = mixer->chip;
	state.mixer = mixer;
	state.buffer = mixer->hostif->extra;
	state.buflen = mixer->hostif->extralen;

	/* check the mapping table */
	for (map = usbmix_ctl_maps; map->id; map++) {
		if (map->id == state.chip->usb_id) {
			state.map = map->map;
			state.selector_map = map->selector_map;
			mixer->ignore_ctl_error = map->ignore_ctl_error;
			break;
		}
	}

	p = NULL;
	while ((p = snd_usb_find_csint_desc(mixer->hostif->extra,
					    mixer->hostif->extralen,
					    p, UAC_OUTPUT_TERMINAL)) != NULL) {
		if (mixer->protocol == UAC_VERSION_1) {
			struct uac1_output_terminal_descriptor *desc = p;

			if (desc->bLength < sizeof(*desc))
				continue; /* invalid descriptor? */
			/* mark terminal ID as visited */
			set_bit(desc->bTerminalID, state.unitbitmap);
			state.oterm.id = desc->bTerminalID;
			state.oterm.type = le16_to_cpu(desc->wTerminalType);
			state.oterm.name = desc->iTerminal;
			err = parse_audio_unit(&state, desc->bSourceID);
			if (err < 0 && err != -EINVAL)
				return err;
		} else { /* UAC_VERSION_2 */
			struct uac2_output_terminal_descriptor *desc = p;

			if (desc->bLength < sizeof(*desc))
				continue; /* invalid descriptor? */
			/* mark terminal ID as visited */
			set_bit(desc->bTerminalID, state.unitbitmap);
			state.oterm.id = desc->bTerminalID;
			state.oterm.type = le16_to_cpu(desc->wTerminalType);
			state.oterm.name = desc->iTerminal;
			err = parse_audio_unit(&state, desc->bSourceID);
			if (err < 0 && err != -EINVAL)
				return err;

			/*
			 * For UAC2, use the same approach to also add the
			 * clock selectors
			 */
			err = parse_audio_unit(&state, desc->bCSourceID);
			if (err < 0 && err != -EINVAL)
				return err;
		}
	}

	return 0;
}

void snd_usb_mixer_notify_id(struct usb_mixer_interface *mixer, int unitid)
{
	struct usb_mixer_elem_info *info;

	for (info = mixer->id_elems[unitid]; info; info = info->next_id_elem)
		snd_ctl_notify(mixer->chip->card, SNDRV_CTL_EVENT_MASK_VALUE,
			       info->elem_id);
}

static void snd_usb_mixer_dump_cval(struct snd_info_buffer *buffer,
				    int unitid,
				    struct usb_mixer_elem_info *cval)
{
	static char *val_types[] = {"BOOLEAN", "INV_BOOLEAN",
				    "S8", "U8", "S16", "U16"};
	snd_iprintf(buffer, "  Unit: %i\n", unitid);
	if (cval->elem_id)
		snd_iprintf(buffer, "    Control: name=\"%s\", index=%i\n",
				cval->elem_id->name, cval->elem_id->index);
	snd_iprintf(buffer, "    Info: id=%i, control=%i, cmask=0x%x, "
			    "channels=%i, type=\"%s\"\n", cval->id,
			    cval->control, cval->cmask, cval->channels,
			    val_types[cval->val_type]);
	snd_iprintf(buffer, "    Volume: min=%i, max=%i, dBmin=%i, dBmax=%i\n",
			    cval->min, cval->max, cval->dBmin, cval->dBmax);
}

static void snd_usb_mixer_proc_read(struct snd_info_entry *entry,
				    struct snd_info_buffer *buffer)
{
	struct snd_usb_audio *chip = entry->private_data;
	struct usb_mixer_interface *mixer;
	struct usb_mixer_elem_info *cval;
	int unitid;

	list_for_each_entry(mixer, &chip->mixer_list, list) {
		snd_iprintf(buffer,
			"USB Mixer: usb_id=0x%08x, ctrlif=%i, ctlerr=%i\n",
				chip->usb_id, snd_usb_ctrl_intf(chip),
				mixer->ignore_ctl_error);
		snd_iprintf(buffer, "Card: %s\n", chip->card->longname);
		for (unitid = 0; unitid < MAX_ID_ELEMS; unitid++) {
			for (cval = mixer->id_elems[unitid]; cval;
						cval = cval->next_id_elem)
				snd_usb_mixer_dump_cval(buffer, unitid, cval);
		}
	}
}

static void snd_usb_mixer_interrupt_v2(struct usb_mixer_interface *mixer,
				       int attribute, int value, int index)
{
	struct usb_mixer_elem_info *info;
	__u8 unitid = (index >> 8) & 0xff;
	__u8 control = (value >> 8) & 0xff;
	__u8 channel = value & 0xff;

	if (channel >= MAX_CHANNELS) {
		usb_audio_dbg(mixer->chip,
			"%s(): bogus channel number %d\n",
			__func__, channel);
		return;
	}

	for (info = mixer->id_elems[unitid]; info; info = info->next_id_elem) {
		if (info->control != control)
			continue;

		switch (attribute) {
		case UAC2_CS_CUR:
			/* invalidate cache, so the value is read from the device */
			if (channel)
				info->cached &= ~(1 << channel);
			else /* master channel */
				info->cached = 0;

			snd_ctl_notify(mixer->chip->card, SNDRV_CTL_EVENT_MASK_VALUE,
					info->elem_id);
			break;

		case UAC2_CS_RANGE:
			/* TODO */
			break;

		case UAC2_CS_MEM:
			/* TODO */
			break;

		default:
			usb_audio_dbg(mixer->chip,
				"unknown attribute %d in interrupt\n",
				attribute);
			break;
		} /* switch */
	}
}

static void snd_usb_mixer_interrupt(struct urb *urb)
{
	struct usb_mixer_interface *mixer = urb->context;
	int len = urb->actual_length;
	int ustatus = urb->status;

	if (ustatus != 0)
		goto requeue;

	if (mixer->protocol == UAC_VERSION_1) {
		struct uac1_status_word *status;

		for (status = urb->transfer_buffer;
		     len >= sizeof(*status);
		     len -= sizeof(*status), status++) {
			dev_dbg(&urb->dev->dev, "status interrupt: %02x %02x\n",
						status->bStatusType,
						status->bOriginator);

			/* ignore any notifications not from the control interface */
			if ((status->bStatusType & UAC1_STATUS_TYPE_ORIG_MASK) !=
				UAC1_STATUS_TYPE_ORIG_AUDIO_CONTROL_IF)
				continue;

			if (status->bStatusType & UAC1_STATUS_TYPE_MEM_CHANGED)
				snd_usb_mixer_rc_memory_change(mixer, status->bOriginator);
			else
				snd_usb_mixer_notify_id(mixer, status->bOriginator);
		}
	} else { /* UAC_VERSION_2 */
		struct uac2_interrupt_data_msg *msg;

		for (msg = urb->transfer_buffer;
		     len >= sizeof(*msg);
		     len -= sizeof(*msg), msg++) {
			/* drop vendor specific and endpoint requests */
			if ((msg->bInfo & UAC2_INTERRUPT_DATA_MSG_VENDOR) ||
			    (msg->bInfo & UAC2_INTERRUPT_DATA_MSG_EP))
				continue;

			snd_usb_mixer_interrupt_v2(mixer, msg->bAttribute,
						   le16_to_cpu(msg->wValue),
						   le16_to_cpu(msg->wIndex));
		}
	}

requeue:
	if (ustatus != -ENOENT &&
	    ustatus != -ECONNRESET &&
	    ustatus != -ESHUTDOWN) {
		urb->dev = mixer->chip->dev;
		usb_submit_urb(urb, GFP_ATOMIC);
	}
}

/* create the handler for the optional status interrupt endpoint */
static int snd_usb_mixer_status_create(struct usb_mixer_interface *mixer)
{
	struct usb_endpoint_descriptor *ep;
	void *transfer_buffer;
	int buffer_length;
	unsigned int epnum;

	/* we need one interrupt input endpoint */
	if (get_iface_desc(mixer->hostif)->bNumEndpoints < 1)
		return 0;
	ep = get_endpoint(mixer->hostif, 0);
	if (!usb_endpoint_dir_in(ep) || !usb_endpoint_xfer_int(ep))
		return 0;

	epnum = usb_endpoint_num(ep);
	buffer_length = le16_to_cpu(ep->wMaxPacketSize);
	transfer_buffer = kmalloc(buffer_length, GFP_KERNEL);
	if (!transfer_buffer)
		return -ENOMEM;
	mixer->urb = usb_alloc_urb(0, GFP_KERNEL);
	if (!mixer->urb) {
		kfree(transfer_buffer);
		return -ENOMEM;
	}
	usb_fill_int_urb(mixer->urb, mixer->chip->dev,
			 usb_rcvintpipe(mixer->chip->dev, epnum),
			 transfer_buffer, buffer_length,
			 snd_usb_mixer_interrupt, mixer, ep->bInterval);
	usb_submit_urb(mixer->urb, GFP_KERNEL);
	return 0;
}

int snd_usb_create_mixer(struct snd_usb_audio *chip, int ctrlif,
			 int ignore_error)
{
	static struct snd_device_ops dev_ops = {
		.dev_free = snd_usb_mixer_dev_free
	};
	struct usb_mixer_interface *mixer;
	struct snd_info_entry *entry;
	int err;

	strcpy(chip->card->mixername, "USB Mixer");

	mixer = kzalloc(sizeof(*mixer), GFP_KERNEL);
	if (!mixer)
		return -ENOMEM;
	mixer->chip = chip;
	mixer->ignore_ctl_error = ignore_error;
	mixer->id_elems = kcalloc(MAX_ID_ELEMS, sizeof(*mixer->id_elems),
				  GFP_KERNEL);
	if (!mixer->id_elems) {
		kfree(mixer);
		return -ENOMEM;
	}

	mixer->hostif = &usb_ifnum_to_if(chip->dev, ctrlif)->altsetting[0];
	switch (get_iface_desc(mixer->hostif)->bInterfaceProtocol) {
	case UAC_VERSION_1:
	default:
		mixer->protocol = UAC_VERSION_1;
		break;
	case UAC_VERSION_2:
		mixer->protocol = UAC_VERSION_2;
		break;
	}

	if ((err = snd_usb_mixer_controls(mixer)) < 0 ||
	    (err = snd_usb_mixer_status_create(mixer)) < 0)
		goto _error;

	snd_usb_mixer_apply_create_quirk(mixer);

	err = snd_device_new(chip->card, SNDRV_DEV_CODEC, mixer, &dev_ops);
	if (err < 0)
		goto _error;

	if (list_empty(&chip->mixer_list) &&
	    !snd_card_proc_new(chip->card, "usbmixer", &entry))
		snd_info_set_text_ops(entry, chip, snd_usb_mixer_proc_read);

	list_add(&mixer->list, &chip->mixer_list);
	return 0;

_error:
	snd_usb_mixer_free(mixer);
	return err;
}

void snd_usb_mixer_disconnect(struct usb_mixer_interface *mixer)
{
<<<<<<< HEAD
	struct usb_mixer_interface *mixer;

	mixer = list_entry(p, struct usb_mixer_interface, list);
=======
>>>>>>> 8bcf6392
	if (mixer->disconnected)
		return;
	if (mixer->urb)
		usb_kill_urb(mixer->urb);
	if (mixer->rc_urb)
		usb_kill_urb(mixer->rc_urb);
	mixer->disconnected = true;
}

#ifdef CONFIG_PM
/* stop any bus activity of a mixer */
static void snd_usb_mixer_inactivate(struct usb_mixer_interface *mixer)
{
	usb_kill_urb(mixer->urb);
	usb_kill_urb(mixer->rc_urb);
}

static int snd_usb_mixer_activate(struct usb_mixer_interface *mixer)
{
	int err;

	if (mixer->urb) {
		err = usb_submit_urb(mixer->urb, GFP_NOIO);
		if (err < 0)
			return err;
	}

	return 0;
}

int snd_usb_mixer_suspend(struct usb_mixer_interface *mixer)
{
	snd_usb_mixer_inactivate(mixer);
	return 0;
}

static int restore_mixer_value(struct usb_mixer_elem_info *cval)
{
	int c, err, idx;

	if (cval->cmask) {
		idx = 0;
		for (c = 0; c < MAX_CHANNELS; c++) {
			if (!(cval->cmask & (1 << c)))
				continue;
			if (cval->cached & (1 << c)) {
				err = set_cur_mix_value(cval, c + 1, idx,
							cval->cache_val[idx]);
				if (err < 0)
					return err;
			}
			idx++;
		}
	} else {
		/* master */
		if (cval->cached) {
			err = set_cur_mix_value(cval, 0, 0, *cval->cache_val);
			if (err < 0)
				return err;
		}
	}

	return 0;
}

int snd_usb_mixer_resume(struct usb_mixer_interface *mixer, bool reset_resume)
{
	struct usb_mixer_elem_info *cval;
	int id, err;

	/* FIXME: any mixer quirks? */

	if (reset_resume) {
		/* restore cached mixer values */
		for (id = 0; id < MAX_ID_ELEMS; id++) {
			for (cval = mixer->id_elems[id]; cval;
			     cval = cval->next_id_elem) {
				err = restore_mixer_value(cval);
				if (err < 0)
					return err;
			}
		}
	}

	return snd_usb_mixer_activate(mixer);
}
#endif<|MERGE_RESOLUTION|>--- conflicted
+++ resolved
@@ -2193,11 +2193,7 @@
 static void snd_usb_mixer_free(struct usb_mixer_interface *mixer)
 {
 	/* kill pending URBs */
-<<<<<<< HEAD
-	snd_usb_mixer_disconnect(&mixer->list);
-=======
 	snd_usb_mixer_disconnect(mixer);
->>>>>>> 8bcf6392
 
 	kfree(mixer->id_elems);
 	if (mixer->urb) {
@@ -2532,12 +2528,6 @@
 
 void snd_usb_mixer_disconnect(struct usb_mixer_interface *mixer)
 {
-<<<<<<< HEAD
-	struct usb_mixer_interface *mixer;
-
-	mixer = list_entry(p, struct usb_mixer_interface, list);
-=======
->>>>>>> 8bcf6392
 	if (mixer->disconnected)
 		return;
 	if (mixer->urb)
