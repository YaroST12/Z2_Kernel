/*
 * drivers/net/wireless/mwl8k.c
 * Driver for Marvell TOPDOG 802.11 Wireless cards
 *
 * Copyright (C) 2008-2009 Marvell Semiconductor Inc.
 *
 * This file is licensed under the terms of the GNU General Public
 * License version 2.  This program is licensed "as is" without any
 * warranty of any kind, whether express or implied.
 */

#include <linux/init.h>
#include <linux/module.h>
#include <linux/kernel.h>
#include <linux/sched.h>
#include <linux/spinlock.h>
#include <linux/list.h>
#include <linux/pci.h>
#include <linux/delay.h>
#include <linux/completion.h>
#include <linux/etherdevice.h>
#include <net/mac80211.h>
#include <linux/moduleparam.h>
#include <linux/firmware.h>
#include <linux/workqueue.h>

#define MWL8K_DESC	"Marvell TOPDOG(R) 802.11 Wireless Network Driver"
#define MWL8K_NAME	KBUILD_MODNAME
#define MWL8K_VERSION	"0.10"

/* Register definitions */
#define MWL8K_HIU_GEN_PTR			0x00000c10
#define  MWL8K_MODE_STA				 0x0000005a
#define  MWL8K_MODE_AP				 0x000000a5
#define MWL8K_HIU_INT_CODE			0x00000c14
#define  MWL8K_FWSTA_READY			 0xf0f1f2f4
#define  MWL8K_FWAP_READY			 0xf1f2f4a5
#define  MWL8K_INT_CODE_CMD_FINISHED		 0x00000005
#define MWL8K_HIU_SCRATCH			0x00000c40

/* Host->device communications */
#define MWL8K_HIU_H2A_INTERRUPT_EVENTS		0x00000c18
#define MWL8K_HIU_H2A_INTERRUPT_STATUS		0x00000c1c
#define MWL8K_HIU_H2A_INTERRUPT_MASK		0x00000c20
#define MWL8K_HIU_H2A_INTERRUPT_CLEAR_SEL	0x00000c24
#define MWL8K_HIU_H2A_INTERRUPT_STATUS_MASK	0x00000c28
#define  MWL8K_H2A_INT_DUMMY			 (1 << 20)
#define  MWL8K_H2A_INT_RESET			 (1 << 15)
#define  MWL8K_H2A_INT_DOORBELL			 (1 << 1)
#define  MWL8K_H2A_INT_PPA_READY		 (1 << 0)

/* Device->host communications */
#define MWL8K_HIU_A2H_INTERRUPT_EVENTS		0x00000c2c
#define MWL8K_HIU_A2H_INTERRUPT_STATUS		0x00000c30
#define MWL8K_HIU_A2H_INTERRUPT_MASK		0x00000c34
#define MWL8K_HIU_A2H_INTERRUPT_CLEAR_SEL	0x00000c38
#define MWL8K_HIU_A2H_INTERRUPT_STATUS_MASK	0x00000c3c
#define  MWL8K_A2H_INT_DUMMY			 (1 << 20)
#define  MWL8K_A2H_INT_CHNL_SWITCHED		 (1 << 11)
#define  MWL8K_A2H_INT_QUEUE_EMPTY		 (1 << 10)
#define  MWL8K_A2H_INT_RADAR_DETECT		 (1 << 7)
#define  MWL8K_A2H_INT_RADIO_ON			 (1 << 6)
#define  MWL8K_A2H_INT_RADIO_OFF		 (1 << 5)
#define  MWL8K_A2H_INT_MAC_EVENT		 (1 << 3)
#define  MWL8K_A2H_INT_OPC_DONE			 (1 << 2)
#define  MWL8K_A2H_INT_RX_READY			 (1 << 1)
#define  MWL8K_A2H_INT_TX_DONE			 (1 << 0)

#define MWL8K_A2H_EVENTS	(MWL8K_A2H_INT_DUMMY | \
				 MWL8K_A2H_INT_CHNL_SWITCHED | \
				 MWL8K_A2H_INT_QUEUE_EMPTY | \
				 MWL8K_A2H_INT_RADAR_DETECT | \
				 MWL8K_A2H_INT_RADIO_ON | \
				 MWL8K_A2H_INT_RADIO_OFF | \
				 MWL8K_A2H_INT_MAC_EVENT | \
				 MWL8K_A2H_INT_OPC_DONE | \
				 MWL8K_A2H_INT_RX_READY | \
				 MWL8K_A2H_INT_TX_DONE)

#define MWL8K_RX_QUEUES		1
#define MWL8K_TX_QUEUES		4

struct rxd_ops {
	int rxd_size;
	void (*rxd_init)(void *rxd, dma_addr_t next_dma_addr);
	void (*rxd_refill)(void *rxd, dma_addr_t addr, int len);
<<<<<<< HEAD
	int (*rxd_process)(void *rxd, struct ieee80211_rx_status *status);
=======
	int (*rxd_process)(void *rxd, struct ieee80211_rx_status *status,
			   __le16 *qos);
>>>>>>> 2fbe74b9
};

struct mwl8k_device_info {
	char *part_name;
	char *helper_image;
	char *fw_image;
	struct rxd_ops *rxd_ops;
	u16 modes;
};

struct mwl8k_rx_queue {
	int rxd_count;

	/* hw receives here */
	int head;

	/* refill descs here */
	int tail;

	void *rxd;
	dma_addr_t rxd_dma;
	struct {
		struct sk_buff *skb;
		DECLARE_PCI_UNMAP_ADDR(dma)
	} *buf;
};

struct mwl8k_tx_queue {
	/* hw transmits here */
	int head;

	/* sw appends here */
	int tail;

	struct ieee80211_tx_queue_stats stats;
	struct mwl8k_tx_desc *txd;
	dma_addr_t txd_dma;
	struct sk_buff **skb;
};

/* Pointers to the firmware data and meta information about it.  */
struct mwl8k_firmware {
	/* Boot helper code */
	struct firmware *helper;

	/* Microcode */
	struct firmware *ucode;
};

struct mwl8k_priv {
	void __iomem *sram;
	void __iomem *regs;
	struct ieee80211_hw *hw;

	struct pci_dev *pdev;

	struct mwl8k_device_info *device_info;
	bool ap_fw;
	struct rxd_ops *rxd_ops;

	/* firmware files and meta data */
	struct mwl8k_firmware fw;

	/* firmware access */
	struct mutex fw_mutex;
	struct task_struct *fw_mutex_owner;
	int fw_mutex_depth;
	struct completion *hostcmd_wait;

	/* lock held over TX and TX reap */
	spinlock_t tx_lock;

	/* TX quiesce completion, protected by fw_mutex and tx_lock */
	struct completion *tx_wait;

	struct ieee80211_vif *vif;

	struct ieee80211_channel *current_channel;

	/* power management status cookie from firmware */
	u32 *cookie;
	dma_addr_t cookie_dma;

	u16 num_mcaddrs;
	u8 hw_rev;
	u32 fw_rev;

	/*
	 * Running count of TX packets in flight, to avoid
	 * iterating over the transmit rings each time.
	 */
	int pending_tx_pkts;

	struct mwl8k_rx_queue rxq[MWL8K_RX_QUEUES];
	struct mwl8k_tx_queue txq[MWL8K_TX_QUEUES];

	/* PHY parameters */
	struct ieee80211_supported_band band;
	struct ieee80211_channel channels[14];
<<<<<<< HEAD
	struct ieee80211_rate rates[13];
=======
	struct ieee80211_rate rates[14];
>>>>>>> 2fbe74b9

	bool radio_on;
	bool radio_short_preamble;
	bool sniffer_enabled;
	bool wmm_enabled;

	/* XXX need to convert this to handle multiple interfaces */
	bool capture_beacon;
	u8 capture_bssid[ETH_ALEN];
	struct sk_buff *beacon_skb;

	/*
	 * This FJ worker has to be global as it is scheduled from the
	 * RX handler.  At this point we don't know which interface it
	 * belongs to until the list of bssids waiting to complete join
	 * is checked.
	 */
	struct work_struct finalize_join_worker;

	/* Tasklet to reclaim TX descriptors and buffers after tx */
	struct tasklet_struct tx_reclaim_task;
};

/* Per interface specific private data */
struct mwl8k_vif {
	/* backpointer to parent config block */
	struct mwl8k_priv *priv;

	/* BSS config of AP or IBSS from mac80211*/
	struct ieee80211_bss_conf bss_info;

	/* BSSID of AP or IBSS */
	u8	bssid[ETH_ALEN];
	u8	mac_addr[ETH_ALEN];

<<<<<<< HEAD
	/*
	 * Subset of supported legacy rates.
	 * Intersection of AP and STA supported rates.
	 */
	struct ieee80211_rate legacy_rates[13];

	/* number of supported legacy rates */
	u8	legacy_nrates;

=======
>>>>>>> 2fbe74b9
	 /* Index into station database.Returned by update_sta_db call */
	u8	peer_id;

	/* Non AMPDU sequence number assigned by driver */
	u16	seqno;
};

#define MWL8K_VIF(_vif) ((struct mwl8k_vif *)&((_vif)->drv_priv))

static const struct ieee80211_channel mwl8k_channels[] = {
	{ .center_freq = 2412, .hw_value = 1, },
	{ .center_freq = 2417, .hw_value = 2, },
	{ .center_freq = 2422, .hw_value = 3, },
	{ .center_freq = 2427, .hw_value = 4, },
	{ .center_freq = 2432, .hw_value = 5, },
	{ .center_freq = 2437, .hw_value = 6, },
	{ .center_freq = 2442, .hw_value = 7, },
	{ .center_freq = 2447, .hw_value = 8, },
	{ .center_freq = 2452, .hw_value = 9, },
	{ .center_freq = 2457, .hw_value = 10, },
	{ .center_freq = 2462, .hw_value = 11, },
};

static const struct ieee80211_rate mwl8k_rates[] = {
	{ .bitrate = 10, .hw_value = 2, },
	{ .bitrate = 20, .hw_value = 4, },
	{ .bitrate = 55, .hw_value = 11, },
	{ .bitrate = 110, .hw_value = 22, },
	{ .bitrate = 220, .hw_value = 44, },
	{ .bitrate = 60, .hw_value = 12, },
	{ .bitrate = 90, .hw_value = 18, },
	{ .bitrate = 120, .hw_value = 24, },
	{ .bitrate = 180, .hw_value = 36, },
	{ .bitrate = 240, .hw_value = 48, },
	{ .bitrate = 360, .hw_value = 72, },
	{ .bitrate = 480, .hw_value = 96, },
	{ .bitrate = 540, .hw_value = 108, },
	{ .bitrate = 720, .hw_value = 144, },
};

static const u8 mwl8k_rateids[12] = {
	2, 4, 11, 22, 12, 18, 24, 36, 48, 72, 96, 108,
};

/* Set or get info from Firmware */
#define MWL8K_CMD_SET			0x0001
#define MWL8K_CMD_GET			0x0000

/* Firmware command codes */
#define MWL8K_CMD_CODE_DNLD		0x0001
#define MWL8K_CMD_GET_HW_SPEC		0x0003
#define MWL8K_CMD_SET_HW_SPEC		0x0004
#define MWL8K_CMD_MAC_MULTICAST_ADR	0x0010
#define MWL8K_CMD_GET_STAT		0x0014
#define MWL8K_CMD_RADIO_CONTROL		0x001c
#define MWL8K_CMD_RF_TX_POWER		0x001e
#define MWL8K_CMD_RF_ANTENNA		0x0020
#define MWL8K_CMD_SET_PRE_SCAN		0x0107
#define MWL8K_CMD_SET_POST_SCAN		0x0108
#define MWL8K_CMD_SET_RF_CHANNEL	0x010a
#define MWL8K_CMD_SET_AID		0x010d
#define MWL8K_CMD_SET_RATE		0x0110
#define MWL8K_CMD_SET_FINALIZE_JOIN	0x0111
#define MWL8K_CMD_RTS_THRESHOLD		0x0113
#define MWL8K_CMD_SET_SLOT		0x0114
#define MWL8K_CMD_SET_EDCA_PARAMS	0x0115
#define MWL8K_CMD_SET_WMM_MODE		0x0123
#define MWL8K_CMD_MIMO_CONFIG		0x0125
#define MWL8K_CMD_USE_FIXED_RATE	0x0126
#define MWL8K_CMD_ENABLE_SNIFFER	0x0150
#define MWL8K_CMD_SET_MAC_ADDR		0x0202
#define MWL8K_CMD_SET_RATEADAPT_MODE	0x0203
#define MWL8K_CMD_UPDATE_STADB		0x1123

static const char *mwl8k_cmd_name(u16 cmd, char *buf, int bufsize)
{
#define MWL8K_CMDNAME(x)	case MWL8K_CMD_##x: do {\
					snprintf(buf, bufsize, "%s", #x);\
					return buf;\
					} while (0)
	switch (cmd & ~0x8000) {
		MWL8K_CMDNAME(CODE_DNLD);
		MWL8K_CMDNAME(GET_HW_SPEC);
		MWL8K_CMDNAME(SET_HW_SPEC);
		MWL8K_CMDNAME(MAC_MULTICAST_ADR);
		MWL8K_CMDNAME(GET_STAT);
		MWL8K_CMDNAME(RADIO_CONTROL);
		MWL8K_CMDNAME(RF_TX_POWER);
		MWL8K_CMDNAME(RF_ANTENNA);
		MWL8K_CMDNAME(SET_PRE_SCAN);
		MWL8K_CMDNAME(SET_POST_SCAN);
		MWL8K_CMDNAME(SET_RF_CHANNEL);
		MWL8K_CMDNAME(SET_AID);
		MWL8K_CMDNAME(SET_RATE);
		MWL8K_CMDNAME(SET_FINALIZE_JOIN);
		MWL8K_CMDNAME(RTS_THRESHOLD);
		MWL8K_CMDNAME(SET_SLOT);
		MWL8K_CMDNAME(SET_EDCA_PARAMS);
		MWL8K_CMDNAME(SET_WMM_MODE);
		MWL8K_CMDNAME(MIMO_CONFIG);
		MWL8K_CMDNAME(USE_FIXED_RATE);
		MWL8K_CMDNAME(ENABLE_SNIFFER);
		MWL8K_CMDNAME(SET_MAC_ADDR);
		MWL8K_CMDNAME(SET_RATEADAPT_MODE);
		MWL8K_CMDNAME(UPDATE_STADB);
	default:
		snprintf(buf, bufsize, "0x%x", cmd);
	}
#undef MWL8K_CMDNAME

	return buf;
}

/* Hardware and firmware reset */
static void mwl8k_hw_reset(struct mwl8k_priv *priv)
{
	iowrite32(MWL8K_H2A_INT_RESET,
		priv->regs + MWL8K_HIU_H2A_INTERRUPT_EVENTS);
	iowrite32(MWL8K_H2A_INT_RESET,
		priv->regs + MWL8K_HIU_H2A_INTERRUPT_EVENTS);
	msleep(20);
}

/* Release fw image */
static void mwl8k_release_fw(struct firmware **fw)
{
	if (*fw == NULL)
		return;
	release_firmware(*fw);
	*fw = NULL;
}

static void mwl8k_release_firmware(struct mwl8k_priv *priv)
{
	mwl8k_release_fw(&priv->fw.ucode);
	mwl8k_release_fw(&priv->fw.helper);
}

/* Request fw image */
static int mwl8k_request_fw(struct mwl8k_priv *priv,
			    const char *fname, struct firmware **fw)
{
	/* release current image */
	if (*fw != NULL)
		mwl8k_release_fw(fw);

	return request_firmware((const struct firmware **)fw,
				fname, &priv->pdev->dev);
}

static int mwl8k_request_firmware(struct mwl8k_priv *priv)
{
	struct mwl8k_device_info *di = priv->device_info;
	int rc;

	if (di->helper_image != NULL) {
		rc = mwl8k_request_fw(priv, di->helper_image, &priv->fw.helper);
		if (rc) {
			printk(KERN_ERR "%s: Error requesting helper "
			       "firmware file %s\n", pci_name(priv->pdev),
			       di->helper_image);
			return rc;
		}
	}

	rc = mwl8k_request_fw(priv, di->fw_image, &priv->fw.ucode);
	if (rc) {
		printk(KERN_ERR "%s: Error requesting firmware file %s\n",
		       pci_name(priv->pdev), di->fw_image);
		mwl8k_release_fw(&priv->fw.helper);
		return rc;
	}

	return 0;
}

MODULE_FIRMWARE("mwl8k/helper_8687.fw");
MODULE_FIRMWARE("mwl8k/fmimage_8687.fw");

struct mwl8k_cmd_pkt {
	__le16	code;
	__le16	length;
	__le16	seq_num;
	__le16	result;
	char	payload[0];
} __attribute__((packed));

/*
 * Firmware loading.
 */
static int
mwl8k_send_fw_load_cmd(struct mwl8k_priv *priv, void *data, int length)
{
	void __iomem *regs = priv->regs;
	dma_addr_t dma_addr;
	int loops;

	dma_addr = pci_map_single(priv->pdev, data, length, PCI_DMA_TODEVICE);
	if (pci_dma_mapping_error(priv->pdev, dma_addr))
		return -ENOMEM;

	iowrite32(dma_addr, regs + MWL8K_HIU_GEN_PTR);
	iowrite32(0, regs + MWL8K_HIU_INT_CODE);
	iowrite32(MWL8K_H2A_INT_DOORBELL,
		regs + MWL8K_HIU_H2A_INTERRUPT_EVENTS);
	iowrite32(MWL8K_H2A_INT_DUMMY,
		regs + MWL8K_HIU_H2A_INTERRUPT_EVENTS);

	loops = 1000;
	do {
		u32 int_code;

		int_code = ioread32(regs + MWL8K_HIU_INT_CODE);
		if (int_code == MWL8K_INT_CODE_CMD_FINISHED) {
			iowrite32(0, regs + MWL8K_HIU_INT_CODE);
			break;
		}

		cond_resched();
		udelay(1);
	} while (--loops);

	pci_unmap_single(priv->pdev, dma_addr, length, PCI_DMA_TODEVICE);

	return loops ? 0 : -ETIMEDOUT;
}

static int mwl8k_load_fw_image(struct mwl8k_priv *priv,
				const u8 *data, size_t length)
{
	struct mwl8k_cmd_pkt *cmd;
	int done;
	int rc = 0;

	cmd = kmalloc(sizeof(*cmd) + 256, GFP_KERNEL);
	if (cmd == NULL)
		return -ENOMEM;

	cmd->code = cpu_to_le16(MWL8K_CMD_CODE_DNLD);
	cmd->seq_num = 0;
	cmd->result = 0;

	done = 0;
	while (length) {
		int block_size = length > 256 ? 256 : length;

		memcpy(cmd->payload, data + done, block_size);
		cmd->length = cpu_to_le16(block_size);

		rc = mwl8k_send_fw_load_cmd(priv, cmd,
						sizeof(*cmd) + block_size);
		if (rc)
			break;

		done += block_size;
		length -= block_size;
	}

	if (!rc) {
		cmd->length = 0;
		rc = mwl8k_send_fw_load_cmd(priv, cmd, sizeof(*cmd));
	}

	kfree(cmd);

	return rc;
}

static int mwl8k_feed_fw_image(struct mwl8k_priv *priv,
				const u8 *data, size_t length)
{
	unsigned char *buffer;
	int may_continue, rc = 0;
	u32 done, prev_block_size;

	buffer = kmalloc(1024, GFP_KERNEL);
	if (buffer == NULL)
		return -ENOMEM;

	done = 0;
	prev_block_size = 0;
	may_continue = 1000;
	while (may_continue > 0) {
		u32 block_size;

		block_size = ioread32(priv->regs + MWL8K_HIU_SCRATCH);
		if (block_size & 1) {
			block_size &= ~1;
			may_continue--;
		} else {
			done += prev_block_size;
			length -= prev_block_size;
		}

		if (block_size > 1024 || block_size > length) {
			rc = -EOVERFLOW;
			break;
		}

		if (length == 0) {
			rc = 0;
			break;
		}

		if (block_size == 0) {
			rc = -EPROTO;
			may_continue--;
			udelay(1);
			continue;
		}

		prev_block_size = block_size;
		memcpy(buffer, data + done, block_size);

		rc = mwl8k_send_fw_load_cmd(priv, buffer, block_size);
		if (rc)
			break;
	}

	if (!rc && length != 0)
		rc = -EREMOTEIO;

	kfree(buffer);

	return rc;
}

static int mwl8k_load_firmware(struct ieee80211_hw *hw)
{
	struct mwl8k_priv *priv = hw->priv;
	struct firmware *fw = priv->fw.ucode;
	struct mwl8k_device_info *di = priv->device_info;
	int rc;
	int loops;

	if (!memcmp(fw->data, "\x01\x00\x00\x00", 4)) {
		struct firmware *helper = priv->fw.helper;

		if (helper == NULL) {
			printk(KERN_ERR "%s: helper image needed but none "
			       "given\n", pci_name(priv->pdev));
			return -EINVAL;
		}

		rc = mwl8k_load_fw_image(priv, helper->data, helper->size);
		if (rc) {
			printk(KERN_ERR "%s: unable to load firmware "
			       "helper image\n", pci_name(priv->pdev));
			return rc;
		}
		msleep(5);

		rc = mwl8k_feed_fw_image(priv, fw->data, fw->size);
	} else {
		rc = mwl8k_load_fw_image(priv, fw->data, fw->size);
	}

	if (rc) {
		printk(KERN_ERR "%s: unable to load firmware image\n",
		       pci_name(priv->pdev));
		return rc;
	}

	if (di->modes & BIT(NL80211_IFTYPE_AP))
		iowrite32(MWL8K_MODE_AP, priv->regs + MWL8K_HIU_GEN_PTR);
	else
		iowrite32(MWL8K_MODE_STA, priv->regs + MWL8K_HIU_GEN_PTR);
<<<<<<< HEAD
	msleep(1);
=======
>>>>>>> 2fbe74b9

	loops = 500000;
	do {
		u32 ready_code;

		ready_code = ioread32(priv->regs + MWL8K_HIU_INT_CODE);
		if (ready_code == MWL8K_FWAP_READY) {
			priv->ap_fw = 1;
<<<<<<< HEAD
			break;
		} else if (ready_code == MWL8K_FWSTA_READY) {
			priv->ap_fw = 0;
			break;
=======
			break;
		} else if (ready_code == MWL8K_FWSTA_READY) {
			priv->ap_fw = 0;
			break;
>>>>>>> 2fbe74b9
		}

		cond_resched();
		udelay(1);
	} while (--loops);

	return loops ? 0 : -ETIMEDOUT;
}


/*
 * Defines shared between transmission and reception.
 */
/* HT control fields for firmware */
struct ewc_ht_info {
	__le16	control1;
	__le16	control2;
	__le16	control3;
} __attribute__((packed));

/* Firmware Station database operations */
#define MWL8K_STA_DB_ADD_ENTRY		0
#define MWL8K_STA_DB_MODIFY_ENTRY	1
#define MWL8K_STA_DB_DEL_ENTRY		2
#define MWL8K_STA_DB_FLUSH		3

/* Peer Entry flags - used to define the type of the peer node */
#define MWL8K_PEER_TYPE_ACCESSPOINT	2

<<<<<<< HEAD
#define MWL8K_IEEE_LEGACY_DATA_RATES	13
#define MWL8K_MCS_BITMAP_SIZE		16

=======
>>>>>>> 2fbe74b9
struct peer_capability_info {
	/* Peer type - AP vs. STA.  */
	__u8	peer_type;

	/* Basic 802.11 capabilities from assoc resp.  */
	__le16	basic_caps;

	/* Set if peer supports 802.11n high throughput (HT).  */
	__u8	ht_support;

	/* Valid if HT is supported.  */
	__le16	ht_caps;
	__u8	extended_ht_caps;
	struct ewc_ht_info	ewc_info;

	/* Legacy rate table. Intersection of our rates and peer rates.  */
	__u8	legacy_rates[12];

	/* HT rate table. Intersection of our rates and peer rates.  */
	__u8	ht_rates[16];
	__u8	pad[16];

	/* If set, interoperability mode, no proprietary extensions.  */
	__u8	interop;
	__u8	pad2;
	__u8	station_id;
	__le16	amsdu_enabled;
} __attribute__((packed));

/* Inline functions to manipulate QoS field in data descriptor.  */
static inline u16 mwl8k_qos_setbit_eosp(u16 qos)
{
	u16 val_mask = 1 << 4;

	/* End of Service Period Bit 4 */
	return qos | val_mask;
}

static inline u16 mwl8k_qos_setbit_ack(u16 qos, u8 ack_policy)
{
	u16 val_mask = 0x3;
	u8	shift = 5;
	u16 qos_mask = ~(val_mask << shift);

	/* Ack Policy Bit 5-6 */
	return (qos & qos_mask) | ((ack_policy & val_mask) << shift);
}

static inline u16 mwl8k_qos_setbit_amsdu(u16 qos)
{
	u16 val_mask = 1 << 7;

	/* AMSDU present Bit 7 */
	return qos | val_mask;
}

static inline u16 mwl8k_qos_setbit_qlen(u16 qos, u8 len)
{
	u16 val_mask = 0xff;
	u8	shift = 8;
	u16 qos_mask = ~(val_mask << shift);

	/* Queue Length Bits 8-15 */
	return (qos & qos_mask) | ((len & val_mask) << shift);
}

/* DMA header used by firmware and hardware.  */
struct mwl8k_dma_data {
	__le16 fwlen;
	struct ieee80211_hdr wh;
	char data[0];
} __attribute__((packed));

/* Routines to add/remove DMA header from skb.  */
static inline void mwl8k_remove_dma_header(struct sk_buff *skb, __le16 qos)
{
	struct mwl8k_dma_data *tr;
	int hdrlen;

	tr = (struct mwl8k_dma_data *)skb->data;
	hdrlen = ieee80211_hdrlen(tr->wh.frame_control);

	if (hdrlen != sizeof(tr->wh)) {
		if (ieee80211_is_data_qos(tr->wh.frame_control)) {
			memmove(tr->data - hdrlen, &tr->wh, hdrlen - 2);
			*((__le16 *)(tr->data - 2)) = qos;
		} else {
			memmove(tr->data - hdrlen, &tr->wh, hdrlen);
		}
	}

	if (hdrlen != sizeof(*tr))
		skb_pull(skb, sizeof(*tr) - hdrlen);
}

static inline void mwl8k_add_dma_header(struct sk_buff *skb)
{
	struct ieee80211_hdr *wh;
	int hdrlen;
	struct mwl8k_dma_data *tr;

	/*
	 * Add a firmware DMA header; the firmware requires that we
	 * present a 2-byte payload length followed by a 4-address
	 * header (without QoS field), followed (optionally) by any
	 * WEP/ExtIV header (but only filled in for CCMP).
	 */
	wh = (struct ieee80211_hdr *)skb->data;

	hdrlen = ieee80211_hdrlen(wh->frame_control);
	if (hdrlen != sizeof(*tr))
		skb_push(skb, sizeof(*tr) - hdrlen);

	if (ieee80211_is_data_qos(wh->frame_control))
		hdrlen -= 2;

	tr = (struct mwl8k_dma_data *)skb->data;
	if (wh != &tr->wh)
		memmove(&tr->wh, wh, hdrlen);
	if (hdrlen != sizeof(tr->wh))
		memset(((void *)&tr->wh) + hdrlen, 0, sizeof(tr->wh) - hdrlen);

	/*
	 * Firmware length is the length of the fully formed "802.11
	 * payload".  That is, everything except for the 802.11 header.
	 * This includes all crypto material including the MIC.
	 */
	tr->fwlen = cpu_to_le16(skb->len - sizeof(*tr));
}


/*
 * Packet reception for 88w8366.
 */
struct mwl8k_rxd_8366 {
	__le16 pkt_len;
	__u8 sq2;
	__u8 rate;
	__le32 pkt_phys_addr;
	__le32 next_rxd_phys_addr;
	__le16 qos_control;
	__le16 htsig2;
	__le32 hw_rssi_info;
	__le32 hw_noise_floor_info;
	__u8 noise_floor;
	__u8 pad0[3];
	__u8 rssi;
	__u8 rx_status;
	__u8 channel;
	__u8 rx_ctrl;
} __attribute__((packed));
<<<<<<< HEAD

#define MWL8K_8366_RX_CTRL_OWNED_BY_HOST	0x80

static void mwl8k_rxd_8366_init(void *_rxd, dma_addr_t next_dma_addr)
{
	struct mwl8k_rxd_8366 *rxd = _rxd;

	rxd->next_rxd_phys_addr = cpu_to_le32(next_dma_addr);
	rxd->rx_ctrl = MWL8K_8366_RX_CTRL_OWNED_BY_HOST;
}

static void mwl8k_rxd_8366_refill(void *_rxd, dma_addr_t addr, int len)
{
	struct mwl8k_rxd_8366 *rxd = _rxd;

	rxd->pkt_len = cpu_to_le16(len);
	rxd->pkt_phys_addr = cpu_to_le32(addr);
	wmb();
	rxd->rx_ctrl = 0;
}

static int
mwl8k_rxd_8366_process(void *_rxd, struct ieee80211_rx_status *status)
=======

#define MWL8K_8366_RATE_INFO_MCS_FORMAT		0x80
#define MWL8K_8366_RATE_INFO_40MHZ		0x40
#define MWL8K_8366_RATE_INFO_RATEID(x)		((x) & 0x3f)

#define MWL8K_8366_RX_CTRL_OWNED_BY_HOST	0x80

static void mwl8k_rxd_8366_init(void *_rxd, dma_addr_t next_dma_addr)
{
	struct mwl8k_rxd_8366 *rxd = _rxd;

	rxd->next_rxd_phys_addr = cpu_to_le32(next_dma_addr);
	rxd->rx_ctrl = MWL8K_8366_RX_CTRL_OWNED_BY_HOST;
}

static void mwl8k_rxd_8366_refill(void *_rxd, dma_addr_t addr, int len)
{
	struct mwl8k_rxd_8366 *rxd = _rxd;

	rxd->pkt_len = cpu_to_le16(len);
	rxd->pkt_phys_addr = cpu_to_le32(addr);
	wmb();
	rxd->rx_ctrl = 0;
}

static int
mwl8k_rxd_8366_process(void *_rxd, struct ieee80211_rx_status *status,
		       __le16 *qos)
>>>>>>> 2fbe74b9
{
	struct mwl8k_rxd_8366 *rxd = _rxd;

	if (!(rxd->rx_ctrl & MWL8K_8366_RX_CTRL_OWNED_BY_HOST))
		return -1;
	rmb();

	memset(status, 0, sizeof(*status));

	status->signal = -rxd->rssi;
	status->noise = -rxd->noise_floor;

<<<<<<< HEAD
	if (rxd->rate & 0x80) {
		status->flag |= RX_FLAG_HT;
		status->rate_idx = rxd->rate & 0x7f;
=======
	if (rxd->rate & MWL8K_8366_RATE_INFO_MCS_FORMAT) {
		status->flag |= RX_FLAG_HT;
		if (rxd->rate & MWL8K_8366_RATE_INFO_40MHZ)
			status->flag |= RX_FLAG_40MHZ;
		status->rate_idx = MWL8K_8366_RATE_INFO_RATEID(rxd->rate);
>>>>>>> 2fbe74b9
	} else {
		int i;

		for (i = 0; i < ARRAY_SIZE(mwl8k_rates); i++) {
			if (mwl8k_rates[i].hw_value == rxd->rate) {
				status->rate_idx = i;
				break;
			}
		}
	}

	status->band = IEEE80211_BAND_2GHZ;
	status->freq = ieee80211_channel_to_frequency(rxd->channel);

<<<<<<< HEAD
=======
	*qos = rxd->qos_control;

>>>>>>> 2fbe74b9
	return le16_to_cpu(rxd->pkt_len);
}

static struct rxd_ops rxd_8366_ops = {
	.rxd_size	= sizeof(struct mwl8k_rxd_8366),
	.rxd_init	= mwl8k_rxd_8366_init,
	.rxd_refill	= mwl8k_rxd_8366_refill,
	.rxd_process	= mwl8k_rxd_8366_process,
};

/*
 * Packet reception for 88w8687.
 */
struct mwl8k_rxd_8687 {
	__le16 pkt_len;
	__u8 link_quality;
	__u8 noise_level;
	__le32 pkt_phys_addr;
	__le32 next_rxd_phys_addr;
	__le16 qos_control;
	__le16 rate_info;
	__le32 pad0[4];
	__u8 rssi;
	__u8 channel;
	__le16 pad1;
	__u8 rx_ctrl;
	__u8 rx_status;
	__u8 pad2[2];
} __attribute__((packed));

#define MWL8K_8687_RATE_INFO_SHORTPRE		0x8000
#define MWL8K_8687_RATE_INFO_ANTSELECT(x)	(((x) >> 11) & 0x3)
#define MWL8K_8687_RATE_INFO_RATEID(x)		(((x) >> 3) & 0x3f)
#define MWL8K_8687_RATE_INFO_40MHZ		0x0004
#define MWL8K_8687_RATE_INFO_SHORTGI		0x0002
#define MWL8K_8687_RATE_INFO_MCS_FORMAT		0x0001

#define MWL8K_8687_RX_CTRL_OWNED_BY_HOST	0x02

static void mwl8k_rxd_8687_init(void *_rxd, dma_addr_t next_dma_addr)
{
	struct mwl8k_rxd_8687 *rxd = _rxd;

	rxd->next_rxd_phys_addr = cpu_to_le32(next_dma_addr);
	rxd->rx_ctrl = MWL8K_8687_RX_CTRL_OWNED_BY_HOST;
}

static void mwl8k_rxd_8687_refill(void *_rxd, dma_addr_t addr, int len)
{
	struct mwl8k_rxd_8687 *rxd = _rxd;

	rxd->pkt_len = cpu_to_le16(len);
	rxd->pkt_phys_addr = cpu_to_le32(addr);
	wmb();
	rxd->rx_ctrl = 0;
}

static int
<<<<<<< HEAD
mwl8k_rxd_8687_process(void *_rxd, struct ieee80211_rx_status *status)
=======
mwl8k_rxd_8687_process(void *_rxd, struct ieee80211_rx_status *status,
		       __le16 *qos)
>>>>>>> 2fbe74b9
{
	struct mwl8k_rxd_8687 *rxd = _rxd;
	u16 rate_info;

	if (!(rxd->rx_ctrl & MWL8K_8687_RX_CTRL_OWNED_BY_HOST))
		return -1;
	rmb();

	rate_info = le16_to_cpu(rxd->rate_info);

	memset(status, 0, sizeof(*status));

	status->signal = -rxd->rssi;
	status->noise = -rxd->noise_level;
<<<<<<< HEAD
	status->qual = rxd->link_quality;
=======
>>>>>>> 2fbe74b9
	status->antenna = MWL8K_8687_RATE_INFO_ANTSELECT(rate_info);
	status->rate_idx = MWL8K_8687_RATE_INFO_RATEID(rate_info);

	if (rate_info & MWL8K_8687_RATE_INFO_SHORTPRE)
		status->flag |= RX_FLAG_SHORTPRE;
	if (rate_info & MWL8K_8687_RATE_INFO_40MHZ)
		status->flag |= RX_FLAG_40MHZ;
	if (rate_info & MWL8K_8687_RATE_INFO_SHORTGI)
		status->flag |= RX_FLAG_SHORT_GI;
	if (rate_info & MWL8K_8687_RATE_INFO_MCS_FORMAT)
		status->flag |= RX_FLAG_HT;

	status->band = IEEE80211_BAND_2GHZ;
	status->freq = ieee80211_channel_to_frequency(rxd->channel);

<<<<<<< HEAD
=======
	*qos = rxd->qos_control;

>>>>>>> 2fbe74b9
	return le16_to_cpu(rxd->pkt_len);
}

static struct rxd_ops rxd_8687_ops = {
	.rxd_size	= sizeof(struct mwl8k_rxd_8687),
	.rxd_init	= mwl8k_rxd_8687_init,
	.rxd_refill	= mwl8k_rxd_8687_refill,
	.rxd_process	= mwl8k_rxd_8687_process,
};


#define MWL8K_RX_DESCS		256
#define MWL8K_RX_MAXSZ		3800

static int mwl8k_rxq_init(struct ieee80211_hw *hw, int index)
{
	struct mwl8k_priv *priv = hw->priv;
	struct mwl8k_rx_queue *rxq = priv->rxq + index;
	int size;
	int i;

	rxq->rxd_count = 0;
	rxq->head = 0;
	rxq->tail = 0;

	size = MWL8K_RX_DESCS * priv->rxd_ops->rxd_size;

	rxq->rxd = pci_alloc_consistent(priv->pdev, size, &rxq->rxd_dma);
	if (rxq->rxd == NULL) {
		printk(KERN_ERR "%s: failed to alloc RX descriptors\n",
		       wiphy_name(hw->wiphy));
		return -ENOMEM;
	}
	memset(rxq->rxd, 0, size);

	rxq->buf = kmalloc(MWL8K_RX_DESCS * sizeof(*rxq->buf), GFP_KERNEL);
	if (rxq->buf == NULL) {
		printk(KERN_ERR "%s: failed to alloc RX skbuff list\n",
		       wiphy_name(hw->wiphy));
		pci_free_consistent(priv->pdev, size, rxq->rxd, rxq->rxd_dma);
		return -ENOMEM;
	}
	memset(rxq->buf, 0, MWL8K_RX_DESCS * sizeof(*rxq->buf));

	for (i = 0; i < MWL8K_RX_DESCS; i++) {
		int desc_size;
		void *rxd;
		int nexti;
		dma_addr_t next_dma_addr;
<<<<<<< HEAD

		desc_size = priv->rxd_ops->rxd_size;
		rxd = rxq->rxd + (i * priv->rxd_ops->rxd_size);

		nexti = i + 1;
		if (nexti == MWL8K_RX_DESCS)
			nexti = 0;
		next_dma_addr = rxq->rxd_dma + (nexti * desc_size);

=======

		desc_size = priv->rxd_ops->rxd_size;
		rxd = rxq->rxd + (i * priv->rxd_ops->rxd_size);

		nexti = i + 1;
		if (nexti == MWL8K_RX_DESCS)
			nexti = 0;
		next_dma_addr = rxq->rxd_dma + (nexti * desc_size);

>>>>>>> 2fbe74b9
		priv->rxd_ops->rxd_init(rxd, next_dma_addr);
	}

	return 0;
}

static int rxq_refill(struct ieee80211_hw *hw, int index, int limit)
{
	struct mwl8k_priv *priv = hw->priv;
	struct mwl8k_rx_queue *rxq = priv->rxq + index;
	int refilled;

	refilled = 0;
	while (rxq->rxd_count < MWL8K_RX_DESCS && limit--) {
		struct sk_buff *skb;
		dma_addr_t addr;
		int rx;
		void *rxd;

		skb = dev_alloc_skb(MWL8K_RX_MAXSZ);
		if (skb == NULL)
			break;

		addr = pci_map_single(priv->pdev, skb->data,
				      MWL8K_RX_MAXSZ, DMA_FROM_DEVICE);

		rxq->rxd_count++;
		rx = rxq->tail++;
		if (rxq->tail == MWL8K_RX_DESCS)
			rxq->tail = 0;
		rxq->buf[rx].skb = skb;
		pci_unmap_addr_set(&rxq->buf[rx], dma, addr);

		rxd = rxq->rxd + (rx * priv->rxd_ops->rxd_size);
		priv->rxd_ops->rxd_refill(rxd, addr, MWL8K_RX_MAXSZ);

		refilled++;
	}

	return refilled;
}

/* Must be called only when the card's reception is completely halted */
static void mwl8k_rxq_deinit(struct ieee80211_hw *hw, int index)
{
	struct mwl8k_priv *priv = hw->priv;
	struct mwl8k_rx_queue *rxq = priv->rxq + index;
	int i;

	for (i = 0; i < MWL8K_RX_DESCS; i++) {
		if (rxq->buf[i].skb != NULL) {
			pci_unmap_single(priv->pdev,
					 pci_unmap_addr(&rxq->buf[i], dma),
					 MWL8K_RX_MAXSZ, PCI_DMA_FROMDEVICE);
			pci_unmap_addr_set(&rxq->buf[i], dma, 0);

			kfree_skb(rxq->buf[i].skb);
			rxq->buf[i].skb = NULL;
		}
	}

	kfree(rxq->buf);
	rxq->buf = NULL;

	pci_free_consistent(priv->pdev,
			    MWL8K_RX_DESCS * priv->rxd_ops->rxd_size,
			    rxq->rxd, rxq->rxd_dma);
	rxq->rxd = NULL;
}


/*
 * Scan a list of BSSIDs to process for finalize join.
 * Allows for extension to process multiple BSSIDs.
 */
static inline int
mwl8k_capture_bssid(struct mwl8k_priv *priv, struct ieee80211_hdr *wh)
{
	return priv->capture_beacon &&
		ieee80211_is_beacon(wh->frame_control) &&
		!compare_ether_addr(wh->addr3, priv->capture_bssid);
}

static inline void mwl8k_save_beacon(struct ieee80211_hw *hw,
				     struct sk_buff *skb)
{
	struct mwl8k_priv *priv = hw->priv;

	priv->capture_beacon = false;
	memset(priv->capture_bssid, 0, ETH_ALEN);

	/*
	 * Use GFP_ATOMIC as rxq_process is called from
	 * the primary interrupt handler, memory allocation call
	 * must not sleep.
	 */
	priv->beacon_skb = skb_copy(skb, GFP_ATOMIC);
	if (priv->beacon_skb != NULL)
		ieee80211_queue_work(hw, &priv->finalize_join_worker);
}

static int rxq_process(struct ieee80211_hw *hw, int index, int limit)
{
	struct mwl8k_priv *priv = hw->priv;
	struct mwl8k_rx_queue *rxq = priv->rxq + index;
	int processed;

	processed = 0;
	while (rxq->rxd_count && limit--) {
		struct sk_buff *skb;
		void *rxd;
		int pkt_len;
		struct ieee80211_rx_status status;
<<<<<<< HEAD
=======
		__le16 qos;
>>>>>>> 2fbe74b9

		skb = rxq->buf[rxq->head].skb;
		if (skb == NULL)
			break;

		rxd = rxq->rxd + (rxq->head * priv->rxd_ops->rxd_size);

<<<<<<< HEAD
		pkt_len = priv->rxd_ops->rxd_process(rxd, &status);
=======
		pkt_len = priv->rxd_ops->rxd_process(rxd, &status, &qos);
>>>>>>> 2fbe74b9
		if (pkt_len < 0)
			break;

		rxq->buf[rxq->head].skb = NULL;
<<<<<<< HEAD

		pci_unmap_single(priv->pdev,
				 pci_unmap_addr(&rxq->buf[rxq->head], dma),
				 MWL8K_RX_MAXSZ, PCI_DMA_FROMDEVICE);
		pci_unmap_addr_set(&rxq->buf[rxq->head], dma, 0);

		rxq->head++;
		if (rxq->head == MWL8K_RX_DESCS)
			rxq->head = 0;

		rxq->rxd_count--;

		skb_put(skb, pkt_len);
		mwl8k_remove_dma_header(skb);
=======

		pci_unmap_single(priv->pdev,
				 pci_unmap_addr(&rxq->buf[rxq->head], dma),
				 MWL8K_RX_MAXSZ, PCI_DMA_FROMDEVICE);
		pci_unmap_addr_set(&rxq->buf[rxq->head], dma, 0);

		rxq->head++;
		if (rxq->head == MWL8K_RX_DESCS)
			rxq->head = 0;

		rxq->rxd_count--;

		skb_put(skb, pkt_len);
		mwl8k_remove_dma_header(skb, qos);
>>>>>>> 2fbe74b9

		/*
		 * Check for a pending join operation.  Save a
		 * copy of the beacon and schedule a tasklet to
		 * send a FINALIZE_JOIN command to the firmware.
		 */
		if (mwl8k_capture_bssid(priv, (void *)skb->data))
			mwl8k_save_beacon(hw, skb);

		memcpy(IEEE80211_SKB_RXCB(skb), &status, sizeof(status));
		ieee80211_rx_irqsafe(hw, skb);

		processed++;
	}

	return processed;
}


/*
 * Packet transmission.
 */

/* Transmit packet ACK policy */
#define MWL8K_TXD_ACK_POLICY_NORMAL		0
#define MWL8K_TXD_ACK_POLICY_BLOCKACK		3

#define MWL8K_TXD_STATUS_OK			0x00000001
#define MWL8K_TXD_STATUS_OK_RETRY		0x00000002
#define MWL8K_TXD_STATUS_OK_MORE_RETRY		0x00000004
#define MWL8K_TXD_STATUS_MULTICAST_TX		0x00000008
#define MWL8K_TXD_STATUS_FW_OWNED		0x80000000

struct mwl8k_tx_desc {
	__le32 status;
	__u8 data_rate;
	__u8 tx_priority;
	__le16 qos_control;
	__le32 pkt_phys_addr;
	__le16 pkt_len;
	__u8 dest_MAC_addr[ETH_ALEN];
	__le32 next_txd_phys_addr;
	__le32 reserved;
	__le16 rate_info;
	__u8 peer_id;
	__u8 tx_frag_cnt;
} __attribute__((packed));

#define MWL8K_TX_DESCS		128

static int mwl8k_txq_init(struct ieee80211_hw *hw, int index)
{
	struct mwl8k_priv *priv = hw->priv;
	struct mwl8k_tx_queue *txq = priv->txq + index;
	int size;
	int i;

	memset(&txq->stats, 0, sizeof(struct ieee80211_tx_queue_stats));
	txq->stats.limit = MWL8K_TX_DESCS;
	txq->head = 0;
	txq->tail = 0;

	size = MWL8K_TX_DESCS * sizeof(struct mwl8k_tx_desc);

	txq->txd = pci_alloc_consistent(priv->pdev, size, &txq->txd_dma);
	if (txq->txd == NULL) {
		printk(KERN_ERR "%s: failed to alloc TX descriptors\n",
		       wiphy_name(hw->wiphy));
		return -ENOMEM;
	}
	memset(txq->txd, 0, size);

	txq->skb = kmalloc(MWL8K_TX_DESCS * sizeof(*txq->skb), GFP_KERNEL);
	if (txq->skb == NULL) {
		printk(KERN_ERR "%s: failed to alloc TX skbuff list\n",
		       wiphy_name(hw->wiphy));
		pci_free_consistent(priv->pdev, size, txq->txd, txq->txd_dma);
		return -ENOMEM;
	}
	memset(txq->skb, 0, MWL8K_TX_DESCS * sizeof(*txq->skb));

	for (i = 0; i < MWL8K_TX_DESCS; i++) {
		struct mwl8k_tx_desc *tx_desc;
		int nexti;

		tx_desc = txq->txd + i;
		nexti = (i + 1) % MWL8K_TX_DESCS;

		tx_desc->status = 0;
		tx_desc->next_txd_phys_addr =
			cpu_to_le32(txq->txd_dma + nexti * sizeof(*tx_desc));
	}

	return 0;
}

static inline void mwl8k_tx_start(struct mwl8k_priv *priv)
{
	iowrite32(MWL8K_H2A_INT_PPA_READY,
		priv->regs + MWL8K_HIU_H2A_INTERRUPT_EVENTS);
	iowrite32(MWL8K_H2A_INT_DUMMY,
		priv->regs + MWL8K_HIU_H2A_INTERRUPT_EVENTS);
	ioread32(priv->regs + MWL8K_HIU_INT_CODE);
}

<<<<<<< HEAD
struct mwl8k_txq_info {
	u32 fw_owned;
	u32 drv_owned;
	u32 unused;
	u32 len;
	u32 head;
	u32 tail;
};

static int mwl8k_scan_tx_ring(struct mwl8k_priv *priv,
				struct mwl8k_txq_info *txinfo)
=======
static void mwl8k_dump_tx_rings(struct ieee80211_hw *hw)
>>>>>>> 2fbe74b9
{
	struct mwl8k_priv *priv = hw->priv;
	int i;

	for (i = 0; i < MWL8K_TX_QUEUES; i++) {
		struct mwl8k_tx_queue *txq = priv->txq + i;
		int fw_owned = 0;
		int drv_owned = 0;
		int unused = 0;
		int desc;

<<<<<<< HEAD
	for (count = 0; count < MWL8K_TX_QUEUES; count++) {
		txq = priv->txq + count;
		txinfo[count].len = txq->stats.len;
		txinfo[count].head = txq->head;
		txinfo[count].tail = txq->tail;
		for (desc = 0; desc < MWL8K_TX_DESCS; desc++) {
			tx_desc = txq->txd + desc;
			status = le32_to_cpu(tx_desc->status);
=======
		for (desc = 0; desc < MWL8K_TX_DESCS; desc++) {
			struct mwl8k_tx_desc *tx_desc = txq->txd + desc;
			u32 status;
>>>>>>> 2fbe74b9

			status = le32_to_cpu(tx_desc->status);
			if (status & MWL8K_TXD_STATUS_FW_OWNED)
				fw_owned++;
			else
				drv_owned++;

			if (tx_desc->pkt_len == 0)
				unused++;
		}
<<<<<<< HEAD
	}
=======
>>>>>>> 2fbe74b9

		printk(KERN_ERR "%s: txq[%d] len=%d head=%d tail=%d "
		       "fw_owned=%d drv_owned=%d unused=%d\n",
		       wiphy_name(hw->wiphy), i,
		       txq->stats.len, txq->head, txq->tail,
		       fw_owned, drv_owned, unused);
	}
}

/*
 * Must be called with priv->fw_mutex held and tx queues stopped.
 */
#define MWL8K_TX_WAIT_TIMEOUT_MS	1000

static int mwl8k_tx_wait_empty(struct ieee80211_hw *hw)
{
	struct mwl8k_priv *priv = hw->priv;
	DECLARE_COMPLETION_ONSTACK(tx_wait);
<<<<<<< HEAD
	u32 count;
	unsigned long timeout;

	might_sleep();

	spin_lock_bh(&priv->tx_lock);
	count = priv->pending_tx_pkts;
	if (count)
		priv->tx_wait = &tx_wait;
	spin_unlock_bh(&priv->tx_lock);
=======
	int retry;
	int rc;

	might_sleep();

	/*
	 * The TX queues are stopped at this point, so this test
	 * doesn't need to take ->tx_lock.
	 */
	if (!priv->pending_tx_pkts)
		return 0;
>>>>>>> 2fbe74b9

	retry = 0;
	rc = 0;

<<<<<<< HEAD
		timeout = wait_for_completion_timeout(&tx_wait,
					msecs_to_jiffies(5000));
		if (timeout)
			return 0;

		spin_lock_bh(&priv->tx_lock);
		priv->tx_wait = NULL;
		newcount = priv->pending_tx_pkts;
		mwl8k_scan_tx_ring(priv, txinfo);
=======
	spin_lock_bh(&priv->tx_lock);
	priv->tx_wait = &tx_wait;
	while (!rc) {
		int oldcount;
		unsigned long timeout;

		oldcount = priv->pending_tx_pkts;

>>>>>>> 2fbe74b9
		spin_unlock_bh(&priv->tx_lock);
		timeout = wait_for_completion_timeout(&tx_wait,
			    msecs_to_jiffies(MWL8K_TX_WAIT_TIMEOUT_MS));
		spin_lock_bh(&priv->tx_lock);

		if (timeout) {
			WARN_ON(priv->pending_tx_pkts);
			if (retry) {
				printk(KERN_NOTICE "%s: tx rings drained\n",
				       wiphy_name(hw->wiphy));
			}
			break;
		}

<<<<<<< HEAD
		for (index = 0; index < MWL8K_TX_QUEUES; index++)
			printk(KERN_ERR "TXQ:%u L:%u H:%u T:%u FW:%u "
			       "DRV:%u U:%u\n",
					index,
					txinfo[index].len,
					txinfo[index].head,
					txinfo[index].tail,
					txinfo[index].fw_owned,
					txinfo[index].drv_owned,
					txinfo[index].unused);
=======
		if (priv->pending_tx_pkts < oldcount) {
			printk(KERN_NOTICE "%s: timeout waiting for tx "
			       "rings to drain (%d -> %d pkts), retrying\n",
			       wiphy_name(hw->wiphy), oldcount,
			       priv->pending_tx_pkts);
			retry = 1;
			continue;
		}
>>>>>>> 2fbe74b9

		priv->tx_wait = NULL;

		printk(KERN_ERR "%s: tx rings stuck for %d ms\n",
		       wiphy_name(hw->wiphy), MWL8K_TX_WAIT_TIMEOUT_MS);
		mwl8k_dump_tx_rings(hw);

		rc = -ETIMEDOUT;
	}
	spin_unlock_bh(&priv->tx_lock);

	return rc;
}

#define MWL8K_TXD_SUCCESS(status)				\
	((status) & (MWL8K_TXD_STATUS_OK |			\
		     MWL8K_TXD_STATUS_OK_RETRY |		\
		     MWL8K_TXD_STATUS_OK_MORE_RETRY))

static void mwl8k_txq_reclaim(struct ieee80211_hw *hw, int index, int force)
{
	struct mwl8k_priv *priv = hw->priv;
	struct mwl8k_tx_queue *txq = priv->txq + index;
	int wake = 0;

	while (txq->stats.len > 0) {
		int tx;
		struct mwl8k_tx_desc *tx_desc;
		unsigned long addr;
		int size;
		struct sk_buff *skb;
		struct ieee80211_tx_info *info;
		u32 status;

		tx = txq->head;
		tx_desc = txq->txd + tx;

		status = le32_to_cpu(tx_desc->status);

		if (status & MWL8K_TXD_STATUS_FW_OWNED) {
			if (!force)
				break;
			tx_desc->status &=
				~cpu_to_le32(MWL8K_TXD_STATUS_FW_OWNED);
		}

		txq->head = (tx + 1) % MWL8K_TX_DESCS;
		BUG_ON(txq->stats.len == 0);
		txq->stats.len--;
		priv->pending_tx_pkts--;

		addr = le32_to_cpu(tx_desc->pkt_phys_addr);
		size = le16_to_cpu(tx_desc->pkt_len);
		skb = txq->skb[tx];
		txq->skb[tx] = NULL;

		BUG_ON(skb == NULL);
		pci_unmap_single(priv->pdev, addr, size, PCI_DMA_TODEVICE);

		mwl8k_remove_dma_header(skb, tx_desc->qos_control);

		/* Mark descriptor as unused */
		tx_desc->pkt_phys_addr = 0;
		tx_desc->pkt_len = 0;

		info = IEEE80211_SKB_CB(skb);
		ieee80211_tx_info_clear_status(info);
		if (MWL8K_TXD_SUCCESS(status))
			info->flags |= IEEE80211_TX_STAT_ACK;

		ieee80211_tx_status_irqsafe(hw, skb);

		wake = 1;
	}

	if (wake && priv->radio_on && !mutex_is_locked(&priv->fw_mutex))
		ieee80211_wake_queue(hw, index);
}

/* must be called only when the card's transmit is completely halted */
static void mwl8k_txq_deinit(struct ieee80211_hw *hw, int index)
{
	struct mwl8k_priv *priv = hw->priv;
	struct mwl8k_tx_queue *txq = priv->txq + index;

	mwl8k_txq_reclaim(hw, index, 1);

	kfree(txq->skb);
	txq->skb = NULL;

	pci_free_consistent(priv->pdev,
			    MWL8K_TX_DESCS * sizeof(struct mwl8k_tx_desc),
			    txq->txd, txq->txd_dma);
	txq->txd = NULL;
}

static int
mwl8k_txq_xmit(struct ieee80211_hw *hw, int index, struct sk_buff *skb)
{
	struct mwl8k_priv *priv = hw->priv;
	struct ieee80211_tx_info *tx_info;
	struct mwl8k_vif *mwl8k_vif;
	struct ieee80211_hdr *wh;
	struct mwl8k_tx_queue *txq;
	struct mwl8k_tx_desc *tx;
	dma_addr_t dma;
	u32 txstatus;
	u8 txdatarate;
	u16 qos;

	wh = (struct ieee80211_hdr *)skb->data;
	if (ieee80211_is_data_qos(wh->frame_control))
		qos = le16_to_cpu(*((__le16 *)ieee80211_get_qos_ctl(wh)));
	else
		qos = 0;

	mwl8k_add_dma_header(skb);
	wh = &((struct mwl8k_dma_data *)skb->data)->wh;

	tx_info = IEEE80211_SKB_CB(skb);
	mwl8k_vif = MWL8K_VIF(tx_info->control.vif);

	if (tx_info->flags & IEEE80211_TX_CTL_ASSIGN_SEQ) {
		u16 seqno = mwl8k_vif->seqno;

		wh->seq_ctrl &= cpu_to_le16(IEEE80211_SCTL_FRAG);
		wh->seq_ctrl |= cpu_to_le16(seqno << 4);
		mwl8k_vif->seqno = seqno++ % 4096;
	}

	/* Setup firmware control bit fields for each frame type.  */
	txstatus = 0;
	txdatarate = 0;
	if (ieee80211_is_mgmt(wh->frame_control) ||
	    ieee80211_is_ctl(wh->frame_control)) {
		txdatarate = 0;
		qos = mwl8k_qos_setbit_eosp(qos);
		/* Set Queue size to unspecified */
		qos = mwl8k_qos_setbit_qlen(qos, 0xff);
	} else if (ieee80211_is_data(wh->frame_control)) {
		txdatarate = 1;
		if (is_multicast_ether_addr(wh->addr1))
			txstatus |= MWL8K_TXD_STATUS_MULTICAST_TX;

		/* Send pkt in an aggregate if AMPDU frame.  */
		if (tx_info->flags & IEEE80211_TX_CTL_AMPDU)
			qos = mwl8k_qos_setbit_ack(qos,
				MWL8K_TXD_ACK_POLICY_BLOCKACK);
		else
			qos = mwl8k_qos_setbit_ack(qos,
				MWL8K_TXD_ACK_POLICY_NORMAL);

		if (qos & IEEE80211_QOS_CONTROL_A_MSDU_PRESENT)
			qos = mwl8k_qos_setbit_amsdu(qos);
	}

	dma = pci_map_single(priv->pdev, skb->data,
				skb->len, PCI_DMA_TODEVICE);

	if (pci_dma_mapping_error(priv->pdev, dma)) {
		printk(KERN_DEBUG "%s: failed to dma map skb, "
		       "dropping TX frame.\n", wiphy_name(hw->wiphy));
		dev_kfree_skb(skb);
		return NETDEV_TX_OK;
	}

	spin_lock_bh(&priv->tx_lock);

	txq = priv->txq + index;

	BUG_ON(txq->skb[txq->tail] != NULL);
	txq->skb[txq->tail] = skb;

	tx = txq->txd + txq->tail;
	tx->data_rate = txdatarate;
	tx->tx_priority = index;
	tx->qos_control = cpu_to_le16(qos);
	tx->pkt_phys_addr = cpu_to_le32(dma);
	tx->pkt_len = cpu_to_le16(skb->len);
	tx->rate_info = 0;
	tx->peer_id = mwl8k_vif->peer_id;
	wmb();
	tx->status = cpu_to_le32(MWL8K_TXD_STATUS_FW_OWNED | txstatus);

	txq->stats.count++;
	txq->stats.len++;
	priv->pending_tx_pkts++;

	txq->tail++;
	if (txq->tail == MWL8K_TX_DESCS)
		txq->tail = 0;

	if (txq->head == txq->tail)
		ieee80211_stop_queue(hw, index);

	mwl8k_tx_start(priv);

	spin_unlock_bh(&priv->tx_lock);

	return NETDEV_TX_OK;
}


/*
 * Firmware access.
 *
 * We have the following requirements for issuing firmware commands:
 * - Some commands require that the packet transmit path is idle when
 *   the command is issued.  (For simplicity, we'll just quiesce the
 *   transmit path for every command.)
 * - There are certain sequences of commands that need to be issued to
 *   the hardware sequentially, with no other intervening commands.
 *
 * This leads to an implementation of a "firmware lock" as a mutex that
 * can be taken recursively, and which is taken by both the low-level
 * command submission function (mwl8k_post_cmd) as well as any users of
 * that function that require issuing of an atomic sequence of commands,
 * and quiesces the transmit path whenever it's taken.
 */
static int mwl8k_fw_lock(struct ieee80211_hw *hw)
{
	struct mwl8k_priv *priv = hw->priv;

	if (priv->fw_mutex_owner != current) {
		int rc;

		mutex_lock(&priv->fw_mutex);
		ieee80211_stop_queues(hw);

		rc = mwl8k_tx_wait_empty(hw);
		if (rc) {
			ieee80211_wake_queues(hw);
			mutex_unlock(&priv->fw_mutex);

			return rc;
		}

		priv->fw_mutex_owner = current;
	}

	priv->fw_mutex_depth++;

	return 0;
}

static void mwl8k_fw_unlock(struct ieee80211_hw *hw)
{
	struct mwl8k_priv *priv = hw->priv;

	if (!--priv->fw_mutex_depth) {
		ieee80211_wake_queues(hw);
		priv->fw_mutex_owner = NULL;
		mutex_unlock(&priv->fw_mutex);
	}
}


/*
 * Command processing.
 */

/* Timeout firmware commands after 10s */
#define MWL8K_CMD_TIMEOUT_MS	10000

static int mwl8k_post_cmd(struct ieee80211_hw *hw, struct mwl8k_cmd_pkt *cmd)
{
	DECLARE_COMPLETION_ONSTACK(cmd_wait);
	struct mwl8k_priv *priv = hw->priv;
	void __iomem *regs = priv->regs;
	dma_addr_t dma_addr;
	unsigned int dma_size;
	int rc;
	unsigned long timeout = 0;
	u8 buf[32];

	cmd->result = 0xffff;
	dma_size = le16_to_cpu(cmd->length);
	dma_addr = pci_map_single(priv->pdev, cmd, dma_size,
				  PCI_DMA_BIDIRECTIONAL);
	if (pci_dma_mapping_error(priv->pdev, dma_addr))
		return -ENOMEM;

	rc = mwl8k_fw_lock(hw);
	if (rc) {
		pci_unmap_single(priv->pdev, dma_addr, dma_size,
						PCI_DMA_BIDIRECTIONAL);
		return rc;
	}

	priv->hostcmd_wait = &cmd_wait;
	iowrite32(dma_addr, regs + MWL8K_HIU_GEN_PTR);
	iowrite32(MWL8K_H2A_INT_DOORBELL,
		regs + MWL8K_HIU_H2A_INTERRUPT_EVENTS);
	iowrite32(MWL8K_H2A_INT_DUMMY,
		regs + MWL8K_HIU_H2A_INTERRUPT_EVENTS);

	timeout = wait_for_completion_timeout(&cmd_wait,
				msecs_to_jiffies(MWL8K_CMD_TIMEOUT_MS));

	priv->hostcmd_wait = NULL;

	mwl8k_fw_unlock(hw);

	pci_unmap_single(priv->pdev, dma_addr, dma_size,
					PCI_DMA_BIDIRECTIONAL);

	if (!timeout) {
		printk(KERN_ERR "%s: Command %s timeout after %u ms\n",
		       wiphy_name(hw->wiphy),
		       mwl8k_cmd_name(cmd->code, buf, sizeof(buf)),
		       MWL8K_CMD_TIMEOUT_MS);
		rc = -ETIMEDOUT;
	} else {
		int ms;

		ms = MWL8K_CMD_TIMEOUT_MS - jiffies_to_msecs(timeout);

		rc = cmd->result ? -EINVAL : 0;
		if (rc)
			printk(KERN_ERR "%s: Command %s error 0x%x\n",
			       wiphy_name(hw->wiphy),
			       mwl8k_cmd_name(cmd->code, buf, sizeof(buf)),
			       le16_to_cpu(cmd->result));
		else if (ms > 2000)
			printk(KERN_NOTICE "%s: Command %s took %d ms\n",
			       wiphy_name(hw->wiphy),
			       mwl8k_cmd_name(cmd->code, buf, sizeof(buf)),
			       ms);
	}

	return rc;
}

/*
 * CMD_GET_HW_SPEC (STA version).
 */
struct mwl8k_cmd_get_hw_spec_sta {
	struct mwl8k_cmd_pkt header;
	__u8 hw_rev;
	__u8 host_interface;
	__le16 num_mcaddrs;
	__u8 perm_addr[ETH_ALEN];
	__le16 region_code;
	__le32 fw_rev;
	__le32 ps_cookie;
	__le32 caps;
	__u8 mcs_bitmap[16];
	__le32 rx_queue_ptr;
	__le32 num_tx_queues;
	__le32 tx_queue_ptrs[MWL8K_TX_QUEUES];
	__le32 caps2;
	__le32 num_tx_desc_per_queue;
	__le32 total_rxd;
} __attribute__((packed));

static int mwl8k_cmd_get_hw_spec_sta(struct ieee80211_hw *hw)
{
	struct mwl8k_priv *priv = hw->priv;
	struct mwl8k_cmd_get_hw_spec_sta *cmd;
	int rc;
	int i;

	cmd = kzalloc(sizeof(*cmd), GFP_KERNEL);
	if (cmd == NULL)
		return -ENOMEM;

	cmd->header.code = cpu_to_le16(MWL8K_CMD_GET_HW_SPEC);
	cmd->header.length = cpu_to_le16(sizeof(*cmd));

	memset(cmd->perm_addr, 0xff, sizeof(cmd->perm_addr));
	cmd->ps_cookie = cpu_to_le32(priv->cookie_dma);
	cmd->rx_queue_ptr = cpu_to_le32(priv->rxq[0].rxd_dma);
	cmd->num_tx_queues = cpu_to_le32(MWL8K_TX_QUEUES);
	for (i = 0; i < MWL8K_TX_QUEUES; i++)
		cmd->tx_queue_ptrs[i] = cpu_to_le32(priv->txq[i].txd_dma);
	cmd->num_tx_desc_per_queue = cpu_to_le32(MWL8K_TX_DESCS);
	cmd->total_rxd = cpu_to_le32(MWL8K_RX_DESCS);
<<<<<<< HEAD
=======

	rc = mwl8k_post_cmd(hw, &cmd->header);

	if (!rc) {
		SET_IEEE80211_PERM_ADDR(hw, cmd->perm_addr);
		priv->num_mcaddrs = le16_to_cpu(cmd->num_mcaddrs);
		priv->fw_rev = le32_to_cpu(cmd->fw_rev);
		priv->hw_rev = cmd->hw_rev;
	}

	kfree(cmd);
	return rc;
}

/*
 * CMD_GET_HW_SPEC (AP version).
 */
struct mwl8k_cmd_get_hw_spec_ap {
	struct mwl8k_cmd_pkt header;
	__u8 hw_rev;
	__u8 host_interface;
	__le16 num_wcb;
	__le16 num_mcaddrs;
	__u8 perm_addr[ETH_ALEN];
	__le16 region_code;
	__le16 num_antenna;
	__le32 fw_rev;
	__le32 wcbbase0;
	__le32 rxwrptr;
	__le32 rxrdptr;
	__le32 ps_cookie;
	__le32 wcbbase1;
	__le32 wcbbase2;
	__le32 wcbbase3;
} __attribute__((packed));

static int mwl8k_cmd_get_hw_spec_ap(struct ieee80211_hw *hw)
{
	struct mwl8k_priv *priv = hw->priv;
	struct mwl8k_cmd_get_hw_spec_ap *cmd;
	int rc;

	cmd = kzalloc(sizeof(*cmd), GFP_KERNEL);
	if (cmd == NULL)
		return -ENOMEM;

	cmd->header.code = cpu_to_le16(MWL8K_CMD_GET_HW_SPEC);
	cmd->header.length = cpu_to_le16(sizeof(*cmd));

	memset(cmd->perm_addr, 0xff, sizeof(cmd->perm_addr));
	cmd->ps_cookie = cpu_to_le32(priv->cookie_dma);
>>>>>>> 2fbe74b9

	rc = mwl8k_post_cmd(hw, &cmd->header);

	if (!rc) {
		int off;

		SET_IEEE80211_PERM_ADDR(hw, cmd->perm_addr);
		priv->num_mcaddrs = le16_to_cpu(cmd->num_mcaddrs);
		priv->fw_rev = le32_to_cpu(cmd->fw_rev);
		priv->hw_rev = cmd->hw_rev;

		off = le32_to_cpu(cmd->wcbbase0) & 0xffff;
		iowrite32(cpu_to_le32(priv->txq[0].txd_dma), priv->sram + off);

		off = le32_to_cpu(cmd->rxwrptr) & 0xffff;
		iowrite32(cpu_to_le32(priv->rxq[0].rxd_dma), priv->sram + off);

		off = le32_to_cpu(cmd->rxrdptr) & 0xffff;
		iowrite32(cpu_to_le32(priv->rxq[0].rxd_dma), priv->sram + off);

		off = le32_to_cpu(cmd->wcbbase1) & 0xffff;
		iowrite32(cpu_to_le32(priv->txq[1].txd_dma), priv->sram + off);

		off = le32_to_cpu(cmd->wcbbase2) & 0xffff;
		iowrite32(cpu_to_le32(priv->txq[2].txd_dma), priv->sram + off);

		off = le32_to_cpu(cmd->wcbbase3) & 0xffff;
		iowrite32(cpu_to_le32(priv->txq[3].txd_dma), priv->sram + off);
	}

	kfree(cmd);
	return rc;
}

/*
<<<<<<< HEAD
 * CMD_GET_HW_SPEC (AP version).
 */
struct mwl8k_cmd_get_hw_spec_ap {
	struct mwl8k_cmd_pkt header;
	__u8 hw_rev;
	__u8 host_interface;
	__le16 num_wcb;
	__le16 num_mcaddrs;
	__u8 perm_addr[ETH_ALEN];
	__le16 region_code;
	__le16 num_antenna;
	__le32 fw_rev;
	__le32 wcbbase0;
	__le32 rxwrptr;
	__le32 rxrdptr;
	__le32 ps_cookie;
	__le32 wcbbase1;
	__le32 wcbbase2;
	__le32 wcbbase3;
} __attribute__((packed));

static int mwl8k_cmd_get_hw_spec_ap(struct ieee80211_hw *hw)
{
	struct mwl8k_priv *priv = hw->priv;
	struct mwl8k_cmd_get_hw_spec_ap *cmd;
	int rc;

	cmd = kzalloc(sizeof(*cmd), GFP_KERNEL);
	if (cmd == NULL)
		return -ENOMEM;

	cmd->header.code = cpu_to_le16(MWL8K_CMD_GET_HW_SPEC);
	cmd->header.length = cpu_to_le16(sizeof(*cmd));

	memset(cmd->perm_addr, 0xff, sizeof(cmd->perm_addr));
	cmd->ps_cookie = cpu_to_le32(priv->cookie_dma);

	rc = mwl8k_post_cmd(hw, &cmd->header);

	if (!rc) {
		int off;

		SET_IEEE80211_PERM_ADDR(hw, cmd->perm_addr);
		priv->num_mcaddrs = le16_to_cpu(cmd->num_mcaddrs);
		priv->fw_rev = le32_to_cpu(cmd->fw_rev);
		priv->hw_rev = cmd->hw_rev;

		off = le32_to_cpu(cmd->wcbbase0) & 0xffff;
		iowrite32(cpu_to_le32(priv->txq[0].txd_dma), priv->sram + off);

		off = le32_to_cpu(cmd->rxwrptr) & 0xffff;
		iowrite32(cpu_to_le32(priv->rxq[0].rxd_dma), priv->sram + off);

		off = le32_to_cpu(cmd->rxrdptr) & 0xffff;
		iowrite32(cpu_to_le32(priv->rxq[0].rxd_dma), priv->sram + off);

		off = le32_to_cpu(cmd->wcbbase1) & 0xffff;
		iowrite32(cpu_to_le32(priv->txq[1].txd_dma), priv->sram + off);

		off = le32_to_cpu(cmd->wcbbase2) & 0xffff;
		iowrite32(cpu_to_le32(priv->txq[2].txd_dma), priv->sram + off);

		off = le32_to_cpu(cmd->wcbbase3) & 0xffff;
		iowrite32(cpu_to_le32(priv->txq[3].txd_dma), priv->sram + off);
	}

	kfree(cmd);
	return rc;
}

/*
=======
>>>>>>> 2fbe74b9
 * CMD_SET_HW_SPEC.
 */
struct mwl8k_cmd_set_hw_spec {
	struct mwl8k_cmd_pkt header;
	__u8 hw_rev;
	__u8 host_interface;
	__le16 num_mcaddrs;
	__u8 perm_addr[ETH_ALEN];
	__le16 region_code;
	__le32 fw_rev;
	__le32 ps_cookie;
	__le32 caps;
	__le32 rx_queue_ptr;
	__le32 num_tx_queues;
	__le32 tx_queue_ptrs[MWL8K_TX_QUEUES];
	__le32 flags;
	__le32 num_tx_desc_per_queue;
	__le32 total_rxd;
} __attribute__((packed));

#define MWL8K_SET_HW_SPEC_FLAG_HOST_DECR_MGMT	0x00000080

static int mwl8k_cmd_set_hw_spec(struct ieee80211_hw *hw)
{
	struct mwl8k_priv *priv = hw->priv;
	struct mwl8k_cmd_set_hw_spec *cmd;
	int rc;
	int i;

	cmd = kzalloc(sizeof(*cmd), GFP_KERNEL);
	if (cmd == NULL)
		return -ENOMEM;

	cmd->header.code = cpu_to_le16(MWL8K_CMD_SET_HW_SPEC);
	cmd->header.length = cpu_to_le16(sizeof(*cmd));

	cmd->ps_cookie = cpu_to_le32(priv->cookie_dma);
	cmd->rx_queue_ptr = cpu_to_le32(priv->rxq[0].rxd_dma);
	cmd->num_tx_queues = cpu_to_le32(MWL8K_TX_QUEUES);
	for (i = 0; i < MWL8K_TX_QUEUES; i++)
		cmd->tx_queue_ptrs[i] = cpu_to_le32(priv->txq[i].txd_dma);
	cmd->flags = cpu_to_le32(MWL8K_SET_HW_SPEC_FLAG_HOST_DECR_MGMT);
	cmd->num_tx_desc_per_queue = cpu_to_le32(MWL8K_TX_DESCS);
	cmd->total_rxd = cpu_to_le32(MWL8K_RX_DESCS);

	rc = mwl8k_post_cmd(hw, &cmd->header);
	kfree(cmd);

	return rc;
}

/*
 * CMD_MAC_MULTICAST_ADR.
 */
struct mwl8k_cmd_mac_multicast_adr {
	struct mwl8k_cmd_pkt header;
	__le16 action;
	__le16 numaddr;
	__u8 addr[0][ETH_ALEN];
};

#define MWL8K_ENABLE_RX_DIRECTED	0x0001
#define MWL8K_ENABLE_RX_MULTICAST	0x0002
#define MWL8K_ENABLE_RX_ALL_MULTICAST	0x0004
#define MWL8K_ENABLE_RX_BROADCAST	0x0008

static struct mwl8k_cmd_pkt *
__mwl8k_cmd_mac_multicast_adr(struct ieee80211_hw *hw, int allmulti,
			      int mc_count, struct dev_addr_list *mclist)
{
	struct mwl8k_priv *priv = hw->priv;
	struct mwl8k_cmd_mac_multicast_adr *cmd;
	int size;

	if (allmulti || mc_count > priv->num_mcaddrs) {
		allmulti = 1;
		mc_count = 0;
	}

	size = sizeof(*cmd) + mc_count * ETH_ALEN;

	cmd = kzalloc(size, GFP_ATOMIC);
	if (cmd == NULL)
		return NULL;

	cmd->header.code = cpu_to_le16(MWL8K_CMD_MAC_MULTICAST_ADR);
	cmd->header.length = cpu_to_le16(size);
	cmd->action = cpu_to_le16(MWL8K_ENABLE_RX_DIRECTED |
				  MWL8K_ENABLE_RX_BROADCAST);

	if (allmulti) {
		cmd->action |= cpu_to_le16(MWL8K_ENABLE_RX_ALL_MULTICAST);
	} else if (mc_count) {
		int i;

		cmd->action |= cpu_to_le16(MWL8K_ENABLE_RX_MULTICAST);
		cmd->numaddr = cpu_to_le16(mc_count);
		for (i = 0; i < mc_count && mclist; i++) {
			if (mclist->da_addrlen != ETH_ALEN) {
				kfree(cmd);
				return NULL;
			}
			memcpy(cmd->addr[i], mclist->da_addr, ETH_ALEN);
			mclist = mclist->next;
		}
	}

	return &cmd->header;
}

/*
 * CMD_802_11_GET_STAT.
 */
struct mwl8k_cmd_802_11_get_stat {
	struct mwl8k_cmd_pkt header;
	__le32 stats[64];
} __attribute__((packed));

#define MWL8K_STAT_ACK_FAILURE	9
#define MWL8K_STAT_RTS_FAILURE	12
#define MWL8K_STAT_FCS_ERROR	24
#define MWL8K_STAT_RTS_SUCCESS	11

static int mwl8k_cmd_802_11_get_stat(struct ieee80211_hw *hw,
				struct ieee80211_low_level_stats *stats)
{
	struct mwl8k_cmd_802_11_get_stat *cmd;
	int rc;

	cmd = kzalloc(sizeof(*cmd), GFP_KERNEL);
	if (cmd == NULL)
		return -ENOMEM;

	cmd->header.code = cpu_to_le16(MWL8K_CMD_GET_STAT);
	cmd->header.length = cpu_to_le16(sizeof(*cmd));

	rc = mwl8k_post_cmd(hw, &cmd->header);
	if (!rc) {
		stats->dot11ACKFailureCount =
			le32_to_cpu(cmd->stats[MWL8K_STAT_ACK_FAILURE]);
		stats->dot11RTSFailureCount =
			le32_to_cpu(cmd->stats[MWL8K_STAT_RTS_FAILURE]);
		stats->dot11FCSErrorCount =
			le32_to_cpu(cmd->stats[MWL8K_STAT_FCS_ERROR]);
		stats->dot11RTSSuccessCount =
			le32_to_cpu(cmd->stats[MWL8K_STAT_RTS_SUCCESS]);
	}
	kfree(cmd);

	return rc;
}

/*
 * CMD_802_11_RADIO_CONTROL.
 */
struct mwl8k_cmd_802_11_radio_control {
	struct mwl8k_cmd_pkt header;
	__le16 action;
	__le16 control;
	__le16 radio_on;
} __attribute__((packed));

static int
mwl8k_cmd_802_11_radio_control(struct ieee80211_hw *hw, bool enable, bool force)
{
	struct mwl8k_priv *priv = hw->priv;
	struct mwl8k_cmd_802_11_radio_control *cmd;
	int rc;

	if (enable == priv->radio_on && !force)
		return 0;

	cmd = kzalloc(sizeof(*cmd), GFP_KERNEL);
	if (cmd == NULL)
		return -ENOMEM;

	cmd->header.code = cpu_to_le16(MWL8K_CMD_RADIO_CONTROL);
	cmd->header.length = cpu_to_le16(sizeof(*cmd));
	cmd->action = cpu_to_le16(MWL8K_CMD_SET);
	cmd->control = cpu_to_le16(priv->radio_short_preamble ? 3 : 1);
	cmd->radio_on = cpu_to_le16(enable ? 0x0001 : 0x0000);

	rc = mwl8k_post_cmd(hw, &cmd->header);
	kfree(cmd);

	if (!rc)
		priv->radio_on = enable;

	return rc;
}

static int mwl8k_cmd_802_11_radio_disable(struct ieee80211_hw *hw)
{
	return mwl8k_cmd_802_11_radio_control(hw, 0, 0);
}

static int mwl8k_cmd_802_11_radio_enable(struct ieee80211_hw *hw)
{
	return mwl8k_cmd_802_11_radio_control(hw, 1, 0);
}

static int
mwl8k_set_radio_preamble(struct ieee80211_hw *hw, bool short_preamble)
{
	struct mwl8k_priv *priv;

	if (hw == NULL || hw->priv == NULL)
		return -EINVAL;
	priv = hw->priv;

	priv->radio_short_preamble = short_preamble;

	return mwl8k_cmd_802_11_radio_control(hw, 1, 1);
}

/*
 * CMD_802_11_RF_TX_POWER.
 */
#define MWL8K_TX_POWER_LEVEL_TOTAL	8

struct mwl8k_cmd_802_11_rf_tx_power {
	struct mwl8k_cmd_pkt header;
	__le16 action;
	__le16 support_level;
	__le16 current_level;
	__le16 reserved;
	__le16 power_level_list[MWL8K_TX_POWER_LEVEL_TOTAL];
} __attribute__((packed));

static int mwl8k_cmd_802_11_rf_tx_power(struct ieee80211_hw *hw, int dBm)
{
	struct mwl8k_cmd_802_11_rf_tx_power *cmd;
	int rc;

	cmd = kzalloc(sizeof(*cmd), GFP_KERNEL);
	if (cmd == NULL)
		return -ENOMEM;

	cmd->header.code = cpu_to_le16(MWL8K_CMD_RF_TX_POWER);
	cmd->header.length = cpu_to_le16(sizeof(*cmd));
	cmd->action = cpu_to_le16(MWL8K_CMD_SET);
	cmd->support_level = cpu_to_le16(dBm);

	rc = mwl8k_post_cmd(hw, &cmd->header);
	kfree(cmd);

	return rc;
}

/*
 * CMD_RF_ANTENNA.
 */
struct mwl8k_cmd_rf_antenna {
	struct mwl8k_cmd_pkt header;
	__le16 antenna;
	__le16 mode;
} __attribute__((packed));

#define MWL8K_RF_ANTENNA_RX		1
#define MWL8K_RF_ANTENNA_TX		2

static int
mwl8k_cmd_rf_antenna(struct ieee80211_hw *hw, int antenna, int mask)
{
	struct mwl8k_cmd_rf_antenna *cmd;
	int rc;

	cmd = kzalloc(sizeof(*cmd), GFP_KERNEL);
	if (cmd == NULL)
		return -ENOMEM;

	cmd->header.code = cpu_to_le16(MWL8K_CMD_RF_ANTENNA);
	cmd->header.length = cpu_to_le16(sizeof(*cmd));
	cmd->antenna = cpu_to_le16(antenna);
	cmd->mode = cpu_to_le16(mask);

	rc = mwl8k_post_cmd(hw, &cmd->header);
	kfree(cmd);

	return rc;
}

/*
 * CMD_SET_PRE_SCAN.
 */
struct mwl8k_cmd_set_pre_scan {
	struct mwl8k_cmd_pkt header;
} __attribute__((packed));

static int mwl8k_cmd_set_pre_scan(struct ieee80211_hw *hw)
{
	struct mwl8k_cmd_set_pre_scan *cmd;
	int rc;

	cmd = kzalloc(sizeof(*cmd), GFP_KERNEL);
	if (cmd == NULL)
		return -ENOMEM;

	cmd->header.code = cpu_to_le16(MWL8K_CMD_SET_PRE_SCAN);
	cmd->header.length = cpu_to_le16(sizeof(*cmd));

	rc = mwl8k_post_cmd(hw, &cmd->header);
	kfree(cmd);

	return rc;
}

/*
 * CMD_SET_POST_SCAN.
 */
struct mwl8k_cmd_set_post_scan {
	struct mwl8k_cmd_pkt header;
	__le32 isibss;
	__u8 bssid[ETH_ALEN];
} __attribute__((packed));

static int
mwl8k_cmd_set_post_scan(struct ieee80211_hw *hw, __u8 *mac)
{
	struct mwl8k_cmd_set_post_scan *cmd;
	int rc;

	cmd = kzalloc(sizeof(*cmd), GFP_KERNEL);
	if (cmd == NULL)
		return -ENOMEM;

	cmd->header.code = cpu_to_le16(MWL8K_CMD_SET_POST_SCAN);
	cmd->header.length = cpu_to_le16(sizeof(*cmd));
	cmd->isibss = 0;
	memcpy(cmd->bssid, mac, ETH_ALEN);

	rc = mwl8k_post_cmd(hw, &cmd->header);
	kfree(cmd);

	return rc;
}

/*
 * CMD_SET_RF_CHANNEL.
 */
struct mwl8k_cmd_set_rf_channel {
	struct mwl8k_cmd_pkt header;
	__le16 action;
	__u8 current_channel;
	__le32 channel_flags;
} __attribute__((packed));

static int mwl8k_cmd_set_rf_channel(struct ieee80211_hw *hw,
				    struct ieee80211_channel *channel)
{
	struct mwl8k_cmd_set_rf_channel *cmd;
	int rc;

	cmd = kzalloc(sizeof(*cmd), GFP_KERNEL);
	if (cmd == NULL)
		return -ENOMEM;

	cmd->header.code = cpu_to_le16(MWL8K_CMD_SET_RF_CHANNEL);
	cmd->header.length = cpu_to_le16(sizeof(*cmd));
	cmd->action = cpu_to_le16(MWL8K_CMD_SET);
	cmd->current_channel = channel->hw_value;
	if (channel->band == IEEE80211_BAND_2GHZ)
		cmd->channel_flags = cpu_to_le32(0x00000081);
	else
		cmd->channel_flags = cpu_to_le32(0x00000000);

	rc = mwl8k_post_cmd(hw, &cmd->header);
	kfree(cmd);

	return rc;
}

/*
 * CMD_SET_SLOT.
 */
struct mwl8k_cmd_set_slot {
	struct mwl8k_cmd_pkt header;
	__le16 action;
	__u8 short_slot;
} __attribute__((packed));

static int mwl8k_cmd_set_slot(struct ieee80211_hw *hw, bool short_slot_time)
{
	struct mwl8k_cmd_set_slot *cmd;
	int rc;

	cmd = kzalloc(sizeof(*cmd), GFP_KERNEL);
	if (cmd == NULL)
		return -ENOMEM;

	cmd->header.code = cpu_to_le16(MWL8K_CMD_SET_SLOT);
	cmd->header.length = cpu_to_le16(sizeof(*cmd));
	cmd->action = cpu_to_le16(MWL8K_CMD_SET);
	cmd->short_slot = short_slot_time;

	rc = mwl8k_post_cmd(hw, &cmd->header);
	kfree(cmd);

	return rc;
}

/*
 * CMD_MIMO_CONFIG.
 */
struct mwl8k_cmd_mimo_config {
	struct mwl8k_cmd_pkt header;
	__le32 action;
	__u8 rx_antenna_map;
	__u8 tx_antenna_map;
} __attribute__((packed));

static int mwl8k_cmd_mimo_config(struct ieee80211_hw *hw, __u8 rx, __u8 tx)
{
	struct mwl8k_cmd_mimo_config *cmd;
	int rc;

	cmd = kzalloc(sizeof(*cmd), GFP_KERNEL);
	if (cmd == NULL)
		return -ENOMEM;

	cmd->header.code = cpu_to_le16(MWL8K_CMD_MIMO_CONFIG);
	cmd->header.length = cpu_to_le16(sizeof(*cmd));
	cmd->action = cpu_to_le32((u32)MWL8K_CMD_SET);
	cmd->rx_antenna_map = rx;
	cmd->tx_antenna_map = tx;

	rc = mwl8k_post_cmd(hw, &cmd->header);
	kfree(cmd);

	return rc;
}

/*
 * CMD_ENABLE_SNIFFER.
 */
struct mwl8k_cmd_enable_sniffer {
	struct mwl8k_cmd_pkt header;
	__le32 action;
} __attribute__((packed));

static int mwl8k_enable_sniffer(struct ieee80211_hw *hw, bool enable)
{
	struct mwl8k_cmd_enable_sniffer *cmd;
	int rc;

	cmd = kzalloc(sizeof(*cmd), GFP_KERNEL);
	if (cmd == NULL)
		return -ENOMEM;

	cmd->header.code = cpu_to_le16(MWL8K_CMD_ENABLE_SNIFFER);
	cmd->header.length = cpu_to_le16(sizeof(*cmd));
	cmd->action = cpu_to_le32(!!enable);

	rc = mwl8k_post_cmd(hw, &cmd->header);
	kfree(cmd);

	return rc;
}

/*
 * CMD_SET_MAC_ADDR.
 */
struct mwl8k_cmd_set_mac_addr {
	struct mwl8k_cmd_pkt header;
	union {
		struct {
			__le16 mac_type;
			__u8 mac_addr[ETH_ALEN];
		} mbss;
		__u8 mac_addr[ETH_ALEN];
	};
} __attribute__((packed));

static int mwl8k_set_mac_addr(struct ieee80211_hw *hw, u8 *mac)
{
	struct mwl8k_priv *priv = hw->priv;
	struct mwl8k_cmd_set_mac_addr *cmd;
	int rc;

	cmd = kzalloc(sizeof(*cmd), GFP_KERNEL);
	if (cmd == NULL)
		return -ENOMEM;

	cmd->header.code = cpu_to_le16(MWL8K_CMD_SET_MAC_ADDR);
	cmd->header.length = cpu_to_le16(sizeof(*cmd));
	if (priv->ap_fw) {
		cmd->mbss.mac_type = 0;
		memcpy(cmd->mbss.mac_addr, mac, ETH_ALEN);
	} else {
		memcpy(cmd->mac_addr, mac, ETH_ALEN);
	}

	rc = mwl8k_post_cmd(hw, &cmd->header);
	kfree(cmd);

	return rc;
}


/*
 * CMD_SET_RATEADAPT_MODE.
 */
struct mwl8k_cmd_set_rate_adapt_mode {
	struct mwl8k_cmd_pkt header;
	__le16 action;
	__le16 mode;
} __attribute__((packed));

static int mwl8k_cmd_setrateadaptmode(struct ieee80211_hw *hw, __u16 mode)
{
	struct mwl8k_cmd_set_rate_adapt_mode *cmd;
	int rc;

	cmd = kzalloc(sizeof(*cmd), GFP_KERNEL);
	if (cmd == NULL)
		return -ENOMEM;

	cmd->header.code = cpu_to_le16(MWL8K_CMD_SET_RATEADAPT_MODE);
	cmd->header.length = cpu_to_le16(sizeof(*cmd));
	cmd->action = cpu_to_le16(MWL8K_CMD_SET);
	cmd->mode = cpu_to_le16(mode);

	rc = mwl8k_post_cmd(hw, &cmd->header);
	kfree(cmd);

	return rc;
}

/*
 * CMD_SET_WMM_MODE.
 */
struct mwl8k_cmd_set_wmm {
	struct mwl8k_cmd_pkt header;
	__le16 action;
} __attribute__((packed));

static int mwl8k_set_wmm(struct ieee80211_hw *hw, bool enable)
{
	struct mwl8k_priv *priv = hw->priv;
	struct mwl8k_cmd_set_wmm *cmd;
	int rc;

	cmd = kzalloc(sizeof(*cmd), GFP_KERNEL);
	if (cmd == NULL)
		return -ENOMEM;

	cmd->header.code = cpu_to_le16(MWL8K_CMD_SET_WMM_MODE);
	cmd->header.length = cpu_to_le16(sizeof(*cmd));
	cmd->action = cpu_to_le16(!!enable);

	rc = mwl8k_post_cmd(hw, &cmd->header);
	kfree(cmd);

	if (!rc)
		priv->wmm_enabled = enable;

	return rc;
}

/*
 * CMD_SET_RTS_THRESHOLD.
 */
struct mwl8k_cmd_rts_threshold {
	struct mwl8k_cmd_pkt header;
	__le16 action;
	__le16 threshold;
} __attribute__((packed));

static int mwl8k_rts_threshold(struct ieee80211_hw *hw,
			       u16 action, u16 threshold)
{
	struct mwl8k_cmd_rts_threshold *cmd;
	int rc;

	cmd = kzalloc(sizeof(*cmd), GFP_KERNEL);
	if (cmd == NULL)
		return -ENOMEM;

	cmd->header.code = cpu_to_le16(MWL8K_CMD_RTS_THRESHOLD);
	cmd->header.length = cpu_to_le16(sizeof(*cmd));
	cmd->action = cpu_to_le16(action);
	cmd->threshold = cpu_to_le16(threshold);

	rc = mwl8k_post_cmd(hw, &cmd->header);
	kfree(cmd);

	return rc;
}

/*
 * CMD_SET_EDCA_PARAMS.
 */
struct mwl8k_cmd_set_edca_params {
	struct mwl8k_cmd_pkt header;

	/* See MWL8K_SET_EDCA_XXX below */
	__le16 action;

	/* TX opportunity in units of 32 us */
	__le16 txop;

	union {
		struct {
			/* Log exponent of max contention period: 0...15 */
			__le32 log_cw_max;

			/* Log exponent of min contention period: 0...15 */
			__le32 log_cw_min;
<<<<<<< HEAD

			/* Adaptive interframe spacing in units of 32us */
			__u8 aifs;

			/* TX queue to configure */
			__u8 txq;
		} ap;
		struct {
			/* Log exponent of max contention period: 0...15 */
			__u8 log_cw_max;

			/* Log exponent of min contention period: 0...15 */
			__u8 log_cw_min;

			/* Adaptive interframe spacing in units of 32us */
			__u8 aifs;

=======

			/* Adaptive interframe spacing in units of 32us */
			__u8 aifs;

			/* TX queue to configure */
			__u8 txq;
		} ap;
		struct {
			/* Log exponent of max contention period: 0...15 */
			__u8 log_cw_max;

			/* Log exponent of min contention period: 0...15 */
			__u8 log_cw_min;

			/* Adaptive interframe spacing in units of 32us */
			__u8 aifs;

>>>>>>> 2fbe74b9
			/* TX queue to configure */
			__u8 txq;
		} sta;
	};
} __attribute__((packed));

#define MWL8K_SET_EDCA_CW	0x01
#define MWL8K_SET_EDCA_TXOP	0x02
#define MWL8K_SET_EDCA_AIFS	0x04

#define MWL8K_SET_EDCA_ALL	(MWL8K_SET_EDCA_CW | \
				 MWL8K_SET_EDCA_TXOP | \
				 MWL8K_SET_EDCA_AIFS)

static int
mwl8k_set_edca_params(struct ieee80211_hw *hw, __u8 qnum,
		__u16 cw_min, __u16 cw_max,
		__u8 aifs, __u16 txop)
{
	struct mwl8k_priv *priv = hw->priv;
	struct mwl8k_cmd_set_edca_params *cmd;
	int rc;

	cmd = kzalloc(sizeof(*cmd), GFP_KERNEL);
	if (cmd == NULL)
		return -ENOMEM;

	/*
	 * Queues 0 (BE) and 1 (BK) are swapped in hardware for
	 * this call.
	 */
	qnum ^= !(qnum >> 1);

	cmd->header.code = cpu_to_le16(MWL8K_CMD_SET_EDCA_PARAMS);
	cmd->header.length = cpu_to_le16(sizeof(*cmd));
	cmd->action = cpu_to_le16(MWL8K_SET_EDCA_ALL);
	cmd->txop = cpu_to_le16(txop);
	if (priv->ap_fw) {
		cmd->ap.log_cw_max = cpu_to_le32(ilog2(cw_max + 1));
		cmd->ap.log_cw_min = cpu_to_le32(ilog2(cw_min + 1));
		cmd->ap.aifs = aifs;
		cmd->ap.txq = qnum;
	} else {
		cmd->sta.log_cw_max = (u8)ilog2(cw_max + 1);
		cmd->sta.log_cw_min = (u8)ilog2(cw_min + 1);
		cmd->sta.aifs = aifs;
		cmd->sta.txq = qnum;
	}

	rc = mwl8k_post_cmd(hw, &cmd->header);
	kfree(cmd);

	return rc;
}

/*
 * CMD_FINALIZE_JOIN.
 */
#define MWL8K_FJ_BEACON_MAXLEN	128

struct mwl8k_cmd_finalize_join {
	struct mwl8k_cmd_pkt header;
	__le32 sleep_interval;	/* Number of beacon periods to sleep */
	__u8 beacon_data[MWL8K_FJ_BEACON_MAXLEN];
} __attribute__((packed));

static int mwl8k_finalize_join(struct ieee80211_hw *hw, void *frame,
			       int framelen, int dtim)
{
	struct mwl8k_cmd_finalize_join *cmd;
	struct ieee80211_mgmt *payload = frame;
	int payload_len;
	int rc;

	cmd = kzalloc(sizeof(*cmd), GFP_KERNEL);
	if (cmd == NULL)
		return -ENOMEM;

	cmd->header.code = cpu_to_le16(MWL8K_CMD_SET_FINALIZE_JOIN);
	cmd->header.length = cpu_to_le16(sizeof(*cmd));
	cmd->sleep_interval = cpu_to_le32(dtim ? dtim : 1);

<<<<<<< HEAD
	hdrlen = ieee80211_hdrlen(payload->frame_control);

	payload_len = framelen > hdrlen ? framelen - hdrlen : 0;

	/* XXX TBD Might just have to abort and return an error */
	if (payload_len > MWL8K_FJ_BEACON_MAXLEN)
		printk(KERN_ERR "%s(): WARNING: Incomplete beacon "
		       "sent to firmware. Sz=%u MAX=%u\n", __func__,
		       payload_len, MWL8K_FJ_BEACON_MAXLEN);

	if (payload_len > MWL8K_FJ_BEACON_MAXLEN)
=======
	payload_len = framelen - ieee80211_hdrlen(payload->frame_control);
	if (payload_len < 0)
		payload_len = 0;
	else if (payload_len > MWL8K_FJ_BEACON_MAXLEN)
>>>>>>> 2fbe74b9
		payload_len = MWL8K_FJ_BEACON_MAXLEN;

	memcpy(cmd->beacon_data, &payload->u.beacon, payload_len);

	rc = mwl8k_post_cmd(hw, &cmd->header);
	kfree(cmd);

	return rc;
}

/*
 * CMD_UPDATE_STADB.
 */
struct mwl8k_cmd_update_sta_db {
	struct mwl8k_cmd_pkt header;

	/* See STADB_ACTION_TYPE */
	__le32	action;

	/* Peer MAC address */
	__u8	peer_addr[ETH_ALEN];

	__le32	reserved;

	/* Peer info - valid during add/update.  */
	struct peer_capability_info	peer_info;
} __attribute__((packed));

static int mwl8k_cmd_update_sta_db(struct ieee80211_hw *hw,
		struct ieee80211_vif *vif, __u32 action)
{
	struct mwl8k_vif *mv_vif = MWL8K_VIF(vif);
	struct ieee80211_bss_conf *info = &mv_vif->bss_info;
	struct mwl8k_cmd_update_sta_db *cmd;
	struct peer_capability_info *peer_info;
	int rc;

	cmd = kzalloc(sizeof(*cmd), GFP_KERNEL);
	if (cmd == NULL)
		return -ENOMEM;

	cmd->header.code = cpu_to_le16(MWL8K_CMD_UPDATE_STADB);
	cmd->header.length = cpu_to_le16(sizeof(*cmd));

	cmd->action = cpu_to_le32(action);
	peer_info = &cmd->peer_info;
	memcpy(cmd->peer_addr, mv_vif->bssid, ETH_ALEN);

	switch (action) {
	case MWL8K_STA_DB_ADD_ENTRY:
	case MWL8K_STA_DB_MODIFY_ENTRY:
		/* Build peer_info block */
		peer_info->peer_type = MWL8K_PEER_TYPE_ACCESSPOINT;
		peer_info->basic_caps = cpu_to_le16(info->assoc_capability);
		memcpy(peer_info->legacy_rates, mwl8k_rateids,
		       sizeof(mwl8k_rateids));
		peer_info->interop = 1;
		peer_info->amsdu_enabled = 0;

		rc = mwl8k_post_cmd(hw, &cmd->header);
		if (rc == 0)
			mv_vif->peer_id = peer_info->station_id;

		break;

	case MWL8K_STA_DB_DEL_ENTRY:
	case MWL8K_STA_DB_FLUSH:
	default:
		rc = mwl8k_post_cmd(hw, &cmd->header);
		if (rc == 0)
			mv_vif->peer_id = 0;
		break;
	}
	kfree(cmd);

	return rc;
}

/*
 * CMD_SET_AID.
 */
#define MWL8K_FRAME_PROT_DISABLED			0x00
#define MWL8K_FRAME_PROT_11G				0x07
#define MWL8K_FRAME_PROT_11N_HT_40MHZ_ONLY		0x02
#define MWL8K_FRAME_PROT_11N_HT_ALL			0x06

struct mwl8k_cmd_update_set_aid {
	struct	mwl8k_cmd_pkt header;
	__le16	aid;

	 /* AP's MAC address (BSSID) */
	__u8	bssid[ETH_ALEN];
	__le16	protection_mode;
	__u8	supp_rates[14];
} __attribute__((packed));

static int mwl8k_cmd_set_aid(struct ieee80211_hw *hw,
					struct ieee80211_vif *vif)
{
	struct mwl8k_vif *mv_vif = MWL8K_VIF(vif);
	struct ieee80211_bss_conf *info = &mv_vif->bss_info;
	struct mwl8k_cmd_update_set_aid *cmd;
	u16 prot_mode;
	int rc;

	cmd = kzalloc(sizeof(*cmd), GFP_KERNEL);
	if (cmd == NULL)
		return -ENOMEM;

	cmd->header.code = cpu_to_le16(MWL8K_CMD_SET_AID);
	cmd->header.length = cpu_to_le16(sizeof(*cmd));
	cmd->aid = cpu_to_le16(info->aid);

	memcpy(cmd->bssid, mv_vif->bssid, ETH_ALEN);

	if (info->use_cts_prot) {
		prot_mode = MWL8K_FRAME_PROT_11G;
	} else {
		switch (info->ht_operation_mode &
			IEEE80211_HT_OP_MODE_PROTECTION) {
		case IEEE80211_HT_OP_MODE_PROTECTION_20MHZ:
			prot_mode = MWL8K_FRAME_PROT_11N_HT_40MHZ_ONLY;
			break;
		case IEEE80211_HT_OP_MODE_PROTECTION_NONHT_MIXED:
			prot_mode = MWL8K_FRAME_PROT_11N_HT_ALL;
			break;
		default:
			prot_mode = MWL8K_FRAME_PROT_DISABLED;
			break;
		}
	}
	cmd->protection_mode = cpu_to_le16(prot_mode);

	memcpy(cmd->supp_rates, mwl8k_rateids, sizeof(mwl8k_rateids));

	rc = mwl8k_post_cmd(hw, &cmd->header);
	kfree(cmd);

	return rc;
}

/*
 * CMD_SET_RATE.
 */
struct mwl8k_cmd_update_rateset {
	struct	mwl8k_cmd_pkt header;
	__u8	legacy_rates[14];

	/* Bitmap for supported MCS codes.  */
	__u8	mcs_set[16];
	__u8	reserved[16];
} __attribute__((packed));

static int mwl8k_update_rateset(struct ieee80211_hw *hw,
		struct ieee80211_vif *vif)
{
	struct mwl8k_cmd_update_rateset *cmd;
	int rc;

	cmd = kzalloc(sizeof(*cmd), GFP_KERNEL);
	if (cmd == NULL)
		return -ENOMEM;

	cmd->header.code = cpu_to_le16(MWL8K_CMD_SET_RATE);
	cmd->header.length = cpu_to_le16(sizeof(*cmd));
	memcpy(cmd->legacy_rates, mwl8k_rateids, sizeof(mwl8k_rateids));

	rc = mwl8k_post_cmd(hw, &cmd->header);
	kfree(cmd);

	return rc;
}

/*
 * CMD_USE_FIXED_RATE.
 */
#define MWL8K_RATE_TABLE_SIZE	8
#define MWL8K_UCAST_RATE	0
#define MWL8K_USE_AUTO_RATE	0x0002

struct mwl8k_rate_entry {
	/* Set to 1 if HT rate, 0 if legacy.  */
	__le32	is_ht_rate;

	/* Set to 1 to use retry_count field.  */
	__le32	enable_retry;

	/* Specified legacy rate or MCS.  */
	__le32	rate;

	/* Number of allowed retries.  */
	__le32	retry_count;
} __attribute__((packed));

struct mwl8k_rate_table {
	/* 1 to allow specified rate and below */
	__le32	allow_rate_drop;
	__le32	num_rates;
	struct mwl8k_rate_entry rate_entry[MWL8K_RATE_TABLE_SIZE];
} __attribute__((packed));

struct mwl8k_cmd_use_fixed_rate {
	struct	mwl8k_cmd_pkt header;
	__le32	action;
	struct mwl8k_rate_table rate_table;

	/* Unicast, Broadcast or Multicast */
	__le32	rate_type;
	__le32	reserved1;
	__le32	reserved2;
} __attribute__((packed));

static int mwl8k_cmd_use_fixed_rate(struct ieee80211_hw *hw,
	u32 action, u32 rate_type, struct mwl8k_rate_table *rate_table)
{
	struct mwl8k_cmd_use_fixed_rate *cmd;
	int count;
	int rc;

	cmd = kzalloc(sizeof(*cmd), GFP_KERNEL);
	if (cmd == NULL)
		return -ENOMEM;

	cmd->header.code = cpu_to_le16(MWL8K_CMD_USE_FIXED_RATE);
	cmd->header.length = cpu_to_le16(sizeof(*cmd));

	cmd->action = cpu_to_le32(action);
	cmd->rate_type = cpu_to_le32(rate_type);

	if (rate_table != NULL) {
		/*
		 * Copy over each field manually so that endian
		 * conversion can be done.
		 */
		cmd->rate_table.allow_rate_drop =
				cpu_to_le32(rate_table->allow_rate_drop);
		cmd->rate_table.num_rates =
				cpu_to_le32(rate_table->num_rates);

		for (count = 0; count < rate_table->num_rates; count++) {
			struct mwl8k_rate_entry *dst =
				&cmd->rate_table.rate_entry[count];
			struct mwl8k_rate_entry *src =
				&rate_table->rate_entry[count];

			dst->is_ht_rate = cpu_to_le32(src->is_ht_rate);
			dst->enable_retry = cpu_to_le32(src->enable_retry);
			dst->rate = cpu_to_le32(src->rate);
			dst->retry_count = cpu_to_le32(src->retry_count);
		}
	}

	rc = mwl8k_post_cmd(hw, &cmd->header);
	kfree(cmd);

	return rc;
}


/*
 * Interrupt handling.
 */
static irqreturn_t mwl8k_interrupt(int irq, void *dev_id)
{
	struct ieee80211_hw *hw = dev_id;
	struct mwl8k_priv *priv = hw->priv;
	u32 status;

	status = ioread32(priv->regs + MWL8K_HIU_A2H_INTERRUPT_STATUS);
	iowrite32(~status, priv->regs + MWL8K_HIU_A2H_INTERRUPT_STATUS);

	if (!status)
		return IRQ_NONE;

	if (status & MWL8K_A2H_INT_TX_DONE)
		tasklet_schedule(&priv->tx_reclaim_task);

	if (status & MWL8K_A2H_INT_RX_READY) {
		while (rxq_process(hw, 0, 1))
			rxq_refill(hw, 0, 1);
	}

	if (status & MWL8K_A2H_INT_OPC_DONE) {
		if (priv->hostcmd_wait != NULL)
			complete(priv->hostcmd_wait);
	}

	if (status & MWL8K_A2H_INT_QUEUE_EMPTY) {
		if (!mutex_is_locked(&priv->fw_mutex) &&
		    priv->radio_on && priv->pending_tx_pkts)
			mwl8k_tx_start(priv);
	}

	return IRQ_HANDLED;
}


/*
 * Core driver operations.
 */
static int mwl8k_tx(struct ieee80211_hw *hw, struct sk_buff *skb)
{
	struct mwl8k_priv *priv = hw->priv;
	int index = skb_get_queue_mapping(skb);
	int rc;

	if (priv->current_channel == NULL) {
		printk(KERN_DEBUG "%s: dropped TX frame since radio "
		       "disabled\n", wiphy_name(hw->wiphy));
		dev_kfree_skb(skb);
		return NETDEV_TX_OK;
	}

	rc = mwl8k_txq_xmit(hw, index, skb);

	return rc;
}

static int mwl8k_start(struct ieee80211_hw *hw)
{
	struct mwl8k_priv *priv = hw->priv;
	int rc;

	rc = request_irq(priv->pdev->irq, mwl8k_interrupt,
			 IRQF_SHARED, MWL8K_NAME, hw);
	if (rc) {
		printk(KERN_ERR "%s: failed to register IRQ handler\n",
		       wiphy_name(hw->wiphy));
		return -EIO;
	}

	/* Enable tx reclaim tasklet */
	tasklet_enable(&priv->tx_reclaim_task);

	/* Enable interrupts */
	iowrite32(MWL8K_A2H_EVENTS, priv->regs + MWL8K_HIU_A2H_INTERRUPT_MASK);

	rc = mwl8k_fw_lock(hw);
	if (!rc) {
		rc = mwl8k_cmd_802_11_radio_enable(hw);

		if (!priv->ap_fw) {
			if (!rc)
				rc = mwl8k_enable_sniffer(hw, 0);

			if (!rc)
				rc = mwl8k_cmd_set_pre_scan(hw);

			if (!rc)
				rc = mwl8k_cmd_set_post_scan(hw,
						"\x00\x00\x00\x00\x00\x00");
		}

		if (!rc)
			rc = mwl8k_cmd_setrateadaptmode(hw, 0);

		if (!rc)
			rc = mwl8k_set_wmm(hw, 0);

		mwl8k_fw_unlock(hw);
	}

	if (rc) {
		iowrite32(0, priv->regs + MWL8K_HIU_A2H_INTERRUPT_MASK);
		free_irq(priv->pdev->irq, hw);
		tasklet_disable(&priv->tx_reclaim_task);
	}

	return rc;
}

static void mwl8k_stop(struct ieee80211_hw *hw)
{
	struct mwl8k_priv *priv = hw->priv;
	int i;

	mwl8k_cmd_802_11_radio_disable(hw);

	ieee80211_stop_queues(hw);

	/* Disable interrupts */
	iowrite32(0, priv->regs + MWL8K_HIU_A2H_INTERRUPT_MASK);
	free_irq(priv->pdev->irq, hw);

	/* Stop finalize join worker */
	cancel_work_sync(&priv->finalize_join_worker);
	if (priv->beacon_skb != NULL)
		dev_kfree_skb(priv->beacon_skb);

	/* Stop tx reclaim tasklet */
	tasklet_disable(&priv->tx_reclaim_task);

	/* Return all skbs to mac80211 */
	for (i = 0; i < MWL8K_TX_QUEUES; i++)
		mwl8k_txq_reclaim(hw, i, 1);
}

static int mwl8k_add_interface(struct ieee80211_hw *hw,
				struct ieee80211_if_init_conf *conf)
{
	struct mwl8k_priv *priv = hw->priv;
	struct mwl8k_vif *mwl8k_vif;

	/*
	 * We only support one active interface at a time.
	 */
	if (priv->vif != NULL)
		return -EBUSY;

	/*
	 * We only support managed interfaces for now.
	 */
	if (conf->type != NL80211_IFTYPE_STATION)
		return -EINVAL;

	/*
	 * Reject interface creation if sniffer mode is active, as
	 * STA operation is mutually exclusive with hardware sniffer
	 * mode.
	 */
	if (priv->sniffer_enabled) {
		printk(KERN_INFO "%s: unable to create STA "
		       "interface due to sniffer mode being enabled\n",
		       wiphy_name(hw->wiphy));
		return -EINVAL;
	}

	/* Clean out driver private area */
	mwl8k_vif = MWL8K_VIF(conf->vif);
	memset(mwl8k_vif, 0, sizeof(*mwl8k_vif));

	/* Set and save the mac address */
	mwl8k_set_mac_addr(hw, conf->mac_addr);
	memcpy(mwl8k_vif->mac_addr, conf->mac_addr, ETH_ALEN);

	/* Back pointer to parent config block */
	mwl8k_vif->priv = priv;

	/* Set Initial sequence number to zero */
	mwl8k_vif->seqno = 0;

	priv->vif = conf->vif;
	priv->current_channel = NULL;

	return 0;
}

static void mwl8k_remove_interface(struct ieee80211_hw *hw,
				   struct ieee80211_if_init_conf *conf)
{
	struct mwl8k_priv *priv = hw->priv;

	if (priv->vif == NULL)
		return;

	mwl8k_set_mac_addr(hw, "\x00\x00\x00\x00\x00\x00");

	priv->vif = NULL;
}

static int mwl8k_config(struct ieee80211_hw *hw, u32 changed)
{
	struct ieee80211_conf *conf = &hw->conf;
	struct mwl8k_priv *priv = hw->priv;
	int rc;

	if (conf->flags & IEEE80211_CONF_IDLE) {
		mwl8k_cmd_802_11_radio_disable(hw);
		priv->current_channel = NULL;
		return 0;
	}

	rc = mwl8k_fw_lock(hw);
	if (rc)
		return rc;

	rc = mwl8k_cmd_802_11_radio_enable(hw);
	if (rc)
		goto out;

	rc = mwl8k_cmd_set_rf_channel(hw, conf->channel);
	if (rc)
		goto out;

	priv->current_channel = conf->channel;

	if (conf->power_level > 18)
		conf->power_level = 18;
	rc = mwl8k_cmd_802_11_rf_tx_power(hw, conf->power_level);
	if (rc)
		goto out;

	if (priv->ap_fw) {
		rc = mwl8k_cmd_rf_antenna(hw, MWL8K_RF_ANTENNA_RX, 0x7);
		if (!rc)
			rc = mwl8k_cmd_rf_antenna(hw, MWL8K_RF_ANTENNA_TX, 0x7);
	} else {
		rc = mwl8k_cmd_mimo_config(hw, 0x7, 0x7);
	}

out:
	mwl8k_fw_unlock(hw);

	return rc;
}

static void mwl8k_bss_info_changed(struct ieee80211_hw *hw,
				   struct ieee80211_vif *vif,
				   struct ieee80211_bss_conf *info,
				   u32 changed)
{
	struct mwl8k_priv *priv = hw->priv;
	struct mwl8k_vif *mwl8k_vif = MWL8K_VIF(vif);
	int rc;

	if ((changed & BSS_CHANGED_ASSOC) == 0)
		return;

	priv->capture_beacon = false;

	rc = mwl8k_fw_lock(hw);
	if (rc)
		return;

	if (info->assoc) {
		memcpy(&mwl8k_vif->bss_info, info,
			sizeof(struct ieee80211_bss_conf));

		memcpy(mwl8k_vif->bssid, info->bssid, ETH_ALEN);

		/* Install rates */
		rc = mwl8k_update_rateset(hw, vif);
		if (rc)
			goto out;

		/* Turn on rate adaptation */
		rc = mwl8k_cmd_use_fixed_rate(hw, MWL8K_USE_AUTO_RATE,
			MWL8K_UCAST_RATE, NULL);
		if (rc)
			goto out;

		/* Set radio preamble */
		rc = mwl8k_set_radio_preamble(hw, info->use_short_preamble);
		if (rc)
			goto out;

		/* Set slot time */
		rc = mwl8k_cmd_set_slot(hw, info->use_short_slot);
		if (rc)
			goto out;

		/* Update peer rate info */
		rc = mwl8k_cmd_update_sta_db(hw, vif,
				MWL8K_STA_DB_MODIFY_ENTRY);
		if (rc)
			goto out;

		/* Set AID */
		rc = mwl8k_cmd_set_aid(hw, vif);
		if (rc)
			goto out;

		/*
		 * Finalize the join.  Tell rx handler to process
		 * next beacon from our BSSID.
		 */
		memcpy(priv->capture_bssid, mwl8k_vif->bssid, ETH_ALEN);
		priv->capture_beacon = true;
	} else {
		rc = mwl8k_cmd_update_sta_db(hw, vif, MWL8K_STA_DB_DEL_ENTRY);
		memset(&mwl8k_vif->bss_info, 0,
			sizeof(struct ieee80211_bss_conf));
		memset(mwl8k_vif->bssid, 0, ETH_ALEN);
	}

out:
	mwl8k_fw_unlock(hw);
}

static u64 mwl8k_prepare_multicast(struct ieee80211_hw *hw,
				   int mc_count, struct dev_addr_list *mclist)
{
	struct mwl8k_cmd_pkt *cmd;

	/*
	 * Synthesize and return a command packet that programs the
	 * hardware multicast address filter.  At this point we don't
	 * know whether FIF_ALLMULTI is being requested, but if it is,
	 * we'll end up throwing this packet away and creating a new
	 * one in mwl8k_configure_filter().
	 */
	cmd = __mwl8k_cmd_mac_multicast_adr(hw, 0, mc_count, mclist);

	return (unsigned long)cmd;
}

static int
mwl8k_configure_filter_sniffer(struct ieee80211_hw *hw,
			       unsigned int changed_flags,
			       unsigned int *total_flags)
{
	struct mwl8k_priv *priv = hw->priv;

	/*
	 * Hardware sniffer mode is mutually exclusive with STA
	 * operation, so refuse to enable sniffer mode if a STA
	 * interface is active.
	 */
	if (priv->vif != NULL) {
		if (net_ratelimit())
			printk(KERN_INFO "%s: not enabling sniffer "
			       "mode because STA interface is active\n",
			       wiphy_name(hw->wiphy));
		return 0;
	}

	if (!priv->sniffer_enabled) {
		if (mwl8k_enable_sniffer(hw, 1))
			return 0;
		priv->sniffer_enabled = true;
	}

	*total_flags &=	FIF_PROMISC_IN_BSS | FIF_ALLMULTI |
			FIF_BCN_PRBRESP_PROMISC | FIF_CONTROL |
			FIF_OTHER_BSS;

	return 1;
}

static void mwl8k_configure_filter(struct ieee80211_hw *hw,
				   unsigned int changed_flags,
				   unsigned int *total_flags,
				   u64 multicast)
{
	struct mwl8k_priv *priv = hw->priv;
	struct mwl8k_cmd_pkt *cmd = (void *)(unsigned long)multicast;

	/*
	 * AP firmware doesn't allow fine-grained control over
	 * the receive filter.
	 */
	if (priv->ap_fw) {
		*total_flags &= FIF_ALLMULTI | FIF_BCN_PRBRESP_PROMISC;
		kfree(cmd);
		return;
	}

	/*
	 * Enable hardware sniffer mode if FIF_CONTROL or
	 * FIF_OTHER_BSS is requested.
	 */
	if (*total_flags & (FIF_CONTROL | FIF_OTHER_BSS) &&
	    mwl8k_configure_filter_sniffer(hw, changed_flags, total_flags)) {
		kfree(cmd);
		return;
	}

	/* Clear unsupported feature flags */
	*total_flags &= FIF_ALLMULTI | FIF_BCN_PRBRESP_PROMISC;

	if (mwl8k_fw_lock(hw))
		return;

	if (priv->sniffer_enabled) {
		mwl8k_enable_sniffer(hw, 0);
		priv->sniffer_enabled = false;
	}

	if (changed_flags & FIF_BCN_PRBRESP_PROMISC) {
		if (*total_flags & FIF_BCN_PRBRESP_PROMISC) {
			/*
			 * Disable the BSS filter.
			 */
			mwl8k_cmd_set_pre_scan(hw);
		} else {
			u8 *bssid;

			/*
			 * Enable the BSS filter.
			 *
			 * If there is an active STA interface, use that
			 * interface's BSSID, otherwise use a dummy one
			 * (where the OUI part needs to be nonzero for
			 * the BSSID to be accepted by POST_SCAN).
			 */
			bssid = "\x01\x00\x00\x00\x00\x00";
			if (priv->vif != NULL)
				bssid = MWL8K_VIF(priv->vif)->bssid;

			mwl8k_cmd_set_post_scan(hw, bssid);
		}
	}

	/*
	 * If FIF_ALLMULTI is being requested, throw away the command
	 * packet that ->prepare_multicast() built and replace it with
	 * a command packet that enables reception of all multicast
	 * packets.
	 */
	if (*total_flags & FIF_ALLMULTI) {
		kfree(cmd);
		cmd = __mwl8k_cmd_mac_multicast_adr(hw, 1, 0, NULL);
	}

	if (cmd != NULL) {
		mwl8k_post_cmd(hw, cmd);
		kfree(cmd);
	}

	mwl8k_fw_unlock(hw);
}

static int mwl8k_set_rts_threshold(struct ieee80211_hw *hw, u32 value)
{
	return mwl8k_rts_threshold(hw, MWL8K_CMD_SET, value);
}

static int mwl8k_conf_tx(struct ieee80211_hw *hw, u16 queue,
			 const struct ieee80211_tx_queue_params *params)
{
	struct mwl8k_priv *priv = hw->priv;
	int rc;

	rc = mwl8k_fw_lock(hw);
	if (!rc) {
		if (!priv->wmm_enabled)
			rc = mwl8k_set_wmm(hw, 1);

		if (!rc)
			rc = mwl8k_set_edca_params(hw, queue,
						   params->cw_min,
						   params->cw_max,
						   params->aifs,
						   params->txop);

		mwl8k_fw_unlock(hw);
	}

	return rc;
}

static int mwl8k_get_tx_stats(struct ieee80211_hw *hw,
			      struct ieee80211_tx_queue_stats *stats)
{
	struct mwl8k_priv *priv = hw->priv;
	struct mwl8k_tx_queue *txq;
	int index;

	spin_lock_bh(&priv->tx_lock);
	for (index = 0; index < MWL8K_TX_QUEUES; index++) {
		txq = priv->txq + index;
		memcpy(&stats[index], &txq->stats,
			sizeof(struct ieee80211_tx_queue_stats));
	}
	spin_unlock_bh(&priv->tx_lock);

	return 0;
}

static int mwl8k_get_stats(struct ieee80211_hw *hw,
			   struct ieee80211_low_level_stats *stats)
{
	return mwl8k_cmd_802_11_get_stat(hw, stats);
}

static const struct ieee80211_ops mwl8k_ops = {
	.tx			= mwl8k_tx,
	.start			= mwl8k_start,
	.stop			= mwl8k_stop,
	.add_interface		= mwl8k_add_interface,
	.remove_interface	= mwl8k_remove_interface,
	.config			= mwl8k_config,
	.bss_info_changed	= mwl8k_bss_info_changed,
	.prepare_multicast	= mwl8k_prepare_multicast,
	.configure_filter	= mwl8k_configure_filter,
	.set_rts_threshold	= mwl8k_set_rts_threshold,
	.conf_tx		= mwl8k_conf_tx,
	.get_tx_stats		= mwl8k_get_tx_stats,
	.get_stats		= mwl8k_get_stats,
};

static void mwl8k_tx_reclaim_handler(unsigned long data)
{
	int i;
	struct ieee80211_hw *hw = (struct ieee80211_hw *) data;
	struct mwl8k_priv *priv = hw->priv;

	spin_lock_bh(&priv->tx_lock);
	for (i = 0; i < MWL8K_TX_QUEUES; i++)
		mwl8k_txq_reclaim(hw, i, 0);

	if (priv->tx_wait != NULL && !priv->pending_tx_pkts) {
		complete(priv->tx_wait);
		priv->tx_wait = NULL;
	}
	spin_unlock_bh(&priv->tx_lock);
}

static void mwl8k_finalize_join_worker(struct work_struct *work)
{
	struct mwl8k_priv *priv =
		container_of(work, struct mwl8k_priv, finalize_join_worker);
	struct sk_buff *skb = priv->beacon_skb;
	u8 dtim = MWL8K_VIF(priv->vif)->bss_info.dtim_period;

	mwl8k_finalize_join(priv->hw, skb->data, skb->len, dtim);
	dev_kfree_skb(skb);

	priv->beacon_skb = NULL;
}

enum {
	MWL8687 = 0,
	MWL8366,
};

static struct mwl8k_device_info mwl8k_info_tbl[] __devinitdata = {
	{
		.part_name	= "88w8687",
		.helper_image	= "mwl8k/helper_8687.fw",
		.fw_image	= "mwl8k/fmimage_8687.fw",
		.rxd_ops	= &rxd_8687_ops,
		.modes		= BIT(NL80211_IFTYPE_STATION),
	},
	{
		.part_name	= "88w8366",
		.helper_image	= "mwl8k/helper_8366.fw",
		.fw_image	= "mwl8k/fmimage_8366.fw",
		.rxd_ops	= &rxd_8366_ops,
		.modes		= 0,
	},
};

static DEFINE_PCI_DEVICE_TABLE(mwl8k_pci_id_table) = {
	{ PCI_VDEVICE(MARVELL, 0x2a2b), .driver_data = MWL8687, },
	{ PCI_VDEVICE(MARVELL, 0x2a30), .driver_data = MWL8687, },
	{ PCI_VDEVICE(MARVELL, 0x2a40), .driver_data = MWL8366, },
	{ },
};
MODULE_DEVICE_TABLE(pci, mwl8k_pci_id_table);

static int __devinit mwl8k_probe(struct pci_dev *pdev,
				 const struct pci_device_id *id)
{
	static int printed_version = 0;
	struct ieee80211_hw *hw;
	struct mwl8k_priv *priv;
	int rc;
	int i;

	if (!printed_version) {
		printk(KERN_INFO "%s version %s\n", MWL8K_DESC, MWL8K_VERSION);
		printed_version = 1;
	}

	rc = pci_enable_device(pdev);
	if (rc) {
		printk(KERN_ERR "%s: Cannot enable new PCI device\n",
		       MWL8K_NAME);
		return rc;
	}

	rc = pci_request_regions(pdev, MWL8K_NAME);
	if (rc) {
		printk(KERN_ERR "%s: Cannot obtain PCI resources\n",
		       MWL8K_NAME);
		goto err_disable_device;
	}

	pci_set_master(pdev);

	hw = ieee80211_alloc_hw(sizeof(*priv), &mwl8k_ops);
	if (hw == NULL) {
		printk(KERN_ERR "%s: ieee80211 alloc failed\n", MWL8K_NAME);
		rc = -ENOMEM;
		goto err_free_reg;
	}

	priv = hw->priv;
	priv->hw = hw;
	priv->pdev = pdev;
	priv->device_info = &mwl8k_info_tbl[id->driver_data];
	priv->rxd_ops = priv->device_info->rxd_ops;
	priv->sniffer_enabled = false;
	priv->wmm_enabled = false;
	priv->pending_tx_pkts = 0;

	SET_IEEE80211_DEV(hw, &pdev->dev);
	pci_set_drvdata(pdev, hw);

	priv->sram = pci_iomap(pdev, 0, 0x10000);
	if (priv->sram == NULL) {
		printk(KERN_ERR "%s: Cannot map device SRAM\n",
		       wiphy_name(hw->wiphy));
		goto err_iounmap;
	}

	/*
	 * If BAR0 is a 32 bit BAR, the register BAR will be BAR1.
	 * If BAR0 is a 64 bit BAR, the register BAR will be BAR2.
	 */
	priv->regs = pci_iomap(pdev, 1, 0x10000);
	if (priv->regs == NULL) {
		priv->regs = pci_iomap(pdev, 2, 0x10000);
		if (priv->regs == NULL) {
			printk(KERN_ERR "%s: Cannot map device registers\n",
			       wiphy_name(hw->wiphy));
			goto err_iounmap;
		}
	}

	memcpy(priv->channels, mwl8k_channels, sizeof(mwl8k_channels));
	priv->band.band = IEEE80211_BAND_2GHZ;
	priv->band.channels = priv->channels;
	priv->band.n_channels = ARRAY_SIZE(mwl8k_channels);
	priv->band.bitrates = priv->rates;
	priv->band.n_bitrates = ARRAY_SIZE(mwl8k_rates);
	hw->wiphy->bands[IEEE80211_BAND_2GHZ] = &priv->band;

	BUILD_BUG_ON(sizeof(priv->rates) != sizeof(mwl8k_rates));
	memcpy(priv->rates, mwl8k_rates, sizeof(mwl8k_rates));

	/*
	 * Extra headroom is the size of the required DMA header
	 * minus the size of the smallest 802.11 frame (CTS frame).
	 */
	hw->extra_tx_headroom =
		sizeof(struct mwl8k_dma_data) - sizeof(struct ieee80211_cts);

	hw->channel_change_time = 10;

	hw->queues = MWL8K_TX_QUEUES;

	hw->wiphy->interface_modes = priv->device_info->modes;

	/* Set rssi and noise values to dBm */
	hw->flags |= IEEE80211_HW_SIGNAL_DBM | IEEE80211_HW_NOISE_DBM;
	hw->vif_data_size = sizeof(struct mwl8k_vif);
	priv->vif = NULL;

	/* Set default radio state and preamble */
	priv->radio_on = 0;
	priv->radio_short_preamble = 0;

	/* Finalize join worker */
	INIT_WORK(&priv->finalize_join_worker, mwl8k_finalize_join_worker);

	/* TX reclaim tasklet */
	tasklet_init(&priv->tx_reclaim_task,
			mwl8k_tx_reclaim_handler, (unsigned long)hw);
	tasklet_disable(&priv->tx_reclaim_task);

	/* Power management cookie */
	priv->cookie = pci_alloc_consistent(priv->pdev, 4, &priv->cookie_dma);
	if (priv->cookie == NULL)
		goto err_iounmap;

	rc = mwl8k_rxq_init(hw, 0);
	if (rc)
		goto err_iounmap;
	rxq_refill(hw, 0, INT_MAX);

	mutex_init(&priv->fw_mutex);
	priv->fw_mutex_owner = NULL;
	priv->fw_mutex_depth = 0;
	priv->hostcmd_wait = NULL;

	spin_lock_init(&priv->tx_lock);

	priv->tx_wait = NULL;

	for (i = 0; i < MWL8K_TX_QUEUES; i++) {
		rc = mwl8k_txq_init(hw, i);
		if (rc)
			goto err_free_queues;
	}

	iowrite32(0, priv->regs + MWL8K_HIU_A2H_INTERRUPT_STATUS);
	iowrite32(0, priv->regs + MWL8K_HIU_A2H_INTERRUPT_MASK);
	iowrite32(0, priv->regs + MWL8K_HIU_A2H_INTERRUPT_CLEAR_SEL);
	iowrite32(0xffffffff, priv->regs + MWL8K_HIU_A2H_INTERRUPT_STATUS_MASK);

	rc = request_irq(priv->pdev->irq, mwl8k_interrupt,
			 IRQF_SHARED, MWL8K_NAME, hw);
	if (rc) {
		printk(KERN_ERR "%s: failed to register IRQ handler\n",
		       wiphy_name(hw->wiphy));
		goto err_free_queues;
	}

	/* Reset firmware and hardware */
	mwl8k_hw_reset(priv);

	/* Ask userland hotplug daemon for the device firmware */
	rc = mwl8k_request_firmware(priv);
	if (rc) {
		printk(KERN_ERR "%s: Firmware files not found\n",
		       wiphy_name(hw->wiphy));
		goto err_free_irq;
	}

	/* Load firmware into hardware */
	rc = mwl8k_load_firmware(hw);
	if (rc) {
		printk(KERN_ERR "%s: Cannot start firmware\n",
		       wiphy_name(hw->wiphy));
		goto err_stop_firmware;
	}

	/* Reclaim memory once firmware is successfully loaded */
	mwl8k_release_firmware(priv);

	/*
	 * Temporarily enable interrupts.  Initial firmware host
	 * commands use interrupts and avoids polling.  Disable
	 * interrupts when done.
	 */
	iowrite32(MWL8K_A2H_EVENTS, priv->regs + MWL8K_HIU_A2H_INTERRUPT_MASK);

	/* Get config data, mac addrs etc */
	if (priv->ap_fw) {
		rc = mwl8k_cmd_get_hw_spec_ap(hw);
		if (!rc)
			rc = mwl8k_cmd_set_hw_spec(hw);
	} else {
		rc = mwl8k_cmd_get_hw_spec_sta(hw);
	}
	if (rc) {
		printk(KERN_ERR "%s: Cannot initialise firmware\n",
		       wiphy_name(hw->wiphy));
		goto err_stop_firmware;
	}

	/* Turn radio off */
	rc = mwl8k_cmd_802_11_radio_disable(hw);
	if (rc) {
		printk(KERN_ERR "%s: Cannot disable\n", wiphy_name(hw->wiphy));
		goto err_stop_firmware;
	}

	/* Clear MAC address */
	rc = mwl8k_set_mac_addr(hw, "\x00\x00\x00\x00\x00\x00");
	if (rc) {
		printk(KERN_ERR "%s: Cannot clear MAC address\n",
		       wiphy_name(hw->wiphy));
		goto err_stop_firmware;
	}

	/* Disable interrupts */
	iowrite32(0, priv->regs + MWL8K_HIU_A2H_INTERRUPT_MASK);
	free_irq(priv->pdev->irq, hw);

	rc = ieee80211_register_hw(hw);
	if (rc) {
		printk(KERN_ERR "%s: Cannot register device\n",
		       wiphy_name(hw->wiphy));
		goto err_stop_firmware;
	}

	printk(KERN_INFO "%s: %s v%d, %pM, %s firmware %u.%u.%u.%u\n",
	       wiphy_name(hw->wiphy), priv->device_info->part_name,
	       priv->hw_rev, hw->wiphy->perm_addr,
	       priv->ap_fw ? "AP" : "STA",
	       (priv->fw_rev >> 24) & 0xff, (priv->fw_rev >> 16) & 0xff,
	       (priv->fw_rev >> 8) & 0xff, priv->fw_rev & 0xff);

	return 0;

err_stop_firmware:
	mwl8k_hw_reset(priv);
	mwl8k_release_firmware(priv);

err_free_irq:
	iowrite32(0, priv->regs + MWL8K_HIU_A2H_INTERRUPT_MASK);
	free_irq(priv->pdev->irq, hw);

err_free_queues:
	for (i = 0; i < MWL8K_TX_QUEUES; i++)
		mwl8k_txq_deinit(hw, i);
	mwl8k_rxq_deinit(hw, 0);

err_iounmap:
	if (priv->cookie != NULL)
		pci_free_consistent(priv->pdev, 4,
				priv->cookie, priv->cookie_dma);

	if (priv->regs != NULL)
		pci_iounmap(pdev, priv->regs);

	if (priv->sram != NULL)
		pci_iounmap(pdev, priv->sram);

	pci_set_drvdata(pdev, NULL);
	ieee80211_free_hw(hw);

err_free_reg:
	pci_release_regions(pdev);

err_disable_device:
	pci_disable_device(pdev);

	return rc;
}

static void __devexit mwl8k_shutdown(struct pci_dev *pdev)
{
	printk(KERN_ERR "===>%s(%u)\n", __func__, __LINE__);
}

static void __devexit mwl8k_remove(struct pci_dev *pdev)
{
	struct ieee80211_hw *hw = pci_get_drvdata(pdev);
	struct mwl8k_priv *priv;
	int i;

	if (hw == NULL)
		return;
	priv = hw->priv;

	ieee80211_stop_queues(hw);

	ieee80211_unregister_hw(hw);

	/* Remove tx reclaim tasklet */
	tasklet_kill(&priv->tx_reclaim_task);

	/* Stop hardware */
	mwl8k_hw_reset(priv);

	/* Return all skbs to mac80211 */
	for (i = 0; i < MWL8K_TX_QUEUES; i++)
		mwl8k_txq_reclaim(hw, i, 1);

	for (i = 0; i < MWL8K_TX_QUEUES; i++)
		mwl8k_txq_deinit(hw, i);

	mwl8k_rxq_deinit(hw, 0);

	pci_free_consistent(priv->pdev, 4, priv->cookie, priv->cookie_dma);

	pci_iounmap(pdev, priv->regs);
	pci_iounmap(pdev, priv->sram);
	pci_set_drvdata(pdev, NULL);
	ieee80211_free_hw(hw);
	pci_release_regions(pdev);
	pci_disable_device(pdev);
}

static struct pci_driver mwl8k_driver = {
	.name		= MWL8K_NAME,
	.id_table	= mwl8k_pci_id_table,
	.probe		= mwl8k_probe,
	.remove		= __devexit_p(mwl8k_remove),
	.shutdown	= __devexit_p(mwl8k_shutdown),
};

static int __init mwl8k_init(void)
{
	return pci_register_driver(&mwl8k_driver);
}

static void __exit mwl8k_exit(void)
{
	pci_unregister_driver(&mwl8k_driver);
}

module_init(mwl8k_init);
module_exit(mwl8k_exit);

MODULE_DESCRIPTION(MWL8K_DESC);
MODULE_VERSION(MWL8K_VERSION);
MODULE_AUTHOR("Lennert Buytenhek <buytenh@marvell.com>");
MODULE_LICENSE("GPL");<|MERGE_RESOLUTION|>--- conflicted
+++ resolved
@@ -84,12 +84,8 @@
 	int rxd_size;
 	void (*rxd_init)(void *rxd, dma_addr_t next_dma_addr);
 	void (*rxd_refill)(void *rxd, dma_addr_t addr, int len);
-<<<<<<< HEAD
-	int (*rxd_process)(void *rxd, struct ieee80211_rx_status *status);
-=======
 	int (*rxd_process)(void *rxd, struct ieee80211_rx_status *status,
 			   __le16 *qos);
->>>>>>> 2fbe74b9
 };
 
 struct mwl8k_device_info {
@@ -189,11 +185,7 @@
 	/* PHY parameters */
 	struct ieee80211_supported_band band;
 	struct ieee80211_channel channels[14];
-<<<<<<< HEAD
-	struct ieee80211_rate rates[13];
-=======
 	struct ieee80211_rate rates[14];
->>>>>>> 2fbe74b9
 
 	bool radio_on;
 	bool radio_short_preamble;
@@ -229,18 +221,6 @@
 	u8	bssid[ETH_ALEN];
 	u8	mac_addr[ETH_ALEN];
 
-<<<<<<< HEAD
-	/*
-	 * Subset of supported legacy rates.
-	 * Intersection of AP and STA supported rates.
-	 */
-	struct ieee80211_rate legacy_rates[13];
-
-	/* number of supported legacy rates */
-	u8	legacy_nrates;
-
-=======
->>>>>>> 2fbe74b9
 	 /* Index into station database.Returned by update_sta_db call */
 	u8	peer_id;
 
@@ -608,10 +588,6 @@
 		iowrite32(MWL8K_MODE_AP, priv->regs + MWL8K_HIU_GEN_PTR);
 	else
 		iowrite32(MWL8K_MODE_STA, priv->regs + MWL8K_HIU_GEN_PTR);
-<<<<<<< HEAD
-	msleep(1);
-=======
->>>>>>> 2fbe74b9
 
 	loops = 500000;
 	do {
@@ -620,17 +596,10 @@
 		ready_code = ioread32(priv->regs + MWL8K_HIU_INT_CODE);
 		if (ready_code == MWL8K_FWAP_READY) {
 			priv->ap_fw = 1;
-<<<<<<< HEAD
 			break;
 		} else if (ready_code == MWL8K_FWSTA_READY) {
 			priv->ap_fw = 0;
 			break;
-=======
-			break;
-		} else if (ready_code == MWL8K_FWSTA_READY) {
-			priv->ap_fw = 0;
-			break;
->>>>>>> 2fbe74b9
 		}
 
 		cond_resched();
@@ -660,12 +629,6 @@
 /* Peer Entry flags - used to define the type of the peer node */
 #define MWL8K_PEER_TYPE_ACCESSPOINT	2
 
-<<<<<<< HEAD
-#define MWL8K_IEEE_LEGACY_DATA_RATES	13
-#define MWL8K_MCS_BITMAP_SIZE		16
-
-=======
->>>>>>> 2fbe74b9
 struct peer_capability_info {
 	/* Peer type - AP vs. STA.  */
 	__u8	peer_type;
@@ -817,7 +780,10 @@
 	__u8 channel;
 	__u8 rx_ctrl;
 } __attribute__((packed));
-<<<<<<< HEAD
+
+#define MWL8K_8366_RATE_INFO_MCS_FORMAT		0x80
+#define MWL8K_8366_RATE_INFO_40MHZ		0x40
+#define MWL8K_8366_RATE_INFO_RATEID(x)		((x) & 0x3f)
 
 #define MWL8K_8366_RX_CTRL_OWNED_BY_HOST	0x80
 
@@ -840,37 +806,8 @@
 }
 
 static int
-mwl8k_rxd_8366_process(void *_rxd, struct ieee80211_rx_status *status)
-=======
-
-#define MWL8K_8366_RATE_INFO_MCS_FORMAT		0x80
-#define MWL8K_8366_RATE_INFO_40MHZ		0x40
-#define MWL8K_8366_RATE_INFO_RATEID(x)		((x) & 0x3f)
-
-#define MWL8K_8366_RX_CTRL_OWNED_BY_HOST	0x80
-
-static void mwl8k_rxd_8366_init(void *_rxd, dma_addr_t next_dma_addr)
-{
-	struct mwl8k_rxd_8366 *rxd = _rxd;
-
-	rxd->next_rxd_phys_addr = cpu_to_le32(next_dma_addr);
-	rxd->rx_ctrl = MWL8K_8366_RX_CTRL_OWNED_BY_HOST;
-}
-
-static void mwl8k_rxd_8366_refill(void *_rxd, dma_addr_t addr, int len)
-{
-	struct mwl8k_rxd_8366 *rxd = _rxd;
-
-	rxd->pkt_len = cpu_to_le16(len);
-	rxd->pkt_phys_addr = cpu_to_le32(addr);
-	wmb();
-	rxd->rx_ctrl = 0;
-}
-
-static int
 mwl8k_rxd_8366_process(void *_rxd, struct ieee80211_rx_status *status,
 		       __le16 *qos)
->>>>>>> 2fbe74b9
 {
 	struct mwl8k_rxd_8366 *rxd = _rxd;
 
@@ -883,17 +820,11 @@
 	status->signal = -rxd->rssi;
 	status->noise = -rxd->noise_floor;
 
-<<<<<<< HEAD
-	if (rxd->rate & 0x80) {
-		status->flag |= RX_FLAG_HT;
-		status->rate_idx = rxd->rate & 0x7f;
-=======
 	if (rxd->rate & MWL8K_8366_RATE_INFO_MCS_FORMAT) {
 		status->flag |= RX_FLAG_HT;
 		if (rxd->rate & MWL8K_8366_RATE_INFO_40MHZ)
 			status->flag |= RX_FLAG_40MHZ;
 		status->rate_idx = MWL8K_8366_RATE_INFO_RATEID(rxd->rate);
->>>>>>> 2fbe74b9
 	} else {
 		int i;
 
@@ -908,11 +839,8 @@
 	status->band = IEEE80211_BAND_2GHZ;
 	status->freq = ieee80211_channel_to_frequency(rxd->channel);
 
-<<<<<<< HEAD
-=======
 	*qos = rxd->qos_control;
 
->>>>>>> 2fbe74b9
 	return le16_to_cpu(rxd->pkt_len);
 }
 
@@ -971,12 +899,8 @@
 }
 
 static int
-<<<<<<< HEAD
-mwl8k_rxd_8687_process(void *_rxd, struct ieee80211_rx_status *status)
-=======
 mwl8k_rxd_8687_process(void *_rxd, struct ieee80211_rx_status *status,
 		       __le16 *qos)
->>>>>>> 2fbe74b9
 {
 	struct mwl8k_rxd_8687 *rxd = _rxd;
 	u16 rate_info;
@@ -991,10 +915,6 @@
 
 	status->signal = -rxd->rssi;
 	status->noise = -rxd->noise_level;
-<<<<<<< HEAD
-	status->qual = rxd->link_quality;
-=======
->>>>>>> 2fbe74b9
 	status->antenna = MWL8K_8687_RATE_INFO_ANTSELECT(rate_info);
 	status->rate_idx = MWL8K_8687_RATE_INFO_RATEID(rate_info);
 
@@ -1010,11 +930,8 @@
 	status->band = IEEE80211_BAND_2GHZ;
 	status->freq = ieee80211_channel_to_frequency(rxd->channel);
 
-<<<<<<< HEAD
-=======
 	*qos = rxd->qos_control;
 
->>>>>>> 2fbe74b9
 	return le16_to_cpu(rxd->pkt_len);
 }
 
@@ -1064,7 +981,6 @@
 		void *rxd;
 		int nexti;
 		dma_addr_t next_dma_addr;
-<<<<<<< HEAD
 
 		desc_size = priv->rxd_ops->rxd_size;
 		rxd = rxq->rxd + (i * priv->rxd_ops->rxd_size);
@@ -1074,17 +990,6 @@
 			nexti = 0;
 		next_dma_addr = rxq->rxd_dma + (nexti * desc_size);
 
-=======
-
-		desc_size = priv->rxd_ops->rxd_size;
-		rxd = rxq->rxd + (i * priv->rxd_ops->rxd_size);
-
-		nexti = i + 1;
-		if (nexti == MWL8K_RX_DESCS)
-			nexti = 0;
-		next_dma_addr = rxq->rxd_dma + (nexti * desc_size);
-
->>>>>>> 2fbe74b9
 		priv->rxd_ops->rxd_init(rxd, next_dma_addr);
 	}
 
@@ -1198,10 +1103,7 @@
 		void *rxd;
 		int pkt_len;
 		struct ieee80211_rx_status status;
-<<<<<<< HEAD
-=======
 		__le16 qos;
->>>>>>> 2fbe74b9
 
 		skb = rxq->buf[rxq->head].skb;
 		if (skb == NULL)
@@ -1209,16 +1111,11 @@
 
 		rxd = rxq->rxd + (rxq->head * priv->rxd_ops->rxd_size);
 
-<<<<<<< HEAD
-		pkt_len = priv->rxd_ops->rxd_process(rxd, &status);
-=======
 		pkt_len = priv->rxd_ops->rxd_process(rxd, &status, &qos);
->>>>>>> 2fbe74b9
 		if (pkt_len < 0)
 			break;
 
 		rxq->buf[rxq->head].skb = NULL;
-<<<<<<< HEAD
 
 		pci_unmap_single(priv->pdev,
 				 pci_unmap_addr(&rxq->buf[rxq->head], dma),
@@ -1232,23 +1129,7 @@
 		rxq->rxd_count--;
 
 		skb_put(skb, pkt_len);
-		mwl8k_remove_dma_header(skb);
-=======
-
-		pci_unmap_single(priv->pdev,
-				 pci_unmap_addr(&rxq->buf[rxq->head], dma),
-				 MWL8K_RX_MAXSZ, PCI_DMA_FROMDEVICE);
-		pci_unmap_addr_set(&rxq->buf[rxq->head], dma, 0);
-
-		rxq->head++;
-		if (rxq->head == MWL8K_RX_DESCS)
-			rxq->head = 0;
-
-		rxq->rxd_count--;
-
-		skb_put(skb, pkt_len);
 		mwl8k_remove_dma_header(skb, qos);
->>>>>>> 2fbe74b9
 
 		/*
 		 * Check for a pending join operation.  Save a
@@ -1354,21 +1235,7 @@
 	ioread32(priv->regs + MWL8K_HIU_INT_CODE);
 }
 
-<<<<<<< HEAD
-struct mwl8k_txq_info {
-	u32 fw_owned;
-	u32 drv_owned;
-	u32 unused;
-	u32 len;
-	u32 head;
-	u32 tail;
-};
-
-static int mwl8k_scan_tx_ring(struct mwl8k_priv *priv,
-				struct mwl8k_txq_info *txinfo)
-=======
 static void mwl8k_dump_tx_rings(struct ieee80211_hw *hw)
->>>>>>> 2fbe74b9
 {
 	struct mwl8k_priv *priv = hw->priv;
 	int i;
@@ -1380,20 +1247,9 @@
 		int unused = 0;
 		int desc;
 
-<<<<<<< HEAD
-	for (count = 0; count < MWL8K_TX_QUEUES; count++) {
-		txq = priv->txq + count;
-		txinfo[count].len = txq->stats.len;
-		txinfo[count].head = txq->head;
-		txinfo[count].tail = txq->tail;
-		for (desc = 0; desc < MWL8K_TX_DESCS; desc++) {
-			tx_desc = txq->txd + desc;
-			status = le32_to_cpu(tx_desc->status);
-=======
 		for (desc = 0; desc < MWL8K_TX_DESCS; desc++) {
 			struct mwl8k_tx_desc *tx_desc = txq->txd + desc;
 			u32 status;
->>>>>>> 2fbe74b9
 
 			status = le32_to_cpu(tx_desc->status);
 			if (status & MWL8K_TXD_STATUS_FW_OWNED)
@@ -1404,10 +1260,6 @@
 			if (tx_desc->pkt_len == 0)
 				unused++;
 		}
-<<<<<<< HEAD
-	}
-=======
->>>>>>> 2fbe74b9
 
 		printk(KERN_ERR "%s: txq[%d] len=%d head=%d tail=%d "
 		       "fw_owned=%d drv_owned=%d unused=%d\n",
@@ -1426,18 +1278,6 @@
 {
 	struct mwl8k_priv *priv = hw->priv;
 	DECLARE_COMPLETION_ONSTACK(tx_wait);
-<<<<<<< HEAD
-	u32 count;
-	unsigned long timeout;
-
-	might_sleep();
-
-	spin_lock_bh(&priv->tx_lock);
-	count = priv->pending_tx_pkts;
-	if (count)
-		priv->tx_wait = &tx_wait;
-	spin_unlock_bh(&priv->tx_lock);
-=======
 	int retry;
 	int rc;
 
@@ -1449,22 +1289,10 @@
 	 */
 	if (!priv->pending_tx_pkts)
 		return 0;
->>>>>>> 2fbe74b9
 
 	retry = 0;
 	rc = 0;
 
-<<<<<<< HEAD
-		timeout = wait_for_completion_timeout(&tx_wait,
-					msecs_to_jiffies(5000));
-		if (timeout)
-			return 0;
-
-		spin_lock_bh(&priv->tx_lock);
-		priv->tx_wait = NULL;
-		newcount = priv->pending_tx_pkts;
-		mwl8k_scan_tx_ring(priv, txinfo);
-=======
 	spin_lock_bh(&priv->tx_lock);
 	priv->tx_wait = &tx_wait;
 	while (!rc) {
@@ -1473,7 +1301,6 @@
 
 		oldcount = priv->pending_tx_pkts;
 
->>>>>>> 2fbe74b9
 		spin_unlock_bh(&priv->tx_lock);
 		timeout = wait_for_completion_timeout(&tx_wait,
 			    msecs_to_jiffies(MWL8K_TX_WAIT_TIMEOUT_MS));
@@ -1488,18 +1315,6 @@
 			break;
 		}
 
-<<<<<<< HEAD
-		for (index = 0; index < MWL8K_TX_QUEUES; index++)
-			printk(KERN_ERR "TXQ:%u L:%u H:%u T:%u FW:%u "
-			       "DRV:%u U:%u\n",
-					index,
-					txinfo[index].len,
-					txinfo[index].head,
-					txinfo[index].tail,
-					txinfo[index].fw_owned,
-					txinfo[index].drv_owned,
-					txinfo[index].unused);
-=======
 		if (priv->pending_tx_pkts < oldcount) {
 			printk(KERN_NOTICE "%s: timeout waiting for tx "
 			       "rings to drain (%d -> %d pkts), retrying\n",
@@ -1508,7 +1323,6 @@
 			retry = 1;
 			continue;
 		}
->>>>>>> 2fbe74b9
 
 		priv->tx_wait = NULL;
 
@@ -1886,8 +1700,6 @@
 		cmd->tx_queue_ptrs[i] = cpu_to_le32(priv->txq[i].txd_dma);
 	cmd->num_tx_desc_per_queue = cpu_to_le32(MWL8K_TX_DESCS);
 	cmd->total_rxd = cpu_to_le32(MWL8K_RX_DESCS);
-<<<<<<< HEAD
-=======
 
 	rc = mwl8k_post_cmd(hw, &cmd->header);
 
@@ -1939,7 +1751,6 @@
 
 	memset(cmd->perm_addr, 0xff, sizeof(cmd->perm_addr));
 	cmd->ps_cookie = cpu_to_le32(priv->cookie_dma);
->>>>>>> 2fbe74b9
 
 	rc = mwl8k_post_cmd(hw, &cmd->header);
 
@@ -1975,80 +1786,6 @@
 }
 
 /*
-<<<<<<< HEAD
- * CMD_GET_HW_SPEC (AP version).
- */
-struct mwl8k_cmd_get_hw_spec_ap {
-	struct mwl8k_cmd_pkt header;
-	__u8 hw_rev;
-	__u8 host_interface;
-	__le16 num_wcb;
-	__le16 num_mcaddrs;
-	__u8 perm_addr[ETH_ALEN];
-	__le16 region_code;
-	__le16 num_antenna;
-	__le32 fw_rev;
-	__le32 wcbbase0;
-	__le32 rxwrptr;
-	__le32 rxrdptr;
-	__le32 ps_cookie;
-	__le32 wcbbase1;
-	__le32 wcbbase2;
-	__le32 wcbbase3;
-} __attribute__((packed));
-
-static int mwl8k_cmd_get_hw_spec_ap(struct ieee80211_hw *hw)
-{
-	struct mwl8k_priv *priv = hw->priv;
-	struct mwl8k_cmd_get_hw_spec_ap *cmd;
-	int rc;
-
-	cmd = kzalloc(sizeof(*cmd), GFP_KERNEL);
-	if (cmd == NULL)
-		return -ENOMEM;
-
-	cmd->header.code = cpu_to_le16(MWL8K_CMD_GET_HW_SPEC);
-	cmd->header.length = cpu_to_le16(sizeof(*cmd));
-
-	memset(cmd->perm_addr, 0xff, sizeof(cmd->perm_addr));
-	cmd->ps_cookie = cpu_to_le32(priv->cookie_dma);
-
-	rc = mwl8k_post_cmd(hw, &cmd->header);
-
-	if (!rc) {
-		int off;
-
-		SET_IEEE80211_PERM_ADDR(hw, cmd->perm_addr);
-		priv->num_mcaddrs = le16_to_cpu(cmd->num_mcaddrs);
-		priv->fw_rev = le32_to_cpu(cmd->fw_rev);
-		priv->hw_rev = cmd->hw_rev;
-
-		off = le32_to_cpu(cmd->wcbbase0) & 0xffff;
-		iowrite32(cpu_to_le32(priv->txq[0].txd_dma), priv->sram + off);
-
-		off = le32_to_cpu(cmd->rxwrptr) & 0xffff;
-		iowrite32(cpu_to_le32(priv->rxq[0].rxd_dma), priv->sram + off);
-
-		off = le32_to_cpu(cmd->rxrdptr) & 0xffff;
-		iowrite32(cpu_to_le32(priv->rxq[0].rxd_dma), priv->sram + off);
-
-		off = le32_to_cpu(cmd->wcbbase1) & 0xffff;
-		iowrite32(cpu_to_le32(priv->txq[1].txd_dma), priv->sram + off);
-
-		off = le32_to_cpu(cmd->wcbbase2) & 0xffff;
-		iowrite32(cpu_to_le32(priv->txq[2].txd_dma), priv->sram + off);
-
-		off = le32_to_cpu(cmd->wcbbase3) & 0xffff;
-		iowrite32(cpu_to_le32(priv->txq[3].txd_dma), priv->sram + off);
-	}
-
-	kfree(cmd);
-	return rc;
-}
-
-/*
-=======
->>>>>>> 2fbe74b9
  * CMD_SET_HW_SPEC.
  */
 struct mwl8k_cmd_set_hw_spec {
@@ -2657,7 +2394,6 @@
 
 			/* Log exponent of min contention period: 0...15 */
 			__le32 log_cw_min;
-<<<<<<< HEAD
 
 			/* Adaptive interframe spacing in units of 32us */
 			__u8 aifs;
@@ -2675,25 +2411,6 @@
 			/* Adaptive interframe spacing in units of 32us */
 			__u8 aifs;
 
-=======
-
-			/* Adaptive interframe spacing in units of 32us */
-			__u8 aifs;
-
-			/* TX queue to configure */
-			__u8 txq;
-		} ap;
-		struct {
-			/* Log exponent of max contention period: 0...15 */
-			__u8 log_cw_max;
-
-			/* Log exponent of min contention period: 0...15 */
-			__u8 log_cw_min;
-
-			/* Adaptive interframe spacing in units of 32us */
-			__u8 aifs;
-
->>>>>>> 2fbe74b9
 			/* TX queue to configure */
 			__u8 txq;
 		} sta;
@@ -2776,24 +2493,10 @@
 	cmd->header.length = cpu_to_le16(sizeof(*cmd));
 	cmd->sleep_interval = cpu_to_le32(dtim ? dtim : 1);
 
-<<<<<<< HEAD
-	hdrlen = ieee80211_hdrlen(payload->frame_control);
-
-	payload_len = framelen > hdrlen ? framelen - hdrlen : 0;
-
-	/* XXX TBD Might just have to abort and return an error */
-	if (payload_len > MWL8K_FJ_BEACON_MAXLEN)
-		printk(KERN_ERR "%s(): WARNING: Incomplete beacon "
-		       "sent to firmware. Sz=%u MAX=%u\n", __func__,
-		       payload_len, MWL8K_FJ_BEACON_MAXLEN);
-
-	if (payload_len > MWL8K_FJ_BEACON_MAXLEN)
-=======
 	payload_len = framelen - ieee80211_hdrlen(payload->frame_control);
 	if (payload_len < 0)
 		payload_len = 0;
 	else if (payload_len > MWL8K_FJ_BEACON_MAXLEN)
->>>>>>> 2fbe74b9
 		payload_len = MWL8K_FJ_BEACON_MAXLEN;
 
 	memcpy(cmd->beacon_data, &payload->u.beacon, payload_len);
