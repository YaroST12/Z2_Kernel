--- conflicted
+++ resolved
@@ -3840,15 +3840,8 @@
 	u64 temp_64;
 	struct xhci_command *command = NULL;
 
-<<<<<<< HEAD
-	mutex_lock(&xhci->mutex);
-
-	if (xhci->xhc_state)	/* dying, removing or halted */
-		goto out;
-=======
 	if (xhci->xhc_state)	/* dying, removing or halted */
 		return -EINVAL;
->>>>>>> 83412555
 
 	if (!udev->slot_id) {
 		xhci_dbg_trace(xhci, trace_xhci_dbg_address,
