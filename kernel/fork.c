/*
 *  linux/kernel/fork.c
 *
 *  Copyright (C) 1991, 1992  Linus Torvalds
 */

/*
 *  'fork.c' contains the help-routines for the 'fork' system call
 * (see also entry.S and others).
 * Fork is rather simple, once you get the hang of it, but the memory
 * management can be a bitch. See 'mm/memory.c': 'copy_page_range()'
 */

#include <linux/slab.h>
#include <linux/init.h>
#include <linux/unistd.h>
#include <linux/module.h>
#include <linux/vmalloc.h>
#include <linux/completion.h>
#include <linux/personality.h>
#include <linux/mempolicy.h>
#include <linux/sem.h>
#include <linux/file.h>
#include <linux/fdtable.h>
#include <linux/iocontext.h>
#include <linux/kasan.h>
#include <linux/key.h>
#include <linux/binfmts.h>
#include <linux/mman.h>
#include <linux/mmu_notifier.h>
#include <linux/fs.h>
#include <linux/mm.h>
#include <linux/vmacache.h>
#include <linux/nsproxy.h>
#include <linux/capability.h>
#include <linux/cpu.h>
#include <linux/cgroup.h>
#include <linux/security.h>
#include <linux/hugetlb.h>
#include <linux/seccomp.h>
#include <linux/swap.h>
#include <linux/syscalls.h>
#include <linux/jiffies.h>
#include <linux/futex.h>
#include <linux/compat.h>
#include <linux/kthread.h>
#include <linux/task_io_accounting_ops.h>
#include <linux/rcupdate.h>
#include <linux/ptrace.h>
#include <linux/mount.h>
#include <linux/audit.h>
#include <linux/memcontrol.h>
#include <linux/ftrace.h>
#include <linux/proc_fs.h>
#include <linux/profile.h>
#include <linux/rmap.h>
#include <linux/ksm.h>
#include <linux/acct.h>
#include <linux/tsacct_kern.h>
#include <linux/cn_proc.h>
#include <linux/freezer.h>
#include <linux/kaiser.h>
#include <linux/delayacct.h>
#include <linux/taskstats_kern.h>
#include <linux/random.h>
#include <linux/tty.h>
#include <linux/blkdev.h>
#include <linux/fs_struct.h>
#include <linux/magic.h>
#include <linux/perf_event.h>
#include <linux/posix-timers.h>
#include <linux/user-return-notifier.h>
#include <linux/oom.h>
#include <linux/khugepaged.h>
#include <linux/signalfd.h>
#include <linux/uprobes.h>
#include <linux/aio.h>
#include <linux/compiler.h>
#include <linux/sysctl.h>
#include <linux/kcov.h>
#include <linux/cpufreq_times.h>
<<<<<<< HEAD
#include <linux/cpufreq.h>
#include <linux/cpu_input_boost.h>
#include <linux/devfreq_boost.h>
=======
>>>>>>> 564ce1b4

#include <asm/pgtable.h>
#include <asm/pgalloc.h>
#include <asm/uaccess.h>
#include <asm/mmu_context.h>
#include <asm/cacheflush.h>
#include <asm/tlbflush.h>

#include <trace/events/sched.h>

#define CREATE_TRACE_POINTS
#include <trace/events/task.h>

/*
 * Minimum number of threads to boot the kernel
 */
#define MIN_THREADS 20

/*
 * Maximum number of threads
 */
#define MAX_THREADS FUTEX_TID_MASK

/*
 * Protected counters by write_lock_irq(&tasklist_lock)
 */
unsigned long total_forks;	/* Handle normal Linux uptimes. */
int nr_threads;			/* The idle threads do not count.. */

int max_threads;		/* tunable limit on nr_threads */

DEFINE_PER_CPU(unsigned long, process_counts) = 0;

__cacheline_aligned DEFINE_RWLOCK(tasklist_lock);  /* outer */

#ifdef CONFIG_PROVE_RCU
int lockdep_tasklist_lock_is_held(void)
{
	return lockdep_is_held(&tasklist_lock);
}
EXPORT_SYMBOL_GPL(lockdep_tasklist_lock_is_held);
#endif /* #ifdef CONFIG_PROVE_RCU */

int nr_processes(void)
{
	int cpu;
	int total = 0;

	for_each_possible_cpu(cpu)
		total += per_cpu(process_counts, cpu);

	return total;
}

void __weak arch_release_task_struct(struct task_struct *tsk)
{
}

#ifndef CONFIG_ARCH_TASK_STRUCT_ALLOCATOR
static struct kmem_cache *task_struct_cachep;

static inline struct task_struct *alloc_task_struct_node(int node)
{
	return kmem_cache_alloc_node(task_struct_cachep, GFP_KERNEL, node);
}

static inline void free_task_struct(struct task_struct *tsk)
{
	kmem_cache_free(task_struct_cachep, tsk);
}
#endif

void __weak arch_release_thread_stack(unsigned long *stack)
{
}

#ifndef CONFIG_ARCH_THREAD_STACK_ALLOCATOR

/*
 * Allocate pages if THREAD_SIZE is >= PAGE_SIZE, otherwise use a
 * kmemcache based allocator.
 */
# if THREAD_SIZE >= PAGE_SIZE
static unsigned long *alloc_thread_stack_node(struct task_struct *tsk,
						  int node)
{
	struct page *page = alloc_kmem_pages_node(node, THREADINFO_GFP,
						  THREAD_SIZE_ORDER);

	return page ? page_address(page) : NULL;
}

static inline void free_thread_stack(unsigned long *stack)
{
	struct page *page = virt_to_page(stack);

<<<<<<< HEAD
	kasan_alloc_pages(page, THREAD_SIZE_ORDER);
=======
>>>>>>> 564ce1b4
	kaiser_unmap_thread_stack(stack);
	__free_kmem_pages(page, THREAD_SIZE_ORDER);
}
# else
static struct kmem_cache *thread_stack_cache;

static unsigned long *alloc_thread_stack_node(struct task_struct *tsk,
						  int node)
{
	return kmem_cache_alloc_node(thread_stack_cache, THREADINFO_GFP, node);
}

static void free_thread_stack(unsigned long *stack)
{
	kmem_cache_free(thread_stack_cache, stack);
}

void thread_stack_cache_init(void)
{
	thread_stack_cache = kmem_cache_create("thread_stack", THREAD_SIZE,
					      THREAD_SIZE, 0, NULL);
	BUG_ON(thread_stack_cache == NULL);
}
# endif
#endif

/* SLAB cache for signal_struct structures (tsk->signal) */
static struct kmem_cache *signal_cachep;

/* SLAB cache for sighand_struct structures (tsk->sighand) */
struct kmem_cache *sighand_cachep;

/* SLAB cache for files_struct structures (tsk->files) */
struct kmem_cache *files_cachep;

/* SLAB cache for fs_struct structures (tsk->fs) */
struct kmem_cache *fs_cachep;

/* SLAB cache for vm_area_struct structures */
struct kmem_cache *vm_area_cachep;

/* SLAB cache for mm_struct structures (tsk->mm) */
static struct kmem_cache *mm_cachep;

static void account_kernel_stack(unsigned long *stack, int account)
{
	struct zone *zone = page_zone(virt_to_page(stack));

	mod_zone_page_state(zone, NR_KERNEL_STACK, account);
}

void free_task(struct task_struct *tsk)
{
	cpufreq_task_times_exit(tsk);
	account_kernel_stack(tsk->stack, -1);
	arch_release_thread_stack(tsk->stack);
	free_thread_stack(tsk->stack);
	rt_mutex_debug_task_free(tsk);
	ftrace_graph_exit_task(tsk);
	put_seccomp_filter(tsk);
	arch_release_task_struct(tsk);
	free_task_struct(tsk);
}
EXPORT_SYMBOL(free_task);

static inline void free_signal_struct(struct signal_struct *sig)
{
	taskstats_tgid_free(sig);
	sched_autogroup_exit(sig);
	kmem_cache_free(signal_cachep, sig);
}

static inline void put_signal_struct(struct signal_struct *sig)
{
	if (atomic_dec_and_test(&sig->sigcnt))
		free_signal_struct(sig);
}

void __put_task_struct(struct task_struct *tsk)
{
	WARN_ON(!tsk->exit_state);
	WARN_ON(atomic_read(&tsk->usage));
	WARN_ON(tsk == current);

	cgroup_free(tsk);
	task_numa_free(tsk);
	security_task_free(tsk);
	exit_creds(tsk);
	delayacct_tsk_free(tsk);
	put_signal_struct(tsk->signal);

	if (!profile_handoff_task(tsk))
		free_task(tsk);
}
EXPORT_SYMBOL_GPL(__put_task_struct);

void __init __weak arch_task_cache_init(void) { }

/*
 * set_max_threads
 */
static void set_max_threads(unsigned int max_threads_suggested)
{
	u64 threads;

	/*
	 * The number of threads shall be limited such that the thread
	 * structures may only consume a small part of the available memory.
	 */
	if (fls64(totalram_pages) + fls64(PAGE_SIZE) > 64)
		threads = MAX_THREADS;
	else
		threads = div64_u64((u64) totalram_pages * (u64) PAGE_SIZE,
				    (u64) THREAD_SIZE * 8UL);

	if (threads > max_threads_suggested)
		threads = max_threads_suggested;

	max_threads = clamp_t(u64, threads, MIN_THREADS, MAX_THREADS);
}

#ifdef CONFIG_ARCH_WANTS_DYNAMIC_TASK_STRUCT
/* Initialized by the architecture: */
int arch_task_struct_size __read_mostly;
#endif

void __init fork_init(void)
{
#ifndef CONFIG_ARCH_TASK_STRUCT_ALLOCATOR
#ifndef ARCH_MIN_TASKALIGN
#define ARCH_MIN_TASKALIGN	L1_CACHE_BYTES
#endif
	/* create a slab on which task_structs can be allocated */
	task_struct_cachep =
		kmem_cache_create("task_struct", arch_task_struct_size,
			ARCH_MIN_TASKALIGN, SLAB_PANIC | SLAB_NOTRACK, NULL);
#endif

	/* do the arch specific task caches init */
	arch_task_cache_init();

	set_max_threads(MAX_THREADS);

	init_task.signal->rlim[RLIMIT_NPROC].rlim_cur = max_threads/2;
	init_task.signal->rlim[RLIMIT_NPROC].rlim_max = max_threads/2;
	init_task.signal->rlim[RLIMIT_SIGPENDING] =
		init_task.signal->rlim[RLIMIT_NPROC];
}

int __weak arch_dup_task_struct(struct task_struct *dst,
					       struct task_struct *src)
{
	*dst = *src;
	return 0;
}

void set_task_stack_end_magic(struct task_struct *tsk)
{
	unsigned long *stackend;

	stackend = end_of_stack(tsk);
	*stackend = STACK_END_MAGIC;	/* for overflow detection */
}

static struct task_struct *dup_task_struct(struct task_struct *orig, int node)
{
	struct task_struct *tsk;
	unsigned long *stack;
	int err;

	if (node == NUMA_NO_NODE)
		node = tsk_fork_get_node(orig);
	tsk = alloc_task_struct_node(node);
	if (!tsk)
		return NULL;

	stack = alloc_thread_stack_node(tsk, node);
	if (!stack)
		goto free_tsk;

	err = arch_dup_task_struct(tsk, orig);
	if (err)
		goto free_stack;

	tsk->stack = stack;

	err = kaiser_map_thread_stack(tsk->stack);
	if (err)
		goto free_stack;
#ifdef CONFIG_SECCOMP
	/*
	 * We must handle setting up seccomp filters once we're under
	 * the sighand lock in case orig has changed between now and
	 * then. Until then, filter must be NULL to avoid messing up
	 * the usage counts on the error path calling free_task.
	 */
	tsk->seccomp.filter = NULL;
#endif

	setup_thread_stack(tsk, orig);
	clear_user_return_notifier(tsk);
	clear_tsk_need_resched(tsk);
	set_task_stack_end_magic(tsk);

#ifdef CONFIG_CC_STACKPROTECTOR
	tsk->stack_canary = get_random_long();
#endif

	/*
	 * One for us, one for whoever does the "release_task()" (usually
	 * parent)
	 */
	atomic_set(&tsk->usage, 2);
#ifdef CONFIG_BLK_DEV_IO_TRACE
	tsk->btrace_seq = 0;
#endif
	tsk->splice_pipe = NULL;
	tsk->task_frag.page = NULL;
	tsk->wake_q.next = NULL;

	account_kernel_stack(stack, 1);

	kcov_task_init(tsk);

	return tsk;

free_stack:
	free_thread_stack(stack);
free_tsk:
	free_task_struct(tsk);
	return NULL;
}

#ifdef CONFIG_MMU
static int dup_mmap(struct mm_struct *mm, struct mm_struct *oldmm)
{
	struct vm_area_struct *mpnt, *tmp, *prev, **pprev;
	struct rb_node **rb_link, *rb_parent;
	int retval;
	unsigned long charge;

	uprobe_start_dup_mmap();
	down_write(&oldmm->mmap_sem);
	flush_cache_dup_mm(oldmm);
	uprobe_dup_mmap(oldmm, mm);
	/*
	 * Not linked in yet - no deadlock potential:
	 */
	down_write_nested(&mm->mmap_sem, SINGLE_DEPTH_NESTING);

	/* No ordering required: file already has been exposed. */
	RCU_INIT_POINTER(mm->exe_file, get_mm_exe_file(oldmm));

	mm->total_vm = oldmm->total_vm;
	mm->shared_vm = oldmm->shared_vm;
	mm->exec_vm = oldmm->exec_vm;
	mm->stack_vm = oldmm->stack_vm;

	rb_link = &mm->mm_rb.rb_node;
	rb_parent = NULL;
	pprev = &mm->mmap;
	retval = ksm_fork(mm, oldmm);
	if (retval)
		goto out;
	retval = khugepaged_fork(mm, oldmm);
	if (retval)
		goto out;

	prev = NULL;
	for (mpnt = oldmm->mmap; mpnt; mpnt = mpnt->vm_next) {
		struct file *file;

		if (mpnt->vm_flags & VM_DONTCOPY) {
			vm_stat_account(mm, mpnt->vm_flags, mpnt->vm_file,
							-vma_pages(mpnt));
			continue;
		}
		charge = 0;
		if (mpnt->vm_flags & VM_ACCOUNT) {
			unsigned long len = vma_pages(mpnt);

			if (security_vm_enough_memory_mm(oldmm, len)) /* sic */
				goto fail_nomem;
			charge = len;
		}
		tmp = kmem_cache_alloc(vm_area_cachep, GFP_KERNEL);
		if (!tmp)
			goto fail_nomem;
		*tmp = *mpnt;
		INIT_LIST_HEAD(&tmp->anon_vma_chain);
		retval = vma_dup_policy(mpnt, tmp);
		if (retval)
			goto fail_nomem_policy;
		tmp->vm_mm = mm;
		if (anon_vma_fork(tmp, mpnt))
			goto fail_nomem_anon_vma_fork;
		tmp->vm_flags &=
			~(VM_LOCKED|VM_LOCKONFAULT|VM_UFFD_MISSING|VM_UFFD_WP);
		tmp->vm_next = tmp->vm_prev = NULL;
		tmp->vm_userfaultfd_ctx = NULL_VM_UFFD_CTX;
		file = tmp->vm_file;
		if (file) {
			struct inode *inode = file_inode(file);
			struct address_space *mapping = file->f_mapping;

			get_file(file);
			if (tmp->vm_flags & VM_DENYWRITE)
				atomic_dec(&inode->i_writecount);
			i_mmap_lock_write(mapping);
			if (tmp->vm_flags & VM_SHARED)
				atomic_inc(&mapping->i_mmap_writable);
			flush_dcache_mmap_lock(mapping);
			/* insert tmp into the share list, just after mpnt */
			vma_interval_tree_insert_after(tmp, mpnt,
					&mapping->i_mmap);
			flush_dcache_mmap_unlock(mapping);
			i_mmap_unlock_write(mapping);
		}

		/*
		 * Clear hugetlb-related page reserves for children. This only
		 * affects MAP_PRIVATE mappings. Faults generated by the child
		 * are not guaranteed to succeed, even if read-only
		 */
		if (is_vm_hugetlb_page(tmp))
			reset_vma_resv_huge_pages(tmp);

		/*
		 * Link in the new vma and copy the page table entries.
		 */
		*pprev = tmp;
		pprev = &tmp->vm_next;
		tmp->vm_prev = prev;
		prev = tmp;

		__vma_link_rb(mm, tmp, rb_link, rb_parent);
		rb_link = &tmp->vm_rb.rb_right;
		rb_parent = &tmp->vm_rb;

		mm->map_count++;
		retval = copy_page_range(mm, oldmm, mpnt);

		if (tmp->vm_ops && tmp->vm_ops->open)
			tmp->vm_ops->open(tmp);

		if (retval)
			goto out;
	}
	/* a new mm has just been created */
	arch_dup_mmap(oldmm, mm);
	retval = 0;
out:
	up_write(&mm->mmap_sem);
	flush_tlb_mm(oldmm);
	up_write(&oldmm->mmap_sem);
	uprobe_end_dup_mmap();
	return retval;
fail_nomem_anon_vma_fork:
	mpol_put(vma_policy(tmp));
fail_nomem_policy:
	kmem_cache_free(vm_area_cachep, tmp);
fail_nomem:
	retval = -ENOMEM;
	vm_unacct_memory(charge);
	goto out;
}

static inline int mm_alloc_pgd(struct mm_struct *mm)
{
	mm->pgd = pgd_alloc(mm);
	if (unlikely(!mm->pgd))
		return -ENOMEM;
	return 0;
}

static inline void mm_free_pgd(struct mm_struct *mm)
{
	pgd_free(mm, mm->pgd);
}
#else
static int dup_mmap(struct mm_struct *mm, struct mm_struct *oldmm)
{
	down_write(&oldmm->mmap_sem);
	RCU_INIT_POINTER(mm->exe_file, get_mm_exe_file(oldmm));
	up_write(&oldmm->mmap_sem);
	return 0;
}
#define mm_alloc_pgd(mm)	(0)
#define mm_free_pgd(mm)
#endif /* CONFIG_MMU */

__cacheline_aligned_in_smp DEFINE_SPINLOCK(mmlist_lock);

#define allocate_mm()	(kmem_cache_alloc(mm_cachep, GFP_KERNEL))
#define free_mm(mm)	(kmem_cache_free(mm_cachep, (mm)))

static unsigned long default_dump_filter = MMF_DUMP_FILTER_DEFAULT;

static int __init coredump_filter_setup(char *s)
{
	default_dump_filter =
		(simple_strtoul(s, NULL, 0) << MMF_DUMP_FILTER_SHIFT) &
		MMF_DUMP_FILTER_MASK;
	return 1;
}

__setup("coredump_filter=", coredump_filter_setup);

#include <linux/init_task.h>

static void mm_init_aio(struct mm_struct *mm)
{
#ifdef CONFIG_AIO
	spin_lock_init(&mm->ioctx_lock);
	mm->ioctx_table = NULL;
#endif
}

static void mm_init_owner(struct mm_struct *mm, struct task_struct *p)
{
#ifdef CONFIG_MEMCG
	mm->owner = p;
#endif
}

static struct mm_struct *mm_init(struct mm_struct *mm, struct task_struct *p,
	struct user_namespace *user_ns)
{
	mm->mmap = NULL;
	mm->mm_rb = RB_ROOT;
	mm->vmacache_seqnum = 0;
	atomic_set(&mm->mm_users, 1);
	atomic_set(&mm->mm_count, 1);
	init_rwsem(&mm->mmap_sem);
	INIT_LIST_HEAD(&mm->mmlist);
	mm->core_state = NULL;
	atomic_long_set(&mm->nr_ptes, 0);
	mm_nr_pmds_init(mm);
	mm->map_count = 0;
	mm->locked_vm = 0;
	mm->pinned_vm = 0;
	memset(&mm->rss_stat, 0, sizeof(mm->rss_stat));
	spin_lock_init(&mm->page_table_lock);
	mm_init_cpumask(mm);
	mm_init_aio(mm);
	mm_init_owner(mm, p);
	mmu_notifier_mm_init(mm);
	clear_tlb_flush_pending(mm);
#if defined(CONFIG_TRANSPARENT_HUGEPAGE) && !USE_SPLIT_PMD_PTLOCKS
	mm->pmd_huge_pte = NULL;
#endif

	if (current->mm) {
		mm->flags = current->mm->flags & MMF_INIT_MASK;
		mm->def_flags = current->mm->def_flags & VM_INIT_DEF_MASK;
	} else {
		mm->flags = default_dump_filter;
		mm->def_flags = 0;
	}

	if (mm_alloc_pgd(mm))
		goto fail_nopgd;

	if (init_new_context(p, mm))
		goto fail_nocontext;

	mm->user_ns = get_user_ns(user_ns);
	return mm;

fail_nocontext:
	mm_free_pgd(mm);
fail_nopgd:
	free_mm(mm);
	return NULL;
}

static void check_mm(struct mm_struct *mm)
{
	int i;

	for (i = 0; i < NR_MM_COUNTERS; i++) {
		long x = atomic_long_read(&mm->rss_stat.count[i]);

		if (unlikely(x))
			printk(KERN_ALERT "BUG: Bad rss-counter state "
					  "mm:%p idx:%d val:%ld\n", mm, i, x);
	}

	if (atomic_long_read(&mm->nr_ptes))
		pr_alert("BUG: non-zero nr_ptes on freeing mm: %ld\n",
				atomic_long_read(&mm->nr_ptes));
	if (mm_nr_pmds(mm))
		pr_alert("BUG: non-zero nr_pmds on freeing mm: %ld\n",
				mm_nr_pmds(mm));

#if defined(CONFIG_TRANSPARENT_HUGEPAGE) && !USE_SPLIT_PMD_PTLOCKS
	VM_BUG_ON_MM(mm->pmd_huge_pte, mm);
#endif
}

/*
 * Allocate and initialize an mm_struct.
 */
struct mm_struct *mm_alloc(void)
{
	struct mm_struct *mm;

	mm = allocate_mm();
	if (!mm)
		return NULL;

	memset(mm, 0, sizeof(*mm));
	return mm_init(mm, current, current_user_ns());
}

/*
 * Called when the last reference to the mm
 * is dropped: either by a lazy thread or by
 * mmput. Free the page directory and the mm.
 */
void __mmdrop(struct mm_struct *mm)
{
	BUG_ON(mm == &init_mm);
	mm_free_pgd(mm);
	destroy_context(mm);
	mmu_notifier_mm_destroy(mm);
	check_mm(mm);
	put_user_ns(mm->user_ns);
	free_mm(mm);
}
EXPORT_SYMBOL_GPL(__mmdrop);

static inline void __mmput(struct mm_struct *mm)
{
	VM_BUG_ON(atomic_read(&mm->mm_users));

	uprobe_clear_state(mm);
	exit_aio(mm);
	ksm_exit(mm);
	khugepaged_exit(mm); /* must run before exit_mmap */
	exit_mmap(mm);
	set_mm_exe_file(mm, NULL);
	if (!list_empty(&mm->mmlist)) {
		spin_lock(&mmlist_lock);
		list_del(&mm->mmlist);
		spin_unlock(&mmlist_lock);
	}
	if (mm->binfmt)
		module_put(mm->binfmt->module);
	mmdrop(mm);
}

/*
 * Decrement the use count and release all resources for an mm.
 */
int mmput(struct mm_struct *mm)
{
	int mm_freed = 0;
	might_sleep();

	if (atomic_dec_and_test(&mm->mm_users))
		__mmput(mm);
}
EXPORT_SYMBOL_GPL(mmput);

static void mmput_async_fn(struct work_struct *work)
{
	struct mm_struct *mm = container_of(work, struct mm_struct, async_put_work);
	__mmput(mm);
}

void mmput_async(struct mm_struct *mm)
{
	if (atomic_dec_and_test(&mm->mm_users)) {
<<<<<<< HEAD
		__mmput(mm);
		mm_freed = 1;
=======
		INIT_WORK(&mm->async_put_work, mmput_async_fn);
		schedule_work(&mm->async_put_work);
>>>>>>> 564ce1b4
	}
	return mm_freed;
}

static void mmput_async_fn(struct work_struct *work)
{
	struct mm_struct *mm = container_of(work, struct mm_struct, async_put_work);
	__mmput(mm);
}

void mmput_async(struct mm_struct *mm)
{
	if (atomic_dec_and_test(&mm->mm_users)) {
		INIT_WORK(&mm->async_put_work, mmput_async_fn);
		schedule_work(&mm->async_put_work);
	}
}

/**
 * set_mm_exe_file - change a reference to the mm's executable file
 *
 * This changes mm's executable file (shown as symlink /proc/[pid]/exe).
 *
 * Main users are mmput() and sys_execve(). Callers prevent concurrent
 * invocations: in mmput() nobody alive left, in execve task is single
 * threaded. sys_prctl(PR_SET_MM_MAP/EXE_FILE) also needs to set the
 * mm->exe_file, but does so without using set_mm_exe_file() in order
 * to do avoid the need for any locks.
 */
void set_mm_exe_file(struct mm_struct *mm, struct file *new_exe_file)
{
	struct file *old_exe_file;

	/*
	 * It is safe to dereference the exe_file without RCU as
	 * this function is only called if nobody else can access
	 * this mm -- see comment above for justification.
	 */
	old_exe_file = rcu_dereference_raw(mm->exe_file);

	if (new_exe_file)
		get_file(new_exe_file);
	rcu_assign_pointer(mm->exe_file, new_exe_file);
	if (old_exe_file)
		fput(old_exe_file);
}

/**
 * get_mm_exe_file - acquire a reference to the mm's executable file
 *
 * Returns %NULL if mm has no associated executable file.
 * User must release file via fput().
 */
struct file *get_mm_exe_file(struct mm_struct *mm)
{
	struct file *exe_file;

	rcu_read_lock();
	exe_file = rcu_dereference(mm->exe_file);
	if (exe_file && !get_file_rcu(exe_file))
		exe_file = NULL;
	rcu_read_unlock();
	return exe_file;
}
EXPORT_SYMBOL(get_mm_exe_file);

/**
 * get_task_exe_file - acquire a reference to the task's executable file
 *
 * Returns %NULL if task's mm (if any) has no associated executable file or
 * this is a kernel thread with borrowed mm (see the comment above get_task_mm).
 * User must release file via fput().
 */
struct file *get_task_exe_file(struct task_struct *task)
{
	struct file *exe_file = NULL;
	struct mm_struct *mm;

	task_lock(task);
	mm = task->mm;
	if (mm) {
		if (!(task->flags & PF_KTHREAD))
			exe_file = get_mm_exe_file(mm);
	}
	task_unlock(task);
	return exe_file;
}
EXPORT_SYMBOL(get_task_exe_file);

/**
 * get_task_mm - acquire a reference to the task's mm
 *
 * Returns %NULL if the task has no mm.  Checks PF_KTHREAD (meaning
 * this kernel workthread has transiently adopted a user mm with use_mm,
 * to do its AIO) is not set and if so returns a reference to it, after
 * bumping up the use count.  User must release the mm via mmput()
 * after use.  Typically used by /proc and ptrace.
 */
struct mm_struct *get_task_mm(struct task_struct *task)
{
	struct mm_struct *mm;

	task_lock(task);
	mm = task->mm;
	if (mm) {
		if (task->flags & PF_KTHREAD)
			mm = NULL;
		else
			atomic_inc(&mm->mm_users);
	}
	task_unlock(task);
	return mm;
}
EXPORT_SYMBOL_GPL(get_task_mm);

struct mm_struct *mm_access(struct task_struct *task, unsigned int mode)
{
	struct mm_struct *mm;
	int err;

	err =  mutex_lock_killable(&task->signal->cred_guard_mutex);
	if (err)
		return ERR_PTR(err);

	mm = get_task_mm(task);
	if (mm && mm != current->mm &&
			!ptrace_may_access(task, mode)) {
		mmput(mm);
		mm = ERR_PTR(-EACCES);
	}
	mutex_unlock(&task->signal->cred_guard_mutex);

	return mm;
}

static void complete_vfork_done(struct task_struct *tsk)
{
	struct completion *vfork;

	task_lock(tsk);
	vfork = tsk->vfork_done;
	if (likely(vfork)) {
		tsk->vfork_done = NULL;
		complete(vfork);
	}
	task_unlock(tsk);
}

static int wait_for_vfork_done(struct task_struct *child,
				struct completion *vfork)
{
	int killed;

	freezer_do_not_count();
	killed = wait_for_completion_killable(vfork);
	freezer_count();

	if (killed) {
		task_lock(child);
		child->vfork_done = NULL;
		task_unlock(child);
	}

	put_task_struct(child);
	return killed;
}

/* Please note the differences between mmput and mm_release.
 * mmput is called whenever we stop holding onto a mm_struct,
 * error success whatever.
 *
 * mm_release is called after a mm_struct has been removed
 * from the current process.
 *
 * This difference is important for error handling, when we
 * only half set up a mm_struct for a new process and need to restore
 * the old one.  Because we mmput the new mm_struct before
 * restoring the old one. . .
 * Eric Biederman 10 January 1998
 */
void mm_release(struct task_struct *tsk, struct mm_struct *mm)
{
	/* Get rid of any futexes when releasing the mm */
#ifdef CONFIG_FUTEX
	if (unlikely(tsk->robust_list)) {
		exit_robust_list(tsk);
		tsk->robust_list = NULL;
	}
#ifdef CONFIG_COMPAT
	if (unlikely(tsk->compat_robust_list)) {
		compat_exit_robust_list(tsk);
		tsk->compat_robust_list = NULL;
	}
#endif
	if (unlikely(!list_empty(&tsk->pi_state_list)))
		exit_pi_state_list(tsk);
#endif

	uprobe_free_utask(tsk);

	/* Get rid of any cached register state */
	deactivate_mm(tsk, mm);

	/*
	 * Signal userspace if we're not exiting with a core dump
	 * because we want to leave the value intact for debugging
	 * purposes.
	 */
	if (tsk->clear_child_tid) {
		if (!(tsk->signal->flags & SIGNAL_GROUP_COREDUMP) &&
		    atomic_read(&mm->mm_users) > 1) {
			/*
			 * We don't check the error code - if userspace has
			 * not set up a proper pointer then tough luck.
			 */
			put_user(0, tsk->clear_child_tid);
			sys_futex(tsk->clear_child_tid, FUTEX_WAKE,
					1, NULL, NULL, 0);
		}
		tsk->clear_child_tid = NULL;
	}

	/*
	 * All done, finally we can wake up parent and return this mm to him.
	 * Also kthread_stop() uses this completion for synchronization.
	 */
	if (tsk->vfork_done)
		complete_vfork_done(tsk);
}

/*
 * Allocate a new mm structure and copy contents from the
 * mm structure of the passed in task structure.
 */
static struct mm_struct *dup_mm(struct task_struct *tsk)
{
	struct mm_struct *mm, *oldmm = current->mm;
	int err;

	mm = allocate_mm();
	if (!mm)
		goto fail_nomem;

	memcpy(mm, oldmm, sizeof(*mm));

	if (!mm_init(mm, tsk, mm->user_ns))
		goto fail_nomem;

	err = dup_mmap(mm, oldmm);
	if (err)
		goto free_pt;

	mm->hiwater_rss = get_mm_rss(mm);
	mm->hiwater_vm = mm->total_vm;

	if (mm->binfmt && !try_module_get(mm->binfmt->module))
		goto free_pt;

	return mm;

free_pt:
	/* don't put binfmt in mmput, we haven't got module yet */
	mm->binfmt = NULL;
	mmput(mm);

fail_nomem:
	return NULL;
}

static int copy_mm(unsigned long clone_flags, struct task_struct *tsk)
{
	struct mm_struct *mm, *oldmm;
	int retval;

	tsk->min_flt = tsk->maj_flt = 0;
	tsk->nvcsw = tsk->nivcsw = 0;
#ifdef CONFIG_DETECT_HUNG_TASK
	tsk->last_switch_count = tsk->nvcsw + tsk->nivcsw;
#endif

	tsk->mm = NULL;
	tsk->active_mm = NULL;

	/*
	 * Are we cloning a kernel thread?
	 *
	 * We need to steal a active VM for that..
	 */
	oldmm = current->mm;
	if (!oldmm)
		return 0;

	/* initialize the new vmacache entries */
	vmacache_flush(tsk);

	if (clone_flags & CLONE_VM) {
		atomic_inc(&oldmm->mm_users);
		mm = oldmm;
		goto good_mm;
	}

	retval = -ENOMEM;
	mm = dup_mm(tsk);
	if (!mm)
		goto fail_nomem;

good_mm:
	tsk->mm = mm;
	tsk->active_mm = mm;
	return 0;

fail_nomem:
	return retval;
}

static int copy_fs(unsigned long clone_flags, struct task_struct *tsk)
{
	struct fs_struct *fs = current->fs;
	if (clone_flags & CLONE_FS) {
		/* tsk->fs is already what we want */
		spin_lock(&fs->lock);
		if (fs->in_exec) {
			spin_unlock(&fs->lock);
			return -EAGAIN;
		}
		fs->users++;
		spin_unlock(&fs->lock);
		return 0;
	}
	tsk->fs = copy_fs_struct(fs);
	if (!tsk->fs)
		return -ENOMEM;
	return 0;
}

static int copy_files(unsigned long clone_flags, struct task_struct *tsk)
{
	struct files_struct *oldf, *newf;
	int error = 0;

	/*
	 * A background process may not have any files ...
	 */
	oldf = current->files;
	if (!oldf)
		goto out;

	if (clone_flags & CLONE_FILES) {
		atomic_inc(&oldf->count);
		goto out;
	}

	newf = dup_fd(oldf, &error);
	if (!newf)
		goto out;

	tsk->files = newf;
	error = 0;
out:
	return error;
}

static int copy_io(unsigned long clone_flags, struct task_struct *tsk)
{
#ifdef CONFIG_BLOCK
	struct io_context *ioc = current->io_context;
	struct io_context *new_ioc;

	if (!ioc)
		return 0;
	/*
	 * Share io context with parent, if CLONE_IO is set
	 */
	if (clone_flags & CLONE_IO) {
		ioc_task_link(ioc);
		tsk->io_context = ioc;
	} else if (ioprio_valid(ioc->ioprio)) {
		new_ioc = get_task_io_context(tsk, GFP_KERNEL, NUMA_NO_NODE);
		if (unlikely(!new_ioc))
			return -ENOMEM;

		new_ioc->ioprio = ioc->ioprio;
		put_io_context(new_ioc);
	}
#endif
	return 0;
}

static int copy_sighand(unsigned long clone_flags, struct task_struct *tsk)
{
	struct sighand_struct *sig;

	if (clone_flags & CLONE_SIGHAND) {
		atomic_inc(&current->sighand->count);
		return 0;
	}
	sig = kmem_cache_alloc(sighand_cachep, GFP_KERNEL);
	rcu_assign_pointer(tsk->sighand, sig);
	if (!sig)
		return -ENOMEM;

	atomic_set(&sig->count, 1);
	spin_lock_irq(&current->sighand->siglock);
	memcpy(sig->action, current->sighand->action, sizeof(sig->action));
	spin_unlock_irq(&current->sighand->siglock);
	return 0;
}

void __cleanup_sighand(struct sighand_struct *sighand)
{
	if (atomic_dec_and_test(&sighand->count)) {
		signalfd_cleanup(sighand);
		/*
		 * sighand_cachep is SLAB_DESTROY_BY_RCU so we can free it
		 * without an RCU grace period, see __lock_task_sighand().
		 */
		kmem_cache_free(sighand_cachep, sighand);
	}
}

/*
 * Initialize POSIX timer handling for a thread group.
 */
static void posix_cpu_timers_init_group(struct signal_struct *sig)
{
	unsigned long cpu_limit;

	cpu_limit = READ_ONCE(sig->rlim[RLIMIT_CPU].rlim_cur);
	if (cpu_limit != RLIM_INFINITY) {
		sig->cputime_expires.prof_exp = secs_to_cputime(cpu_limit);
		sig->cputimer.running = true;
	}

	/* The timer lists. */
	INIT_LIST_HEAD(&sig->cpu_timers[0]);
	INIT_LIST_HEAD(&sig->cpu_timers[1]);
	INIT_LIST_HEAD(&sig->cpu_timers[2]);
}

static int copy_signal(unsigned long clone_flags, struct task_struct *tsk)
{
	struct signal_struct *sig;

	if (clone_flags & CLONE_THREAD)
		return 0;

	sig = kmem_cache_zalloc(signal_cachep, GFP_KERNEL);
	tsk->signal = sig;
	if (!sig)
		return -ENOMEM;

	sig->nr_threads = 1;
	atomic_set(&sig->live, 1);
	atomic_set(&sig->sigcnt, 1);

	/* list_add(thread_node, thread_head) without INIT_LIST_HEAD() */
	sig->thread_head = (struct list_head)LIST_HEAD_INIT(tsk->thread_node);
	tsk->thread_node = (struct list_head)LIST_HEAD_INIT(sig->thread_head);

	init_waitqueue_head(&sig->wait_chldexit);
	sig->curr_target = tsk;
	init_sigpending(&sig->shared_pending);
	INIT_LIST_HEAD(&sig->posix_timers);
	seqlock_init(&sig->stats_lock);
	prev_cputime_init(&sig->prev_cputime);

	hrtimer_init(&sig->real_timer, CLOCK_MONOTONIC, HRTIMER_MODE_REL);
	sig->real_timer.function = it_real_fn;

	task_lock(current->group_leader);
	memcpy(sig->rlim, current->signal->rlim, sizeof sig->rlim);
	task_unlock(current->group_leader);

	posix_cpu_timers_init_group(sig);

	tty_audit_fork(sig);
	sched_autogroup_fork(sig);

	sig->oom_score_adj = current->signal->oom_score_adj;
	sig->oom_score_adj_min = current->signal->oom_score_adj_min;

	sig->has_child_subreaper = current->signal->has_child_subreaper ||
				   current->signal->is_child_subreaper;

	mutex_init(&sig->cred_guard_mutex);

	return 0;
}

static void copy_seccomp(struct task_struct *p)
{
#ifdef CONFIG_SECCOMP
	/*
	 * Must be called with sighand->lock held, which is common to
	 * all threads in the group. Holding cred_guard_mutex is not
	 * needed because this new task is not yet running and cannot
	 * be racing exec.
	 */
	assert_spin_locked(&current->sighand->siglock);

	/* Ref-count the new filter user, and assign it. */
	get_seccomp_filter(current);
	p->seccomp = current->seccomp;

	/*
	 * Explicitly enable no_new_privs here in case it got set
	 * between the task_struct being duplicated and holding the
	 * sighand lock. The seccomp state and nnp must be in sync.
	 */
	if (task_no_new_privs(current))
		task_set_no_new_privs(p);

	/*
	 * If the parent gained a seccomp mode after copying thread
	 * flags and between before we held the sighand lock, we have
	 * to manually enable the seccomp thread flag here.
	 */
	if (p->seccomp.mode != SECCOMP_MODE_DISABLED)
		set_tsk_thread_flag(p, TIF_SECCOMP);
#endif
}

SYSCALL_DEFINE1(set_tid_address, int __user *, tidptr)
{
	current->clear_child_tid = tidptr;

	return task_pid_vnr(current);
}

static void rt_mutex_init_task(struct task_struct *p)
{
	raw_spin_lock_init(&p->pi_lock);
#ifdef CONFIG_RT_MUTEXES
	p->pi_waiters = RB_ROOT;
	p->pi_waiters_leftmost = NULL;
	p->pi_blocked_on = NULL;
#endif
}

/*
 * Initialize POSIX timer handling for a single task.
 */
static void posix_cpu_timers_init(struct task_struct *tsk)
{
	tsk->cputime_expires.prof_exp = 0;
	tsk->cputime_expires.virt_exp = 0;
	tsk->cputime_expires.sched_exp = 0;
	INIT_LIST_HEAD(&tsk->cpu_timers[0]);
	INIT_LIST_HEAD(&tsk->cpu_timers[1]);
	INIT_LIST_HEAD(&tsk->cpu_timers[2]);
}

static inline void
init_task_pid(struct task_struct *task, enum pid_type type, struct pid *pid)
{
	 task->pids[type].pid = pid;
}

/*
 * This creates a new process as a copy of the old one,
 * but does not actually start it yet.
 *
 * It copies the registers, and all the appropriate
 * parts of the process environment (as per the clone
 * flags). The actual kick-off is left to the caller.
 */
static struct task_struct *copy_process(unsigned long clone_flags,
					unsigned long stack_start,
					unsigned long stack_size,
					int __user *child_tidptr,
					struct pid *pid,
					int trace,
					unsigned long tls,
					int node)
{
	int retval;
	struct task_struct *p;
	void *cgrp_ss_priv[CGROUP_CANFORK_COUNT] = {};

	if ((clone_flags & (CLONE_NEWNS|CLONE_FS)) == (CLONE_NEWNS|CLONE_FS))
		return ERR_PTR(-EINVAL);

	if ((clone_flags & (CLONE_NEWUSER|CLONE_FS)) == (CLONE_NEWUSER|CLONE_FS))
		return ERR_PTR(-EINVAL);

	/*
	 * Thread groups must share signals as well, and detached threads
	 * can only be started up within the thread group.
	 */
	if ((clone_flags & CLONE_THREAD) && !(clone_flags & CLONE_SIGHAND))
		return ERR_PTR(-EINVAL);

	/*
	 * Shared signal handlers imply shared VM. By way of the above,
	 * thread groups also imply shared VM. Blocking this case allows
	 * for various simplifications in other code.
	 */
	if ((clone_flags & CLONE_SIGHAND) && !(clone_flags & CLONE_VM))
		return ERR_PTR(-EINVAL);

	/*
	 * Siblings of global init remain as zombies on exit since they are
	 * not reaped by their parent (swapper). To solve this and to avoid
	 * multi-rooted process trees, prevent global and container-inits
	 * from creating siblings.
	 */
	if ((clone_flags & CLONE_PARENT) &&
				current->signal->flags & SIGNAL_UNKILLABLE)
		return ERR_PTR(-EINVAL);

	/*
	 * If the new process will be in a different pid or user namespace
	 * do not allow it to share a thread group with the forking task.
	 */
	if (clone_flags & CLONE_THREAD) {
		if ((clone_flags & (CLONE_NEWUSER | CLONE_NEWPID)) ||
		    (task_active_pid_ns(current) !=
				current->nsproxy->pid_ns_for_children))
			return ERR_PTR(-EINVAL);
	}

	retval = security_task_create(clone_flags);
	if (retval)
		goto fork_out;

	retval = -ENOMEM;
	p = dup_task_struct(current, node);
	if (!p)
		goto fork_out;

	cpufreq_task_times_init(p);
<<<<<<< HEAD
=======

	/*
	 * This _must_ happen before we call free_task(), i.e. before we jump
	 * to any of the bad_fork_* labels. This is to avoid freeing
	 * p->set_child_tid which is (ab)used as a kthread's data pointer for
	 * kernel threads (PF_KTHREAD).
	 */
	p->set_child_tid = (clone_flags & CLONE_CHILD_SETTID) ? child_tidptr : NULL;
	/*
	 * Clear TID on mm_release()?
	 */
	p->clear_child_tid = (clone_flags & CLONE_CHILD_CLEARTID) ? child_tidptr : NULL;
>>>>>>> 564ce1b4

	ftrace_graph_init_task(p);

	rt_mutex_init_task(p);

#ifdef CONFIG_PROVE_LOCKING
	DEBUG_LOCKS_WARN_ON(!p->hardirqs_enabled);
	DEBUG_LOCKS_WARN_ON(!p->softirqs_enabled);
#endif
	retval = -EAGAIN;
	if (atomic_read(&p->real_cred->user->processes) >=
			task_rlimit(p, RLIMIT_NPROC)) {
		if (p->real_cred->user != INIT_USER &&
		    !capable(CAP_SYS_RESOURCE) && !capable(CAP_SYS_ADMIN))
			goto bad_fork_free;
	}
	current->flags &= ~PF_NPROC_EXCEEDED;

	retval = copy_creds(p, clone_flags);
	if (retval < 0)
		goto bad_fork_free;

	/*
	 * If multiple threads are within copy_process(), then this check
	 * triggers too late. This doesn't hurt, the check is only there
	 * to stop root fork bombs.
	 */
	retval = -EAGAIN;
	if (nr_threads >= max_threads)
		goto bad_fork_cleanup_count;

	delayacct_tsk_init(p);	/* Must remain after dup_task_struct() */
	p->flags &= ~(PF_SUPERPRIV | PF_WQ_WORKER);
	p->flags |= PF_FORKNOEXEC;
	INIT_LIST_HEAD(&p->children);
	INIT_LIST_HEAD(&p->sibling);
	rcu_copy_process(p);
	p->vfork_done = NULL;
	spin_lock_init(&p->alloc_lock);

	init_sigpending(&p->pending);

	p->utime = p->stime = p->gtime = 0;
	p->utimescaled = p->stimescaled = 0;
	prev_cputime_init(&p->prev_cputime);

#ifdef CONFIG_VIRT_CPU_ACCOUNTING_GEN
	seqlock_init(&p->vtime_seqlock);
	p->vtime_snap = 0;
	p->vtime_snap_whence = VTIME_SLEEPING;
#endif

#if defined(SPLIT_RSS_COUNTING)
	memset(&p->rss_stat, 0, sizeof(p->rss_stat));
#endif

	p->default_timer_slack_ns = current->timer_slack_ns;

	task_io_accounting_init(&p->ioac);
	acct_clear_integrals(p);

	posix_cpu_timers_init(p);

	p->start_time = ktime_get_ns();
	p->real_start_time = ktime_get_boot_ns();
	p->io_context = NULL;
	p->audit_context = NULL;
	cgroup_fork(p);
#ifdef CONFIG_NUMA
	p->mempolicy = mpol_dup(p->mempolicy);
	if (IS_ERR(p->mempolicy)) {
		retval = PTR_ERR(p->mempolicy);
		p->mempolicy = NULL;
		goto bad_fork_cleanup_threadgroup_lock;
	}
#endif
#ifdef CONFIG_CPUSETS
	p->cpuset_mem_spread_rotor = NUMA_NO_NODE;
	p->cpuset_slab_spread_rotor = NUMA_NO_NODE;
	seqcount_init(&p->mems_allowed_seq);
#endif
#ifdef CONFIG_TRACE_IRQFLAGS
	p->irq_events = 0;
	p->hardirqs_enabled = 0;
	p->hardirq_enable_ip = 0;
	p->hardirq_enable_event = 0;
	p->hardirq_disable_ip = _THIS_IP_;
	p->hardirq_disable_event = 0;
	p->softirqs_enabled = 1;
	p->softirq_enable_ip = _THIS_IP_;
	p->softirq_enable_event = 0;
	p->softirq_disable_ip = 0;
	p->softirq_disable_event = 0;
	p->hardirq_context = 0;
	p->softirq_context = 0;
#endif

	p->pagefault_disabled = 0;

#ifdef CONFIG_LOCKDEP
	p->lockdep_depth = 0; /* no locks held yet */
	p->curr_chain_key = 0;
	p->lockdep_recursion = 0;
#endif

#ifdef CONFIG_DEBUG_MUTEXES
	p->blocked_on = NULL; /* not blocked yet */
#endif
#ifdef CONFIG_BCACHE
	p->sequential_io	= 0;
	p->sequential_io_avg	= 0;
#endif

	/* Perform scheduler related setup. Assign this task to a CPU. */
	retval = sched_fork(clone_flags, p);
	if (retval)
		goto bad_fork_cleanup_policy;

	retval = perf_event_init_task(p);
	if (retval)
		goto bad_fork_cleanup_policy;
	retval = audit_alloc(p);
	if (retval)
		goto bad_fork_cleanup_perf;
	/* copy all the process information */
	shm_init_task(p);
	retval = copy_semundo(clone_flags, p);
	if (retval)
		goto bad_fork_cleanup_audit;
	retval = copy_files(clone_flags, p);
	if (retval)
		goto bad_fork_cleanup_semundo;
	retval = copy_fs(clone_flags, p);
	if (retval)
		goto bad_fork_cleanup_files;
	retval = copy_sighand(clone_flags, p);
	if (retval)
		goto bad_fork_cleanup_fs;
	retval = copy_signal(clone_flags, p);
	if (retval)
		goto bad_fork_cleanup_sighand;
	retval = copy_mm(clone_flags, p);
	if (retval)
		goto bad_fork_cleanup_signal;
	retval = copy_namespaces(clone_flags, p);
	if (retval)
		goto bad_fork_cleanup_mm;
	retval = copy_io(clone_flags, p);
	if (retval)
		goto bad_fork_cleanup_namespaces;
	retval = copy_thread_tls(clone_flags, stack_start, stack_size, p, tls);
	if (retval)
		goto bad_fork_cleanup_io;

	if (pid != &init_struct_pid) {
		pid = alloc_pid(p->nsproxy->pid_ns_for_children);
		if (IS_ERR(pid)) {
			retval = PTR_ERR(pid);
			goto bad_fork_cleanup_io;
		}
	}

	p->set_child_tid = (clone_flags & CLONE_CHILD_SETTID) ? child_tidptr : NULL;
	/*
	 * Clear TID on mm_release()?
	 */
	p->clear_child_tid = (clone_flags & CLONE_CHILD_CLEARTID) ? child_tidptr : NULL;
#ifdef CONFIG_BLOCK
	p->plug = NULL;
#endif
#ifdef CONFIG_FUTEX
	p->robust_list = NULL;
#ifdef CONFIG_COMPAT
	p->compat_robust_list = NULL;
#endif
	INIT_LIST_HEAD(&p->pi_state_list);
	p->pi_state_cache = NULL;
#endif
	/*
	 * sigaltstack should be cleared when sharing the same VM
	 */
	if ((clone_flags & (CLONE_VM|CLONE_VFORK)) == CLONE_VM)
		p->sas_ss_sp = p->sas_ss_size = 0;

	/*
	 * Syscall tracing and stepping should be turned off in the
	 * child regardless of CLONE_PTRACE.
	 */
	user_disable_single_step(p);
	clear_tsk_thread_flag(p, TIF_SYSCALL_TRACE);
#ifdef TIF_SYSCALL_EMU
	clear_tsk_thread_flag(p, TIF_SYSCALL_EMU);
#endif
	clear_all_latency_tracing(p);

	/* ok, now we should be set up.. */
	p->pid = pid_nr(pid);
	if (clone_flags & CLONE_THREAD) {
		p->exit_signal = -1;
		p->group_leader = current->group_leader;
		p->tgid = current->tgid;
	} else {
		if (clone_flags & CLONE_PARENT)
			p->exit_signal = current->group_leader->exit_signal;
		else
			p->exit_signal = (clone_flags & CSIGNAL);
		p->group_leader = p;
		p->tgid = p->pid;
	}

	p->nr_dirtied = 0;
	p->nr_dirtied_pause = 128 >> (PAGE_SHIFT - 10);
	p->dirty_paused_when = 0;

	p->pdeath_signal = 0;
	INIT_LIST_HEAD(&p->thread_group);
	p->task_works = NULL;

	threadgroup_change_begin(current);
	/*
	 * Ensure that the cgroup subsystem policies allow the new process to be
	 * forked. It should be noted the the new process's css_set can be changed
	 * between here and cgroup_post_fork() if an organisation operation is in
	 * progress.
	 */
	retval = cgroup_can_fork(p, cgrp_ss_priv);
	if (retval)
		goto bad_fork_free_pid;

	/*
	 * Make it visible to the rest of the system, but dont wake it up yet.
	 * Need tasklist lock for parent etc handling!
	 */
	write_lock_irq(&tasklist_lock);

	/* CLONE_PARENT re-uses the old parent */
	if (clone_flags & (CLONE_PARENT|CLONE_THREAD)) {
		p->real_parent = current->real_parent;
		p->parent_exec_id = current->parent_exec_id;
	} else {
		p->real_parent = current;
		p->parent_exec_id = current->self_exec_id;
	}

	spin_lock(&current->sighand->siglock);

	/*
	 * Copy seccomp details explicitly here, in case they were changed
	 * before holding sighand lock.
	 */
	copy_seccomp(p);

	/*
	 * Process group and session signals need to be delivered to just the
	 * parent before the fork or both the parent and the child after the
	 * fork. Restart if a signal comes in before we add the new process to
	 * it's process group.
	 * A fatal signal pending means that current will exit, so the new
	 * thread can't slip out of an OOM kill (or normal SIGKILL).
	*/
	recalc_sigpending();
	if (signal_pending(current)) {
		retval = -ERESTARTNOINTR;
		goto bad_fork_cancel_cgroup;
	}
	if (unlikely(!(ns_of_pid(pid)->nr_hashed & PIDNS_HASH_ADDING))) {
		retval = -ENOMEM;
		goto bad_fork_cancel_cgroup;
	}

	if (likely(p->pid)) {
		ptrace_init_task(p, (clone_flags & CLONE_PTRACE) || trace);

		init_task_pid(p, PIDTYPE_PID, pid);
		if (thread_group_leader(p)) {
			init_task_pid(p, PIDTYPE_PGID, task_pgrp(current));
			init_task_pid(p, PIDTYPE_SID, task_session(current));

			if (is_child_reaper(pid)) {
				ns_of_pid(pid)->child_reaper = p;
				p->signal->flags |= SIGNAL_UNKILLABLE;
			}

			p->signal->leader_pid = pid;
			p->signal->tty = tty_kref_get(current->signal->tty);
			list_add_tail(&p->sibling, &p->real_parent->children);
			list_add_tail_rcu(&p->tasks, &init_task.tasks);
			attach_pid(p, PIDTYPE_PGID);
			attach_pid(p, PIDTYPE_SID);
			__this_cpu_inc(process_counts);
		} else {
			current->signal->nr_threads++;
			atomic_inc(&current->signal->live);
			atomic_inc(&current->signal->sigcnt);
			list_add_tail_rcu(&p->thread_group,
					  &p->group_leader->thread_group);
			list_add_tail_rcu(&p->thread_node,
					  &p->signal->thread_head);
		}
		attach_pid(p, PIDTYPE_PID);
		nr_threads++;
	}

	total_forks++;
	spin_unlock(&current->sighand->siglock);
	syscall_tracepoint_update(p);
	write_unlock_irq(&tasklist_lock);

	proc_fork_connector(p);
	cgroup_post_fork(p, cgrp_ss_priv);
	threadgroup_change_end(current);
	perf_event_fork(p);

	trace_task_newtask(p, clone_flags);
	uprobe_copy_process(p, clone_flags);

	return p;

bad_fork_cancel_cgroup:
	spin_unlock(&current->sighand->siglock);
	write_unlock_irq(&tasklist_lock);
	cgroup_cancel_fork(p, cgrp_ss_priv);
bad_fork_free_pid:
	threadgroup_change_end(current);
	if (pid != &init_struct_pid)
		free_pid(pid);
bad_fork_cleanup_io:
	if (p->io_context)
		exit_io_context(p);
bad_fork_cleanup_namespaces:
	exit_task_namespaces(p);
bad_fork_cleanup_mm:
	if (p->mm)
		mmput(p->mm);
bad_fork_cleanup_signal:
	if (!(clone_flags & CLONE_THREAD))
		free_signal_struct(p->signal);
bad_fork_cleanup_sighand:
	__cleanup_sighand(p->sighand);
bad_fork_cleanup_fs:
	exit_fs(p); /* blocking */
bad_fork_cleanup_files:
	exit_files(p); /* blocking */
bad_fork_cleanup_semundo:
	exit_sem(p);
bad_fork_cleanup_audit:
	audit_free(p);
bad_fork_cleanup_perf:
	perf_event_free_task(p);
bad_fork_cleanup_policy:
#ifdef CONFIG_NUMA
	mpol_put(p->mempolicy);
bad_fork_cleanup_threadgroup_lock:
#endif
	delayacct_tsk_free(p);
bad_fork_cleanup_count:
	atomic_dec(&p->cred->user->processes);
	exit_creds(p);
bad_fork_free:
	free_task(p);
fork_out:
	return ERR_PTR(retval);
}

static inline void init_idle_pids(struct pid_link *links)
{
	enum pid_type type;

	for (type = PIDTYPE_PID; type < PIDTYPE_MAX; ++type) {
		INIT_HLIST_NODE(&links[type].node); /* not really needed */
		links[type].pid = &init_struct_pid;
	}
}

struct task_struct *fork_idle(int cpu)
{
	struct task_struct *task;
	task = copy_process(CLONE_VM, 0, 0, NULL, &init_struct_pid, 0, 0,
			    cpu_to_node(cpu));
	if (!IS_ERR(task)) {
		init_idle_pids(task->pids);
		init_idle(task, cpu);
	}

	return task;
}

/*
 *  Ok, this is the main fork-routine.
 *
 * It copies the process, and if successful kick-starts
 * it and waits for it to finish using the VM if required.
 */
long _do_fork(unsigned long clone_flags,
	      unsigned long stack_start,
	      unsigned long stack_size,
	      int __user *parent_tidptr,
	      int __user *child_tidptr,
	      unsigned long tls)
{
	struct task_struct *p;
	int trace = 0;
	long nr;

	/* Boost CPU to the max for 1250 ms when userspace launches an app */
	if (is_zygote_pid(current->pid)) {
		cpu_input_boost_kick_max(1250);
		devfreq_boost_kick_max(DEVFREQ_MSM_CPUBW, 1250);
	}

	/*
	 * Determine whether and which event to report to ptracer.  When
	 * called from kernel_thread or CLONE_UNTRACED is explicitly
	 * requested, no event is reported; otherwise, report if the event
	 * for the type of forking is enabled.
	 */
	if (!(clone_flags & CLONE_UNTRACED)) {
		if (clone_flags & CLONE_VFORK)
			trace = PTRACE_EVENT_VFORK;
		else if ((clone_flags & CSIGNAL) != SIGCHLD)
			trace = PTRACE_EVENT_CLONE;
		else
			trace = PTRACE_EVENT_FORK;

		if (likely(!ptrace_event_enabled(current, trace)))
			trace = 0;
	}

	p = copy_process(clone_flags, stack_start, stack_size,
			 child_tidptr, NULL, trace, tls, NUMA_NO_NODE);
	/*
	 * Do this prior waking up the new thread - the thread pointer
	 * might get invalid after that point, if the thread exits quickly.
	 */
	if (!IS_ERR(p)) {
		struct completion vfork;
		struct pid *pid;

		cpufreq_task_times_alloc(p);

		trace_sched_process_fork(current, p);

		pid = get_task_pid(p, PIDTYPE_PID);
		nr = pid_vnr(pid);

		if (clone_flags & CLONE_PARENT_SETTID)
			put_user(nr, parent_tidptr);

		if (clone_flags & CLONE_VFORK) {
			p->vfork_done = &vfork;
			init_completion(&vfork);
			get_task_struct(p);
		}

		wake_up_new_task(p);

		/* forking complete and child started to run, tell ptracer */
		if (unlikely(trace))
			ptrace_event_pid(trace, pid);

		if (clone_flags & CLONE_VFORK) {
			if (!wait_for_vfork_done(p, &vfork))
				ptrace_event_pid(PTRACE_EVENT_VFORK_DONE, pid);
		}

		put_pid(pid);
	} else {
		nr = PTR_ERR(p);
	}
	return nr;
}

#ifndef CONFIG_HAVE_COPY_THREAD_TLS
/* For compatibility with architectures that call do_fork directly rather than
 * using the syscall entry points below. */
long do_fork(unsigned long clone_flags,
	      unsigned long stack_start,
	      unsigned long stack_size,
	      int __user *parent_tidptr,
	      int __user *child_tidptr)
{
	return _do_fork(clone_flags, stack_start, stack_size,
			parent_tidptr, child_tidptr, 0);
}
#endif

/*
 * Create a kernel thread.
 */
pid_t kernel_thread(int (*fn)(void *), void *arg, unsigned long flags)
{
	return _do_fork(flags|CLONE_VM|CLONE_UNTRACED, (unsigned long)fn,
		(unsigned long)arg, NULL, NULL, 0);
}

#ifdef __ARCH_WANT_SYS_FORK
SYSCALL_DEFINE0(fork)
{
#ifdef CONFIG_MMU
	return _do_fork(SIGCHLD, 0, 0, NULL, NULL, 0);
#else
	/* can not support in nommu mode */
	return -EINVAL;
#endif
}
#endif

#ifdef __ARCH_WANT_SYS_VFORK
SYSCALL_DEFINE0(vfork)
{
	return _do_fork(CLONE_VFORK | CLONE_VM | SIGCHLD, 0,
			0, NULL, NULL, 0);
}
#endif

#ifdef __ARCH_WANT_SYS_CLONE
#ifdef CONFIG_CLONE_BACKWARDS
SYSCALL_DEFINE5(clone, unsigned long, clone_flags, unsigned long, newsp,
		 int __user *, parent_tidptr,
		 unsigned long, tls,
		 int __user *, child_tidptr)
#elif defined(CONFIG_CLONE_BACKWARDS2)
SYSCALL_DEFINE5(clone, unsigned long, newsp, unsigned long, clone_flags,
		 int __user *, parent_tidptr,
		 int __user *, child_tidptr,
		 unsigned long, tls)
#elif defined(CONFIG_CLONE_BACKWARDS3)
SYSCALL_DEFINE6(clone, unsigned long, clone_flags, unsigned long, newsp,
		int, stack_size,
		int __user *, parent_tidptr,
		int __user *, child_tidptr,
		unsigned long, tls)
#else
SYSCALL_DEFINE5(clone, unsigned long, clone_flags, unsigned long, newsp,
		 int __user *, parent_tidptr,
		 int __user *, child_tidptr,
		 unsigned long, tls)
#endif
{
	return _do_fork(clone_flags, newsp, 0, parent_tidptr, child_tidptr, tls);
}
#endif

#ifndef ARCH_MIN_MMSTRUCT_ALIGN
#define ARCH_MIN_MMSTRUCT_ALIGN 0
#endif

static void sighand_ctor(void *data)
{
	struct sighand_struct *sighand = data;

	spin_lock_init(&sighand->siglock);
	init_waitqueue_head(&sighand->signalfd_wqh);
}

void __init proc_caches_init(void)
{
	sighand_cachep = kmem_cache_create("sighand_cache",
			sizeof(struct sighand_struct), 0,
			SLAB_HWCACHE_ALIGN|SLAB_PANIC|SLAB_DESTROY_BY_RCU|
			SLAB_NOTRACK, sighand_ctor);
	signal_cachep = kmem_cache_create("signal_cache",
			sizeof(struct signal_struct), 0,
			SLAB_HWCACHE_ALIGN|SLAB_PANIC|SLAB_NOTRACK, NULL);
	files_cachep = kmem_cache_create("files_cache",
			sizeof(struct files_struct), 0,
			SLAB_HWCACHE_ALIGN|SLAB_PANIC|SLAB_NOTRACK, NULL);
	fs_cachep = kmem_cache_create("fs_cache",
			sizeof(struct fs_struct), 0,
			SLAB_HWCACHE_ALIGN|SLAB_PANIC|SLAB_NOTRACK, NULL);
	/*
	 * FIXME! The "sizeof(struct mm_struct)" currently includes the
	 * whole struct cpumask for the OFFSTACK case. We could change
	 * this to *only* allocate as much of it as required by the
	 * maximum number of CPU's we can ever have.  The cpumask_allocation
	 * is at the end of the structure, exactly for that reason.
	 */
	mm_cachep = kmem_cache_create("mm_struct",
			sizeof(struct mm_struct), ARCH_MIN_MMSTRUCT_ALIGN,
			SLAB_HWCACHE_ALIGN|SLAB_PANIC|SLAB_NOTRACK, NULL);
	vm_area_cachep = KMEM_CACHE(vm_area_struct, SLAB_PANIC);
	mmap_init();
	nsproxy_cache_init();
}

/*
 * Check constraints on flags passed to the unshare system call.
 */
static int check_unshare_flags(unsigned long unshare_flags)
{
	if (unshare_flags & ~(CLONE_THREAD|CLONE_FS|CLONE_NEWNS|CLONE_SIGHAND|
				CLONE_VM|CLONE_FILES|CLONE_SYSVSEM|
				CLONE_NEWUTS|CLONE_NEWIPC|CLONE_NEWNET|
				CLONE_NEWUSER|CLONE_NEWPID))
		return -EINVAL;
	/*
	 * Not implemented, but pretend it works if there is nothing
	 * to unshare.  Note that unsharing the address space or the
	 * signal handlers also need to unshare the signal queues (aka
	 * CLONE_THREAD).
	 */
	if (unshare_flags & (CLONE_THREAD | CLONE_SIGHAND | CLONE_VM)) {
		if (!thread_group_empty(current))
			return -EINVAL;
	}
	if (unshare_flags & (CLONE_SIGHAND | CLONE_VM)) {
		if (atomic_read(&current->sighand->count) > 1)
			return -EINVAL;
	}
	if (unshare_flags & CLONE_VM) {
		if (!current_is_single_threaded())
			return -EINVAL;
	}

	return 0;
}

/*
 * Unshare the filesystem structure if it is being shared
 */
static int unshare_fs(unsigned long unshare_flags, struct fs_struct **new_fsp)
{
	struct fs_struct *fs = current->fs;

	if (!(unshare_flags & CLONE_FS) || !fs)
		return 0;

	/* don't need lock here; in the worst case we'll do useless copy */
	if (fs->users == 1)
		return 0;

	*new_fsp = copy_fs_struct(fs);
	if (!*new_fsp)
		return -ENOMEM;

	return 0;
}

/*
 * Unshare file descriptor table if it is being shared
 */
static int unshare_fd(unsigned long unshare_flags, struct files_struct **new_fdp)
{
	struct files_struct *fd = current->files;
	int error = 0;

	if ((unshare_flags & CLONE_FILES) &&
	    (fd && atomic_read(&fd->count) > 1)) {
		*new_fdp = dup_fd(fd, &error);
		if (!*new_fdp)
			return error;
	}

	return 0;
}

/*
 * unshare allows a process to 'unshare' part of the process
 * context which was originally shared using clone.  copy_*
 * functions used by do_fork() cannot be used here directly
 * because they modify an inactive task_struct that is being
 * constructed. Here we are modifying the current, active,
 * task_struct.
 */
SYSCALL_DEFINE1(unshare, unsigned long, unshare_flags)
{
	struct fs_struct *fs, *new_fs = NULL;
	struct files_struct *fd, *new_fd = NULL;
	struct cred *new_cred = NULL;
	struct nsproxy *new_nsproxy = NULL;
	int do_sysvsem = 0;
	int err;

	/*
	 * If unsharing a user namespace must also unshare the thread group
	 * and unshare the filesystem root and working directories.
	 */
	if (unshare_flags & CLONE_NEWUSER)
		unshare_flags |= CLONE_THREAD | CLONE_FS;
	/*
	 * If unsharing vm, must also unshare signal handlers.
	 */
	if (unshare_flags & CLONE_VM)
		unshare_flags |= CLONE_SIGHAND;
	/*
	 * If unsharing a signal handlers, must also unshare the signal queues.
	 */
	if (unshare_flags & CLONE_SIGHAND)
		unshare_flags |= CLONE_THREAD;
	/*
	 * If unsharing namespace, must also unshare filesystem information.
	 */
	if (unshare_flags & CLONE_NEWNS)
		unshare_flags |= CLONE_FS;

	err = check_unshare_flags(unshare_flags);
	if (err)
		goto bad_unshare_out;
	/*
	 * CLONE_NEWIPC must also detach from the undolist: after switching
	 * to a new ipc namespace, the semaphore arrays from the old
	 * namespace are unreachable.
	 */
	if (unshare_flags & (CLONE_NEWIPC|CLONE_SYSVSEM))
		do_sysvsem = 1;
	err = unshare_fs(unshare_flags, &new_fs);
	if (err)
		goto bad_unshare_out;
	err = unshare_fd(unshare_flags, &new_fd);
	if (err)
		goto bad_unshare_cleanup_fs;
	err = unshare_userns(unshare_flags, &new_cred);
	if (err)
		goto bad_unshare_cleanup_fd;
	err = unshare_nsproxy_namespaces(unshare_flags, &new_nsproxy,
					 new_cred, new_fs);
	if (err)
		goto bad_unshare_cleanup_cred;

	if (new_fs || new_fd || do_sysvsem || new_cred || new_nsproxy) {
		if (do_sysvsem) {
			/*
			 * CLONE_SYSVSEM is equivalent to sys_exit().
			 */
			exit_sem(current);
		}
		if (unshare_flags & CLONE_NEWIPC) {
			/* Orphan segments in old ns (see sem above). */
			exit_shm(current);
			shm_init_task(current);
		}

		if (new_nsproxy)
			switch_task_namespaces(current, new_nsproxy);

		task_lock(current);

		if (new_fs) {
			fs = current->fs;
			spin_lock(&fs->lock);
			current->fs = new_fs;
			if (--fs->users)
				new_fs = NULL;
			else
				new_fs = fs;
			spin_unlock(&fs->lock);
		}

		if (new_fd) {
			fd = current->files;
			current->files = new_fd;
			new_fd = fd;
		}

		task_unlock(current);

		if (new_cred) {
			/* Install the new user namespace */
			commit_creds(new_cred);
			new_cred = NULL;
		}
	}

bad_unshare_cleanup_cred:
	if (new_cred)
		put_cred(new_cred);
bad_unshare_cleanup_fd:
	if (new_fd)
		put_files_struct(new_fd);

bad_unshare_cleanup_fs:
	if (new_fs)
		free_fs_struct(new_fs);

bad_unshare_out:
	return err;
}

/*
 *	Helper to unshare the files of the current task.
 *	We don't want to expose copy_files internals to
 *	the exec layer of the kernel.
 */

int unshare_files(struct files_struct **displaced)
{
	struct task_struct *task = current;
	struct files_struct *copy = NULL;
	int error;

	error = unshare_fd(CLONE_FILES, &copy);
	if (error || !copy) {
		*displaced = NULL;
		return error;
	}
	*displaced = task->files;
	task_lock(task);
	task->files = copy;
	task_unlock(task);
	return 0;
}

int sysctl_max_threads(struct ctl_table *table, int write,
		       void __user *buffer, size_t *lenp, loff_t *ppos)
{
	struct ctl_table t;
	int ret;
	int threads = max_threads;
	int min = MIN_THREADS;
	int max = MAX_THREADS;

	t = *table;
	t.data = &threads;
	t.extra1 = &min;
	t.extra2 = &max;

	ret = proc_dointvec_minmax(&t, write, buffer, lenp, ppos);
	if (ret || !write)
		return ret;

	set_max_threads(threads);

	return 0;
}<|MERGE_RESOLUTION|>--- conflicted
+++ resolved
@@ -79,12 +79,9 @@
 #include <linux/sysctl.h>
 #include <linux/kcov.h>
 #include <linux/cpufreq_times.h>
-<<<<<<< HEAD
 #include <linux/cpufreq.h>
 #include <linux/cpu_input_boost.h>
 #include <linux/devfreq_boost.h>
-=======
->>>>>>> 564ce1b4
 
 #include <asm/pgtable.h>
 #include <asm/pgalloc.h>
@@ -181,10 +178,7 @@
 {
 	struct page *page = virt_to_page(stack);
 
-<<<<<<< HEAD
 	kasan_alloc_pages(page, THREAD_SIZE_ORDER);
-=======
->>>>>>> 564ce1b4
 	kaiser_unmap_thread_stack(stack);
 	__free_kmem_pages(page, THREAD_SIZE_ORDER);
 }
@@ -745,30 +739,13 @@
 	int mm_freed = 0;
 	might_sleep();
 
-	if (atomic_dec_and_test(&mm->mm_users))
-		__mmput(mm);
-}
-EXPORT_SYMBOL_GPL(mmput);
-
-static void mmput_async_fn(struct work_struct *work)
-{
-	struct mm_struct *mm = container_of(work, struct mm_struct, async_put_work);
-	__mmput(mm);
-}
-
-void mmput_async(struct mm_struct *mm)
-{
 	if (atomic_dec_and_test(&mm->mm_users)) {
-<<<<<<< HEAD
 		__mmput(mm);
 		mm_freed = 1;
-=======
-		INIT_WORK(&mm->async_put_work, mmput_async_fn);
-		schedule_work(&mm->async_put_work);
->>>>>>> 564ce1b4
 	}
 	return mm_freed;
 }
+EXPORT_SYMBOL_GPL(mmput);
 
 static void mmput_async_fn(struct work_struct *work)
 {
@@ -1397,8 +1374,6 @@
 		goto fork_out;
 
 	cpufreq_task_times_init(p);
-<<<<<<< HEAD
-=======
 
 	/*
 	 * This _must_ happen before we call free_task(), i.e. before we jump
@@ -1411,7 +1386,6 @@
 	 * Clear TID on mm_release()?
 	 */
 	p->clear_child_tid = (clone_flags & CLONE_CHILD_CLEARTID) ? child_tidptr : NULL;
->>>>>>> 564ce1b4
 
 	ftrace_graph_init_task(p);
 
