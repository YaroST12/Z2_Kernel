--- conflicted
+++ resolved
@@ -47,7 +47,6 @@
 	*(.idmap.text)					\
 	VMLINUX_SYMBOL(__idmap_text_end) = .;
 
-<<<<<<< HEAD
 #ifdef CONFIG_HIBERNATION
 #define HIBERNATE_TEXT					\
 	. = ALIGN(SZ_4K);				\
@@ -56,7 +55,8 @@
 	VMLINUX_SYMBOL(__hibernate_exit_text_end) = .;
 #else
 #define HIBERNATE_TEXT
-=======
+#endif
+
 #ifdef CONFIG_UNMAP_KERNEL_AT_EL0
 #define TRAMP_TEXT					\
 	. = ALIGN(PAGE_SIZE);				\
@@ -66,7 +66,6 @@
 	VMLINUX_SYMBOL(__entry_tramp_text_end) = .;
 #else
 #define TRAMP_TEXT
->>>>>>> f8518889
 #endif
 
 /*
@@ -139,11 +138,8 @@
 			KPROBES_TEXT
 			HYPERVISOR_TEXT
 			IDMAP_TEXT
-<<<<<<< HEAD
 			HIBERNATE_TEXT
-=======
 			TRAMP_TEXT
->>>>>>> f8518889
 			*(.fixup)
 			*(.gnu.warning)
 		. = ALIGN(16);
