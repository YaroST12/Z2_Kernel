/*
 * Copyright (c) 2003-2006, Cluster File Systems, Inc, info@clusterfs.com
 * Written by Alex Tomas <alex@clusterfs.com>
 *
 * Architecture independence:
 *   Copyright (c) 2005, Bull S.A.
 *   Written by Pierre Peiffer <pierre.peiffer@bull.net>
 *
 * This program is free software; you can redistribute it and/or modify
 * it under the terms of the GNU General Public License version 2 as
 * published by the Free Software Foundation.
 *
 * This program is distributed in the hope that it will be useful,
 * but WITHOUT ANY WARRANTY; without even the implied warranty of
 * MERCHANTABILITY or FITNESS FOR A PARTICULAR PURPOSE.  See the
 * GNU General Public License for more details.
 *
 * You should have received a copy of the GNU General Public Licens
 * along with this program; if not, write to the Free Software
 * Foundation, Inc., 59 Temple Place, Suite 330, Boston, MA  02111-
 */

/*
 * Extents support for EXT4
 *
 * TODO:
 *   - ext4*_error() should be used in some situations
 *   - analyze all BUG()/BUG_ON(), use -EIO where appropriate
 *   - smart tree reduction
 */

#include <linux/fs.h>
#include <linux/time.h>
#include <linux/jbd2.h>
#include <linux/highuid.h>
#include <linux/pagemap.h>
#include <linux/quotaops.h>
#include <linux/string.h>
#include <linux/slab.h>
#include <asm/uaccess.h>
#include <linux/fiemap.h>
#include "ext4_jbd2.h"
#include "ext4_extents.h"
#include "xattr.h"

#include <trace/events/ext4.h>

/*
 * used by extent splitting.
 */
#define EXT4_EXT_MAY_ZEROOUT	0x1  /* safe to zeroout if split fails \
					due to ENOSPC */
#define EXT4_EXT_MARK_UNWRIT1	0x2  /* mark first half unwritten */
#define EXT4_EXT_MARK_UNWRIT2	0x4  /* mark second half unwritten */

#define EXT4_EXT_DATA_VALID1	0x8  /* first half contains valid data */
#define EXT4_EXT_DATA_VALID2	0x10 /* second half contains valid data */

static __le32 ext4_extent_block_csum(struct inode *inode,
				     struct ext4_extent_header *eh)
{
	struct ext4_inode_info *ei = EXT4_I(inode);
	struct ext4_sb_info *sbi = EXT4_SB(inode->i_sb);
	__u32 csum;

	csum = ext4_chksum(sbi, ei->i_csum_seed, (__u8 *)eh,
			   EXT4_EXTENT_TAIL_OFFSET(eh));
	return cpu_to_le32(csum);
}

static int ext4_extent_block_csum_verify(struct inode *inode,
					 struct ext4_extent_header *eh)
{
	struct ext4_extent_tail *et;

	if (!ext4_has_metadata_csum(inode->i_sb))
		return 1;

	et = find_ext4_extent_tail(eh);
	if (et->et_checksum != ext4_extent_block_csum(inode, eh))
		return 0;
	return 1;
}

static void ext4_extent_block_csum_set(struct inode *inode,
				       struct ext4_extent_header *eh)
{
	struct ext4_extent_tail *et;

	if (!ext4_has_metadata_csum(inode->i_sb))
		return;

	et = find_ext4_extent_tail(eh);
	et->et_checksum = ext4_extent_block_csum(inode, eh);
}

static int ext4_split_extent(handle_t *handle,
				struct inode *inode,
				struct ext4_ext_path **ppath,
				struct ext4_map_blocks *map,
				int split_flag,
				int flags);

static int ext4_split_extent_at(handle_t *handle,
			     struct inode *inode,
			     struct ext4_ext_path **ppath,
			     ext4_lblk_t split,
			     int split_flag,
			     int flags);

static int ext4_find_delayed_extent(struct inode *inode,
				    struct extent_status *newes);

static int ext4_ext_truncate_extend_restart(handle_t *handle,
					    struct inode *inode,
					    int needed)
{
	int err;

	if (!ext4_handle_valid(handle))
		return 0;
	if (handle->h_buffer_credits > needed)
		return 0;
	err = ext4_journal_extend(handle, needed);
	if (err <= 0)
		return err;
	err = ext4_truncate_restart_trans(handle, inode, needed);
	if (err == 0)
		err = -EAGAIN;

	return err;
}

/*
 * could return:
 *  - EROFS
 *  - ENOMEM
 */
static int ext4_ext_get_access(handle_t *handle, struct inode *inode,
				struct ext4_ext_path *path)
{
	if (path->p_bh) {
		/* path points to block */
		BUFFER_TRACE(path->p_bh, "get_write_access");
		return ext4_journal_get_write_access(handle, path->p_bh);
	}
	/* path points to leaf/index in inode body */
	/* we use in-core data, no need to protect them */
	return 0;
}

/*
 * could return:
 *  - EROFS
 *  - ENOMEM
 *  - EIO
 */
int __ext4_ext_dirty(const char *where, unsigned int line, handle_t *handle,
		     struct inode *inode, struct ext4_ext_path *path)
{
	int err;

	WARN_ON(!rwsem_is_locked(&EXT4_I(inode)->i_data_sem));
	if (path->p_bh) {
		ext4_extent_block_csum_set(inode, ext_block_hdr(path->p_bh));
		/* path points to block */
		err = __ext4_handle_dirty_metadata(where, line, handle,
						   inode, path->p_bh);
	} else {
		/* path points to leaf/index in inode body */
		err = ext4_mark_inode_dirty(handle, inode);
	}
	return err;
}

static ext4_fsblk_t ext4_ext_find_goal(struct inode *inode,
			      struct ext4_ext_path *path,
			      ext4_lblk_t block)
{
	if (path) {
		int depth = path->p_depth;
		struct ext4_extent *ex;

		/*
		 * Try to predict block placement assuming that we are
		 * filling in a file which will eventually be
		 * non-sparse --- i.e., in the case of libbfd writing
		 * an ELF object sections out-of-order but in a way
		 * the eventually results in a contiguous object or
		 * executable file, or some database extending a table
		 * space file.  However, this is actually somewhat
		 * non-ideal if we are writing a sparse file such as
		 * qemu or KVM writing a raw image file that is going
		 * to stay fairly sparse, since it will end up
		 * fragmenting the file system's free space.  Maybe we
		 * should have some hueristics or some way to allow
		 * userspace to pass a hint to file system,
		 * especially if the latter case turns out to be
		 * common.
		 */
		ex = path[depth].p_ext;
		if (ex) {
			ext4_fsblk_t ext_pblk = ext4_ext_pblock(ex);
			ext4_lblk_t ext_block = le32_to_cpu(ex->ee_block);

			if (block > ext_block)
				return ext_pblk + (block - ext_block);
			else
				return ext_pblk - (ext_block - block);
		}

		/* it looks like index is empty;
		 * try to find starting block from index itself */
		if (path[depth].p_bh)
			return path[depth].p_bh->b_blocknr;
	}

	/* OK. use inode's group */
	return ext4_inode_to_goal_block(inode);
}

/*
 * Allocation for a meta data block
 */
static ext4_fsblk_t
ext4_ext_new_meta_block(handle_t *handle, struct inode *inode,
			struct ext4_ext_path *path,
			struct ext4_extent *ex, int *err, unsigned int flags)
{
	ext4_fsblk_t goal, newblock;

	goal = ext4_ext_find_goal(inode, path, le32_to_cpu(ex->ee_block));
	newblock = ext4_new_meta_blocks(handle, inode, goal, flags,
					NULL, err);
	return newblock;
}

static inline int ext4_ext_space_block(struct inode *inode, int check)
{
	int size;

	size = (inode->i_sb->s_blocksize - sizeof(struct ext4_extent_header))
			/ sizeof(struct ext4_extent);
#ifdef AGGRESSIVE_TEST
	if (!check && size > 6)
		size = 6;
#endif
	return size;
}

static inline int ext4_ext_space_block_idx(struct inode *inode, int check)
{
	int size;

	size = (inode->i_sb->s_blocksize - sizeof(struct ext4_extent_header))
			/ sizeof(struct ext4_extent_idx);
#ifdef AGGRESSIVE_TEST
	if (!check && size > 5)
		size = 5;
#endif
	return size;
}

static inline int ext4_ext_space_root(struct inode *inode, int check)
{
	int size;

	size = sizeof(EXT4_I(inode)->i_data);
	size -= sizeof(struct ext4_extent_header);
	size /= sizeof(struct ext4_extent);
#ifdef AGGRESSIVE_TEST
	if (!check && size > 3)
		size = 3;
#endif
	return size;
}

static inline int ext4_ext_space_root_idx(struct inode *inode, int check)
{
	int size;

	size = sizeof(EXT4_I(inode)->i_data);
	size -= sizeof(struct ext4_extent_header);
	size /= sizeof(struct ext4_extent_idx);
#ifdef AGGRESSIVE_TEST
	if (!check && size > 4)
		size = 4;
#endif
	return size;
}

static inline int
ext4_force_split_extent_at(handle_t *handle, struct inode *inode,
			   struct ext4_ext_path **ppath, ext4_lblk_t lblk,
			   int nofail)
{
	struct ext4_ext_path *path = *ppath;
	int unwritten = ext4_ext_is_unwritten(path[path->p_depth].p_ext);

	return ext4_split_extent_at(handle, inode, ppath, lblk, unwritten ?
			EXT4_EXT_MARK_UNWRIT1|EXT4_EXT_MARK_UNWRIT2 : 0,
			EXT4_EX_NOCACHE | EXT4_GET_BLOCKS_PRE_IO |
			(nofail ? EXT4_GET_BLOCKS_METADATA_NOFAIL:0));
}

/*
 * Calculate the number of metadata blocks needed
 * to allocate @blocks
 * Worse case is one block per extent
 */
int ext4_ext_calc_metadata_amount(struct inode *inode, ext4_lblk_t lblock)
{
	struct ext4_inode_info *ei = EXT4_I(inode);
	int idxs;

	idxs = ((inode->i_sb->s_blocksize - sizeof(struct ext4_extent_header))
		/ sizeof(struct ext4_extent_idx));

	/*
	 * If the new delayed allocation block is contiguous with the
	 * previous da block, it can share index blocks with the
	 * previous block, so we only need to allocate a new index
	 * block every idxs leaf blocks.  At ldxs**2 blocks, we need
	 * an additional index block, and at ldxs**3 blocks, yet
	 * another index blocks.
	 */
	if (ei->i_da_metadata_calc_len &&
	    ei->i_da_metadata_calc_last_lblock+1 == lblock) {
		int num = 0;

		if ((ei->i_da_metadata_calc_len % idxs) == 0)
			num++;
		if ((ei->i_da_metadata_calc_len % (idxs*idxs)) == 0)
			num++;
		if ((ei->i_da_metadata_calc_len % (idxs*idxs*idxs)) == 0) {
			num++;
			ei->i_da_metadata_calc_len = 0;
		} else
			ei->i_da_metadata_calc_len++;
		ei->i_da_metadata_calc_last_lblock++;
		return num;
	}

	/*
	 * In the worst case we need a new set of index blocks at
	 * every level of the inode's extent tree.
	 */
	ei->i_da_metadata_calc_len = 1;
	ei->i_da_metadata_calc_last_lblock = lblock;
	return ext_depth(inode) + 1;
}

static int
ext4_ext_max_entries(struct inode *inode, int depth)
{
	int max;

	if (depth == ext_depth(inode)) {
		if (depth == 0)
			max = ext4_ext_space_root(inode, 1);
		else
			max = ext4_ext_space_root_idx(inode, 1);
	} else {
		if (depth == 0)
			max = ext4_ext_space_block(inode, 1);
		else
			max = ext4_ext_space_block_idx(inode, 1);
	}

	return max;
}

static int ext4_valid_extent(struct inode *inode, struct ext4_extent *ext)
{
	ext4_fsblk_t block = ext4_ext_pblock(ext);
	int len = ext4_ext_get_actual_len(ext);
	ext4_lblk_t lblock = le32_to_cpu(ext->ee_block);

	/*
	 * We allow neither:
	 *  - zero length
	 *  - overflow/wrap-around
	 */
	if (lblock + len <= lblock)
		return 0;
	return ext4_data_block_valid(EXT4_SB(inode->i_sb), block, len);
}

static int ext4_valid_extent_idx(struct inode *inode,
				struct ext4_extent_idx *ext_idx)
{
	ext4_fsblk_t block = ext4_idx_pblock(ext_idx);

	return ext4_data_block_valid(EXT4_SB(inode->i_sb), block, 1);
}

static int ext4_valid_extent_entries(struct inode *inode,
				struct ext4_extent_header *eh,
				int depth)
{
	unsigned short entries;
	if (eh->eh_entries == 0)
		return 1;

	entries = le16_to_cpu(eh->eh_entries);

	if (depth == 0) {
		/* leaf entries */
		struct ext4_extent *ext = EXT_FIRST_EXTENT(eh);
		struct ext4_super_block *es = EXT4_SB(inode->i_sb)->s_es;
		ext4_fsblk_t pblock = 0;
		ext4_lblk_t lblock = 0;
		ext4_lblk_t prev = 0;
		int len = 0;
		while (entries) {
			if (!ext4_valid_extent(inode, ext))
				return 0;

			/* Check for overlapping extents */
			lblock = le32_to_cpu(ext->ee_block);
			len = ext4_ext_get_actual_len(ext);
			if ((lblock <= prev) && prev) {
				pblock = ext4_ext_pblock(ext);
				es->s_last_error_block = cpu_to_le64(pblock);
				return 0;
			}
			ext++;
			entries--;
			prev = lblock + len - 1;
		}
	} else {
		struct ext4_extent_idx *ext_idx = EXT_FIRST_INDEX(eh);
		while (entries) {
			if (!ext4_valid_extent_idx(inode, ext_idx))
				return 0;
			ext_idx++;
			entries--;
		}
	}
	return 1;
}

static int __ext4_ext_check(const char *function, unsigned int line,
			    struct inode *inode, struct ext4_extent_header *eh,
			    int depth, ext4_fsblk_t pblk)
{
	const char *error_msg;
	int max = 0;

	if (unlikely(eh->eh_magic != EXT4_EXT_MAGIC)) {
		error_msg = "invalid magic";
		goto corrupted;
	}
	if (unlikely(le16_to_cpu(eh->eh_depth) != depth)) {
		error_msg = "unexpected eh_depth";
		goto corrupted;
	}
	if (unlikely(eh->eh_max == 0)) {
		error_msg = "invalid eh_max";
		goto corrupted;
	}
	max = ext4_ext_max_entries(inode, depth);
	if (unlikely(le16_to_cpu(eh->eh_max) > max)) {
		error_msg = "too large eh_max";
		goto corrupted;
	}
	if (unlikely(le16_to_cpu(eh->eh_entries) > le16_to_cpu(eh->eh_max))) {
		error_msg = "invalid eh_entries";
		goto corrupted;
	}
	if (!ext4_valid_extent_entries(inode, eh, depth)) {
		error_msg = "invalid extent entries";
		goto corrupted;
	}
	/* Verify checksum on non-root extent tree nodes */
	if (ext_depth(inode) != depth &&
	    !ext4_extent_block_csum_verify(inode, eh)) {
		error_msg = "extent tree corrupted";
		goto corrupted;
	}
	return 0;

corrupted:
	ext4_error_inode(inode, function, line, 0,
			 "pblk %llu bad header/extent: %s - magic %x, "
			 "entries %u, max %u(%u), depth %u(%u)",
			 (unsigned long long) pblk, error_msg,
			 le16_to_cpu(eh->eh_magic),
			 le16_to_cpu(eh->eh_entries), le16_to_cpu(eh->eh_max),
			 max, le16_to_cpu(eh->eh_depth), depth);
	return -EIO;
}

#define ext4_ext_check(inode, eh, depth, pblk)			\
	__ext4_ext_check(__func__, __LINE__, (inode), (eh), (depth), (pblk))

int ext4_ext_check_inode(struct inode *inode)
{
	return ext4_ext_check(inode, ext_inode_hdr(inode), ext_depth(inode), 0);
}

static struct buffer_head *
__read_extent_tree_block(const char *function, unsigned int line,
			 struct inode *inode, ext4_fsblk_t pblk, int depth,
			 int flags)
{
	struct buffer_head		*bh;
	int				err;

	bh = sb_getblk(inode->i_sb, pblk);
	if (unlikely(!bh))
		return ERR_PTR(-ENOMEM);

	if (!bh_uptodate_or_lock(bh)) {
		trace_ext4_ext_load_extent(inode, pblk, _RET_IP_);
		err = bh_submit_read(bh);
		if (err < 0)
			goto errout;
	}
	if (buffer_verified(bh) && !(flags & EXT4_EX_FORCE_CACHE))
		return bh;
	err = __ext4_ext_check(function, line, inode,
			       ext_block_hdr(bh), depth, pblk);
	if (err)
		goto errout;
	set_buffer_verified(bh);
	/*
	 * If this is a leaf block, cache all of its entries
	 */
	if (!(flags & EXT4_EX_NOCACHE) && depth == 0) {
		struct ext4_extent_header *eh = ext_block_hdr(bh);
		struct ext4_extent *ex = EXT_FIRST_EXTENT(eh);
		ext4_lblk_t prev = 0;
		int i;

		for (i = le16_to_cpu(eh->eh_entries); i > 0; i--, ex++) {
			unsigned int status = EXTENT_STATUS_WRITTEN;
			ext4_lblk_t lblk = le32_to_cpu(ex->ee_block);
			int len = ext4_ext_get_actual_len(ex);

			if (prev && (prev != lblk))
				ext4_es_cache_extent(inode, prev,
						     lblk - prev, ~0,
						     EXTENT_STATUS_HOLE);

			if (ext4_ext_is_unwritten(ex))
				status = EXTENT_STATUS_UNWRITTEN;
			ext4_es_cache_extent(inode, lblk, len,
					     ext4_ext_pblock(ex), status);
			prev = lblk + len;
		}
	}
	return bh;
errout:
	put_bh(bh);
	return ERR_PTR(err);

}

#define read_extent_tree_block(inode, pblk, depth, flags)		\
	__read_extent_tree_block(__func__, __LINE__, (inode), (pblk),   \
				 (depth), (flags))

/*
 * This function is called to cache a file's extent information in the
 * extent status tree
 */
int ext4_ext_precache(struct inode *inode)
{
	struct ext4_inode_info *ei = EXT4_I(inode);
	struct ext4_ext_path *path = NULL;
	struct buffer_head *bh;
	int i = 0, depth, ret = 0;

	if (!ext4_test_inode_flag(inode, EXT4_INODE_EXTENTS))
		return 0;	/* not an extent-mapped inode */

	down_read(&ei->i_data_sem);
	depth = ext_depth(inode);

	path = kzalloc(sizeof(struct ext4_ext_path) * (depth + 1),
		       GFP_NOFS);
	if (path == NULL) {
		up_read(&ei->i_data_sem);
		return -ENOMEM;
	}

	/* Don't cache anything if there are no external extent blocks */
	if (depth == 0)
		goto out;
	path[0].p_hdr = ext_inode_hdr(inode);
	ret = ext4_ext_check(inode, path[0].p_hdr, depth, 0);
	if (ret)
		goto out;
	path[0].p_idx = EXT_FIRST_INDEX(path[0].p_hdr);
	while (i >= 0) {
		/*
		 * If this is a leaf block or we've reached the end of
		 * the index block, go up
		 */
		if ((i == depth) ||
		    path[i].p_idx > EXT_LAST_INDEX(path[i].p_hdr)) {
			brelse(path[i].p_bh);
			path[i].p_bh = NULL;
			i--;
			continue;
		}
		bh = read_extent_tree_block(inode,
					    ext4_idx_pblock(path[i].p_idx++),
					    depth - i - 1,
					    EXT4_EX_FORCE_CACHE);
		if (IS_ERR(bh)) {
			ret = PTR_ERR(bh);
			break;
		}
		i++;
		path[i].p_bh = bh;
		path[i].p_hdr = ext_block_hdr(bh);
		path[i].p_idx = EXT_FIRST_INDEX(path[i].p_hdr);
	}
	ext4_set_inode_state(inode, EXT4_STATE_EXT_PRECACHED);
out:
	up_read(&ei->i_data_sem);
	ext4_ext_drop_refs(path);
	kfree(path);
	return ret;
}

#ifdef EXT_DEBUG
static void ext4_ext_show_path(struct inode *inode, struct ext4_ext_path *path)
{
	int k, l = path->p_depth;

	ext_debug("path:");
	for (k = 0; k <= l; k++, path++) {
		if (path->p_idx) {
		  ext_debug("  %d->%llu", le32_to_cpu(path->p_idx->ei_block),
			    ext4_idx_pblock(path->p_idx));
		} else if (path->p_ext) {
			ext_debug("  %d:[%d]%d:%llu ",
				  le32_to_cpu(path->p_ext->ee_block),
				  ext4_ext_is_unwritten(path->p_ext),
				  ext4_ext_get_actual_len(path->p_ext),
				  ext4_ext_pblock(path->p_ext));
		} else
			ext_debug("  []");
	}
	ext_debug("\n");
}

static void ext4_ext_show_leaf(struct inode *inode, struct ext4_ext_path *path)
{
	int depth = ext_depth(inode);
	struct ext4_extent_header *eh;
	struct ext4_extent *ex;
	int i;

	if (!path)
		return;

	eh = path[depth].p_hdr;
	ex = EXT_FIRST_EXTENT(eh);

	ext_debug("Displaying leaf extents for inode %lu\n", inode->i_ino);

	for (i = 0; i < le16_to_cpu(eh->eh_entries); i++, ex++) {
		ext_debug("%d:[%d]%d:%llu ", le32_to_cpu(ex->ee_block),
			  ext4_ext_is_unwritten(ex),
			  ext4_ext_get_actual_len(ex), ext4_ext_pblock(ex));
	}
	ext_debug("\n");
}

static void ext4_ext_show_move(struct inode *inode, struct ext4_ext_path *path,
			ext4_fsblk_t newblock, int level)
{
	int depth = ext_depth(inode);
	struct ext4_extent *ex;

	if (depth != level) {
		struct ext4_extent_idx *idx;
		idx = path[level].p_idx;
		while (idx <= EXT_MAX_INDEX(path[level].p_hdr)) {
			ext_debug("%d: move %d:%llu in new index %llu\n", level,
					le32_to_cpu(idx->ei_block),
					ext4_idx_pblock(idx),
					newblock);
			idx++;
		}

		return;
	}

	ex = path[depth].p_ext;
	while (ex <= EXT_MAX_EXTENT(path[depth].p_hdr)) {
		ext_debug("move %d:%llu:[%d]%d in new leaf %llu\n",
				le32_to_cpu(ex->ee_block),
				ext4_ext_pblock(ex),
				ext4_ext_is_unwritten(ex),
				ext4_ext_get_actual_len(ex),
				newblock);
		ex++;
	}
}

#else
#define ext4_ext_show_path(inode, path)
#define ext4_ext_show_leaf(inode, path)
#define ext4_ext_show_move(inode, path, newblock, level)
#endif

void ext4_ext_drop_refs(struct ext4_ext_path *path)
{
	int depth, i;

	if (!path)
		return;
	depth = path->p_depth;
	for (i = 0; i <= depth; i++, path++)
		if (path->p_bh) {
			brelse(path->p_bh);
			path->p_bh = NULL;
		}
}

/*
 * ext4_ext_binsearch_idx:
 * binary search for the closest index of the given block
 * the header must be checked before calling this
 */
static void
ext4_ext_binsearch_idx(struct inode *inode,
			struct ext4_ext_path *path, ext4_lblk_t block)
{
	struct ext4_extent_header *eh = path->p_hdr;
	struct ext4_extent_idx *r, *l, *m;


	ext_debug("binsearch for %u(idx):  ", block);

	l = EXT_FIRST_INDEX(eh) + 1;
	r = EXT_LAST_INDEX(eh);
	while (l <= r) {
		m = l + (r - l) / 2;
		if (block < le32_to_cpu(m->ei_block))
			r = m - 1;
		else
			l = m + 1;
		ext_debug("%p(%u):%p(%u):%p(%u) ", l, le32_to_cpu(l->ei_block),
				m, le32_to_cpu(m->ei_block),
				r, le32_to_cpu(r->ei_block));
	}

	path->p_idx = l - 1;
	ext_debug("  -> %u->%lld ", le32_to_cpu(path->p_idx->ei_block),
		  ext4_idx_pblock(path->p_idx));

#ifdef CHECK_BINSEARCH
	{
		struct ext4_extent_idx *chix, *ix;
		int k;

		chix = ix = EXT_FIRST_INDEX(eh);
		for (k = 0; k < le16_to_cpu(eh->eh_entries); k++, ix++) {
		  if (k != 0 &&
		      le32_to_cpu(ix->ei_block) <= le32_to_cpu(ix[-1].ei_block)) {
				printk(KERN_DEBUG "k=%d, ix=0x%p, "
				       "first=0x%p\n", k,
				       ix, EXT_FIRST_INDEX(eh));
				printk(KERN_DEBUG "%u <= %u\n",
				       le32_to_cpu(ix->ei_block),
				       le32_to_cpu(ix[-1].ei_block));
			}
			BUG_ON(k && le32_to_cpu(ix->ei_block)
					   <= le32_to_cpu(ix[-1].ei_block));
			if (block < le32_to_cpu(ix->ei_block))
				break;
			chix = ix;
		}
		BUG_ON(chix != path->p_idx);
	}
#endif

}

/*
 * ext4_ext_binsearch:
 * binary search for closest extent of the given block
 * the header must be checked before calling this
 */
static void
ext4_ext_binsearch(struct inode *inode,
		struct ext4_ext_path *path, ext4_lblk_t block)
{
	struct ext4_extent_header *eh = path->p_hdr;
	struct ext4_extent *r, *l, *m;

	if (eh->eh_entries == 0) {
		/*
		 * this leaf is empty:
		 * we get such a leaf in split/add case
		 */
		return;
	}

	ext_debug("binsearch for %u:  ", block);

	l = EXT_FIRST_EXTENT(eh) + 1;
	r = EXT_LAST_EXTENT(eh);

	while (l <= r) {
		m = l + (r - l) / 2;
		if (block < le32_to_cpu(m->ee_block))
			r = m - 1;
		else
			l = m + 1;
		ext_debug("%p(%u):%p(%u):%p(%u) ", l, le32_to_cpu(l->ee_block),
				m, le32_to_cpu(m->ee_block),
				r, le32_to_cpu(r->ee_block));
	}

	path->p_ext = l - 1;
	ext_debug("  -> %d:%llu:[%d]%d ",
			le32_to_cpu(path->p_ext->ee_block),
			ext4_ext_pblock(path->p_ext),
			ext4_ext_is_unwritten(path->p_ext),
			ext4_ext_get_actual_len(path->p_ext));

#ifdef CHECK_BINSEARCH
	{
		struct ext4_extent *chex, *ex;
		int k;

		chex = ex = EXT_FIRST_EXTENT(eh);
		for (k = 0; k < le16_to_cpu(eh->eh_entries); k++, ex++) {
			BUG_ON(k && le32_to_cpu(ex->ee_block)
					  <= le32_to_cpu(ex[-1].ee_block));
			if (block < le32_to_cpu(ex->ee_block))
				break;
			chex = ex;
		}
		BUG_ON(chex != path->p_ext);
	}
#endif

}

int ext4_ext_tree_init(handle_t *handle, struct inode *inode)
{
	struct ext4_extent_header *eh;

	eh = ext_inode_hdr(inode);
	eh->eh_depth = 0;
	eh->eh_entries = 0;
	eh->eh_magic = EXT4_EXT_MAGIC;
	eh->eh_max = cpu_to_le16(ext4_ext_space_root(inode, 0));
	ext4_mark_inode_dirty(handle, inode);
	return 0;
}

struct ext4_ext_path *
ext4_find_extent(struct inode *inode, ext4_lblk_t block,
		 struct ext4_ext_path **orig_path, int flags)
{
	struct ext4_extent_header *eh;
	struct buffer_head *bh;
	struct ext4_ext_path *path = orig_path ? *orig_path : NULL;
	short int depth, i, ppos = 0;
	int ret;

	eh = ext_inode_hdr(inode);
	depth = ext_depth(inode);

	if (path) {
		ext4_ext_drop_refs(path);
		if (depth > path[0].p_maxdepth) {
			kfree(path);
			*orig_path = path = NULL;
		}
	}
	if (!path) {
		/* account possible depth increase */
		path = kzalloc(sizeof(struct ext4_ext_path) * (depth + 2),
				GFP_NOFS);
		if (unlikely(!path))
			return ERR_PTR(-ENOMEM);
		path[0].p_maxdepth = depth + 1;
	}
	path[0].p_hdr = eh;
	path[0].p_bh = NULL;

	i = depth;
	/* walk through the tree */
	while (i) {
		ext_debug("depth %d: num %d, max %d\n",
			  ppos, le16_to_cpu(eh->eh_entries), le16_to_cpu(eh->eh_max));

		ext4_ext_binsearch_idx(inode, path + ppos, block);
		path[ppos].p_block = ext4_idx_pblock(path[ppos].p_idx);
		path[ppos].p_depth = i;
		path[ppos].p_ext = NULL;

		bh = read_extent_tree_block(inode, path[ppos].p_block, --i,
					    flags);
		if (unlikely(IS_ERR(bh))) {
			ret = PTR_ERR(bh);
			goto err;
		}

		eh = ext_block_hdr(bh);
		ppos++;
		if (unlikely(ppos > depth)) {
			put_bh(bh);
			EXT4_ERROR_INODE(inode,
					 "ppos %d > depth %d", ppos, depth);
			ret = -EIO;
			goto err;
		}
		path[ppos].p_bh = bh;
		path[ppos].p_hdr = eh;
	}

	path[ppos].p_depth = i;
	path[ppos].p_ext = NULL;
	path[ppos].p_idx = NULL;

	/* find extent */
	ext4_ext_binsearch(inode, path + ppos, block);
	/* if not an empty leaf */
	if (path[ppos].p_ext)
		path[ppos].p_block = ext4_ext_pblock(path[ppos].p_ext);

	ext4_ext_show_path(inode, path);

	return path;

err:
	ext4_ext_drop_refs(path);
	kfree(path);
	if (orig_path)
		*orig_path = NULL;
	return ERR_PTR(ret);
}

/*
 * ext4_ext_insert_index:
 * insert new index [@logical;@ptr] into the block at @curp;
 * check where to insert: before @curp or after @curp
 */
static int ext4_ext_insert_index(handle_t *handle, struct inode *inode,
				 struct ext4_ext_path *curp,
				 int logical, ext4_fsblk_t ptr)
{
	struct ext4_extent_idx *ix;
	int len, err;

	err = ext4_ext_get_access(handle, inode, curp);
	if (err)
		return err;

	if (unlikely(logical == le32_to_cpu(curp->p_idx->ei_block))) {
		EXT4_ERROR_INODE(inode,
				 "logical %d == ei_block %d!",
				 logical, le32_to_cpu(curp->p_idx->ei_block));
		return -EIO;
	}

	if (unlikely(le16_to_cpu(curp->p_hdr->eh_entries)
			     >= le16_to_cpu(curp->p_hdr->eh_max))) {
		EXT4_ERROR_INODE(inode,
				 "eh_entries %d >= eh_max %d!",
				 le16_to_cpu(curp->p_hdr->eh_entries),
				 le16_to_cpu(curp->p_hdr->eh_max));
		return -EIO;
	}

	if (logical > le32_to_cpu(curp->p_idx->ei_block)) {
		/* insert after */
		ext_debug("insert new index %d after: %llu\n", logical, ptr);
		ix = curp->p_idx + 1;
	} else {
		/* insert before */
		ext_debug("insert new index %d before: %llu\n", logical, ptr);
		ix = curp->p_idx;
	}

	len = EXT_LAST_INDEX(curp->p_hdr) - ix + 1;
	BUG_ON(len < 0);
	if (len > 0) {
		ext_debug("insert new index %d: "
				"move %d indices from 0x%p to 0x%p\n",
				logical, len, ix, ix + 1);
		memmove(ix + 1, ix, len * sizeof(struct ext4_extent_idx));
	}

	if (unlikely(ix > EXT_MAX_INDEX(curp->p_hdr))) {
		EXT4_ERROR_INODE(inode, "ix > EXT_MAX_INDEX!");
		return -EIO;
	}

	ix->ei_block = cpu_to_le32(logical);
	ext4_idx_store_pblock(ix, ptr);
	le16_add_cpu(&curp->p_hdr->eh_entries, 1);

	if (unlikely(ix > EXT_LAST_INDEX(curp->p_hdr))) {
		EXT4_ERROR_INODE(inode, "ix > EXT_LAST_INDEX!");
		return -EIO;
	}

	err = ext4_ext_dirty(handle, inode, curp);
	ext4_std_error(inode->i_sb, err);

	return err;
}

/*
 * ext4_ext_split:
 * inserts new subtree into the path, using free index entry
 * at depth @at:
 * - allocates all needed blocks (new leaf and all intermediate index blocks)
 * - makes decision where to split
 * - moves remaining extents and index entries (right to the split point)
 *   into the newly allocated blocks
 * - initializes subtree
 */
static int ext4_ext_split(handle_t *handle, struct inode *inode,
			  unsigned int flags,
			  struct ext4_ext_path *path,
			  struct ext4_extent *newext, int at)
{
	struct buffer_head *bh = NULL;
	int depth = ext_depth(inode);
	struct ext4_extent_header *neh;
	struct ext4_extent_idx *fidx;
	int i = at, k, m, a;
	ext4_fsblk_t newblock, oldblock;
	__le32 border;
	ext4_fsblk_t *ablocks = NULL; /* array of allocated blocks */
	int err = 0;

	/* make decision: where to split? */
	/* FIXME: now decision is simplest: at current extent */

	/* if current leaf will be split, then we should use
	 * border from split point */
	if (unlikely(path[depth].p_ext > EXT_MAX_EXTENT(path[depth].p_hdr))) {
		EXT4_ERROR_INODE(inode, "p_ext > EXT_MAX_EXTENT!");
		return -EIO;
	}
	if (path[depth].p_ext != EXT_MAX_EXTENT(path[depth].p_hdr)) {
		border = path[depth].p_ext[1].ee_block;
		ext_debug("leaf will be split."
				" next leaf starts at %d\n",
				  le32_to_cpu(border));
	} else {
		border = newext->ee_block;
		ext_debug("leaf will be added."
				" next leaf starts at %d\n",
				le32_to_cpu(border));
	}

	/*
	 * If error occurs, then we break processing
	 * and mark filesystem read-only. index won't
	 * be inserted and tree will be in consistent
	 * state. Next mount will repair buffers too.
	 */

	/*
	 * Get array to track all allocated blocks.
	 * We need this to handle errors and free blocks
	 * upon them.
	 */
	ablocks = kzalloc(sizeof(ext4_fsblk_t) * depth, GFP_NOFS);
	if (!ablocks)
		return -ENOMEM;

	/* allocate all needed blocks */
	ext_debug("allocate %d blocks for indexes/leaf\n", depth - at);
	for (a = 0; a < depth - at; a++) {
		newblock = ext4_ext_new_meta_block(handle, inode, path,
						   newext, &err, flags);
		if (newblock == 0)
			goto cleanup;
		ablocks[a] = newblock;
	}

	/* initialize new leaf */
	newblock = ablocks[--a];
	if (unlikely(newblock == 0)) {
		EXT4_ERROR_INODE(inode, "newblock == 0!");
		err = -EIO;
		goto cleanup;
	}
	bh = sb_getblk(inode->i_sb, newblock);
	if (unlikely(!bh)) {
		err = -ENOMEM;
		goto cleanup;
	}
	lock_buffer(bh);

	err = ext4_journal_get_create_access(handle, bh);
	if (err)
		goto cleanup;

	neh = ext_block_hdr(bh);
	neh->eh_entries = 0;
	neh->eh_max = cpu_to_le16(ext4_ext_space_block(inode, 0));
	neh->eh_magic = EXT4_EXT_MAGIC;
	neh->eh_depth = 0;

	/* move remainder of path[depth] to the new leaf */
	if (unlikely(path[depth].p_hdr->eh_entries !=
		     path[depth].p_hdr->eh_max)) {
		EXT4_ERROR_INODE(inode, "eh_entries %d != eh_max %d!",
				 path[depth].p_hdr->eh_entries,
				 path[depth].p_hdr->eh_max);
		err = -EIO;
		goto cleanup;
	}
	/* start copy from next extent */
	m = EXT_MAX_EXTENT(path[depth].p_hdr) - path[depth].p_ext++;
	ext4_ext_show_move(inode, path, newblock, depth);
	if (m) {
		struct ext4_extent *ex;
		ex = EXT_FIRST_EXTENT(neh);
		memmove(ex, path[depth].p_ext, sizeof(struct ext4_extent) * m);
		le16_add_cpu(&neh->eh_entries, m);
	}

	ext4_extent_block_csum_set(inode, neh);
	set_buffer_uptodate(bh);
	unlock_buffer(bh);

	err = ext4_handle_dirty_metadata(handle, inode, bh);
	if (err)
		goto cleanup;
	brelse(bh);
	bh = NULL;

	/* correct old leaf */
	if (m) {
		err = ext4_ext_get_access(handle, inode, path + depth);
		if (err)
			goto cleanup;
		le16_add_cpu(&path[depth].p_hdr->eh_entries, -m);
		err = ext4_ext_dirty(handle, inode, path + depth);
		if (err)
			goto cleanup;

	}

	/* create intermediate indexes */
	k = depth - at - 1;
	if (unlikely(k < 0)) {
		EXT4_ERROR_INODE(inode, "k %d < 0!", k);
		err = -EIO;
		goto cleanup;
	}
	if (k)
		ext_debug("create %d intermediate indices\n", k);
	/* insert new index into current index block */
	/* current depth stored in i var */
	i = depth - 1;
	while (k--) {
		oldblock = newblock;
		newblock = ablocks[--a];
		bh = sb_getblk(inode->i_sb, newblock);
		if (unlikely(!bh)) {
			err = -ENOMEM;
			goto cleanup;
		}
		lock_buffer(bh);

		err = ext4_journal_get_create_access(handle, bh);
		if (err)
			goto cleanup;

		neh = ext_block_hdr(bh);
		neh->eh_entries = cpu_to_le16(1);
		neh->eh_magic = EXT4_EXT_MAGIC;
		neh->eh_max = cpu_to_le16(ext4_ext_space_block_idx(inode, 0));
		neh->eh_depth = cpu_to_le16(depth - i);
		fidx = EXT_FIRST_INDEX(neh);
		fidx->ei_block = border;
		ext4_idx_store_pblock(fidx, oldblock);

		ext_debug("int.index at %d (block %llu): %u -> %llu\n",
				i, newblock, le32_to_cpu(border), oldblock);

		/* move remainder of path[i] to the new index block */
		if (unlikely(EXT_MAX_INDEX(path[i].p_hdr) !=
					EXT_LAST_INDEX(path[i].p_hdr))) {
			EXT4_ERROR_INODE(inode,
					 "EXT_MAX_INDEX != EXT_LAST_INDEX ee_block %d!",
					 le32_to_cpu(path[i].p_ext->ee_block));
			err = -EIO;
			goto cleanup;
		}
		/* start copy indexes */
		m = EXT_MAX_INDEX(path[i].p_hdr) - path[i].p_idx++;
		ext_debug("cur 0x%p, last 0x%p\n", path[i].p_idx,
				EXT_MAX_INDEX(path[i].p_hdr));
		ext4_ext_show_move(inode, path, newblock, i);
		if (m) {
			memmove(++fidx, path[i].p_idx,
				sizeof(struct ext4_extent_idx) * m);
			le16_add_cpu(&neh->eh_entries, m);
		}
		ext4_extent_block_csum_set(inode, neh);
		set_buffer_uptodate(bh);
		unlock_buffer(bh);

		err = ext4_handle_dirty_metadata(handle, inode, bh);
		if (err)
			goto cleanup;
		brelse(bh);
		bh = NULL;

		/* correct old index */
		if (m) {
			err = ext4_ext_get_access(handle, inode, path + i);
			if (err)
				goto cleanup;
			le16_add_cpu(&path[i].p_hdr->eh_entries, -m);
			err = ext4_ext_dirty(handle, inode, path + i);
			if (err)
				goto cleanup;
		}

		i--;
	}

	/* insert new index */
	err = ext4_ext_insert_index(handle, inode, path + at,
				    le32_to_cpu(border), newblock);

cleanup:
	if (bh) {
		if (buffer_locked(bh))
			unlock_buffer(bh);
		brelse(bh);
	}

	if (err) {
		/* free all allocated blocks in error case */
		for (i = 0; i < depth; i++) {
			if (!ablocks[i])
				continue;
			ext4_free_blocks(handle, inode, NULL, ablocks[i], 1,
					 EXT4_FREE_BLOCKS_METADATA);
		}
	}
	kfree(ablocks);

	return err;
}

/*
 * ext4_ext_grow_indepth:
 * implements tree growing procedure:
 * - allocates new block
 * - moves top-level data (index block or leaf) into the new block
 * - initializes new top-level, creating index that points to the
 *   just created block
 */
static int ext4_ext_grow_indepth(handle_t *handle, struct inode *inode,
				 unsigned int flags)
{
	struct ext4_extent_header *neh;
	struct buffer_head *bh;
	ext4_fsblk_t newblock, goal = 0;
	struct ext4_super_block *es = EXT4_SB(inode->i_sb)->s_es;
	int err = 0;

	/* Try to prepend new index to old one */
	if (ext_depth(inode))
		goal = ext4_idx_pblock(EXT_FIRST_INDEX(ext_inode_hdr(inode)));
	if (goal > le32_to_cpu(es->s_first_data_block)) {
		flags |= EXT4_MB_HINT_TRY_GOAL;
		goal--;
	} else
		goal = ext4_inode_to_goal_block(inode);
	newblock = ext4_new_meta_blocks(handle, inode, goal, flags,
					NULL, &err);
	if (newblock == 0)
		return err;

	bh = sb_getblk(inode->i_sb, newblock);
	if (unlikely(!bh))
		return -ENOMEM;
	lock_buffer(bh);

	err = ext4_journal_get_create_access(handle, bh);
	if (err) {
		unlock_buffer(bh);
		goto out;
	}

	/* move top-level index/leaf into new block */
	memmove(bh->b_data, EXT4_I(inode)->i_data,
		sizeof(EXT4_I(inode)->i_data));

	/* set size of new block */
	neh = ext_block_hdr(bh);
	/* old root could have indexes or leaves
	 * so calculate e_max right way */
	if (ext_depth(inode))
		neh->eh_max = cpu_to_le16(ext4_ext_space_block_idx(inode, 0));
	else
		neh->eh_max = cpu_to_le16(ext4_ext_space_block(inode, 0));
	neh->eh_magic = EXT4_EXT_MAGIC;
	ext4_extent_block_csum_set(inode, neh);
	set_buffer_uptodate(bh);
	unlock_buffer(bh);

	err = ext4_handle_dirty_metadata(handle, inode, bh);
	if (err)
		goto out;

	/* Update top-level index: num,max,pointer */
	neh = ext_inode_hdr(inode);
	neh->eh_entries = cpu_to_le16(1);
	ext4_idx_store_pblock(EXT_FIRST_INDEX(neh), newblock);
	if (neh->eh_depth == 0) {
		/* Root extent block becomes index block */
		neh->eh_max = cpu_to_le16(ext4_ext_space_root_idx(inode, 0));
		EXT_FIRST_INDEX(neh)->ei_block =
			EXT_FIRST_EXTENT(neh)->ee_block;
	}
	ext_debug("new root: num %d(%d), lblock %d, ptr %llu\n",
		  le16_to_cpu(neh->eh_entries), le16_to_cpu(neh->eh_max),
		  le32_to_cpu(EXT_FIRST_INDEX(neh)->ei_block),
		  ext4_idx_pblock(EXT_FIRST_INDEX(neh)));

	le16_add_cpu(&neh->eh_depth, 1);
	ext4_mark_inode_dirty(handle, inode);
out:
	brelse(bh);

	return err;
}

/*
 * ext4_ext_create_new_leaf:
 * finds empty index and adds new leaf.
 * if no free index is found, then it requests in-depth growing.
 */
static int ext4_ext_create_new_leaf(handle_t *handle, struct inode *inode,
				    unsigned int mb_flags,
				    unsigned int gb_flags,
				    struct ext4_ext_path **ppath,
				    struct ext4_extent *newext)
{
	struct ext4_ext_path *path = *ppath;
	struct ext4_ext_path *curp;
	int depth, i, err = 0;

repeat:
	i = depth = ext_depth(inode);

	/* walk up to the tree and look for free index entry */
	curp = path + depth;
	while (i > 0 && !EXT_HAS_FREE_INDEX(curp)) {
		i--;
		curp--;
	}

	/* we use already allocated block for index block,
	 * so subsequent data blocks should be contiguous */
	if (EXT_HAS_FREE_INDEX(curp)) {
		/* if we found index with free entry, then use that
		 * entry: create all needed subtree and add new leaf */
		err = ext4_ext_split(handle, inode, mb_flags, path, newext, i);
		if (err)
			goto out;

		/* refill path */
		path = ext4_find_extent(inode,
				    (ext4_lblk_t)le32_to_cpu(newext->ee_block),
				    ppath, gb_flags);
		if (IS_ERR(path))
			err = PTR_ERR(path);
	} else {
		/* tree is full, time to grow in depth */
		err = ext4_ext_grow_indepth(handle, inode, mb_flags);
		if (err)
			goto out;

		/* refill path */
		path = ext4_find_extent(inode,
				   (ext4_lblk_t)le32_to_cpu(newext->ee_block),
				    ppath, gb_flags);
		if (IS_ERR(path)) {
			err = PTR_ERR(path);
			goto out;
		}

		/*
		 * only first (depth 0 -> 1) produces free space;
		 * in all other cases we have to split the grown tree
		 */
		depth = ext_depth(inode);
		if (path[depth].p_hdr->eh_entries == path[depth].p_hdr->eh_max) {
			/* now we need to split */
			goto repeat;
		}
	}

out:
	return err;
}

/*
 * search the closest allocated block to the left for *logical
 * and returns it at @logical + it's physical address at @phys
 * if *logical is the smallest allocated block, the function
 * returns 0 at @phys
 * return value contains 0 (success) or error code
 */
static int ext4_ext_search_left(struct inode *inode,
				struct ext4_ext_path *path,
				ext4_lblk_t *logical, ext4_fsblk_t *phys)
{
	struct ext4_extent_idx *ix;
	struct ext4_extent *ex;
	int depth, ee_len;

	if (unlikely(path == NULL)) {
		EXT4_ERROR_INODE(inode, "path == NULL *logical %d!", *logical);
		return -EIO;
	}
	depth = path->p_depth;
	*phys = 0;

	if (depth == 0 && path->p_ext == NULL)
		return 0;

	/* usually extent in the path covers blocks smaller
	 * then *logical, but it can be that extent is the
	 * first one in the file */

	ex = path[depth].p_ext;
	ee_len = ext4_ext_get_actual_len(ex);
	if (*logical < le32_to_cpu(ex->ee_block)) {
		if (unlikely(EXT_FIRST_EXTENT(path[depth].p_hdr) != ex)) {
			EXT4_ERROR_INODE(inode,
					 "EXT_FIRST_EXTENT != ex *logical %d ee_block %d!",
					 *logical, le32_to_cpu(ex->ee_block));
			return -EIO;
		}
		while (--depth >= 0) {
			ix = path[depth].p_idx;
			if (unlikely(ix != EXT_FIRST_INDEX(path[depth].p_hdr))) {
				EXT4_ERROR_INODE(inode,
				  "ix (%d) != EXT_FIRST_INDEX (%d) (depth %d)!",
				  ix != NULL ? le32_to_cpu(ix->ei_block) : 0,
				  EXT_FIRST_INDEX(path[depth].p_hdr) != NULL ?
		le32_to_cpu(EXT_FIRST_INDEX(path[depth].p_hdr)->ei_block) : 0,
				  depth);
				return -EIO;
			}
		}
		return 0;
	}

	if (unlikely(*logical < (le32_to_cpu(ex->ee_block) + ee_len))) {
		EXT4_ERROR_INODE(inode,
				 "logical %d < ee_block %d + ee_len %d!",
				 *logical, le32_to_cpu(ex->ee_block), ee_len);
		return -EIO;
	}

	*logical = le32_to_cpu(ex->ee_block) + ee_len - 1;
	*phys = ext4_ext_pblock(ex) + ee_len - 1;
	return 0;
}

/*
 * search the closest allocated block to the right for *logical
 * and returns it at @logical + it's physical address at @phys
 * if *logical is the largest allocated block, the function
 * returns 0 at @phys
 * return value contains 0 (success) or error code
 */
static int ext4_ext_search_right(struct inode *inode,
				 struct ext4_ext_path *path,
				 ext4_lblk_t *logical, ext4_fsblk_t *phys,
				 struct ext4_extent **ret_ex)
{
	struct buffer_head *bh = NULL;
	struct ext4_extent_header *eh;
	struct ext4_extent_idx *ix;
	struct ext4_extent *ex;
	ext4_fsblk_t block;
	int depth;	/* Note, NOT eh_depth; depth from top of tree */
	int ee_len;

	if (unlikely(path == NULL)) {
		EXT4_ERROR_INODE(inode, "path == NULL *logical %d!", *logical);
		return -EIO;
	}
	depth = path->p_depth;
	*phys = 0;

	if (depth == 0 && path->p_ext == NULL)
		return 0;

	/* usually extent in the path covers blocks smaller
	 * then *logical, but it can be that extent is the
	 * first one in the file */

	ex = path[depth].p_ext;
	ee_len = ext4_ext_get_actual_len(ex);
	if (*logical < le32_to_cpu(ex->ee_block)) {
		if (unlikely(EXT_FIRST_EXTENT(path[depth].p_hdr) != ex)) {
			EXT4_ERROR_INODE(inode,
					 "first_extent(path[%d].p_hdr) != ex",
					 depth);
			return -EIO;
		}
		while (--depth >= 0) {
			ix = path[depth].p_idx;
			if (unlikely(ix != EXT_FIRST_INDEX(path[depth].p_hdr))) {
				EXT4_ERROR_INODE(inode,
						 "ix != EXT_FIRST_INDEX *logical %d!",
						 *logical);
				return -EIO;
			}
		}
		goto found_extent;
	}

	if (unlikely(*logical < (le32_to_cpu(ex->ee_block) + ee_len))) {
		EXT4_ERROR_INODE(inode,
				 "logical %d < ee_block %d + ee_len %d!",
				 *logical, le32_to_cpu(ex->ee_block), ee_len);
		return -EIO;
	}

	if (ex != EXT_LAST_EXTENT(path[depth].p_hdr)) {
		/* next allocated block in this leaf */
		ex++;
		goto found_extent;
	}

	/* go up and search for index to the right */
	while (--depth >= 0) {
		ix = path[depth].p_idx;
		if (ix != EXT_LAST_INDEX(path[depth].p_hdr))
			goto got_index;
	}

	/* we've gone up to the root and found no index to the right */
	return 0;

got_index:
	/* we've found index to the right, let's
	 * follow it and find the closest allocated
	 * block to the right */
	ix++;
	block = ext4_idx_pblock(ix);
	while (++depth < path->p_depth) {
		/* subtract from p_depth to get proper eh_depth */
		bh = read_extent_tree_block(inode, block,
					    path->p_depth - depth, 0);
		if (IS_ERR(bh))
			return PTR_ERR(bh);
		eh = ext_block_hdr(bh);
		ix = EXT_FIRST_INDEX(eh);
		block = ext4_idx_pblock(ix);
		put_bh(bh);
	}

	bh = read_extent_tree_block(inode, block, path->p_depth - depth, 0);
	if (IS_ERR(bh))
		return PTR_ERR(bh);
	eh = ext_block_hdr(bh);
	ex = EXT_FIRST_EXTENT(eh);
found_extent:
	*logical = le32_to_cpu(ex->ee_block);
	*phys = ext4_ext_pblock(ex);
	*ret_ex = ex;
	if (bh)
		put_bh(bh);
	return 0;
}

/*
 * ext4_ext_next_allocated_block:
 * returns allocated block in subsequent extent or EXT_MAX_BLOCKS.
 * NOTE: it considers block number from index entry as
 * allocated block. Thus, index entries have to be consistent
 * with leaves.
 */
ext4_lblk_t
ext4_ext_next_allocated_block(struct ext4_ext_path *path)
{
	int depth;

	BUG_ON(path == NULL);
	depth = path->p_depth;

	if (depth == 0 && path->p_ext == NULL)
		return EXT_MAX_BLOCKS;

	while (depth >= 0) {
		if (depth == path->p_depth) {
			/* leaf */
			if (path[depth].p_ext &&
				path[depth].p_ext !=
					EXT_LAST_EXTENT(path[depth].p_hdr))
			  return le32_to_cpu(path[depth].p_ext[1].ee_block);
		} else {
			/* index */
			if (path[depth].p_idx !=
					EXT_LAST_INDEX(path[depth].p_hdr))
			  return le32_to_cpu(path[depth].p_idx[1].ei_block);
		}
		depth--;
	}

	return EXT_MAX_BLOCKS;
}

/*
 * ext4_ext_next_leaf_block:
 * returns first allocated block from next leaf or EXT_MAX_BLOCKS
 */
static ext4_lblk_t ext4_ext_next_leaf_block(struct ext4_ext_path *path)
{
	int depth;

	BUG_ON(path == NULL);
	depth = path->p_depth;

	/* zero-tree has no leaf blocks at all */
	if (depth == 0)
		return EXT_MAX_BLOCKS;

	/* go to index block */
	depth--;

	while (depth >= 0) {
		if (path[depth].p_idx !=
				EXT_LAST_INDEX(path[depth].p_hdr))
			return (ext4_lblk_t)
				le32_to_cpu(path[depth].p_idx[1].ei_block);
		depth--;
	}

	return EXT_MAX_BLOCKS;
}

/*
 * ext4_ext_correct_indexes:
 * if leaf gets modified and modified extent is first in the leaf,
 * then we have to correct all indexes above.
 * TODO: do we need to correct tree in all cases?
 */
static int ext4_ext_correct_indexes(handle_t *handle, struct inode *inode,
				struct ext4_ext_path *path)
{
	struct ext4_extent_header *eh;
	int depth = ext_depth(inode);
	struct ext4_extent *ex;
	__le32 border;
	int k, err = 0;

	eh = path[depth].p_hdr;
	ex = path[depth].p_ext;

	if (unlikely(ex == NULL || eh == NULL)) {
		EXT4_ERROR_INODE(inode,
				 "ex %p == NULL or eh %p == NULL", ex, eh);
		return -EIO;
	}

	if (depth == 0) {
		/* there is no tree at all */
		return 0;
	}

	if (ex != EXT_FIRST_EXTENT(eh)) {
		/* we correct tree if first leaf got modified only */
		return 0;
	}

	/*
	 * TODO: we need correction if border is smaller than current one
	 */
	k = depth - 1;
	border = path[depth].p_ext->ee_block;
	err = ext4_ext_get_access(handle, inode, path + k);
	if (err)
		return err;
	path[k].p_idx->ei_block = border;
	err = ext4_ext_dirty(handle, inode, path + k);
	if (err)
		return err;

	while (k--) {
		/* change all left-side indexes */
		if (path[k+1].p_idx != EXT_FIRST_INDEX(path[k+1].p_hdr))
			break;
		err = ext4_ext_get_access(handle, inode, path + k);
		if (err)
			break;
		path[k].p_idx->ei_block = border;
		err = ext4_ext_dirty(handle, inode, path + k);
		if (err)
			break;
	}

	return err;
}

int
ext4_can_extents_be_merged(struct inode *inode, struct ext4_extent *ex1,
				struct ext4_extent *ex2)
{
	unsigned short ext1_ee_len, ext2_ee_len;

	/*
	 * Make sure that both extents are initialized. We don't merge
	 * unwritten extents so that we can be sure that end_io code has
	 * the extent that was written properly split out and conversion to
	 * initialized is trivial.
	 */
	if (ext4_ext_is_unwritten(ex1) != ext4_ext_is_unwritten(ex2))
		return 0;

	ext1_ee_len = ext4_ext_get_actual_len(ex1);
	ext2_ee_len = ext4_ext_get_actual_len(ex2);

	if (le32_to_cpu(ex1->ee_block) + ext1_ee_len !=
			le32_to_cpu(ex2->ee_block))
		return 0;

	/*
	 * To allow future support for preallocated extents to be added
	 * as an RO_COMPAT feature, refuse to merge to extents if
	 * this can result in the top bit of ee_len being set.
	 */
	if (ext1_ee_len + ext2_ee_len > EXT_INIT_MAX_LEN)
		return 0;
	if (ext4_ext_is_unwritten(ex1) &&
	    (ext4_test_inode_state(inode, EXT4_STATE_DIO_UNWRITTEN) ||
	     atomic_read(&EXT4_I(inode)->i_unwritten) ||
	     (ext1_ee_len + ext2_ee_len > EXT_UNWRITTEN_MAX_LEN)))
		return 0;
#ifdef AGGRESSIVE_TEST
	if (ext1_ee_len >= 4)
		return 0;
#endif

	if (ext4_ext_pblock(ex1) + ext1_ee_len == ext4_ext_pblock(ex2))
		return 1;
	return 0;
}

/*
 * This function tries to merge the "ex" extent to the next extent in the tree.
 * It always tries to merge towards right. If you want to merge towards
 * left, pass "ex - 1" as argument instead of "ex".
 * Returns 0 if the extents (ex and ex+1) were _not_ merged and returns
 * 1 if they got merged.
 */
static int ext4_ext_try_to_merge_right(struct inode *inode,
				 struct ext4_ext_path *path,
				 struct ext4_extent *ex)
{
	struct ext4_extent_header *eh;
	unsigned int depth, len;
	int merge_done = 0, unwritten;

	depth = ext_depth(inode);
	BUG_ON(path[depth].p_hdr == NULL);
	eh = path[depth].p_hdr;

	while (ex < EXT_LAST_EXTENT(eh)) {
		if (!ext4_can_extents_be_merged(inode, ex, ex + 1))
			break;
		/* merge with next extent! */
		unwritten = ext4_ext_is_unwritten(ex);
		ex->ee_len = cpu_to_le16(ext4_ext_get_actual_len(ex)
				+ ext4_ext_get_actual_len(ex + 1));
		if (unwritten)
			ext4_ext_mark_unwritten(ex);

		if (ex + 1 < EXT_LAST_EXTENT(eh)) {
			len = (EXT_LAST_EXTENT(eh) - ex - 1)
				* sizeof(struct ext4_extent);
			memmove(ex + 1, ex + 2, len);
		}
		le16_add_cpu(&eh->eh_entries, -1);
		merge_done = 1;
		WARN_ON(eh->eh_entries == 0);
		if (!eh->eh_entries)
			EXT4_ERROR_INODE(inode, "eh->eh_entries = 0!");
	}

	return merge_done;
}

/*
 * This function does a very simple check to see if we can collapse
 * an extent tree with a single extent tree leaf block into the inode.
 */
static void ext4_ext_try_to_merge_up(handle_t *handle,
				     struct inode *inode,
				     struct ext4_ext_path *path)
{
	size_t s;
	unsigned max_root = ext4_ext_space_root(inode, 0);
	ext4_fsblk_t blk;

	if ((path[0].p_depth != 1) ||
	    (le16_to_cpu(path[0].p_hdr->eh_entries) != 1) ||
	    (le16_to_cpu(path[1].p_hdr->eh_entries) > max_root))
		return;

	/*
	 * We need to modify the block allocation bitmap and the block
	 * group descriptor to release the extent tree block.  If we
	 * can't get the journal credits, give up.
	 */
	if (ext4_journal_extend(handle, 2))
		return;

	/*
	 * Copy the extent data up to the inode
	 */
	blk = ext4_idx_pblock(path[0].p_idx);
	s = le16_to_cpu(path[1].p_hdr->eh_entries) *
		sizeof(struct ext4_extent_idx);
	s += sizeof(struct ext4_extent_header);

	path[1].p_maxdepth = path[0].p_maxdepth;
	memcpy(path[0].p_hdr, path[1].p_hdr, s);
	path[0].p_depth = 0;
	path[0].p_ext = EXT_FIRST_EXTENT(path[0].p_hdr) +
		(path[1].p_ext - EXT_FIRST_EXTENT(path[1].p_hdr));
	path[0].p_hdr->eh_max = cpu_to_le16(max_root);

	brelse(path[1].p_bh);
	ext4_free_blocks(handle, inode, NULL, blk, 1,
			 EXT4_FREE_BLOCKS_METADATA | EXT4_FREE_BLOCKS_FORGET);
}

/*
 * This function tries to merge the @ex extent to neighbours in the tree.
 * return 1 if merge left else 0.
 */
static void ext4_ext_try_to_merge(handle_t *handle,
				  struct inode *inode,
				  struct ext4_ext_path *path,
				  struct ext4_extent *ex) {
	struct ext4_extent_header *eh;
	unsigned int depth;
	int merge_done = 0;

	depth = ext_depth(inode);
	BUG_ON(path[depth].p_hdr == NULL);
	eh = path[depth].p_hdr;

	if (ex > EXT_FIRST_EXTENT(eh))
		merge_done = ext4_ext_try_to_merge_right(inode, path, ex - 1);

	if (!merge_done)
		(void) ext4_ext_try_to_merge_right(inode, path, ex);

	ext4_ext_try_to_merge_up(handle, inode, path);
}

/*
 * check if a portion of the "newext" extent overlaps with an
 * existing extent.
 *
 * If there is an overlap discovered, it updates the length of the newext
 * such that there will be no overlap, and then returns 1.
 * If there is no overlap found, it returns 0.
 */
static unsigned int ext4_ext_check_overlap(struct ext4_sb_info *sbi,
					   struct inode *inode,
					   struct ext4_extent *newext,
					   struct ext4_ext_path *path)
{
	ext4_lblk_t b1, b2;
	unsigned int depth, len1;
	unsigned int ret = 0;

	b1 = le32_to_cpu(newext->ee_block);
	len1 = ext4_ext_get_actual_len(newext);
	depth = ext_depth(inode);
	if (!path[depth].p_ext)
		goto out;
	b2 = EXT4_LBLK_CMASK(sbi, le32_to_cpu(path[depth].p_ext->ee_block));

	/*
	 * get the next allocated block if the extent in the path
	 * is before the requested block(s)
	 */
	if (b2 < b1) {
		b2 = ext4_ext_next_allocated_block(path);
		if (b2 == EXT_MAX_BLOCKS)
			goto out;
		b2 = EXT4_LBLK_CMASK(sbi, b2);
	}

	/* check for wrap through zero on extent logical start block*/
	if (b1 + len1 < b1) {
		len1 = EXT_MAX_BLOCKS - b1;
		newext->ee_len = cpu_to_le16(len1);
		ret = 1;
	}

	/* check for overlap */
	if (b1 + len1 > b2) {
		newext->ee_len = cpu_to_le16(b2 - b1);
		ret = 1;
	}
out:
	return ret;
}

/*
 * ext4_ext_insert_extent:
 * tries to merge requsted extent into the existing extent or
 * inserts requested extent as new one into the tree,
 * creating new leaf in the no-space case.
 */
int ext4_ext_insert_extent(handle_t *handle, struct inode *inode,
				struct ext4_ext_path **ppath,
				struct ext4_extent *newext, int gb_flags)
{
	struct ext4_ext_path *path = *ppath;
	struct ext4_extent_header *eh;
	struct ext4_extent *ex, *fex;
	struct ext4_extent *nearex; /* nearest extent */
	struct ext4_ext_path *npath = NULL;
	int depth, len, err;
	ext4_lblk_t next;
	int mb_flags = 0, unwritten;

	if (gb_flags & EXT4_GET_BLOCKS_DELALLOC_RESERVE)
		mb_flags |= EXT4_MB_DELALLOC_RESERVED;
	if (unlikely(ext4_ext_get_actual_len(newext) == 0)) {
		EXT4_ERROR_INODE(inode, "ext4_ext_get_actual_len(newext) == 0");
		return -EIO;
	}
	depth = ext_depth(inode);
	ex = path[depth].p_ext;
	eh = path[depth].p_hdr;
	if (unlikely(path[depth].p_hdr == NULL)) {
		EXT4_ERROR_INODE(inode, "path[%d].p_hdr == NULL", depth);
		return -EIO;
	}

	/* try to insert block into found extent and return */
	if (ex && !(gb_flags & EXT4_GET_BLOCKS_PRE_IO)) {

		/*
		 * Try to see whether we should rather test the extent on
		 * right from ex, or from the left of ex. This is because
		 * ext4_find_extent() can return either extent on the
		 * left, or on the right from the searched position. This
		 * will make merging more effective.
		 */
		if (ex < EXT_LAST_EXTENT(eh) &&
		    (le32_to_cpu(ex->ee_block) +
		    ext4_ext_get_actual_len(ex) <
		    le32_to_cpu(newext->ee_block))) {
			ex += 1;
			goto prepend;
		} else if ((ex > EXT_FIRST_EXTENT(eh)) &&
			   (le32_to_cpu(newext->ee_block) +
			   ext4_ext_get_actual_len(newext) <
			   le32_to_cpu(ex->ee_block)))
			ex -= 1;

		/* Try to append newex to the ex */
		if (ext4_can_extents_be_merged(inode, ex, newext)) {
			ext_debug("append [%d]%d block to %u:[%d]%d"
				  "(from %llu)\n",
				  ext4_ext_is_unwritten(newext),
				  ext4_ext_get_actual_len(newext),
				  le32_to_cpu(ex->ee_block),
				  ext4_ext_is_unwritten(ex),
				  ext4_ext_get_actual_len(ex),
				  ext4_ext_pblock(ex));
			err = ext4_ext_get_access(handle, inode,
						  path + depth);
			if (err)
				return err;
			unwritten = ext4_ext_is_unwritten(ex);
			ex->ee_len = cpu_to_le16(ext4_ext_get_actual_len(ex)
					+ ext4_ext_get_actual_len(newext));
			if (unwritten)
				ext4_ext_mark_unwritten(ex);
			eh = path[depth].p_hdr;
			nearex = ex;
			goto merge;
		}

prepend:
		/* Try to prepend newex to the ex */
		if (ext4_can_extents_be_merged(inode, newext, ex)) {
			ext_debug("prepend %u[%d]%d block to %u:[%d]%d"
				  "(from %llu)\n",
				  le32_to_cpu(newext->ee_block),
				  ext4_ext_is_unwritten(newext),
				  ext4_ext_get_actual_len(newext),
				  le32_to_cpu(ex->ee_block),
				  ext4_ext_is_unwritten(ex),
				  ext4_ext_get_actual_len(ex),
				  ext4_ext_pblock(ex));
			err = ext4_ext_get_access(handle, inode,
						  path + depth);
			if (err)
				return err;

			unwritten = ext4_ext_is_unwritten(ex);
			ex->ee_block = newext->ee_block;
			ext4_ext_store_pblock(ex, ext4_ext_pblock(newext));
			ex->ee_len = cpu_to_le16(ext4_ext_get_actual_len(ex)
					+ ext4_ext_get_actual_len(newext));
			if (unwritten)
				ext4_ext_mark_unwritten(ex);
			eh = path[depth].p_hdr;
			nearex = ex;
			goto merge;
		}
	}

	depth = ext_depth(inode);
	eh = path[depth].p_hdr;
	if (le16_to_cpu(eh->eh_entries) < le16_to_cpu(eh->eh_max))
		goto has_space;

	/* probably next leaf has space for us? */
	fex = EXT_LAST_EXTENT(eh);
	next = EXT_MAX_BLOCKS;
	if (le32_to_cpu(newext->ee_block) > le32_to_cpu(fex->ee_block))
		next = ext4_ext_next_leaf_block(path);
	if (next != EXT_MAX_BLOCKS) {
		ext_debug("next leaf block - %u\n", next);
		BUG_ON(npath != NULL);
		npath = ext4_find_extent(inode, next, NULL, 0);
		if (IS_ERR(npath))
			return PTR_ERR(npath);
		BUG_ON(npath->p_depth != path->p_depth);
		eh = npath[depth].p_hdr;
		if (le16_to_cpu(eh->eh_entries) < le16_to_cpu(eh->eh_max)) {
			ext_debug("next leaf isn't full(%d)\n",
				  le16_to_cpu(eh->eh_entries));
			path = npath;
			goto has_space;
		}
		ext_debug("next leaf has no free space(%d,%d)\n",
			  le16_to_cpu(eh->eh_entries), le16_to_cpu(eh->eh_max));
	}

	/*
	 * There is no free space in the found leaf.
	 * We're gonna add a new leaf in the tree.
	 */
	if (gb_flags & EXT4_GET_BLOCKS_METADATA_NOFAIL)
		mb_flags |= EXT4_MB_USE_RESERVED;
	err = ext4_ext_create_new_leaf(handle, inode, mb_flags, gb_flags,
				       ppath, newext);
	if (err)
		goto cleanup;
	depth = ext_depth(inode);
	eh = path[depth].p_hdr;

has_space:
	nearex = path[depth].p_ext;

	err = ext4_ext_get_access(handle, inode, path + depth);
	if (err)
		goto cleanup;

	if (!nearex) {
		/* there is no extent in this leaf, create first one */
		ext_debug("first extent in the leaf: %u:%llu:[%d]%d\n",
				le32_to_cpu(newext->ee_block),
				ext4_ext_pblock(newext),
				ext4_ext_is_unwritten(newext),
				ext4_ext_get_actual_len(newext));
		nearex = EXT_FIRST_EXTENT(eh);
	} else {
		if (le32_to_cpu(newext->ee_block)
			   > le32_to_cpu(nearex->ee_block)) {
			/* Insert after */
			ext_debug("insert %u:%llu:[%d]%d before: "
					"nearest %p\n",
					le32_to_cpu(newext->ee_block),
					ext4_ext_pblock(newext),
					ext4_ext_is_unwritten(newext),
					ext4_ext_get_actual_len(newext),
					nearex);
			nearex++;
		} else {
			/* Insert before */
			BUG_ON(newext->ee_block == nearex->ee_block);
			ext_debug("insert %u:%llu:[%d]%d after: "
					"nearest %p\n",
					le32_to_cpu(newext->ee_block),
					ext4_ext_pblock(newext),
					ext4_ext_is_unwritten(newext),
					ext4_ext_get_actual_len(newext),
					nearex);
		}
		len = EXT_LAST_EXTENT(eh) - nearex + 1;
		if (len > 0) {
			ext_debug("insert %u:%llu:[%d]%d: "
					"move %d extents from 0x%p to 0x%p\n",
					le32_to_cpu(newext->ee_block),
					ext4_ext_pblock(newext),
					ext4_ext_is_unwritten(newext),
					ext4_ext_get_actual_len(newext),
					len, nearex, nearex + 1);
			memmove(nearex + 1, nearex,
				len * sizeof(struct ext4_extent));
		}
	}

	le16_add_cpu(&eh->eh_entries, 1);
	path[depth].p_ext = nearex;
	nearex->ee_block = newext->ee_block;
	ext4_ext_store_pblock(nearex, ext4_ext_pblock(newext));
	nearex->ee_len = newext->ee_len;

merge:
	/* try to merge extents */
	if (!(gb_flags & EXT4_GET_BLOCKS_PRE_IO))
		ext4_ext_try_to_merge(handle, inode, path, nearex);


	/* time to correct all indexes above */
	err = ext4_ext_correct_indexes(handle, inode, path);
	if (err)
		goto cleanup;

	err = ext4_ext_dirty(handle, inode, path + path->p_depth);

cleanup:
	ext4_ext_drop_refs(npath);
	kfree(npath);
	return err;
}

static int ext4_fill_fiemap_extents(struct inode *inode,
				    ext4_lblk_t block, ext4_lblk_t num,
				    struct fiemap_extent_info *fieinfo)
{
	struct ext4_ext_path *path = NULL;
	struct ext4_extent *ex;
	struct extent_status es;
	ext4_lblk_t next, next_del, start = 0, end = 0;
	ext4_lblk_t last = block + num;
	int exists, depth = 0, err = 0;
	unsigned int flags = 0;
	unsigned char blksize_bits = inode->i_sb->s_blocksize_bits;

	while (block < last && block != EXT_MAX_BLOCKS) {
		num = last - block;
		/* find extent for this block */
		down_read(&EXT4_I(inode)->i_data_sem);

		path = ext4_find_extent(inode, block, &path, 0);
		if (IS_ERR(path)) {
			up_read(&EXT4_I(inode)->i_data_sem);
			err = PTR_ERR(path);
			path = NULL;
			break;
		}

		depth = ext_depth(inode);
		if (unlikely(path[depth].p_hdr == NULL)) {
			up_read(&EXT4_I(inode)->i_data_sem);
			EXT4_ERROR_INODE(inode, "path[%d].p_hdr == NULL", depth);
			err = -EIO;
			break;
		}
		ex = path[depth].p_ext;
		next = ext4_ext_next_allocated_block(path);

		flags = 0;
		exists = 0;
		if (!ex) {
			/* there is no extent yet, so try to allocate
			 * all requested space */
			start = block;
			end = block + num;
		} else if (le32_to_cpu(ex->ee_block) > block) {
			/* need to allocate space before found extent */
			start = block;
			end = le32_to_cpu(ex->ee_block);
			if (block + num < end)
				end = block + num;
		} else if (block >= le32_to_cpu(ex->ee_block)
					+ ext4_ext_get_actual_len(ex)) {
			/* need to allocate space after found extent */
			start = block;
			end = block + num;
			if (end >= next)
				end = next;
		} else if (block >= le32_to_cpu(ex->ee_block)) {
			/*
			 * some part of requested space is covered
			 * by found extent
			 */
			start = block;
			end = le32_to_cpu(ex->ee_block)
				+ ext4_ext_get_actual_len(ex);
			if (block + num < end)
				end = block + num;
			exists = 1;
		} else {
			BUG();
		}
		BUG_ON(end <= start);

		if (!exists) {
			es.es_lblk = start;
			es.es_len = end - start;
			es.es_pblk = 0;
		} else {
			es.es_lblk = le32_to_cpu(ex->ee_block);
			es.es_len = ext4_ext_get_actual_len(ex);
			es.es_pblk = ext4_ext_pblock(ex);
			if (ext4_ext_is_unwritten(ex))
				flags |= FIEMAP_EXTENT_UNWRITTEN;
		}

		/*
		 * Find delayed extent and update es accordingly. We call
		 * it even in !exists case to find out whether es is the
		 * last existing extent or not.
		 */
		next_del = ext4_find_delayed_extent(inode, &es);
		if (!exists && next_del) {
			exists = 1;
			flags |= (FIEMAP_EXTENT_DELALLOC |
				  FIEMAP_EXTENT_UNKNOWN);
		}
		up_read(&EXT4_I(inode)->i_data_sem);

		if (unlikely(es.es_len == 0)) {
			EXT4_ERROR_INODE(inode, "es.es_len == 0");
			err = -EIO;
			break;
		}

		/*
		 * This is possible iff next == next_del == EXT_MAX_BLOCKS.
		 * we need to check next == EXT_MAX_BLOCKS because it is
		 * possible that an extent is with unwritten and delayed
		 * status due to when an extent is delayed allocated and
		 * is allocated by fallocate status tree will track both of
		 * them in a extent.
		 *
		 * So we could return a unwritten and delayed extent, and
		 * its block is equal to 'next'.
		 */
		if (next == next_del && next == EXT_MAX_BLOCKS) {
			flags |= FIEMAP_EXTENT_LAST;
			if (unlikely(next_del != EXT_MAX_BLOCKS ||
				     next != EXT_MAX_BLOCKS)) {
				EXT4_ERROR_INODE(inode,
						 "next extent == %u, next "
						 "delalloc extent = %u",
						 next, next_del);
				err = -EIO;
				break;
			}
		}

		if (exists) {
			err = fiemap_fill_next_extent(fieinfo,
				(__u64)es.es_lblk << blksize_bits,
				(__u64)es.es_pblk << blksize_bits,
				(__u64)es.es_len << blksize_bits,
				flags);
			if (err < 0)
				break;
			if (err == 1) {
				err = 0;
				break;
			}
		}

		block = es.es_lblk + es.es_len;
	}

	ext4_ext_drop_refs(path);
	kfree(path);
	return err;
}

/*
 * ext4_ext_put_gap_in_cache:
 * calculate boundaries of the gap that the requested block fits into
 * and cache this gap
 */
static void
ext4_ext_put_gap_in_cache(struct inode *inode, struct ext4_ext_path *path,
				ext4_lblk_t block)
{
	int depth = ext_depth(inode);
	unsigned long len = 0;
	ext4_lblk_t lblock = 0;
	struct ext4_extent *ex;

	ex = path[depth].p_ext;
	if (ex == NULL) {
		/*
		 * there is no extent yet, so gap is [0;-] and we
		 * don't cache it
		 */
		ext_debug("cache gap(whole file):");
	} else if (block < le32_to_cpu(ex->ee_block)) {
		lblock = block;
		len = le32_to_cpu(ex->ee_block) - block;
		ext_debug("cache gap(before): %u [%u:%u]",
				block,
				le32_to_cpu(ex->ee_block),
				 ext4_ext_get_actual_len(ex));
		if (!ext4_find_delalloc_range(inode, lblock, lblock + len - 1))
			ext4_es_insert_extent(inode, lblock, len, ~0,
					      EXTENT_STATUS_HOLE);
	} else if (block >= le32_to_cpu(ex->ee_block)
			+ ext4_ext_get_actual_len(ex)) {
		ext4_lblk_t next;
		lblock = le32_to_cpu(ex->ee_block)
			+ ext4_ext_get_actual_len(ex);

		next = ext4_ext_next_allocated_block(path);
		ext_debug("cache gap(after): [%u:%u] %u",
				le32_to_cpu(ex->ee_block),
				ext4_ext_get_actual_len(ex),
				block);
		BUG_ON(next == lblock);
		len = next - lblock;
		if (!ext4_find_delalloc_range(inode, lblock, lblock + len - 1))
			ext4_es_insert_extent(inode, lblock, len, ~0,
					      EXTENT_STATUS_HOLE);
	} else {
		BUG();
	}

	ext_debug(" -> %u:%lu\n", lblock, len);
}

/*
 * ext4_ext_rm_idx:
 * removes index from the index block.
 */
static int ext4_ext_rm_idx(handle_t *handle, struct inode *inode,
			struct ext4_ext_path *path, int depth)
{
	int err;
	ext4_fsblk_t leaf;

	/* free index block */
	depth--;
	path = path + depth;
	leaf = ext4_idx_pblock(path->p_idx);
	if (unlikely(path->p_hdr->eh_entries == 0)) {
		EXT4_ERROR_INODE(inode, "path->p_hdr->eh_entries == 0");
		return -EIO;
	}
	err = ext4_ext_get_access(handle, inode, path);
	if (err)
		return err;

	if (path->p_idx != EXT_LAST_INDEX(path->p_hdr)) {
		int len = EXT_LAST_INDEX(path->p_hdr) - path->p_idx;
		len *= sizeof(struct ext4_extent_idx);
		memmove(path->p_idx, path->p_idx + 1, len);
	}

	le16_add_cpu(&path->p_hdr->eh_entries, -1);
	err = ext4_ext_dirty(handle, inode, path);
	if (err)
		return err;
	ext_debug("index is empty, remove it, free block %llu\n", leaf);
	trace_ext4_ext_rm_idx(inode, leaf);

	ext4_free_blocks(handle, inode, NULL, leaf, 1,
			 EXT4_FREE_BLOCKS_METADATA | EXT4_FREE_BLOCKS_FORGET);

	while (--depth >= 0) {
		if (path->p_idx != EXT_FIRST_INDEX(path->p_hdr))
			break;
		path--;
		err = ext4_ext_get_access(handle, inode, path);
		if (err)
			break;
		path->p_idx->ei_block = (path+1)->p_idx->ei_block;
		err = ext4_ext_dirty(handle, inode, path);
		if (err)
			break;
	}
	return err;
}

/*
 * ext4_ext_calc_credits_for_single_extent:
 * This routine returns max. credits that needed to insert an extent
 * to the extent tree.
 * When pass the actual path, the caller should calculate credits
 * under i_data_sem.
 */
int ext4_ext_calc_credits_for_single_extent(struct inode *inode, int nrblocks,
						struct ext4_ext_path *path)
{
	if (path) {
		int depth = ext_depth(inode);
		int ret = 0;

		/* probably there is space in leaf? */
		if (le16_to_cpu(path[depth].p_hdr->eh_entries)
				< le16_to_cpu(path[depth].p_hdr->eh_max)) {

			/*
			 *  There are some space in the leaf tree, no
			 *  need to account for leaf block credit
			 *
			 *  bitmaps and block group descriptor blocks
			 *  and other metadata blocks still need to be
			 *  accounted.
			 */
			/* 1 bitmap, 1 block group descriptor */
			ret = 2 + EXT4_META_TRANS_BLOCKS(inode->i_sb);
			return ret;
		}
	}

	return ext4_chunk_trans_blocks(inode, nrblocks);
}

/*
 * How many index/leaf blocks need to change/allocate to add @extents extents?
 *
 * If we add a single extent, then in the worse case, each tree level
 * index/leaf need to be changed in case of the tree split.
 *
 * If more extents are inserted, they could cause the whole tree split more
 * than once, but this is really rare.
 */
int ext4_ext_index_trans_blocks(struct inode *inode, int extents)
{
	int index;
	int depth;

	/* If we are converting the inline data, only one is needed here. */
	if (ext4_has_inline_data(inode))
		return 1;

	depth = ext_depth(inode);

	if (extents <= 1)
		index = depth * 2;
	else
		index = depth * 3;

	return index;
}

static inline int get_default_free_blocks_flags(struct inode *inode)
{
	if (S_ISDIR(inode->i_mode) || S_ISLNK(inode->i_mode))
		return EXT4_FREE_BLOCKS_METADATA | EXT4_FREE_BLOCKS_FORGET;
	else if (ext4_should_journal_data(inode))
		return EXT4_FREE_BLOCKS_FORGET;
	return 0;
}

static int ext4_remove_blocks(handle_t *handle, struct inode *inode,
			      struct ext4_extent *ex,
			      long long *partial_cluster,
			      ext4_lblk_t from, ext4_lblk_t to)
{
	struct ext4_sb_info *sbi = EXT4_SB(inode->i_sb);
	unsigned short ee_len =  ext4_ext_get_actual_len(ex);
	ext4_fsblk_t pblk;
	int flags = get_default_free_blocks_flags(inode);

	/*
	 * For bigalloc file systems, we never free a partial cluster
	 * at the beginning of the extent.  Instead, we make a note
	 * that we tried freeing the cluster, and check to see if we
	 * need to free it on a subsequent call to ext4_remove_blocks,
	 * or at the end of the ext4_truncate() operation.
	 */
	flags |= EXT4_FREE_BLOCKS_NOFREE_FIRST_CLUSTER;

	trace_ext4_remove_blocks(inode, ex, from, to, *partial_cluster);
	/*
	 * If we have a partial cluster, and it's different from the
	 * cluster of the last block, we need to explicitly free the
	 * partial cluster here.
	 */
	pblk = ext4_ext_pblock(ex) + ee_len - 1;
	if ((*partial_cluster > 0) &&
	    (EXT4_B2C(sbi, pblk) != *partial_cluster)) {
		ext4_free_blocks(handle, inode, NULL,
				 EXT4_C2B(sbi, *partial_cluster),
				 sbi->s_cluster_ratio, flags);
		*partial_cluster = 0;
	}

#ifdef EXTENTS_STATS
	{
		struct ext4_sb_info *sbi = EXT4_SB(inode->i_sb);
		spin_lock(&sbi->s_ext_stats_lock);
		sbi->s_ext_blocks += ee_len;
		sbi->s_ext_extents++;
		if (ee_len < sbi->s_ext_min)
			sbi->s_ext_min = ee_len;
		if (ee_len > sbi->s_ext_max)
			sbi->s_ext_max = ee_len;
		if (ext_depth(inode) > sbi->s_depth_max)
			sbi->s_depth_max = ext_depth(inode);
		spin_unlock(&sbi->s_ext_stats_lock);
	}
#endif
	if (from >= le32_to_cpu(ex->ee_block)
	    && to == le32_to_cpu(ex->ee_block) + ee_len - 1) {
		/* tail removal */
		ext4_lblk_t num;
		unsigned int unaligned;

		num = le32_to_cpu(ex->ee_block) + ee_len - from;
		pblk = ext4_ext_pblock(ex) + ee_len - num;
		/*
		 * Usually we want to free partial cluster at the end of the
		 * extent, except for the situation when the cluster is still
		 * used by any other extent (partial_cluster is negative).
		 */
		if (*partial_cluster < 0 &&
		    -(*partial_cluster) == EXT4_B2C(sbi, pblk + num - 1))
			flags |= EXT4_FREE_BLOCKS_NOFREE_LAST_CLUSTER;

		ext_debug("free last %u blocks starting %llu partial %lld\n",
			  num, pblk, *partial_cluster);
		ext4_free_blocks(handle, inode, NULL, pblk, num, flags);
		/*
		 * If the block range to be freed didn't start at the
		 * beginning of a cluster, and we removed the entire
		 * extent and the cluster is not used by any other extent,
		 * save the partial cluster here, since we might need to
		 * delete if we determine that the truncate operation has
		 * removed all of the blocks in the cluster.
		 *
		 * On the other hand, if we did not manage to free the whole
		 * extent, we have to mark the cluster as used (store negative
		 * cluster number in partial_cluster).
		 */
		unaligned = EXT4_PBLK_COFF(sbi, pblk);
		if (unaligned && (ee_len == num) &&
		    (*partial_cluster != -((long long)EXT4_B2C(sbi, pblk))))
			*partial_cluster = EXT4_B2C(sbi, pblk);
		else if (unaligned)
			*partial_cluster = -((long long)EXT4_B2C(sbi, pblk));
		else if (*partial_cluster > 0)
			*partial_cluster = 0;
	} else
		ext4_error(sbi->s_sb, "strange request: removal(2) "
			   "%u-%u from %u:%u\n",
			   from, to, le32_to_cpu(ex->ee_block), ee_len);
	return 0;
}


/*
 * ext4_ext_rm_leaf() Removes the extents associated with the
 * blocks appearing between "start" and "end", and splits the extents
 * if "start" and "end" appear in the same extent
 *
 * @handle: The journal handle
 * @inode:  The files inode
 * @path:   The path to the leaf
 * @partial_cluster: The cluster which we'll have to free if all extents
 *                   has been released from it. It gets negative in case
 *                   that the cluster is still used.
 * @start:  The first block to remove
 * @end:   The last block to remove
 */
static int
ext4_ext_rm_leaf(handle_t *handle, struct inode *inode,
		 struct ext4_ext_path *path,
		 long long *partial_cluster,
		 ext4_lblk_t start, ext4_lblk_t end)
{
	struct ext4_sb_info *sbi = EXT4_SB(inode->i_sb);
	int err = 0, correct_index = 0;
	int depth = ext_depth(inode), credits;
	struct ext4_extent_header *eh;
	ext4_lblk_t a, b;
	unsigned num;
	ext4_lblk_t ex_ee_block;
	unsigned short ex_ee_len;
	unsigned unwritten = 0;
	struct ext4_extent *ex;
	ext4_fsblk_t pblk;

	/* the header must be checked already in ext4_ext_remove_space() */
	ext_debug("truncate since %u in leaf to %u\n", start, end);
	if (!path[depth].p_hdr)
		path[depth].p_hdr = ext_block_hdr(path[depth].p_bh);
	eh = path[depth].p_hdr;
	if (unlikely(path[depth].p_hdr == NULL)) {
		EXT4_ERROR_INODE(inode, "path[%d].p_hdr == NULL", depth);
		return -EIO;
	}
	/* find where to start removing */
	ex = path[depth].p_ext;
	if (!ex)
		ex = EXT_LAST_EXTENT(eh);

	ex_ee_block = le32_to_cpu(ex->ee_block);
	ex_ee_len = ext4_ext_get_actual_len(ex);

	/*
	 * If we're starting with an extent other than the last one in the
	 * node, we need to see if it shares a cluster with the extent to
	 * the right (towards the end of the file). If its leftmost cluster
	 * is this extent's rightmost cluster and it is not cluster aligned,
	 * we'll mark it as a partial that is not to be deallocated.
	 */

	if (ex != EXT_LAST_EXTENT(eh)) {
		ext4_fsblk_t current_pblk, right_pblk;
		long long current_cluster, right_cluster;

		current_pblk = ext4_ext_pblock(ex) + ex_ee_len - 1;
		current_cluster = (long long)EXT4_B2C(sbi, current_pblk);
		right_pblk = ext4_ext_pblock(ex + 1);
		right_cluster = (long long)EXT4_B2C(sbi, right_pblk);
		if (current_cluster == right_cluster &&
			EXT4_PBLK_COFF(sbi, right_pblk))
			*partial_cluster = -right_cluster;
	}

	trace_ext4_ext_rm_leaf(inode, start, ex, *partial_cluster);

	while (ex >= EXT_FIRST_EXTENT(eh) &&
			ex_ee_block + ex_ee_len > start) {

		if (ext4_ext_is_unwritten(ex))
			unwritten = 1;
		else
			unwritten = 0;

		ext_debug("remove ext %u:[%d]%d\n", ex_ee_block,
			  unwritten, ex_ee_len);
		path[depth].p_ext = ex;

		a = ex_ee_block > start ? ex_ee_block : start;
		b = ex_ee_block+ex_ee_len - 1 < end ?
			ex_ee_block+ex_ee_len - 1 : end;

		ext_debug("  border %u:%u\n", a, b);

		/* If this extent is beyond the end of the hole, skip it */
		if (end < ex_ee_block) {
			/*
			 * We're going to skip this extent and move to another,
			 * so if this extent is not cluster aligned we have
			 * to mark the current cluster as used to avoid
			 * accidentally freeing it later on
			 */
			pblk = ext4_ext_pblock(ex);
			if (EXT4_PBLK_COFF(sbi, pblk))
				*partial_cluster =
					-((long long)EXT4_B2C(sbi, pblk));
			ex--;
			ex_ee_block = le32_to_cpu(ex->ee_block);
			ex_ee_len = ext4_ext_get_actual_len(ex);
			continue;
		} else if (b != ex_ee_block + ex_ee_len - 1) {
			EXT4_ERROR_INODE(inode,
					 "can not handle truncate %u:%u "
					 "on extent %u:%u",
					 start, end, ex_ee_block,
					 ex_ee_block + ex_ee_len - 1);
			err = -EIO;
			goto out;
		} else if (a != ex_ee_block) {
			/* remove tail of the extent */
			num = a - ex_ee_block;
		} else {
			/* remove whole extent: excellent! */
			num = 0;
		}
		/*
		 * 3 for leaf, sb, and inode plus 2 (bmap and group
		 * descriptor) for each block group; assume two block
		 * groups plus ex_ee_len/blocks_per_block_group for
		 * the worst case
		 */
		credits = 7 + 2*(ex_ee_len/EXT4_BLOCKS_PER_GROUP(inode->i_sb));
		if (ex == EXT_FIRST_EXTENT(eh)) {
			correct_index = 1;
			credits += (ext_depth(inode)) + 1;
		}
		credits += EXT4_MAXQUOTAS_TRANS_BLOCKS(inode->i_sb);

		err = ext4_ext_truncate_extend_restart(handle, inode, credits);
		if (err)
			goto out;

		err = ext4_ext_get_access(handle, inode, path + depth);
		if (err)
			goto out;

		err = ext4_remove_blocks(handle, inode, ex, partial_cluster,
					 a, b);
		if (err)
			goto out;

		if (num == 0)
			/* this extent is removed; mark slot entirely unused */
			ext4_ext_store_pblock(ex, 0);

		ex->ee_len = cpu_to_le16(num);
		/*
		 * Do not mark unwritten if all the blocks in the
		 * extent have been removed.
		 */
		if (unwritten && num)
			ext4_ext_mark_unwritten(ex);
		/*
		 * If the extent was completely released,
		 * we need to remove it from the leaf
		 */
		if (num == 0) {
			if (end != EXT_MAX_BLOCKS - 1) {
				/*
				 * For hole punching, we need to scoot all the
				 * extents up when an extent is removed so that
				 * we dont have blank extents in the middle
				 */
				memmove(ex, ex+1, (EXT_LAST_EXTENT(eh) - ex) *
					sizeof(struct ext4_extent));

				/* Now get rid of the one at the end */
				memset(EXT_LAST_EXTENT(eh), 0,
					sizeof(struct ext4_extent));
			}
			le16_add_cpu(&eh->eh_entries, -1);
		} else if (*partial_cluster > 0)
			*partial_cluster = 0;

		err = ext4_ext_dirty(handle, inode, path + depth);
		if (err)
			goto out;

		ext_debug("new extent: %u:%u:%llu\n", ex_ee_block, num,
				ext4_ext_pblock(ex));
		ex--;
		ex_ee_block = le32_to_cpu(ex->ee_block);
		ex_ee_len = ext4_ext_get_actual_len(ex);
	}

	if (correct_index && eh->eh_entries)
		err = ext4_ext_correct_indexes(handle, inode, path);

	/*
	 * If there's a partial cluster and at least one extent remains in
	 * the leaf, free the partial cluster if it isn't shared with the
	 * current extent.  If there's a partial cluster and no extents
	 * remain in the leaf, it can't be freed here.  It can only be
	 * freed when it's possible to determine if it's not shared with
	 * any other extent - when the next leaf is processed or when space
	 * removal is complete.
	 */
	if (*partial_cluster > 0 && eh->eh_entries &&
	    (EXT4_B2C(sbi, ext4_ext_pblock(ex) + ex_ee_len - 1) !=
	     *partial_cluster)) {
		int flags = get_default_free_blocks_flags(inode);

		ext4_free_blocks(handle, inode, NULL,
				 EXT4_C2B(sbi, *partial_cluster),
				 sbi->s_cluster_ratio, flags);
		*partial_cluster = 0;
	}

	/* if this leaf is free, then we should
	 * remove it from index block above */
	if (err == 0 && eh->eh_entries == 0 && path[depth].p_bh != NULL)
		err = ext4_ext_rm_idx(handle, inode, path, depth);

out:
	return err;
}

/*
 * ext4_ext_more_to_rm:
 * returns 1 if current index has to be freed (even partial)
 */
static int
ext4_ext_more_to_rm(struct ext4_ext_path *path)
{
	BUG_ON(path->p_idx == NULL);

	if (path->p_idx < EXT_FIRST_INDEX(path->p_hdr))
		return 0;

	/*
	 * if truncate on deeper level happened, it wasn't partial,
	 * so we have to consider current index for truncation
	 */
	if (le16_to_cpu(path->p_hdr->eh_entries) == path->p_block)
		return 0;
	return 1;
}

int ext4_ext_remove_space(struct inode *inode, ext4_lblk_t start,
			  ext4_lblk_t end)
{
	struct super_block *sb = inode->i_sb;
	int depth = ext_depth(inode);
	struct ext4_ext_path *path = NULL;
	long long partial_cluster = 0;
	handle_t *handle;
	int i = 0, err = 0;

	ext_debug("truncate since %u to %u\n", start, end);

	/* probably first extent we're gonna free will be last in block */
	handle = ext4_journal_start(inode, EXT4_HT_TRUNCATE, depth + 1);
	if (IS_ERR(handle))
		return PTR_ERR(handle);

again:
	trace_ext4_ext_remove_space(inode, start, end, depth);

	/*
	 * Check if we are removing extents inside the extent tree. If that
	 * is the case, we are going to punch a hole inside the extent tree
	 * so we have to check whether we need to split the extent covering
	 * the last block to remove so we can easily remove the part of it
	 * in ext4_ext_rm_leaf().
	 */
	if (end < EXT_MAX_BLOCKS - 1) {
		struct ext4_extent *ex;
		ext4_lblk_t ee_block;

		/* find extent for this block */
		path = ext4_find_extent(inode, end, NULL, EXT4_EX_NOCACHE);
		if (IS_ERR(path)) {
			ext4_journal_stop(handle);
			return PTR_ERR(path);
		}
		depth = ext_depth(inode);
		/* Leaf not may not exist only if inode has no blocks at all */
		ex = path[depth].p_ext;
		if (!ex) {
			if (depth) {
				EXT4_ERROR_INODE(inode,
						 "path[%d].p_hdr == NULL",
						 depth);
				err = -EIO;
			}
			goto out;
		}

		ee_block = le32_to_cpu(ex->ee_block);

		/*
		 * See if the last block is inside the extent, if so split
		 * the extent at 'end' block so we can easily remove the
		 * tail of the first part of the split extent in
		 * ext4_ext_rm_leaf().
		 */
		if (end >= ee_block &&
		    end < ee_block + ext4_ext_get_actual_len(ex) - 1) {
			/*
			 * Split the extent in two so that 'end' is the last
			 * block in the first new extent. Also we should not
			 * fail removing space due to ENOSPC so try to use
			 * reserved block if that happens.
			 */
			err = ext4_force_split_extent_at(handle, inode, &path,
							 end + 1, 1);
			if (err < 0)
				goto out;
		}
	}
	/*
	 * We start scanning from right side, freeing all the blocks
	 * after i_size and walking into the tree depth-wise.
	 */
	depth = ext_depth(inode);
	if (path) {
		int k = i = depth;
		while (--k > 0)
			path[k].p_block =
				le16_to_cpu(path[k].p_hdr->eh_entries)+1;
	} else {
		path = kzalloc(sizeof(struct ext4_ext_path) * (depth + 1),
			       GFP_NOFS);
		if (path == NULL) {
			ext4_journal_stop(handle);
			return -ENOMEM;
		}
		path[0].p_maxdepth = path[0].p_depth = depth;
		path[0].p_hdr = ext_inode_hdr(inode);
		i = 0;

		if (ext4_ext_check(inode, path[0].p_hdr, depth, 0)) {
			err = -EIO;
			goto out;
		}
	}
	err = 0;

	while (i >= 0 && err == 0) {
		if (i == depth) {
			/* this is leaf block */
			err = ext4_ext_rm_leaf(handle, inode, path,
					       &partial_cluster, start,
					       end);
			/* root level has p_bh == NULL, brelse() eats this */
			brelse(path[i].p_bh);
			path[i].p_bh = NULL;
			i--;
			continue;
		}

		/* this is index block */
		if (!path[i].p_hdr) {
			ext_debug("initialize header\n");
			path[i].p_hdr = ext_block_hdr(path[i].p_bh);
		}

		if (!path[i].p_idx) {
			/* this level hasn't been touched yet */
			path[i].p_idx = EXT_LAST_INDEX(path[i].p_hdr);
			path[i].p_block = le16_to_cpu(path[i].p_hdr->eh_entries)+1;
			ext_debug("init index ptr: hdr 0x%p, num %d\n",
				  path[i].p_hdr,
				  le16_to_cpu(path[i].p_hdr->eh_entries));
		} else {
			/* we were already here, see at next index */
			path[i].p_idx--;
		}

		ext_debug("level %d - index, first 0x%p, cur 0x%p\n",
				i, EXT_FIRST_INDEX(path[i].p_hdr),
				path[i].p_idx);
		if (ext4_ext_more_to_rm(path + i)) {
			struct buffer_head *bh;
			/* go to the next level */
			ext_debug("move to level %d (block %llu)\n",
				  i + 1, ext4_idx_pblock(path[i].p_idx));
			memset(path + i + 1, 0, sizeof(*path));
			bh = read_extent_tree_block(inode,
				ext4_idx_pblock(path[i].p_idx), depth - i - 1,
				EXT4_EX_NOCACHE);
			if (IS_ERR(bh)) {
				/* should we reset i_size? */
				err = PTR_ERR(bh);
				break;
			}
			/* Yield here to deal with large extent trees.
			 * Should be a no-op if we did IO above. */
			cond_resched();
			if (WARN_ON(i + 1 > depth)) {
				err = -EIO;
				break;
			}
			path[i + 1].p_bh = bh;

			/* save actual number of indexes since this
			 * number is changed at the next iteration */
			path[i].p_block = le16_to_cpu(path[i].p_hdr->eh_entries);
			i++;
		} else {
			/* we finished processing this index, go up */
			if (path[i].p_hdr->eh_entries == 0 && i > 0) {
				/* index is empty, remove it;
				 * handle must be already prepared by the
				 * truncatei_leaf() */
				err = ext4_ext_rm_idx(handle, inode, path, i);
			}
			/* root level has p_bh == NULL, brelse() eats this */
			brelse(path[i].p_bh);
			path[i].p_bh = NULL;
			i--;
			ext_debug("return to level %d\n", i);
		}
	}

	trace_ext4_ext_remove_space_done(inode, start, end, depth,
			partial_cluster, path->p_hdr->eh_entries);

	/* If we still have something in the partial cluster and we have removed
	 * even the first extent, then we should free the blocks in the partial
	 * cluster as well. */
	if (partial_cluster > 0 && path->p_hdr->eh_entries == 0) {
		int flags = get_default_free_blocks_flags(inode);

		ext4_free_blocks(handle, inode, NULL,
				 EXT4_C2B(EXT4_SB(sb), partial_cluster),
				 EXT4_SB(sb)->s_cluster_ratio, flags);
		partial_cluster = 0;
	}

	/* TODO: flexible tree reduction should be here */
	if (path->p_hdr->eh_entries == 0) {
		/*
		 * truncate to zero freed all the tree,
		 * so we need to correct eh_depth
		 */
		err = ext4_ext_get_access(handle, inode, path);
		if (err == 0) {
			ext_inode_hdr(inode)->eh_depth = 0;
			ext_inode_hdr(inode)->eh_max =
				cpu_to_le16(ext4_ext_space_root(inode, 0));
			err = ext4_ext_dirty(handle, inode, path);
		}
	}
out:
	ext4_ext_drop_refs(path);
	kfree(path);
	path = NULL;
	if (err == -EAGAIN)
		goto again;
	ext4_journal_stop(handle);

	return err;
}

/*
 * called at mount time
 */
void ext4_ext_init(struct super_block *sb)
{
	/*
	 * possible initialization would be here
	 */

	if (EXT4_HAS_INCOMPAT_FEATURE(sb, EXT4_FEATURE_INCOMPAT_EXTENTS)) {
#if defined(AGGRESSIVE_TEST) || defined(CHECK_BINSEARCH) || defined(EXTENTS_STATS)
		printk(KERN_INFO "EXT4-fs: file extents enabled"
#ifdef AGGRESSIVE_TEST
		       ", aggressive tests"
#endif
#ifdef CHECK_BINSEARCH
		       ", check binsearch"
#endif
#ifdef EXTENTS_STATS
		       ", stats"
#endif
		       "\n");
#endif
#ifdef EXTENTS_STATS
		spin_lock_init(&EXT4_SB(sb)->s_ext_stats_lock);
		EXT4_SB(sb)->s_ext_min = 1 << 30;
		EXT4_SB(sb)->s_ext_max = 0;
#endif
	}
}

/*
 * called at umount time
 */
void ext4_ext_release(struct super_block *sb)
{
	if (!EXT4_HAS_INCOMPAT_FEATURE(sb, EXT4_FEATURE_INCOMPAT_EXTENTS))
		return;

#ifdef EXTENTS_STATS
	if (EXT4_SB(sb)->s_ext_blocks && EXT4_SB(sb)->s_ext_extents) {
		struct ext4_sb_info *sbi = EXT4_SB(sb);
		printk(KERN_ERR "EXT4-fs: %lu blocks in %lu extents (%lu ave)\n",
			sbi->s_ext_blocks, sbi->s_ext_extents,
			sbi->s_ext_blocks / sbi->s_ext_extents);
		printk(KERN_ERR "EXT4-fs: extents: %lu min, %lu max, max depth %lu\n",
			sbi->s_ext_min, sbi->s_ext_max, sbi->s_depth_max);
	}
#endif
}

static int ext4_zeroout_es(struct inode *inode, struct ext4_extent *ex)
{
	ext4_lblk_t  ee_block;
	ext4_fsblk_t ee_pblock;
	unsigned int ee_len;

	ee_block  = le32_to_cpu(ex->ee_block);
	ee_len    = ext4_ext_get_actual_len(ex);
	ee_pblock = ext4_ext_pblock(ex);

	if (ee_len == 0)
		return 0;

	return ext4_es_insert_extent(inode, ee_block, ee_len, ee_pblock,
				     EXTENT_STATUS_WRITTEN);
}

/* FIXME!! we need to try to merge to left or right after zero-out  */
static int ext4_ext_zeroout(struct inode *inode, struct ext4_extent *ex)
{
	ext4_fsblk_t ee_pblock;
	unsigned int ee_len;

	ee_len    = ext4_ext_get_actual_len(ex);
	ee_pblock = ext4_ext_pblock(ex);

<<<<<<< HEAD
	if (ext4_encrypted_inode(inode))
		return ext4_encrypted_zeroout(inode, ex);

	ret = sb_issue_zeroout(inode->i_sb, ee_pblock, ee_len, GFP_NOFS);
	if (ret > 0)
		ret = 0;

	return ret;
=======
	return ext4_issue_zeroout(inode, le32_to_cpu(ex->ee_block), ee_pblock,
				  ee_len);
>>>>>>> 4859668d
}

/*
 * ext4_split_extent_at() splits an extent at given block.
 *
 * @handle: the journal handle
 * @inode: the file inode
 * @path: the path to the extent
 * @split: the logical block where the extent is splitted.
 * @split_flags: indicates if the extent could be zeroout if split fails, and
 *		 the states(init or unwritten) of new extents.
 * @flags: flags used to insert new extent to extent tree.
 *
 *
 * Splits extent [a, b] into two extents [a, @split) and [@split, b], states
 * of which are deterimined by split_flag.
 *
 * There are two cases:
 *  a> the extent are splitted into two extent.
 *  b> split is not needed, and just mark the extent.
 *
 * return 0 on success.
 */
static int ext4_split_extent_at(handle_t *handle,
			     struct inode *inode,
			     struct ext4_ext_path **ppath,
			     ext4_lblk_t split,
			     int split_flag,
			     int flags)
{
	struct ext4_ext_path *path = *ppath;
	ext4_fsblk_t newblock;
	ext4_lblk_t ee_block;
	struct ext4_extent *ex, newex, orig_ex, zero_ex;
	struct ext4_extent *ex2 = NULL;
	unsigned int ee_len, depth;
	int err = 0;

	BUG_ON((split_flag & (EXT4_EXT_DATA_VALID1 | EXT4_EXT_DATA_VALID2)) ==
	       (EXT4_EXT_DATA_VALID1 | EXT4_EXT_DATA_VALID2));

	ext_debug("ext4_split_extents_at: inode %lu, logical"
		"block %llu\n", inode->i_ino, (unsigned long long)split);

	ext4_ext_show_leaf(inode, path);

	depth = ext_depth(inode);
	ex = path[depth].p_ext;
	ee_block = le32_to_cpu(ex->ee_block);
	ee_len = ext4_ext_get_actual_len(ex);
	newblock = split - ee_block + ext4_ext_pblock(ex);

	BUG_ON(split < ee_block || split >= (ee_block + ee_len));
	BUG_ON(!ext4_ext_is_unwritten(ex) &&
	       split_flag & (EXT4_EXT_MAY_ZEROOUT |
			     EXT4_EXT_MARK_UNWRIT1 |
			     EXT4_EXT_MARK_UNWRIT2));

	err = ext4_ext_get_access(handle, inode, path + depth);
	if (err)
		goto out;

	if (split == ee_block) {
		/*
		 * case b: block @split is the block that the extent begins with
		 * then we just change the state of the extent, and splitting
		 * is not needed.
		 */
		if (split_flag & EXT4_EXT_MARK_UNWRIT2)
			ext4_ext_mark_unwritten(ex);
		else
			ext4_ext_mark_initialized(ex);

		if (!(flags & EXT4_GET_BLOCKS_PRE_IO))
			ext4_ext_try_to_merge(handle, inode, path, ex);

		err = ext4_ext_dirty(handle, inode, path + path->p_depth);
		goto out;
	}

	/* case a */
	memcpy(&orig_ex, ex, sizeof(orig_ex));
	ex->ee_len = cpu_to_le16(split - ee_block);
	if (split_flag & EXT4_EXT_MARK_UNWRIT1)
		ext4_ext_mark_unwritten(ex);

	/*
	 * path may lead to new leaf, not to original leaf any more
	 * after ext4_ext_insert_extent() returns,
	 */
	err = ext4_ext_dirty(handle, inode, path + depth);
	if (err)
		goto fix_extent_len;

	ex2 = &newex;
	ex2->ee_block = cpu_to_le32(split);
	ex2->ee_len   = cpu_to_le16(ee_len - (split - ee_block));
	ext4_ext_store_pblock(ex2, newblock);
	if (split_flag & EXT4_EXT_MARK_UNWRIT2)
		ext4_ext_mark_unwritten(ex2);

	err = ext4_ext_insert_extent(handle, inode, ppath, &newex, flags);
	if (err == -ENOSPC && (EXT4_EXT_MAY_ZEROOUT & split_flag)) {
		if (split_flag & (EXT4_EXT_DATA_VALID1|EXT4_EXT_DATA_VALID2)) {
			if (split_flag & EXT4_EXT_DATA_VALID1) {
				err = ext4_ext_zeroout(inode, ex2);
				zero_ex.ee_block = ex2->ee_block;
				zero_ex.ee_len = cpu_to_le16(
						ext4_ext_get_actual_len(ex2));
				ext4_ext_store_pblock(&zero_ex,
						      ext4_ext_pblock(ex2));
			} else {
				err = ext4_ext_zeroout(inode, ex);
				zero_ex.ee_block = ex->ee_block;
				zero_ex.ee_len = cpu_to_le16(
						ext4_ext_get_actual_len(ex));
				ext4_ext_store_pblock(&zero_ex,
						      ext4_ext_pblock(ex));
			}
		} else {
			err = ext4_ext_zeroout(inode, &orig_ex);
			zero_ex.ee_block = orig_ex.ee_block;
			zero_ex.ee_len = cpu_to_le16(
						ext4_ext_get_actual_len(&orig_ex));
			ext4_ext_store_pblock(&zero_ex,
					      ext4_ext_pblock(&orig_ex));
		}

		if (err)
			goto fix_extent_len;
		/* update the extent length and mark as initialized */
		ex->ee_len = cpu_to_le16(ee_len);
		ext4_ext_try_to_merge(handle, inode, path, ex);
		err = ext4_ext_dirty(handle, inode, path + path->p_depth);
		if (err)
			goto fix_extent_len;

		/* update extent status tree */
		err = ext4_zeroout_es(inode, &zero_ex);

		goto out;
	} else if (err)
		goto fix_extent_len;

out:
	ext4_ext_show_leaf(inode, path);
	return err;

fix_extent_len:
	ex->ee_len = orig_ex.ee_len;
	ext4_ext_dirty(handle, inode, path + path->p_depth);
	return err;
}

/*
 * ext4_split_extents() splits an extent and mark extent which is covered
 * by @map as split_flags indicates
 *
 * It may result in splitting the extent into multiple extents (up to three)
 * There are three possibilities:
 *   a> There is no split required
 *   b> Splits in two extents: Split is happening at either end of the extent
 *   c> Splits in three extents: Somone is splitting in middle of the extent
 *
 */
static int ext4_split_extent(handle_t *handle,
			      struct inode *inode,
			      struct ext4_ext_path **ppath,
			      struct ext4_map_blocks *map,
			      int split_flag,
			      int flags)
{
	struct ext4_ext_path *path = *ppath;
	ext4_lblk_t ee_block;
	struct ext4_extent *ex;
	unsigned int ee_len, depth;
	int err = 0;
	int unwritten;
	int split_flag1, flags1;
	int allocated = map->m_len;

	depth = ext_depth(inode);
	ex = path[depth].p_ext;
	ee_block = le32_to_cpu(ex->ee_block);
	ee_len = ext4_ext_get_actual_len(ex);
	unwritten = ext4_ext_is_unwritten(ex);

	if (map->m_lblk + map->m_len < ee_block + ee_len) {
		split_flag1 = split_flag & EXT4_EXT_MAY_ZEROOUT;
		flags1 = flags | EXT4_GET_BLOCKS_PRE_IO;
		if (unwritten)
			split_flag1 |= EXT4_EXT_MARK_UNWRIT1 |
				       EXT4_EXT_MARK_UNWRIT2;
		if (split_flag & EXT4_EXT_DATA_VALID2)
			split_flag1 |= EXT4_EXT_DATA_VALID1;
		err = ext4_split_extent_at(handle, inode, ppath,
				map->m_lblk + map->m_len, split_flag1, flags1);
		if (err)
			goto out;
	} else {
		allocated = ee_len - (map->m_lblk - ee_block);
	}
	/*
	 * Update path is required because previous ext4_split_extent_at() may
	 * result in split of original leaf or extent zeroout.
	 */
	path = ext4_find_extent(inode, map->m_lblk, ppath, 0);
	if (IS_ERR(path))
		return PTR_ERR(path);
	depth = ext_depth(inode);
	ex = path[depth].p_ext;
	if (!ex) {
		EXT4_ERROR_INODE(inode, "unexpected hole at %lu",
				 (unsigned long) map->m_lblk);
		return -EIO;
	}
	unwritten = ext4_ext_is_unwritten(ex);
	split_flag1 = 0;

	if (map->m_lblk >= ee_block) {
		split_flag1 = split_flag & EXT4_EXT_DATA_VALID2;
		if (unwritten) {
			split_flag1 |= EXT4_EXT_MARK_UNWRIT1;
			split_flag1 |= split_flag & (EXT4_EXT_MAY_ZEROOUT |
						     EXT4_EXT_MARK_UNWRIT2);
		}
		err = ext4_split_extent_at(handle, inode, ppath,
				map->m_lblk, split_flag1, flags);
		if (err)
			goto out;
	}

	ext4_ext_show_leaf(inode, path);
out:
	return err ? err : allocated;
}

/*
 * This function is called by ext4_ext_map_blocks() if someone tries to write
 * to an unwritten extent. It may result in splitting the unwritten
 * extent into multiple extents (up to three - one initialized and two
 * unwritten).
 * There are three possibilities:
 *   a> There is no split required: Entire extent should be initialized
 *   b> Splits in two extents: Write is happening at either end of the extent
 *   c> Splits in three extents: Somone is writing in middle of the extent
 *
 * Pre-conditions:
 *  - The extent pointed to by 'path' is unwritten.
 *  - The extent pointed to by 'path' contains a superset
 *    of the logical span [map->m_lblk, map->m_lblk + map->m_len).
 *
 * Post-conditions on success:
 *  - the returned value is the number of blocks beyond map->l_lblk
 *    that are allocated and initialized.
 *    It is guaranteed to be >= map->m_len.
 */
static int ext4_ext_convert_to_initialized(handle_t *handle,
					   struct inode *inode,
					   struct ext4_map_blocks *map,
					   struct ext4_ext_path **ppath,
					   int flags)
{
	struct ext4_ext_path *path = *ppath;
	struct ext4_sb_info *sbi;
	struct ext4_extent_header *eh;
	struct ext4_map_blocks split_map;
	struct ext4_extent zero_ex1, zero_ex2;
	struct ext4_extent *ex, *abut_ex;
	ext4_lblk_t ee_block, eof_block;
	unsigned int ee_len, depth, map_len = map->m_len;
	int allocated = 0, max_zeroout = 0;
	int err = 0;
	int split_flag = EXT4_EXT_DATA_VALID2;

	ext_debug("ext4_ext_convert_to_initialized: inode %lu, logical"
		"block %llu, max_blocks %u\n", inode->i_ino,
		(unsigned long long)map->m_lblk, map_len);

	sbi = EXT4_SB(inode->i_sb);
	eof_block = (inode->i_size + inode->i_sb->s_blocksize - 1) >>
		inode->i_sb->s_blocksize_bits;
	if (eof_block < map->m_lblk + map_len)
		eof_block = map->m_lblk + map_len;

	depth = ext_depth(inode);
	eh = path[depth].p_hdr;
	ex = path[depth].p_ext;
	ee_block = le32_to_cpu(ex->ee_block);
	ee_len = ext4_ext_get_actual_len(ex);
	zero_ex1.ee_len = 0;
	zero_ex2.ee_len = 0;

	trace_ext4_ext_convert_to_initialized_enter(inode, map, ex);

	/* Pre-conditions */
	BUG_ON(!ext4_ext_is_unwritten(ex));
	BUG_ON(!in_range(map->m_lblk, ee_block, ee_len));

	/*
	 * Attempt to transfer newly initialized blocks from the currently
	 * unwritten extent to its neighbor. This is much cheaper
	 * than an insertion followed by a merge as those involve costly
	 * memmove() calls. Transferring to the left is the common case in
	 * steady state for workloads doing fallocate(FALLOC_FL_KEEP_SIZE)
	 * followed by append writes.
	 *
	 * Limitations of the current logic:
	 *  - L1: we do not deal with writes covering the whole extent.
	 *    This would require removing the extent if the transfer
	 *    is possible.
	 *  - L2: we only attempt to merge with an extent stored in the
	 *    same extent tree node.
	 */
	if ((map->m_lblk == ee_block) &&
		/* See if we can merge left */
		(map_len < ee_len) &&		/*L1*/
		(ex > EXT_FIRST_EXTENT(eh))) {	/*L2*/
		ext4_lblk_t prev_lblk;
		ext4_fsblk_t prev_pblk, ee_pblk;
		unsigned int prev_len;

		abut_ex = ex - 1;
		prev_lblk = le32_to_cpu(abut_ex->ee_block);
		prev_len = ext4_ext_get_actual_len(abut_ex);
		prev_pblk = ext4_ext_pblock(abut_ex);
		ee_pblk = ext4_ext_pblock(ex);

		/*
		 * A transfer of blocks from 'ex' to 'abut_ex' is allowed
		 * upon those conditions:
		 * - C1: abut_ex is initialized,
		 * - C2: abut_ex is logically abutting ex,
		 * - C3: abut_ex is physically abutting ex,
		 * - C4: abut_ex can receive the additional blocks without
		 *   overflowing the (initialized) length limit.
		 */
		if ((!ext4_ext_is_unwritten(abut_ex)) &&		/*C1*/
			((prev_lblk + prev_len) == ee_block) &&		/*C2*/
			((prev_pblk + prev_len) == ee_pblk) &&		/*C3*/
			(prev_len < (EXT_INIT_MAX_LEN - map_len))) {	/*C4*/
			err = ext4_ext_get_access(handle, inode, path + depth);
			if (err)
				goto out;

			trace_ext4_ext_convert_to_initialized_fastpath(inode,
				map, ex, abut_ex);

			/* Shift the start of ex by 'map_len' blocks */
			ex->ee_block = cpu_to_le32(ee_block + map_len);
			ext4_ext_store_pblock(ex, ee_pblk + map_len);
			ex->ee_len = cpu_to_le16(ee_len - map_len);
			ext4_ext_mark_unwritten(ex); /* Restore the flag */

			/* Extend abut_ex by 'map_len' blocks */
			abut_ex->ee_len = cpu_to_le16(prev_len + map_len);

			/* Result: number of initialized blocks past m_lblk */
			allocated = map_len;
		}
	} else if (((map->m_lblk + map_len) == (ee_block + ee_len)) &&
		   (map_len < ee_len) &&	/*L1*/
		   ex < EXT_LAST_EXTENT(eh)) {	/*L2*/
		/* See if we can merge right */
		ext4_lblk_t next_lblk;
		ext4_fsblk_t next_pblk, ee_pblk;
		unsigned int next_len;

		abut_ex = ex + 1;
		next_lblk = le32_to_cpu(abut_ex->ee_block);
		next_len = ext4_ext_get_actual_len(abut_ex);
		next_pblk = ext4_ext_pblock(abut_ex);
		ee_pblk = ext4_ext_pblock(ex);

		/*
		 * A transfer of blocks from 'ex' to 'abut_ex' is allowed
		 * upon those conditions:
		 * - C1: abut_ex is initialized,
		 * - C2: abut_ex is logically abutting ex,
		 * - C3: abut_ex is physically abutting ex,
		 * - C4: abut_ex can receive the additional blocks without
		 *   overflowing the (initialized) length limit.
		 */
		if ((!ext4_ext_is_unwritten(abut_ex)) &&		/*C1*/
		    ((map->m_lblk + map_len) == next_lblk) &&		/*C2*/
		    ((ee_pblk + ee_len) == next_pblk) &&		/*C3*/
		    (next_len < (EXT_INIT_MAX_LEN - map_len))) {	/*C4*/
			err = ext4_ext_get_access(handle, inode, path + depth);
			if (err)
				goto out;

			trace_ext4_ext_convert_to_initialized_fastpath(inode,
				map, ex, abut_ex);

			/* Shift the start of abut_ex by 'map_len' blocks */
			abut_ex->ee_block = cpu_to_le32(next_lblk - map_len);
			ext4_ext_store_pblock(abut_ex, next_pblk - map_len);
			ex->ee_len = cpu_to_le16(ee_len - map_len);
			ext4_ext_mark_unwritten(ex); /* Restore the flag */

			/* Extend abut_ex by 'map_len' blocks */
			abut_ex->ee_len = cpu_to_le16(next_len + map_len);

			/* Result: number of initialized blocks past m_lblk */
			allocated = map_len;
		}
	}
	if (allocated) {
		/* Mark the block containing both extents as dirty */
		ext4_ext_dirty(handle, inode, path + depth);

		/* Update path to point to the right extent */
		path[depth].p_ext = abut_ex;
		goto out;
	} else
		allocated = ee_len - (map->m_lblk - ee_block);

	WARN_ON(map->m_lblk < ee_block);
	/*
	 * It is safe to convert extent to initialized via explicit
	 * zeroout only if extent is fully inside i_size or new_size.
	 */
	split_flag |= ee_block + ee_len <= eof_block ? EXT4_EXT_MAY_ZEROOUT : 0;

	if ((EXT4_EXT_MAY_ZEROOUT & split_flag) &&
	    !ext4_encrypted_inode(inode))
		max_zeroout = sbi->s_extent_max_zeroout_kb >>
			(inode->i_sb->s_blocksize_bits - 10);

	if (ext4_encrypted_inode(inode))
		max_zeroout = 0;

	/*
	 * five cases:
	 * 1. split the extent into three extents.
	 * 2. split the extent into two extents, zeroout the head of the first
	 *    extent.
	 * 3. split the extent into two extents, zeroout the tail of the second
	 *    extent.
	 * 4. split the extent into two extents with out zeroout.
	 * 5. no splitting needed, just possibly zeroout the head and / or the
	 *    tail of the extent.
	 */
	split_map.m_lblk = map->m_lblk;
	split_map.m_len = map->m_len;

	if (max_zeroout && (allocated > split_map.m_len)) {
		if (allocated <= max_zeroout) {
			/* case 3 or 5 */
			zero_ex1.ee_block =
				 cpu_to_le32(split_map.m_lblk +
					     split_map.m_len);
			zero_ex1.ee_len =
				cpu_to_le16(allocated - split_map.m_len);
			ext4_ext_store_pblock(&zero_ex1,
				ext4_ext_pblock(ex) + split_map.m_lblk +
				split_map.m_len - ee_block);
			err = ext4_ext_zeroout(inode, &zero_ex1);
			if (err)
				goto out;
			split_map.m_len = allocated;
		}
		if (split_map.m_lblk - ee_block + split_map.m_len <
								max_zeroout) {
			/* case 2 or 5 */
			if (split_map.m_lblk != ee_block) {
				zero_ex2.ee_block = ex->ee_block;
				zero_ex2.ee_len = cpu_to_le16(split_map.m_lblk -
							ee_block);
				ext4_ext_store_pblock(&zero_ex2,
						      ext4_ext_pblock(ex));
				err = ext4_ext_zeroout(inode, &zero_ex2);
				if (err)
					goto out;
			}

			split_map.m_len += split_map.m_lblk - ee_block;
			split_map.m_lblk = ee_block;
			allocated = map->m_len;
		}
	}

	err = ext4_split_extent(handle, inode, ppath, &split_map, split_flag,
				flags);
	if (err > 0)
		err = 0;
out:
	/* If we have gotten a failure, don't zero out status tree */
	if (!err) {
		err = ext4_zeroout_es(inode, &zero_ex1);
		if (!err)
			err = ext4_zeroout_es(inode, &zero_ex2);
	}
	return err ? err : allocated;
}

/*
 * This function is called by ext4_ext_map_blocks() from
 * ext4_get_blocks_dio_write() when DIO to write
 * to an unwritten extent.
 *
 * Writing to an unwritten extent may result in splitting the unwritten
 * extent into multiple initialized/unwritten extents (up to three)
 * There are three possibilities:
 *   a> There is no split required: Entire extent should be unwritten
 *   b> Splits in two extents: Write is happening at either end of the extent
 *   c> Splits in three extents: Somone is writing in middle of the extent
 *
 * This works the same way in the case of initialized -> unwritten conversion.
 *
 * One of more index blocks maybe needed if the extent tree grow after
 * the unwritten extent split. To prevent ENOSPC occur at the IO
 * complete, we need to split the unwritten extent before DIO submit
 * the IO. The unwritten extent called at this time will be split
 * into three unwritten extent(at most). After IO complete, the part
 * being filled will be convert to initialized by the end_io callback function
 * via ext4_convert_unwritten_extents().
 *
 * Returns the size of unwritten extent to be written on success.
 */
static int ext4_split_convert_extents(handle_t *handle,
					struct inode *inode,
					struct ext4_map_blocks *map,
					struct ext4_ext_path **ppath,
					int flags)
{
	struct ext4_ext_path *path = *ppath;
	ext4_lblk_t eof_block;
	ext4_lblk_t ee_block;
	struct ext4_extent *ex;
	unsigned int ee_len;
	int split_flag = 0, depth;

	ext_debug("%s: inode %lu, logical block %llu, max_blocks %u\n",
		  __func__, inode->i_ino,
		  (unsigned long long)map->m_lblk, map->m_len);

	eof_block = (inode->i_size + inode->i_sb->s_blocksize - 1) >>
		inode->i_sb->s_blocksize_bits;
	if (eof_block < map->m_lblk + map->m_len)
		eof_block = map->m_lblk + map->m_len;
	/*
	 * It is safe to convert extent to initialized via explicit
	 * zeroout only if extent is fully insde i_size or new_size.
	 */
	depth = ext_depth(inode);
	ex = path[depth].p_ext;
	ee_block = le32_to_cpu(ex->ee_block);
	ee_len = ext4_ext_get_actual_len(ex);

	/* Convert to unwritten */
	if (flags & EXT4_GET_BLOCKS_CONVERT_UNWRITTEN) {
		split_flag |= EXT4_EXT_DATA_VALID1;
	/* Convert to initialized */
	} else if (flags & EXT4_GET_BLOCKS_CONVERT) {
		split_flag |= ee_block + ee_len <= eof_block ?
			      EXT4_EXT_MAY_ZEROOUT : 0;
		split_flag |= (EXT4_EXT_MARK_UNWRIT2 | EXT4_EXT_DATA_VALID2);
	}
	flags |= EXT4_GET_BLOCKS_PRE_IO;
	return ext4_split_extent(handle, inode, ppath, map, split_flag, flags);
}

static int ext4_convert_unwritten_extents_endio(handle_t *handle,
						struct inode *inode,
						struct ext4_map_blocks *map,
						struct ext4_ext_path **ppath)
{
	struct ext4_ext_path *path = *ppath;
	struct ext4_extent *ex;
	ext4_lblk_t ee_block;
	unsigned int ee_len;
	int depth;
	int err = 0;

	depth = ext_depth(inode);
	ex = path[depth].p_ext;
	ee_block = le32_to_cpu(ex->ee_block);
	ee_len = ext4_ext_get_actual_len(ex);

	ext_debug("ext4_convert_unwritten_extents_endio: inode %lu, logical"
		"block %llu, max_blocks %u\n", inode->i_ino,
		  (unsigned long long)ee_block, ee_len);

	/* If extent is larger than requested it is a clear sign that we still
	 * have some extent state machine issues left. So extent_split is still
	 * required.
	 * TODO: Once all related issues will be fixed this situation should be
	 * illegal.
	 */
	if (ee_block != map->m_lblk || ee_len > map->m_len) {
#ifdef EXT4_DEBUG
		ext4_warning("Inode (%ld) finished: extent logical block %llu,"
			     " len %u; IO logical block %llu, len %u\n",
			     inode->i_ino, (unsigned long long)ee_block, ee_len,
			     (unsigned long long)map->m_lblk, map->m_len);
#endif
		err = ext4_split_convert_extents(handle, inode, map, ppath,
						 EXT4_GET_BLOCKS_CONVERT);
		if (err < 0)
			return err;
		path = ext4_find_extent(inode, map->m_lblk, ppath, 0);
		if (IS_ERR(path))
			return PTR_ERR(path);
		depth = ext_depth(inode);
		ex = path[depth].p_ext;
	}

	err = ext4_ext_get_access(handle, inode, path + depth);
	if (err)
		goto out;
	/* first mark the extent as initialized */
	ext4_ext_mark_initialized(ex);

	/* note: ext4_ext_correct_indexes() isn't needed here because
	 * borders are not changed
	 */
	ext4_ext_try_to_merge(handle, inode, path, ex);

	/* Mark modified extent as dirty */
	err = ext4_ext_dirty(handle, inode, path + path->p_depth);
out:
	ext4_ext_show_leaf(inode, path);
	return err;
}

static void unmap_underlying_metadata_blocks(struct block_device *bdev,
			sector_t block, int count)
{
	int i;
	for (i = 0; i < count; i++)
                unmap_underlying_metadata(bdev, block + i);
}

/*
 * Handle EOFBLOCKS_FL flag, clearing it if necessary
 */
static int check_eofblocks_fl(handle_t *handle, struct inode *inode,
			      ext4_lblk_t lblk,
			      struct ext4_ext_path *path,
			      unsigned int len)
{
	int i, depth;
	struct ext4_extent_header *eh;
	struct ext4_extent *last_ex;

	if (!ext4_test_inode_flag(inode, EXT4_INODE_EOFBLOCKS))
		return 0;

	depth = ext_depth(inode);
	eh = path[depth].p_hdr;

	/*
	 * We're going to remove EOFBLOCKS_FL entirely in future so we
	 * do not care for this case anymore. Simply remove the flag
	 * if there are no extents.
	 */
	if (unlikely(!eh->eh_entries))
		goto out;
	last_ex = EXT_LAST_EXTENT(eh);
	/*
	 * We should clear the EOFBLOCKS_FL flag if we are writing the
	 * last block in the last extent in the file.  We test this by
	 * first checking to see if the caller to
	 * ext4_ext_get_blocks() was interested in the last block (or
	 * a block beyond the last block) in the current extent.  If
	 * this turns out to be false, we can bail out from this
	 * function immediately.
	 */
	if (lblk + len < le32_to_cpu(last_ex->ee_block) +
	    ext4_ext_get_actual_len(last_ex))
		return 0;
	/*
	 * If the caller does appear to be planning to write at or
	 * beyond the end of the current extent, we then test to see
	 * if the current extent is the last extent in the file, by
	 * checking to make sure it was reached via the rightmost node
	 * at each level of the tree.
	 */
	for (i = depth-1; i >= 0; i--)
		if (path[i].p_idx != EXT_LAST_INDEX(path[i].p_hdr))
			return 0;
out:
	ext4_clear_inode_flag(inode, EXT4_INODE_EOFBLOCKS);
	return ext4_mark_inode_dirty(handle, inode);
}

/**
 * ext4_find_delalloc_range: find delayed allocated block in the given range.
 *
 * Return 1 if there is a delalloc block in the range, otherwise 0.
 */
int ext4_find_delalloc_range(struct inode *inode,
			     ext4_lblk_t lblk_start,
			     ext4_lblk_t lblk_end)
{
	struct extent_status es;

	ext4_es_find_delayed_extent_range(inode, lblk_start, lblk_end, &es);
	if (es.es_len == 0)
		return 0; /* there is no delay extent in this tree */
	else if (es.es_lblk <= lblk_start &&
		 lblk_start < es.es_lblk + es.es_len)
		return 1;
	else if (lblk_start <= es.es_lblk && es.es_lblk <= lblk_end)
		return 1;
	else
		return 0;
}

int ext4_find_delalloc_cluster(struct inode *inode, ext4_lblk_t lblk)
{
	struct ext4_sb_info *sbi = EXT4_SB(inode->i_sb);
	ext4_lblk_t lblk_start, lblk_end;
	lblk_start = EXT4_LBLK_CMASK(sbi, lblk);
	lblk_end = lblk_start + sbi->s_cluster_ratio - 1;

	return ext4_find_delalloc_range(inode, lblk_start, lblk_end);
}

/**
 * Determines how many complete clusters (out of those specified by the 'map')
 * are under delalloc and were reserved quota for.
 * This function is called when we are writing out the blocks that were
 * originally written with their allocation delayed, but then the space was
 * allocated using fallocate() before the delayed allocation could be resolved.
 * The cases to look for are:
 * ('=' indicated delayed allocated blocks
 *  '-' indicates non-delayed allocated blocks)
 * (a) partial clusters towards beginning and/or end outside of allocated range
 *     are not delalloc'ed.
 *	Ex:
 *	|----c---=|====c====|====c====|===-c----|
 *	         |++++++ allocated ++++++|
 *	==> 4 complete clusters in above example
 *
 * (b) partial cluster (outside of allocated range) towards either end is
 *     marked for delayed allocation. In this case, we will exclude that
 *     cluster.
 *	Ex:
 *	|----====c========|========c========|
 *	     |++++++ allocated ++++++|
 *	==> 1 complete clusters in above example
 *
 *	Ex:
 *	|================c================|
 *            |++++++ allocated ++++++|
 *	==> 0 complete clusters in above example
 *
 * The ext4_da_update_reserve_space will be called only if we
 * determine here that there were some "entire" clusters that span
 * this 'allocated' range.
 * In the non-bigalloc case, this function will just end up returning num_blks
 * without ever calling ext4_find_delalloc_range.
 */
static unsigned int
get_reserved_cluster_alloc(struct inode *inode, ext4_lblk_t lblk_start,
			   unsigned int num_blks)
{
	struct ext4_sb_info *sbi = EXT4_SB(inode->i_sb);
	ext4_lblk_t alloc_cluster_start, alloc_cluster_end;
	ext4_lblk_t lblk_from, lblk_to, c_offset;
	unsigned int allocated_clusters = 0;

	alloc_cluster_start = EXT4_B2C(sbi, lblk_start);
	alloc_cluster_end = EXT4_B2C(sbi, lblk_start + num_blks - 1);

	/* max possible clusters for this allocation */
	allocated_clusters = alloc_cluster_end - alloc_cluster_start + 1;

	trace_ext4_get_reserved_cluster_alloc(inode, lblk_start, num_blks);

	/* Check towards left side */
	c_offset = EXT4_LBLK_COFF(sbi, lblk_start);
	if (c_offset) {
		lblk_from = EXT4_LBLK_CMASK(sbi, lblk_start);
		lblk_to = lblk_from + c_offset - 1;

		if (ext4_find_delalloc_range(inode, lblk_from, lblk_to))
			allocated_clusters--;
	}

	/* Now check towards right. */
	c_offset = EXT4_LBLK_COFF(sbi, lblk_start + num_blks);
	if (allocated_clusters && c_offset) {
		lblk_from = lblk_start + num_blks;
		lblk_to = lblk_from + (sbi->s_cluster_ratio - c_offset) - 1;

		if (ext4_find_delalloc_range(inode, lblk_from, lblk_to))
			allocated_clusters--;
	}

	return allocated_clusters;
}

static int
convert_initialized_extent(handle_t *handle, struct inode *inode,
			   struct ext4_map_blocks *map,
			   struct ext4_ext_path **ppath, int flags,
			   unsigned int allocated, ext4_fsblk_t newblock)
{
	struct ext4_ext_path *path = *ppath;
	struct ext4_extent *ex;
	ext4_lblk_t ee_block;
	unsigned int ee_len;
	int depth;
	int err = 0;

	/*
	 * Make sure that the extent is no bigger than we support with
	 * unwritten extent
	 */
	if (map->m_len > EXT_UNWRITTEN_MAX_LEN)
		map->m_len = EXT_UNWRITTEN_MAX_LEN / 2;

	depth = ext_depth(inode);
	ex = path[depth].p_ext;
	ee_block = le32_to_cpu(ex->ee_block);
	ee_len = ext4_ext_get_actual_len(ex);

	ext_debug("%s: inode %lu, logical"
		"block %llu, max_blocks %u\n", __func__, inode->i_ino,
		  (unsigned long long)ee_block, ee_len);

	if (ee_block != map->m_lblk || ee_len > map->m_len) {
		err = ext4_split_convert_extents(handle, inode, map, ppath,
				EXT4_GET_BLOCKS_CONVERT_UNWRITTEN);
		if (err < 0)
			return err;
		path = ext4_find_extent(inode, map->m_lblk, ppath, 0);
		if (IS_ERR(path))
			return PTR_ERR(path);
		depth = ext_depth(inode);
		ex = path[depth].p_ext;
		if (!ex) {
			EXT4_ERROR_INODE(inode, "unexpected hole at %lu",
					 (unsigned long) map->m_lblk);
			return -EIO;
		}
	}

	err = ext4_ext_get_access(handle, inode, path + depth);
	if (err)
		return err;
	/* first mark the extent as unwritten */
	ext4_ext_mark_unwritten(ex);

	/* note: ext4_ext_correct_indexes() isn't needed here because
	 * borders are not changed
	 */
	ext4_ext_try_to_merge(handle, inode, path, ex);

	/* Mark modified extent as dirty */
	err = ext4_ext_dirty(handle, inode, path + path->p_depth);
	if (err)
		return err;
	ext4_ext_show_leaf(inode, path);

	ext4_update_inode_fsync_trans(handle, inode, 1);
	err = check_eofblocks_fl(handle, inode, map->m_lblk, path, map->m_len);
	if (err)
		return err;
	map->m_flags |= EXT4_MAP_UNWRITTEN;
	if (allocated > map->m_len)
		allocated = map->m_len;
	map->m_len = allocated;
	return allocated;
}

static int
ext4_ext_handle_unwritten_extents(handle_t *handle, struct inode *inode,
			struct ext4_map_blocks *map,
			struct ext4_ext_path **ppath, int flags,
			unsigned int allocated, ext4_fsblk_t newblock)
{
	struct ext4_ext_path *path = *ppath;
	int ret = 0;
	int err = 0;
	ext4_io_end_t *io = ext4_inode_aio(inode);

	ext_debug("ext4_ext_handle_unwritten_extents: inode %lu, logical "
		  "block %llu, max_blocks %u, flags %x, allocated %u\n",
		  inode->i_ino, (unsigned long long)map->m_lblk, map->m_len,
		  flags, allocated);
	ext4_ext_show_leaf(inode, path);

	/*
	 * When writing into unwritten space, we should not fail to
	 * allocate metadata blocks for the new extent block if needed.
	 */
	flags |= EXT4_GET_BLOCKS_METADATA_NOFAIL;

	trace_ext4_ext_handle_unwritten_extents(inode, map, flags,
						    allocated, newblock);

	/* get_block() before submit the IO, split the extent */
	if (flags & EXT4_GET_BLOCKS_PRE_IO) {
		ret = ext4_split_convert_extents(handle, inode, map, ppath,
					 flags | EXT4_GET_BLOCKS_CONVERT);
		if (ret <= 0)
			goto out;
		/*
		 * Flag the inode(non aio case) or end_io struct (aio case)
		 * that this IO needs to conversion to written when IO is
		 * completed
		 */
		if (io)
			ext4_set_io_unwritten_flag(inode, io);
		else
			ext4_set_inode_state(inode, EXT4_STATE_DIO_UNWRITTEN);
		map->m_flags |= EXT4_MAP_UNWRITTEN;
		goto out;
	}
	/* IO end_io complete, convert the filled extent to written */
	if (flags & EXT4_GET_BLOCKS_CONVERT) {
		ret = ext4_convert_unwritten_extents_endio(handle, inode, map,
							   ppath);
		if (ret >= 0) {
			ext4_update_inode_fsync_trans(handle, inode, 1);
			err = check_eofblocks_fl(handle, inode, map->m_lblk,
						 path, map->m_len);
		} else
			err = ret;
		map->m_flags |= EXT4_MAP_MAPPED;
		map->m_pblk = newblock;
		if (allocated > map->m_len)
			allocated = map->m_len;
		map->m_len = allocated;
		goto out2;
	}
	/* buffered IO case */
	/*
	 * repeat fallocate creation request
	 * we already have an unwritten extent
	 */
	if (flags & EXT4_GET_BLOCKS_UNWRIT_EXT) {
		map->m_flags |= EXT4_MAP_UNWRITTEN;
		goto map_out;
	}

	/* buffered READ or buffered write_begin() lookup */
	if ((flags & EXT4_GET_BLOCKS_CREATE) == 0) {
		/*
		 * We have blocks reserved already.  We
		 * return allocated blocks so that delalloc
		 * won't do block reservation for us.  But
		 * the buffer head will be unmapped so that
		 * a read from the block returns 0s.
		 */
		map->m_flags |= EXT4_MAP_UNWRITTEN;
		goto out1;
	}

	/* buffered write, writepage time, convert*/
	ret = ext4_ext_convert_to_initialized(handle, inode, map, ppath, flags);
	if (ret >= 0)
		ext4_update_inode_fsync_trans(handle, inode, 1);
out:
	if (ret <= 0) {
		err = ret;
		goto out2;
	} else
		allocated = ret;
	map->m_flags |= EXT4_MAP_NEW;
	/*
	 * if we allocated more blocks than requested
	 * we need to make sure we unmap the extra block
	 * allocated. The actual needed block will get
	 * unmapped later when we find the buffer_head marked
	 * new.
	 */
	if (allocated > map->m_len) {
		unmap_underlying_metadata_blocks(inode->i_sb->s_bdev,
					newblock + map->m_len,
					allocated - map->m_len);
		allocated = map->m_len;
	}
	map->m_len = allocated;

	/*
	 * If we have done fallocate with the offset that is already
	 * delayed allocated, we would have block reservation
	 * and quota reservation done in the delayed write path.
	 * But fallocate would have already updated quota and block
	 * count for this offset. So cancel these reservation
	 */
	if (flags & EXT4_GET_BLOCKS_DELALLOC_RESERVE) {
		unsigned int reserved_clusters;
		reserved_clusters = get_reserved_cluster_alloc(inode,
				map->m_lblk, map->m_len);
		if (reserved_clusters)
			ext4_da_update_reserve_space(inode,
						     reserved_clusters,
						     0);
	}

map_out:
	map->m_flags |= EXT4_MAP_MAPPED;
	if ((flags & EXT4_GET_BLOCKS_KEEP_SIZE) == 0) {
		err = check_eofblocks_fl(handle, inode, map->m_lblk, path,
					 map->m_len);
		if (err < 0)
			goto out2;
	}
out1:
	if (allocated > map->m_len)
		allocated = map->m_len;
	ext4_ext_show_leaf(inode, path);
	map->m_pblk = newblock;
	map->m_len = allocated;
out2:
	return err ? err : allocated;
}

/*
 * get_implied_cluster_alloc - check to see if the requested
 * allocation (in the map structure) overlaps with a cluster already
 * allocated in an extent.
 *	@sb	The filesystem superblock structure
 *	@map	The requested lblk->pblk mapping
 *	@ex	The extent structure which might contain an implied
 *			cluster allocation
 *
 * This function is called by ext4_ext_map_blocks() after we failed to
 * find blocks that were already in the inode's extent tree.  Hence,
 * we know that the beginning of the requested region cannot overlap
 * the extent from the inode's extent tree.  There are three cases we
 * want to catch.  The first is this case:
 *
 *		 |--- cluster # N--|
 *    |--- extent ---|	|---- requested region ---|
 *			|==========|
 *
 * The second case that we need to test for is this one:
 *
 *   |--------- cluster # N ----------------|
 *	   |--- requested region --|   |------- extent ----|
 *	   |=======================|
 *
 * The third case is when the requested region lies between two extents
 * within the same cluster:
 *          |------------- cluster # N-------------|
 * |----- ex -----|                  |---- ex_right ----|
 *                  |------ requested region ------|
 *                  |================|
 *
 * In each of the above cases, we need to set the map->m_pblk and
 * map->m_len so it corresponds to the return the extent labelled as
 * "|====|" from cluster #N, since it is already in use for data in
 * cluster EXT4_B2C(sbi, map->m_lblk).	We will then return 1 to
 * signal to ext4_ext_map_blocks() that map->m_pblk should be treated
 * as a new "allocated" block region.  Otherwise, we will return 0 and
 * ext4_ext_map_blocks() will then allocate one or more new clusters
 * by calling ext4_mb_new_blocks().
 */
static int get_implied_cluster_alloc(struct super_block *sb,
				     struct ext4_map_blocks *map,
				     struct ext4_extent *ex,
				     struct ext4_ext_path *path)
{
	struct ext4_sb_info *sbi = EXT4_SB(sb);
	ext4_lblk_t c_offset = EXT4_LBLK_COFF(sbi, map->m_lblk);
	ext4_lblk_t ex_cluster_start, ex_cluster_end;
	ext4_lblk_t rr_cluster_start;
	ext4_lblk_t ee_block = le32_to_cpu(ex->ee_block);
	ext4_fsblk_t ee_start = ext4_ext_pblock(ex);
	unsigned short ee_len = ext4_ext_get_actual_len(ex);

	/* The extent passed in that we are trying to match */
	ex_cluster_start = EXT4_B2C(sbi, ee_block);
	ex_cluster_end = EXT4_B2C(sbi, ee_block + ee_len - 1);

	/* The requested region passed into ext4_map_blocks() */
	rr_cluster_start = EXT4_B2C(sbi, map->m_lblk);

	if ((rr_cluster_start == ex_cluster_end) ||
	    (rr_cluster_start == ex_cluster_start)) {
		if (rr_cluster_start == ex_cluster_end)
			ee_start += ee_len - 1;
		map->m_pblk = EXT4_PBLK_CMASK(sbi, ee_start) + c_offset;
		map->m_len = min(map->m_len,
				 (unsigned) sbi->s_cluster_ratio - c_offset);
		/*
		 * Check for and handle this case:
		 *
		 *   |--------- cluster # N-------------|
		 *		       |------- extent ----|
		 *	   |--- requested region ---|
		 *	   |===========|
		 */

		if (map->m_lblk < ee_block)
			map->m_len = min(map->m_len, ee_block - map->m_lblk);

		/*
		 * Check for the case where there is already another allocated
		 * block to the right of 'ex' but before the end of the cluster.
		 *
		 *          |------------- cluster # N-------------|
		 * |----- ex -----|                  |---- ex_right ----|
		 *                  |------ requested region ------|
		 *                  |================|
		 */
		if (map->m_lblk > ee_block) {
			ext4_lblk_t next = ext4_ext_next_allocated_block(path);
			map->m_len = min(map->m_len, next - map->m_lblk);
		}

		trace_ext4_get_implied_cluster_alloc_exit(sb, map, 1);
		return 1;
	}

	trace_ext4_get_implied_cluster_alloc_exit(sb, map, 0);
	return 0;
}


/*
 * Block allocation/map/preallocation routine for extents based files
 *
 *
 * Need to be called with
 * down_read(&EXT4_I(inode)->i_data_sem) if not allocating file system block
 * (ie, create is zero). Otherwise down_write(&EXT4_I(inode)->i_data_sem)
 *
 * return > 0, number of of blocks already mapped/allocated
 *          if create == 0 and these are pre-allocated blocks
 *          	buffer head is unmapped
 *          otherwise blocks are mapped
 *
 * return = 0, if plain look up failed (blocks have not been allocated)
 *          buffer head is unmapped
 *
 * return < 0, error case.
 */
int ext4_ext_map_blocks(handle_t *handle, struct inode *inode,
			struct ext4_map_blocks *map, int flags)
{
	struct ext4_ext_path *path = NULL;
	struct ext4_extent newex, *ex, *ex2;
	struct ext4_sb_info *sbi = EXT4_SB(inode->i_sb);
	ext4_fsblk_t newblock = 0;
	int free_on_err = 0, err = 0, depth, ret;
	unsigned int allocated = 0, offset = 0;
	unsigned int allocated_clusters = 0;
	struct ext4_allocation_request ar;
	ext4_io_end_t *io = ext4_inode_aio(inode);
	ext4_lblk_t cluster_offset;
	int set_unwritten = 0;

	ext_debug("blocks %u/%u requested for inode %lu\n",
		  map->m_lblk, map->m_len, inode->i_ino);
	trace_ext4_ext_map_blocks_enter(inode, map->m_lblk, map->m_len, flags);

	/* find extent for this block */
	path = ext4_find_extent(inode, map->m_lblk, NULL, 0);
	if (IS_ERR(path)) {
		err = PTR_ERR(path);
		path = NULL;
		goto out2;
	}

	depth = ext_depth(inode);

	/*
	 * consistent leaf must not be empty;
	 * this situation is possible, though, _during_ tree modification;
	 * this is why assert can't be put in ext4_find_extent()
	 */
	if (unlikely(path[depth].p_ext == NULL && depth != 0)) {
		EXT4_ERROR_INODE(inode, "bad extent address "
				 "lblock: %lu, depth: %d pblock %lld",
				 (unsigned long) map->m_lblk, depth,
				 path[depth].p_block);
		err = -EIO;
		goto out2;
	}

	ex = path[depth].p_ext;
	if (ex) {
		ext4_lblk_t ee_block = le32_to_cpu(ex->ee_block);
		ext4_fsblk_t ee_start = ext4_ext_pblock(ex);
		unsigned short ee_len;


		/*
		 * unwritten extents are treated as holes, except that
		 * we split out initialized portions during a write.
		 */
		ee_len = ext4_ext_get_actual_len(ex);

		trace_ext4_ext_show_extent(inode, ee_block, ee_start, ee_len);

		/* if found extent covers block, simply return it */
		if (in_range(map->m_lblk, ee_block, ee_len)) {
			newblock = map->m_lblk - ee_block + ee_start;
			/* number of remaining blocks in the extent */
			allocated = ee_len - (map->m_lblk - ee_block);
			ext_debug("%u fit into %u:%d -> %llu\n", map->m_lblk,
				  ee_block, ee_len, newblock);

			/*
			 * If the extent is initialized check whether the
			 * caller wants to convert it to unwritten.
			 */
			if ((!ext4_ext_is_unwritten(ex)) &&
			    (flags & EXT4_GET_BLOCKS_CONVERT_UNWRITTEN)) {
				allocated = convert_initialized_extent(
						handle, inode, map, &path,
						flags, allocated, newblock);
				goto out2;
			} else if (!ext4_ext_is_unwritten(ex))
				goto out;

			ret = ext4_ext_handle_unwritten_extents(
				handle, inode, map, &path, flags,
				allocated, newblock);
			if (ret < 0)
				err = ret;
			else
				allocated = ret;
			goto out2;
		}
	}

	if ((sbi->s_cluster_ratio > 1) &&
	    ext4_find_delalloc_cluster(inode, map->m_lblk))
		map->m_flags |= EXT4_MAP_FROM_CLUSTER;

	/*
	 * requested block isn't allocated yet;
	 * we couldn't try to create block if create flag is zero
	 */
	if ((flags & EXT4_GET_BLOCKS_CREATE) == 0) {
		/*
		 * put just found gap into cache to speed up
		 * subsequent requests
		 */
		if ((flags & EXT4_GET_BLOCKS_NO_PUT_HOLE) == 0)
			ext4_ext_put_gap_in_cache(inode, path, map->m_lblk);
		goto out2;
	}

	/*
	 * Okay, we need to do block allocation.
	 */
	map->m_flags &= ~EXT4_MAP_FROM_CLUSTER;
	newex.ee_block = cpu_to_le32(map->m_lblk);
	cluster_offset = EXT4_LBLK_COFF(sbi, map->m_lblk);

	/*
	 * If we are doing bigalloc, check to see if the extent returned
	 * by ext4_find_extent() implies a cluster we can use.
	 */
	if (cluster_offset && ex &&
	    get_implied_cluster_alloc(inode->i_sb, map, ex, path)) {
		ar.len = allocated = map->m_len;
		newblock = map->m_pblk;
		map->m_flags |= EXT4_MAP_FROM_CLUSTER;
		goto got_allocated_blocks;
	}

	/* find neighbour allocated blocks */
	ar.lleft = map->m_lblk;
	err = ext4_ext_search_left(inode, path, &ar.lleft, &ar.pleft);
	if (err)
		goto out2;
	ar.lright = map->m_lblk;
	ex2 = NULL;
	err = ext4_ext_search_right(inode, path, &ar.lright, &ar.pright, &ex2);
	if (err)
		goto out2;

	/* Check if the extent after searching to the right implies a
	 * cluster we can use. */
	if ((sbi->s_cluster_ratio > 1) && ex2 &&
	    get_implied_cluster_alloc(inode->i_sb, map, ex2, path)) {
		ar.len = allocated = map->m_len;
		newblock = map->m_pblk;
		map->m_flags |= EXT4_MAP_FROM_CLUSTER;
		goto got_allocated_blocks;
	}

	/*
	 * See if request is beyond maximum number of blocks we can have in
	 * a single extent. For an initialized extent this limit is
	 * EXT_INIT_MAX_LEN and for an unwritten extent this limit is
	 * EXT_UNWRITTEN_MAX_LEN.
	 */
	if (map->m_len > EXT_INIT_MAX_LEN &&
	    !(flags & EXT4_GET_BLOCKS_UNWRIT_EXT))
		map->m_len = EXT_INIT_MAX_LEN;
	else if (map->m_len > EXT_UNWRITTEN_MAX_LEN &&
		 (flags & EXT4_GET_BLOCKS_UNWRIT_EXT))
		map->m_len = EXT_UNWRITTEN_MAX_LEN;

	/* Check if we can really insert (m_lblk)::(m_lblk + m_len) extent */
	newex.ee_len = cpu_to_le16(map->m_len);
	err = ext4_ext_check_overlap(sbi, inode, &newex, path);
	if (err)
		allocated = ext4_ext_get_actual_len(&newex);
	else
		allocated = map->m_len;

	/* allocate new block */
	ar.inode = inode;
	ar.goal = ext4_ext_find_goal(inode, path, map->m_lblk);
	ar.logical = map->m_lblk;
	/*
	 * We calculate the offset from the beginning of the cluster
	 * for the logical block number, since when we allocate a
	 * physical cluster, the physical block should start at the
	 * same offset from the beginning of the cluster.  This is
	 * needed so that future calls to get_implied_cluster_alloc()
	 * work correctly.
	 */
	offset = EXT4_LBLK_COFF(sbi, map->m_lblk);
	ar.len = EXT4_NUM_B2C(sbi, offset+allocated);
	ar.goal -= offset;
	ar.logical -= offset;
	if (S_ISREG(inode->i_mode))
		ar.flags = EXT4_MB_HINT_DATA;
	else
		/* disable in-core preallocation for non-regular files */
		ar.flags = 0;
	if (flags & EXT4_GET_BLOCKS_NO_NORMALIZE)
		ar.flags |= EXT4_MB_HINT_NOPREALLOC;
	if (flags & EXT4_GET_BLOCKS_DELALLOC_RESERVE)
		ar.flags |= EXT4_MB_DELALLOC_RESERVED;
	newblock = ext4_mb_new_blocks(handle, &ar, &err);
	if (!newblock)
		goto out2;
	ext_debug("allocate new block: goal %llu, found %llu/%u\n",
		  ar.goal, newblock, allocated);
	free_on_err = 1;
	allocated_clusters = ar.len;
	ar.len = EXT4_C2B(sbi, ar.len) - offset;
	if (ar.len > allocated)
		ar.len = allocated;

got_allocated_blocks:
	/* try to insert new extent into found leaf and return */
	ext4_ext_store_pblock(&newex, newblock + offset);
	newex.ee_len = cpu_to_le16(ar.len);
	/* Mark unwritten */
	if (flags & EXT4_GET_BLOCKS_UNWRIT_EXT){
		ext4_ext_mark_unwritten(&newex);
		map->m_flags |= EXT4_MAP_UNWRITTEN;
		/*
		 * io_end structure was created for every IO write to an
		 * unwritten extent. To avoid unnecessary conversion,
		 * here we flag the IO that really needs the conversion.
		 * For non asycn direct IO case, flag the inode state
		 * that we need to perform conversion when IO is done.
		 */
		if (flags & EXT4_GET_BLOCKS_PRE_IO)
			set_unwritten = 1;
	}

	err = 0;
	if ((flags & EXT4_GET_BLOCKS_KEEP_SIZE) == 0)
		err = check_eofblocks_fl(handle, inode, map->m_lblk,
					 path, ar.len);
	if (!err)
		err = ext4_ext_insert_extent(handle, inode, &path,
					     &newex, flags);

	if (!err && set_unwritten) {
		if (io)
			ext4_set_io_unwritten_flag(inode, io);
		else
			ext4_set_inode_state(inode,
					     EXT4_STATE_DIO_UNWRITTEN);
	}

	if (err && free_on_err) {
		int fb_flags = flags & EXT4_GET_BLOCKS_DELALLOC_RESERVE ?
			EXT4_FREE_BLOCKS_NO_QUOT_UPDATE : 0;
		/* free data blocks we just allocated */
		/* not a good idea to call discard here directly,
		 * but otherwise we'd need to call it every free() */
		ext4_discard_preallocations(inode);
		ext4_free_blocks(handle, inode, NULL, newblock,
				 EXT4_C2B(sbi, allocated_clusters), fb_flags);
		goto out2;
	}

	/* previous routine could use block we allocated */
	newblock = ext4_ext_pblock(&newex);
	allocated = ext4_ext_get_actual_len(&newex);
	if (allocated > map->m_len)
		allocated = map->m_len;
	map->m_flags |= EXT4_MAP_NEW;

	/*
	 * Update reserved blocks/metadata blocks after successful
	 * block allocation which had been deferred till now.
	 */
	if (flags & EXT4_GET_BLOCKS_DELALLOC_RESERVE) {
		unsigned int reserved_clusters;
		/*
		 * Check how many clusters we had reserved this allocated range
		 */
		reserved_clusters = get_reserved_cluster_alloc(inode,
						map->m_lblk, allocated);
		if (map->m_flags & EXT4_MAP_FROM_CLUSTER) {
			if (reserved_clusters) {
				/*
				 * We have clusters reserved for this range.
				 * But since we are not doing actual allocation
				 * and are simply using blocks from previously
				 * allocated cluster, we should release the
				 * reservation and not claim quota.
				 */
				ext4_da_update_reserve_space(inode,
						reserved_clusters, 0);
			}
		} else {
			BUG_ON(allocated_clusters < reserved_clusters);
			if (reserved_clusters < allocated_clusters) {
				struct ext4_inode_info *ei = EXT4_I(inode);
				int reservation = allocated_clusters -
						  reserved_clusters;
				/*
				 * It seems we claimed few clusters outside of
				 * the range of this allocation. We should give
				 * it back to the reservation pool. This can
				 * happen in the following case:
				 *
				 * * Suppose s_cluster_ratio is 4 (i.e., each
				 *   cluster has 4 blocks. Thus, the clusters
				 *   are [0-3],[4-7],[8-11]...
				 * * First comes delayed allocation write for
				 *   logical blocks 10 & 11. Since there were no
				 *   previous delayed allocated blocks in the
				 *   range [8-11], we would reserve 1 cluster
				 *   for this write.
				 * * Next comes write for logical blocks 3 to 8.
				 *   In this case, we will reserve 2 clusters
				 *   (for [0-3] and [4-7]; and not for [8-11] as
				 *   that range has a delayed allocated blocks.
				 *   Thus total reserved clusters now becomes 3.
				 * * Now, during the delayed allocation writeout
				 *   time, we will first write blocks [3-8] and
				 *   allocate 3 clusters for writing these
				 *   blocks. Also, we would claim all these
				 *   three clusters above.
				 * * Now when we come here to writeout the
				 *   blocks [10-11], we would expect to claim
				 *   the reservation of 1 cluster we had made
				 *   (and we would claim it since there are no
				 *   more delayed allocated blocks in the range
				 *   [8-11]. But our reserved cluster count had
				 *   already gone to 0.
				 *
				 *   Thus, at the step 4 above when we determine
				 *   that there are still some unwritten delayed
				 *   allocated blocks outside of our current
				 *   block range, we should increment the
				 *   reserved clusters count so that when the
				 *   remaining blocks finally gets written, we
				 *   could claim them.
				 */
				dquot_reserve_block(inode,
						EXT4_C2B(sbi, reservation));
				spin_lock(&ei->i_block_reservation_lock);
				ei->i_reserved_data_blocks += reservation;
				spin_unlock(&ei->i_block_reservation_lock);
			}
			/*
			 * We will claim quota for all newly allocated blocks.
			 * We're updating the reserved space *after* the
			 * correction above so we do not accidentally free
			 * all the metadata reservation because we might
			 * actually need it later on.
			 */
			ext4_da_update_reserve_space(inode, allocated_clusters,
							1);
		}
	}

	/*
	 * Cache the extent and update transaction to commit on fdatasync only
	 * when it is _not_ an unwritten extent.
	 */
	if ((flags & EXT4_GET_BLOCKS_UNWRIT_EXT) == 0)
		ext4_update_inode_fsync_trans(handle, inode, 1);
	else
		ext4_update_inode_fsync_trans(handle, inode, 0);
out:
	if (allocated > map->m_len)
		allocated = map->m_len;
	ext4_ext_show_leaf(inode, path);
	map->m_flags |= EXT4_MAP_MAPPED;
	map->m_pblk = newblock;
	map->m_len = allocated;
out2:
	ext4_ext_drop_refs(path);
	kfree(path);

	trace_ext4_ext_map_blocks_exit(inode, flags, map,
				       err ? err : allocated);
	ext4_es_lru_add(inode);
	return err ? err : allocated;
}

void ext4_ext_truncate(handle_t *handle, struct inode *inode)
{
	struct super_block *sb = inode->i_sb;
	ext4_lblk_t last_block;
	int err = 0;

	/*
	 * TODO: optimization is possible here.
	 * Probably we need not scan at all,
	 * because page truncation is enough.
	 */

	/* we have to know where to truncate from in crash case */
	EXT4_I(inode)->i_disksize = inode->i_size;
	ext4_mark_inode_dirty(handle, inode);

	last_block = (inode->i_size + sb->s_blocksize - 1)
			>> EXT4_BLOCK_SIZE_BITS(sb);
retry:
	err = ext4_es_remove_extent(inode, last_block,
				    EXT_MAX_BLOCKS - last_block);
	if (err == -ENOMEM) {
		cond_resched();
		congestion_wait(BLK_RW_ASYNC, HZ_ext4/50);
		goto retry;
	}
	if (err) {
		ext4_std_error(inode->i_sb, err);
		return;
	}
	err = ext4_ext_remove_space(inode, last_block, EXT_MAX_BLOCKS - 1);
	ext4_std_error(inode->i_sb, err);
}

static int ext4_alloc_file_blocks(struct file *file, ext4_lblk_t offset,
				  ext4_lblk_t len, loff_t new_size,
				  int flags, int mode)
{
	struct inode *inode = file_inode(file);
	handle_t *handle;
	int ret = 0;
	int ret2 = 0;
	int retries = 0;
	struct ext4_map_blocks map;
	unsigned int credits;
	loff_t epos;

	map.m_lblk = offset;
	map.m_len = len;
	/*
	 * Don't normalize the request if it can fit in one extent so
	 * that it doesn't get unnecessarily split into multiple
	 * extents.
	 */
	if (len <= EXT_UNWRITTEN_MAX_LEN)
		flags |= EXT4_GET_BLOCKS_NO_NORMALIZE;

	/*
	 * credits to insert 1 extent into extent tree
	 */
	credits = ext4_chunk_trans_blocks(inode, len);

retry:
	while (ret >= 0 && len) {
		handle = ext4_journal_start(inode, EXT4_HT_MAP_BLOCKS,
					    credits);
		if (IS_ERR(handle)) {
			ret = PTR_ERR(handle);
			break;
		}
		ret = ext4_map_blocks(handle, inode, &map, flags);
		if (ret <= 0) {
			ext4_debug("inode #%lu: block %u: len %u: "
				   "ext4_ext_map_blocks returned %d",
				   inode->i_ino, map.m_lblk,
				   map.m_len, ret);
			ext4_mark_inode_dirty(handle, inode);
			ret2 = ext4_journal_stop(handle);
			break;
		}
		map.m_lblk += ret;
		map.m_len = len = len - ret;
		epos = (loff_t)map.m_lblk << inode->i_blkbits;
		inode->i_ctime = ext4_current_time(inode);
		if (new_size) {
			if (epos > new_size)
				epos = new_size;
			if (ext4_update_inode_size(inode, epos) & 0x1)
				inode->i_mtime = inode->i_ctime;
		} else {
			if (epos > inode->i_size)
				ext4_set_inode_flag(inode,
						    EXT4_INODE_EOFBLOCKS);
		}
		ext4_mark_inode_dirty(handle, inode);
		ret2 = ext4_journal_stop(handle);
		if (ret2)
			break;
	}
	if (ret == -ENOSPC &&
			ext4_should_retry_alloc(inode->i_sb, &retries)) {
		ret = 0;
		goto retry;
	}

	return ret > 0 ? ret2 : ret;
}

static long ext4_zero_range(struct file *file, loff_t offset,
			    loff_t len, int mode)
{
	struct inode *inode = file_inode(file);
	handle_t *handle = NULL;
	unsigned int max_blocks;
	loff_t new_size = 0;
	int ret = 0;
	int flags;
	int credits;
	int partial_begin, partial_end;
	loff_t start, end;
	ext4_lblk_t lblk;
	struct address_space *mapping = inode->i_mapping;
	unsigned int blkbits = inode->i_blkbits;

	trace_ext4_zero_range(inode, offset, len, mode);

	if (!S_ISREG(inode->i_mode))
		return -EINVAL;

	/* Call ext4_force_commit to flush all data in case of data=journal. */
	if (ext4_should_journal_data(inode)) {
		ret = ext4_force_commit(inode->i_sb);
		if (ret)
			return ret;
	}

	/*
	 * Write out all dirty pages to avoid race conditions
	 * Then release them.
	 */
	if (mapping->nrpages && mapping_tagged(mapping, PAGECACHE_TAG_DIRTY)) {
		ret = filemap_write_and_wait_range(mapping, offset,
						   offset + len - 1);
		if (ret)
			return ret;
	}

	/*
	 * Round up offset. This is not fallocate, we neet to zero out
	 * blocks, so convert interior block aligned part of the range to
	 * unwritten and possibly manually zero out unaligned parts of the
	 * range.
	 */
	start = round_up(offset, 1 << blkbits);
	end = round_down((offset + len), 1 << blkbits);

	if (start < offset || end > offset + len)
		return -EINVAL;
	partial_begin = offset & ((1 << blkbits) - 1);
	partial_end = (offset + len) & ((1 << blkbits) - 1);

	lblk = start >> blkbits;
	max_blocks = (end >> blkbits);
	if (max_blocks < lblk)
		max_blocks = 0;
	else
		max_blocks -= lblk;

	mutex_lock(&inode->i_mutex);

	/*
	 * Indirect files do not support unwritten extnets
	 */
	if (!(ext4_test_inode_flag(inode, EXT4_INODE_EXTENTS))) {
		ret = -EOPNOTSUPP;
		goto out_mutex;
	}

	if (!(mode & FALLOC_FL_KEEP_SIZE) &&
	    (offset + len > i_size_read(inode) ||
	     offset + len > EXT4_I(inode)->i_disksize)) {
		new_size = offset + len;
		ret = inode_newsize_ok(inode, new_size);
		if (ret)
			goto out_mutex;
	}

	flags = EXT4_GET_BLOCKS_CREATE_UNWRIT_EXT;
	if (mode & FALLOC_FL_KEEP_SIZE)
		flags |= EXT4_GET_BLOCKS_KEEP_SIZE;

	/* Preallocate the range including the unaligned edges */
	if (partial_begin || partial_end) {
		ret = ext4_alloc_file_blocks(file,
				round_down(offset, 1 << blkbits) >> blkbits,
				(round_up((offset + len), 1 << blkbits) -
				 round_down(offset, 1 << blkbits)) >> blkbits,
				new_size, flags, mode);
		if (ret)
			goto out_mutex;

	}

	/* Zero range excluding the unaligned edges */
	if (max_blocks > 0) {
		flags |= (EXT4_GET_BLOCKS_CONVERT_UNWRITTEN |
			  EXT4_EX_NOCACHE);

		/* Now release the pages and zero block aligned part of pages*/
		truncate_pagecache_range(inode, start, end - 1);
		inode->i_mtime = inode->i_ctime = ext4_current_time(inode);

		/* Wait all existing dio workers, newcomers will block on i_mutex */
		ext4_inode_block_unlocked_dio(inode);
		inode_dio_wait(inode);

		ret = ext4_alloc_file_blocks(file, lblk, max_blocks, new_size,
					     flags, mode);
		if (ret)
			goto out_dio;
	}
	if (!partial_begin && !partial_end)
		goto out_dio;

	/*
	 * In worst case we have to writeout two nonadjacent unwritten
	 * blocks and update the inode
	 */
	credits = (2 * ext4_ext_index_trans_blocks(inode, 2)) + 1;
	if (ext4_should_journal_data(inode))
		credits += 2;
	handle = ext4_journal_start(inode, EXT4_HT_MISC, credits);
	if (IS_ERR(handle)) {
		ret = PTR_ERR(handle);
		ext4_std_error(inode->i_sb, ret);
		goto out_dio;
	}

	inode->i_mtime = inode->i_ctime = ext4_current_time(inode);
	if (new_size) {
		ext4_update_inode_size(inode, new_size);
	} else {
		/*
		* Mark that we allocate beyond EOF so the subsequent truncate
		* can proceed even if the new size is the same as i_size.
		*/
		if ((offset + len) > i_size_read(inode))
			ext4_set_inode_flag(inode, EXT4_INODE_EOFBLOCKS);
	}
	ext4_mark_inode_dirty(handle, inode);

	/* Zero out partial block at the edges of the range */
	ret = ext4_zero_partial_blocks(handle, inode, offset, len);

	if (file->f_flags & O_SYNC)
		ext4_handle_sync(handle);

	ext4_journal_stop(handle);
out_dio:
	ext4_inode_resume_unlocked_dio(inode);
out_mutex:
	mutex_unlock(&inode->i_mutex);
	return ret;
}

/*
 * preallocate space for a file. This implements ext4's fallocate file
 * operation, which gets called from sys_fallocate system call.
 * For block-mapped files, posix_fallocate should fall back to the method
 * of writing zeroes to the required new blocks (the same behavior which is
 * expected for file systems which do not support fallocate() system call).
 */
long ext4_fallocate(struct file *file, int mode, loff_t offset, loff_t len)
{
	struct inode *inode = file_inode(file);
	loff_t new_size = 0;
	unsigned int max_blocks;
	int ret = 0;
	int flags;
	ext4_lblk_t lblk;
	unsigned int blkbits = inode->i_blkbits;

	/*
	 * Encrypted inodes can't handle collapse range or insert
	 * range since we would need to re-encrypt blocks with a
	 * different IV or XTS tweak (which are based on the logical
	 * block number).
	 *
	 * XXX It's not clear why zero range isn't working, but we'll
	 * leave it disabled for encrypted inodes for now.  This is a
	 * bug we should fix....
	 */
	if (ext4_encrypted_inode(inode) &&
	    (mode & (FALLOC_FL_COLLAPSE_RANGE | FALLOC_FL_ZERO_RANGE)))
		return -EOPNOTSUPP;

	/* Return error if mode is not supported */
	if (mode & ~(FALLOC_FL_KEEP_SIZE | FALLOC_FL_PUNCH_HOLE |
		     FALLOC_FL_COLLAPSE_RANGE | FALLOC_FL_ZERO_RANGE))
		return -EOPNOTSUPP;

	if (mode & FALLOC_FL_PUNCH_HOLE)
		return ext4_punch_hole(inode, offset, len);

	ret = ext4_convert_inline_data(inode);
	if (ret)
		return ret;

	if (mode & FALLOC_FL_COLLAPSE_RANGE)
		return ext4_collapse_range(inode, offset, len);

	if (mode & FALLOC_FL_ZERO_RANGE)
		return ext4_zero_range(file, offset, len, mode);

	trace_ext4_fallocate_enter(inode, offset, len, mode);
	lblk = offset >> blkbits;
	/*
	 * We can't just convert len to max_blocks because
	 * If blocksize = 4096 offset = 3072 and len = 2048
	 */
	max_blocks = (EXT4_BLOCK_ALIGN(len + offset, blkbits) >> blkbits)
		- lblk;

	flags = EXT4_GET_BLOCKS_CREATE_UNWRIT_EXT;
	if (mode & FALLOC_FL_KEEP_SIZE)
		flags |= EXT4_GET_BLOCKS_KEEP_SIZE;

	mutex_lock(&inode->i_mutex);

	/*
	 * We only support preallocation for extent-based files only
	 */
	if (!(ext4_test_inode_flag(inode, EXT4_INODE_EXTENTS))) {
		ret = -EOPNOTSUPP;
		goto out;
	}

	if (!(mode & FALLOC_FL_KEEP_SIZE) &&
	    (offset + len > i_size_read(inode) ||
	     offset + len > EXT4_I(inode)->i_disksize)) {
		new_size = offset + len;
		ret = inode_newsize_ok(inode, new_size);
		if (ret)
			goto out;
	}

	ret = ext4_alloc_file_blocks(file, lblk, max_blocks, new_size,
				     flags, mode);
	if (ret)
		goto out;

	if (file->f_flags & O_SYNC && EXT4_SB(inode->i_sb)->s_journal) {
		ret = jbd2_complete_transaction(EXT4_SB(inode->i_sb)->s_journal,
						EXT4_I(inode)->i_sync_tid);
	}
out:
	mutex_unlock(&inode->i_mutex);
	trace_ext4_fallocate_exit(inode, offset, max_blocks, ret);
	return ret;
}

/*
 * This function convert a range of blocks to written extents
 * The caller of this function will pass the start offset and the size.
 * all unwritten extents within this range will be converted to
 * written extents.
 *
 * This function is called from the direct IO end io call back
 * function, to convert the fallocated extents after IO is completed.
 * Returns 0 on success.
 */
int ext4_convert_unwritten_extents(handle_t *handle, struct inode *inode,
				   loff_t offset, ssize_t len)
{
	unsigned int max_blocks;
	int ret = 0;
	int ret2 = 0;
	struct ext4_map_blocks map;
	unsigned int credits, blkbits = inode->i_blkbits;

	map.m_lblk = offset >> blkbits;
	/*
	 * We can't just convert len to max_blocks because
	 * If blocksize = 4096 offset = 3072 and len = 2048
	 */
	max_blocks = ((EXT4_BLOCK_ALIGN(len + offset, blkbits) >> blkbits) -
		      map.m_lblk);
	/*
	 * This is somewhat ugly but the idea is clear: When transaction is
	 * reserved, everything goes into it. Otherwise we rather start several
	 * smaller transactions for conversion of each extent separately.
	 */
	if (handle) {
		handle = ext4_journal_start_reserved(handle,
						     EXT4_HT_EXT_CONVERT);
		if (IS_ERR(handle))
			return PTR_ERR(handle);
		credits = 0;
	} else {
		/*
		 * credits to insert 1 extent into extent tree
		 */
		credits = ext4_chunk_trans_blocks(inode, max_blocks);
	}
	while (ret >= 0 && ret < max_blocks) {
		map.m_lblk += ret;
		map.m_len = (max_blocks -= ret);
		if (credits) {
			handle = ext4_journal_start(inode, EXT4_HT_MAP_BLOCKS,
						    credits);
			if (IS_ERR(handle)) {
				ret = PTR_ERR(handle);
				break;
			}
		}
		ret = ext4_map_blocks(handle, inode, &map,
				      EXT4_GET_BLOCKS_IO_CONVERT_EXT);
		if (ret <= 0)
			ext4_warning(inode->i_sb,
				     "inode #%lu: block %u: len %u: "
				     "ext4_ext_map_blocks returned %d",
				     inode->i_ino, map.m_lblk,
				     map.m_len, ret);
		ext4_mark_inode_dirty(handle, inode);
		if (credits)
			ret2 = ext4_journal_stop(handle);
		if (ret <= 0 || ret2)
			break;
	}
	if (!credits)
		ret2 = ext4_journal_stop(handle);
	return ret > 0 ? ret2 : ret;
}

/*
 * If newes is not existing extent (newes->ec_pblk equals zero) find
 * delayed extent at start of newes and update newes accordingly and
 * return start of the next delayed extent.
 *
 * If newes is existing extent (newes->ec_pblk is not equal zero)
 * return start of next delayed extent or EXT_MAX_BLOCKS if no delayed
 * extent found. Leave newes unmodified.
 */
static int ext4_find_delayed_extent(struct inode *inode,
				    struct extent_status *newes)
{
	struct extent_status es;
	ext4_lblk_t block, next_del;

	if (newes->es_pblk == 0) {
		ext4_es_find_delayed_extent_range(inode, newes->es_lblk,
				newes->es_lblk + newes->es_len - 1, &es);

		/*
		 * No extent in extent-tree contains block @newes->es_pblk,
		 * then the block may stay in 1)a hole or 2)delayed-extent.
		 */
		if (es.es_len == 0)
			/* A hole found. */
			return 0;

		if (es.es_lblk > newes->es_lblk) {
			/* A hole found. */
			newes->es_len = min(es.es_lblk - newes->es_lblk,
					    newes->es_len);
			return 0;
		}

		newes->es_len = es.es_lblk + es.es_len - newes->es_lblk;
	}

	block = newes->es_lblk + newes->es_len;
	ext4_es_find_delayed_extent_range(inode, block, EXT_MAX_BLOCKS, &es);
	if (es.es_len == 0)
		next_del = EXT_MAX_BLOCKS;
	else
		next_del = es.es_lblk;

	return next_del;
}
/* fiemap flags we can handle specified here */
#define EXT4_FIEMAP_FLAGS	(FIEMAP_FLAG_SYNC|FIEMAP_FLAG_XATTR)

static int ext4_xattr_fiemap(struct inode *inode,
				struct fiemap_extent_info *fieinfo)
{
	__u64 physical = 0;
	__u64 length;
	__u32 flags = FIEMAP_EXTENT_LAST;
	int blockbits = inode->i_sb->s_blocksize_bits;
	int error = 0;

	/* in-inode? */
	if (ext4_test_inode_state(inode, EXT4_STATE_XATTR)) {
		struct ext4_iloc iloc;
		int offset;	/* offset of xattr in inode */

		error = ext4_get_inode_loc(inode, &iloc);
		if (error)
			return error;
		physical = (__u64)iloc.bh->b_blocknr << blockbits;
		offset = EXT4_GOOD_OLD_INODE_SIZE +
				EXT4_I(inode)->i_extra_isize;
		physical += offset;
		length = EXT4_SB(inode->i_sb)->s_inode_size - offset;
		flags |= FIEMAP_EXTENT_DATA_INLINE;
		brelse(iloc.bh);
	} else { /* external block */
		physical = (__u64)EXT4_I(inode)->i_file_acl << blockbits;
		length = inode->i_sb->s_blocksize;
	}

	if (physical)
		error = fiemap_fill_next_extent(fieinfo, 0, physical,
						length, flags);
	return (error < 0 ? error : 0);
}

int ext4_fiemap(struct inode *inode, struct fiemap_extent_info *fieinfo,
		__u64 start, __u64 len)
{
	ext4_lblk_t start_blk;
	int error = 0;

	if (ext4_has_inline_data(inode)) {
		int has_inline = 1;

		error = ext4_inline_data_fiemap(inode, fieinfo, &has_inline);

		if (has_inline)
			return error;
	}

	if (fieinfo->fi_flags & FIEMAP_FLAG_CACHE) {
		error = ext4_ext_precache(inode);
		if (error)
			return error;
	}

	/* fallback to generic here if not in extents fmt */
	if (!(ext4_test_inode_flag(inode, EXT4_INODE_EXTENTS)))
		return generic_block_fiemap(inode, fieinfo, start, len,
			ext4_get_block);

	if (fiemap_check_flags(fieinfo, EXT4_FIEMAP_FLAGS))
		return -EBADR;

	if (fieinfo->fi_flags & FIEMAP_FLAG_XATTR) {
		error = ext4_xattr_fiemap(inode, fieinfo);
	} else {
		ext4_lblk_t len_blks;
		__u64 last_blk;

		start_blk = start >> inode->i_sb->s_blocksize_bits;
		last_blk = (start + len - 1) >> inode->i_sb->s_blocksize_bits;
		if (last_blk >= EXT_MAX_BLOCKS)
			last_blk = EXT_MAX_BLOCKS-1;
		len_blks = ((ext4_lblk_t) last_blk) - start_blk + 1;

		/*
		 * Walk the extent tree gathering extent information
		 * and pushing extents back to the user.
		 */
		error = ext4_fill_fiemap_extents(inode, start_blk,
						 len_blks, fieinfo);
	}
	ext4_es_lru_add(inode);
	return error;
}

/*
 * ext4_access_path:
 * Function to access the path buffer for marking it dirty.
 * It also checks if there are sufficient credits left in the journal handle
 * to update path.
 */
static int
ext4_access_path(handle_t *handle, struct inode *inode,
		struct ext4_ext_path *path)
{
	int credits, err;

	if (!ext4_handle_valid(handle))
		return 0;

	/*
	 * Check if need to extend journal credits
	 * 3 for leaf, sb, and inode plus 2 (bmap and group
	 * descriptor) for each block group; assume two block
	 * groups
	 */
	if (handle->h_buffer_credits < 7) {
		credits = ext4_writepage_trans_blocks(inode);
		err = ext4_ext_truncate_extend_restart(handle, inode, credits);
		/* EAGAIN is success */
		if (err && err != -EAGAIN)
			return err;
	}

	err = ext4_ext_get_access(handle, inode, path);
	return err;
}

/*
 * ext4_ext_shift_path_extents:
 * Shift the extents of a path structure lying between path[depth].p_ext
 * and EXT_LAST_EXTENT(path[depth].p_hdr) downwards, by subtracting shift
 * from starting block for each extent.
 */
static int
ext4_ext_shift_path_extents(struct ext4_ext_path *path, ext4_lblk_t shift,
			    struct inode *inode, handle_t *handle,
			    ext4_lblk_t *start)
{
	int depth, err = 0;
	struct ext4_extent *ex_start, *ex_last;
	bool update = 0;
	depth = path->p_depth;

	while (depth >= 0) {
		if (depth == path->p_depth) {
			ex_start = path[depth].p_ext;
			if (!ex_start)
				return -EIO;

			ex_last = EXT_LAST_EXTENT(path[depth].p_hdr);
			if (!ex_last)
				return -EIO;

			err = ext4_access_path(handle, inode, path + depth);
			if (err)
				goto out;

			if (ex_start == EXT_FIRST_EXTENT(path[depth].p_hdr))
				update = 1;

			*start = le32_to_cpu(ex_last->ee_block) +
				ext4_ext_get_actual_len(ex_last);

			while (ex_start <= ex_last) {
				le32_add_cpu(&ex_start->ee_block, -shift);
				/* Try to merge to the left. */
				if ((ex_start >
				     EXT_FIRST_EXTENT(path[depth].p_hdr)) &&
				    ext4_ext_try_to_merge_right(inode,
							path, ex_start - 1))
					ex_last--;
				else
					ex_start++;
			}
			err = ext4_ext_dirty(handle, inode, path + depth);
			if (err)
				goto out;

			if (--depth < 0 || !update)
				break;
		}

		/* Update index too */
		err = ext4_access_path(handle, inode, path + depth);
		if (err)
			goto out;

		le32_add_cpu(&path[depth].p_idx->ei_block, -shift);
		err = ext4_ext_dirty(handle, inode, path + depth);
		if (err)
			goto out;

		/* we are done if current index is not a starting index */
		if (path[depth].p_idx != EXT_FIRST_INDEX(path[depth].p_hdr))
			break;

		depth--;
	}

out:
	return err;
}

/*
 * ext4_ext_shift_extents:
 * All the extents which lies in the range from start to the last allocated
 * block for the file are shifted downwards by shift blocks.
 * On success, 0 is returned, error otherwise.
 */
static int
ext4_ext_shift_extents(struct inode *inode, handle_t *handle,
		       ext4_lblk_t start, ext4_lblk_t shift)
{
	struct ext4_ext_path *path;
	int ret = 0, depth;
	struct ext4_extent *extent;
	ext4_lblk_t stop_block;
	ext4_lblk_t ex_start, ex_end;

	/* Let path point to the last extent */
	path = ext4_find_extent(inode, EXT_MAX_BLOCKS - 1, NULL, 0);
	if (IS_ERR(path))
		return PTR_ERR(path);

	depth = path->p_depth;
	extent = path[depth].p_ext;
	if (!extent)
		goto out;

	stop_block = le32_to_cpu(extent->ee_block) +
			ext4_ext_get_actual_len(extent);

	/* Nothing to shift, if hole is at the end of file */
	if (start >= stop_block)
		goto out;

	/*
	 * Don't start shifting extents until we make sure the hole is big
	 * enough to accomodate the shift.
	 */
	path = ext4_find_extent(inode, start - 1, &path, 0);
	if (IS_ERR(path))
		return PTR_ERR(path);
	depth = path->p_depth;
	extent =  path[depth].p_ext;
	if (extent) {
		ex_start = le32_to_cpu(extent->ee_block);
		ex_end = le32_to_cpu(extent->ee_block) +
			ext4_ext_get_actual_len(extent);
	} else {
		ex_start = 0;
		ex_end = 0;
	}

	if ((start == ex_start && shift > ex_start) ||
	    (shift > start - ex_end))
		return -EINVAL;

	/* Its safe to start updating extents */
	while (start < stop_block) {
		path = ext4_find_extent(inode, start, &path, 0);
		if (IS_ERR(path))
			return PTR_ERR(path);
		depth = path->p_depth;
		extent = path[depth].p_ext;
		if (!extent) {
			EXT4_ERROR_INODE(inode, "unexpected hole at %lu",
					 (unsigned long) start);
			return -EIO;
		}
		if (start > le32_to_cpu(extent->ee_block)) {
			/* Hole, move to the next extent */
			if (extent < EXT_LAST_EXTENT(path[depth].p_hdr)) {
				path[depth].p_ext++;
			} else {
				start = ext4_ext_next_allocated_block(path);
				continue;
			}
		}
		ret = ext4_ext_shift_path_extents(path, shift, inode,
				handle, &start);
		if (ret)
			break;
	}
out:
	ext4_ext_drop_refs(path);
	kfree(path);
	return ret;
}

/*
 * ext4_collapse_range:
 * This implements the fallocate's collapse range functionality for ext4
 * Returns: 0 and non-zero on error.
 */
int ext4_collapse_range(struct inode *inode, loff_t offset, loff_t len)
{
	struct super_block *sb = inode->i_sb;
	ext4_lblk_t punch_start, punch_stop;
	handle_t *handle;
	unsigned int credits;
	loff_t new_size, ioffset;
	int ret;

	/* Collapse range works only on fs block size aligned offsets. */
	if (offset & (EXT4_CLUSTER_SIZE(sb) - 1) ||
	    len & (EXT4_CLUSTER_SIZE(sb) - 1))
		return -EINVAL;

	if (!S_ISREG(inode->i_mode))
		return -EINVAL;

	trace_ext4_collapse_range(inode, offset, len);

	punch_start = offset >> EXT4_BLOCK_SIZE_BITS(sb);
	punch_stop = (offset + len) >> EXT4_BLOCK_SIZE_BITS(sb);

	/* Call ext4_force_commit to flush all data in case of data=journal. */
	if (ext4_should_journal_data(inode)) {
		ret = ext4_force_commit(inode->i_sb);
		if (ret)
			return ret;
	}

	/*
	 * Need to round down offset to be aligned with page size boundary
	 * for page size > block size.
	 */
	ioffset = round_down(offset, PAGE_SIZE);

	/* Write out all dirty pages */
	ret = filemap_write_and_wait_range(inode->i_mapping, ioffset,
					   LLONG_MAX);
	if (ret)
		return ret;

	/* Take mutex lock */
	mutex_lock(&inode->i_mutex);

	/*
	 * There is no need to overlap collapse range with EOF, in which case
	 * it is effectively a truncate operation
	 */
	if (offset + len >= i_size_read(inode)) {
		ret = -EINVAL;
		goto out_mutex;
	}

	/* Currently just for extent based files */
	if (!ext4_test_inode_flag(inode, EXT4_INODE_EXTENTS)) {
		ret = -EOPNOTSUPP;
		goto out_mutex;
	}

	truncate_pagecache(inode, ioffset);

	/* Wait for existing dio to complete */
	ext4_inode_block_unlocked_dio(inode);
	inode_dio_wait(inode);

	credits = ext4_writepage_trans_blocks(inode);
	handle = ext4_journal_start(inode, EXT4_HT_TRUNCATE, credits);
	if (IS_ERR(handle)) {
		ret = PTR_ERR(handle);
		goto out_dio;
	}

	down_write(&EXT4_I(inode)->i_data_sem);
	ext4_discard_preallocations(inode);

	ret = ext4_es_remove_extent(inode, punch_start,
				    EXT_MAX_BLOCKS - punch_start);
	if (ret) {
		up_write(&EXT4_I(inode)->i_data_sem);
		goto out_stop;
	}

	ret = ext4_ext_remove_space(inode, punch_start, punch_stop - 1);
	if (ret) {
		up_write(&EXT4_I(inode)->i_data_sem);
		goto out_stop;
	}
	ext4_discard_preallocations(inode);

	ret = ext4_ext_shift_extents(inode, handle, punch_stop,
				     punch_stop - punch_start);
	if (ret) {
		up_write(&EXT4_I(inode)->i_data_sem);
		goto out_stop;
	}

	new_size = i_size_read(inode) - len;
	i_size_write(inode, new_size);
	EXT4_I(inode)->i_disksize = new_size;

	up_write(&EXT4_I(inode)->i_data_sem);
	if (IS_SYNC(inode))
		ext4_handle_sync(handle);
	inode->i_mtime = inode->i_ctime = ext4_current_time(inode);
	ext4_mark_inode_dirty(handle, inode);

out_stop:
	ext4_journal_stop(handle);
out_dio:
	ext4_inode_resume_unlocked_dio(inode);
out_mutex:
	mutex_unlock(&inode->i_mutex);
	return ret;
}

/**
 * ext4_swap_extents - Swap extents between two inodes
 *
 * @inode1:	First inode
 * @inode2:	Second inode
 * @lblk1:	Start block for first inode
 * @lblk2:	Start block for second inode
 * @count:	Number of blocks to swap
 * @mark_unwritten: Mark second inode's extents as unwritten after swap
 * @erp:	Pointer to save error value
 *
 * This helper routine does exactly what is promise "swap extents". All other
 * stuff such as page-cache locking consistency, bh mapping consistency or
 * extent's data copying must be performed by caller.
 * Locking:
 * 		i_mutex is held for both inodes
 * 		i_data_sem is locked for write for both inodes
 * Assumptions:
 *		All pages from requested range are locked for both inodes
 */
int
ext4_swap_extents(handle_t *handle, struct inode *inode1,
		     struct inode *inode2, ext4_lblk_t lblk1, ext4_lblk_t lblk2,
		  ext4_lblk_t count, int unwritten, int *erp)
{
	struct ext4_ext_path *path1 = NULL;
	struct ext4_ext_path *path2 = NULL;
	int replaced_count = 0;

	BUG_ON(!rwsem_is_locked(&EXT4_I(inode1)->i_data_sem));
	BUG_ON(!rwsem_is_locked(&EXT4_I(inode2)->i_data_sem));
	BUG_ON(!mutex_is_locked(&inode1->i_mutex));
	BUG_ON(!mutex_is_locked(&inode1->i_mutex));

	*erp = ext4_es_remove_extent(inode1, lblk1, count);
	if (unlikely(*erp))
		return 0;
	*erp = ext4_es_remove_extent(inode2, lblk2, count);
	if (unlikely(*erp))
		return 0;

	while (count) {
		struct ext4_extent *ex1, *ex2, tmp_ex;
		ext4_lblk_t e1_blk, e2_blk;
		int e1_len, e2_len, len;
		int split = 0;

		path1 = ext4_find_extent(inode1, lblk1, NULL, EXT4_EX_NOCACHE);
		if (unlikely(IS_ERR(path1))) {
			*erp = PTR_ERR(path1);
			path1 = NULL;
		finish:
			count = 0;
			goto repeat;
		}
		path2 = ext4_find_extent(inode2, lblk2, NULL, EXT4_EX_NOCACHE);
		if (unlikely(IS_ERR(path2))) {
			*erp = PTR_ERR(path2);
			path2 = NULL;
			goto finish;
		}
		ex1 = path1[path1->p_depth].p_ext;
		ex2 = path2[path2->p_depth].p_ext;
		/* Do we have somthing to swap ? */
		if (unlikely(!ex2 || !ex1))
			goto finish;

		e1_blk = le32_to_cpu(ex1->ee_block);
		e2_blk = le32_to_cpu(ex2->ee_block);
		e1_len = ext4_ext_get_actual_len(ex1);
		e2_len = ext4_ext_get_actual_len(ex2);

		/* Hole handling */
		if (!in_range(lblk1, e1_blk, e1_len) ||
		    !in_range(lblk2, e2_blk, e2_len)) {
			ext4_lblk_t next1, next2;

			/* if hole after extent, then go to next extent */
			next1 = ext4_ext_next_allocated_block(path1);
			next2 = ext4_ext_next_allocated_block(path2);
			/* If hole before extent, then shift to that extent */
			if (e1_blk > lblk1)
				next1 = e1_blk;
			if (e2_blk > lblk2)
				next2 = e1_blk;
			/* Do we have something to swap */
			if (next1 == EXT_MAX_BLOCKS || next2 == EXT_MAX_BLOCKS)
				goto finish;
			/* Move to the rightest boundary */
			len = next1 - lblk1;
			if (len < next2 - lblk2)
				len = next2 - lblk2;
			if (len > count)
				len = count;
			lblk1 += len;
			lblk2 += len;
			count -= len;
			goto repeat;
		}

		/* Prepare left boundary */
		if (e1_blk < lblk1) {
			split = 1;
			*erp = ext4_force_split_extent_at(handle, inode1,
						&path1, lblk1, 0);
			if (unlikely(*erp))
				goto finish;
		}
		if (e2_blk < lblk2) {
			split = 1;
			*erp = ext4_force_split_extent_at(handle, inode2,
						&path2,  lblk2, 0);
			if (unlikely(*erp))
				goto finish;
		}
		/* ext4_split_extent_at() may result in leaf extent split,
		 * path must to be revalidated. */
		if (split)
			goto repeat;

		/* Prepare right boundary */
		len = count;
		if (len > e1_blk + e1_len - lblk1)
			len = e1_blk + e1_len - lblk1;
		if (len > e2_blk + e2_len - lblk2)
			len = e2_blk + e2_len - lblk2;

		if (len != e1_len) {
			split = 1;
			*erp = ext4_force_split_extent_at(handle, inode1,
						&path1, lblk1 + len, 0);
			if (unlikely(*erp))
				goto finish;
		}
		if (len != e2_len) {
			split = 1;
			*erp = ext4_force_split_extent_at(handle, inode2,
						&path2, lblk2 + len, 0);
			if (*erp)
				goto finish;
		}
		/* ext4_split_extent_at() may result in leaf extent split,
		 * path must to be revalidated. */
		if (split)
			goto repeat;

		BUG_ON(e2_len != e1_len);
		*erp = ext4_ext_get_access(handle, inode1, path1 + path1->p_depth);
		if (unlikely(*erp))
			goto finish;
		*erp = ext4_ext_get_access(handle, inode2, path2 + path2->p_depth);
		if (unlikely(*erp))
			goto finish;

		/* Both extents are fully inside boundaries. Swap it now */
		tmp_ex = *ex1;
		ext4_ext_store_pblock(ex1, ext4_ext_pblock(ex2));
		ext4_ext_store_pblock(ex2, ext4_ext_pblock(&tmp_ex));
		ex1->ee_len = cpu_to_le16(e2_len);
		ex2->ee_len = cpu_to_le16(e1_len);
		if (unwritten)
			ext4_ext_mark_unwritten(ex2);
		if (ext4_ext_is_unwritten(&tmp_ex))
			ext4_ext_mark_unwritten(ex1);

		ext4_ext_try_to_merge(handle, inode2, path2, ex2);
		ext4_ext_try_to_merge(handle, inode1, path1, ex1);
		*erp = ext4_ext_dirty(handle, inode2, path2 +
				      path2->p_depth);
		if (unlikely(*erp))
			goto finish;
		*erp = ext4_ext_dirty(handle, inode1, path1 +
				      path1->p_depth);
		/*
		 * Looks scarry ah..? second inode already points to new blocks,
		 * and it was successfully dirtied. But luckily error may happen
		 * only due to journal error, so full transaction will be
		 * aborted anyway.
		 */
		if (unlikely(*erp))
			goto finish;
		lblk1 += len;
		lblk2 += len;
		replaced_count += len;
		count -= len;

	repeat:
		ext4_ext_drop_refs(path1);
		kfree(path1);
		ext4_ext_drop_refs(path2);
		kfree(path2);
		path1 = path2 = NULL;
	}
	return replaced_count;
}<|MERGE_RESOLUTION|>--- conflicted
+++ resolved
@@ -3114,19 +3114,11 @@
 	ee_len    = ext4_ext_get_actual_len(ex);
 	ee_pblock = ext4_ext_pblock(ex);
 
-<<<<<<< HEAD
 	if (ext4_encrypted_inode(inode))
 		return ext4_encrypted_zeroout(inode, ex);
 
-	ret = sb_issue_zeroout(inode->i_sb, ee_pblock, ee_len, GFP_NOFS);
-	if (ret > 0)
-		ret = 0;
-
-	return ret;
-=======
 	return ext4_issue_zeroout(inode, le32_to_cpu(ex->ee_block), ee_pblock,
 				  ee_len);
->>>>>>> 4859668d
 }
 
 /*
