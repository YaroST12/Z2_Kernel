--- conflicted
+++ resolved
@@ -121,15 +121,9 @@
 	/* appletouch */
 	{ USB_DEVICE(0x05ac, 0x021a), .driver_info = USB_QUIRK_RESET_RESUME },
 
-<<<<<<< HEAD
-=======
 	/* Genesys Logic hub, internally used by KY-688 USB 3.1 Type-C Hub */
 	{ USB_DEVICE(0x05e3, 0x0612), .driver_info = USB_QUIRK_NO_LPM },
 
-	/* Genesys Logic hub, internally used by Moshi USB to Ethernet Adapter */
-	{ USB_DEVICE(0x05e3, 0x0616), .driver_info = USB_QUIRK_NO_LPM },
-
->>>>>>> 2179863e
 	/* Avision AV600U */
 	{ USB_DEVICE(0x0638, 0x0a13), .driver_info =
 	  USB_QUIRK_STRING_FETCH_255 },
@@ -178,16 +172,8 @@
 	{ USB_DEVICE(0x1908, 0x1315), .driver_info =
 			USB_QUIRK_HONOR_BNUMINTERFACES },
 
-<<<<<<< HEAD
 	/* INTEL VALUE SSD */
 	{ USB_DEVICE(0x8086, 0xf1a5), .driver_info = USB_QUIRK_RESET_RESUME },
-=======
-	/* Protocol and OTG Electrical Test Device */
-	{ USB_DEVICE(0x1a0a, 0x0200), .driver_info =
-			USB_QUIRK_LINEAR_UFRAME_INTR_BINTERVAL },
-
-	/* Corsair Strafe RGB */
-	{ USB_DEVICE(0x1b1c, 0x1b20), .driver_info = USB_QUIRK_DELAY_INIT },
 
 	/* Corsair K70 LUX */
 	{ USB_DEVICE(0x1b1c, 0x1b36), .driver_info = USB_QUIRK_DELAY_INIT },
@@ -195,13 +181,6 @@
 	/* MIDI keyboard WORLDE MINI */
 	{ USB_DEVICE(0x1c75, 0x0204), .driver_info =
 			USB_QUIRK_CONFIG_INTF_STRINGS },
-
-	/* Acer C120 LED Projector */
-	{ USB_DEVICE(0x1de1, 0xc102), .driver_info = USB_QUIRK_NO_LPM },
-
-	/* Blackmagic Design Intensity Shuttle */
-	{ USB_DEVICE(0x1edb, 0xbd3b), .driver_info = USB_QUIRK_NO_LPM },
->>>>>>> 2179863e
 
 	/* USB3503 */
 	{ USB_DEVICE(0x0424, 0x3503), .driver_info = USB_QUIRK_RESET_RESUME },
