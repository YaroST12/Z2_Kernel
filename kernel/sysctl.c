--- conflicted
+++ resolved
@@ -125,16 +125,11 @@
 static int zero;
 static int __maybe_unused one = 1;
 static int __maybe_unused two = 2;
-static int __maybe_unused three = 3;
 static int __maybe_unused four = 4;
 static unsigned long one_ul = 1;
 static int one_hundred = 100;
 #ifdef CONFIG_PRINTK
 static int ten_thousand = 10000;
-#endif
-#ifdef CONFIG_SCHED_HMP
-static int one_thousand = 1000;
-static int max_freq_reporting_policy = FREQ_REPORT_INVALID_POLICY - 1;
 #endif
 
 /* this is needed for the proc_doulongvec_minmax of vm_dirty_bytes */
@@ -291,233 +286,6 @@
 		.mode		= 0644,
 		.proc_handler	= proc_dointvec,
 	},
-#if defined(CONFIG_PREEMPT_TRACER) || defined(CONFIG_IRQSOFF_TRACER)
-	{
-		.procname       = "preemptoff_tracing_threshold_ns",
-		.data           = &sysctl_preemptoff_tracing_threshold_ns,
-		.maxlen         = sizeof(unsigned int),
-		.mode           = 0644,
-		.proc_handler   = proc_dointvec,
-	},
-	{
-		.procname       = "irqsoff_tracing_threshold_ns",
-		.data           = &sysctl_irqsoff_tracing_threshold_ns,
-		.maxlen         = sizeof(unsigned int),
-		.mode           = 0644,
-		.proc_handler   = proc_dointvec,
-	},
-#endif
-#ifdef CONFIG_SCHED_HMP
-	{
-		.procname	= "sched_freq_reporting_policy",
-		.data		= &sysctl_sched_freq_reporting_policy,
-		.maxlen		= sizeof(unsigned int),
-		.mode		= 0644,
-		.proc_handler	= proc_dointvec_minmax,
-		.extra1		= &zero,
-		.extra2		= &max_freq_reporting_policy,
-	},
-	{
-		.procname	= "sched_freq_inc_notify",
-		.data		= &sysctl_sched_freq_inc_notify,
-		.maxlen		= sizeof(unsigned int),
-		.mode		= 0644,
-		.proc_handler	= proc_dointvec_minmax,
-		.extra1		= &zero,
-	},
-	{
-		.procname	= "sched_freq_dec_notify",
-		.data		= &sysctl_sched_freq_dec_notify,
-		.maxlen		= sizeof(unsigned int),
-		.mode		= 0644,
-		.proc_handler	= proc_dointvec_minmax,
-		.extra1		= &zero,
-	},
-	{
-		.procname       = "sched_cpu_high_irqload",
-		.data           = &sysctl_sched_cpu_high_irqload,
-		.maxlen         = sizeof(unsigned int),
-		.mode           = 0644,
-		.proc_handler   = proc_dointvec,
-	},
-	{
-		.procname       = "sched_ravg_hist_size",
-		.data           = &sysctl_sched_ravg_hist_size,
-		.maxlen         = sizeof(unsigned int),
-		.mode           = 0644,
-		.proc_handler   = sched_window_update_handler,
-	},
-	{
-		.procname       = "sched_window_stats_policy",
-		.data           = &sysctl_sched_window_stats_policy,
-		.maxlen         = sizeof(unsigned int),
-		.mode           = 0644,
-		.proc_handler   = sched_window_update_handler,
-	},
-	{
-		.procname	= "sched_spill_load",
-		.data		= &sysctl_sched_spill_load_pct,
-		.maxlen		= sizeof(unsigned int),
-		.mode		= 0644,
-		.proc_handler	= sched_hmp_proc_update_handler,
-		.extra1		= &zero,
-		.extra2		= &one_hundred,
-	},
-	{
-		.procname	= "sched_spill_nr_run",
-		.data		= &sysctl_sched_spill_nr_run,
-		.maxlen		= sizeof(unsigned int),
-		.mode		= 0644,
-		.proc_handler	= proc_dointvec_minmax,
-		.extra1		= &zero,
-	},
-	{
-		.procname	= "sched_upmigrate",
-		.data		= &sysctl_sched_upmigrate_pct,
-		.maxlen		= sizeof(unsigned int),
-		.mode		= 0644,
-		.proc_handler	= sched_hmp_proc_update_handler,
-		.extra1		= &zero,
-		.extra2		= &one_hundred,
-	},
-	{
-		.procname	= "sched_downmigrate",
-		.data		= &sysctl_sched_downmigrate_pct,
-		.maxlen		= sizeof(unsigned int),
-		.mode		= 0644,
-		.proc_handler	= sched_hmp_proc_update_handler,
-		.extra1		= &zero,
-		.extra2		= &one_hundred,
-	},
-	{
-		.procname	= "sched_group_upmigrate",
-		.data		= &sysctl_sched_group_upmigrate_pct,
-		.maxlen		= sizeof(unsigned int),
-		.mode		= 0644,
-		.proc_handler	= sched_hmp_proc_update_handler,
-		.extra1		= &zero,
-	},
-	{
-		.procname	= "sched_group_downmigrate",
-		.data		= &sysctl_sched_group_downmigrate_pct,
-		.maxlen		= sizeof(unsigned int),
-		.mode		= 0644,
-		.proc_handler	= sched_hmp_proc_update_handler,
-		.extra1		= &zero,
-	},
-	{
-		.procname	= "sched_init_task_load",
-		.data		= &sysctl_sched_init_task_load_pct,
-		.maxlen		= sizeof(unsigned int),
-		.mode		= 0644,
-		.proc_handler	= sched_hmp_proc_update_handler,
-		.extra1		= &zero,
-		.extra2		= &one_hundred,
-	},
-	{
-		.procname	= "sched_select_prev_cpu_us",
-		.data		= &sysctl_sched_select_prev_cpu_us,
-		.maxlen		= sizeof(unsigned int),
-		.mode		= 0644,
-		.proc_handler   = sched_hmp_proc_update_handler,
-		.extra1		= &zero,
-	},
-	{
-		.procname	= "sched_restrict_cluster_spill",
-		.data		= &sysctl_sched_restrict_cluster_spill,
-		.maxlen		= sizeof(unsigned int),
-		.mode		= 0644,
-		.proc_handler	= proc_dointvec_minmax,
-		.extra1		= &zero,
-		.extra2		= &one,
-	},
-	{
-		.procname	= "sched_small_wakee_task_load",
-		.data		= &sysctl_sched_small_wakee_task_load_pct,
-		.maxlen		= sizeof(unsigned int),
-		.mode		= 0644,
-		.proc_handler   = sched_hmp_proc_update_handler,
-		.extra1		= &zero,
-		.extra2		= &one_hundred,
-	},
-	{
-		.procname	= "sched_big_waker_task_load",
-		.data		= &sysctl_sched_big_waker_task_load_pct,
-		.maxlen		= sizeof(unsigned int),
-		.mode		= 0644,
-		.proc_handler   = sched_hmp_proc_update_handler,
-		.extra1		= &zero,
-		.extra2		= &one_hundred,
-	},
-	{
-		.procname	= "sched_prefer_sync_wakee_to_waker",
-		.data		= &sysctl_sched_prefer_sync_wakee_to_waker,
-		.maxlen		= sizeof(unsigned int),
-		.mode		= 0644,
-		.proc_handler	= proc_dointvec_minmax,
-		.extra1		= &zero,
-		.extra2		= &one,
-	},
-	{
-		.procname       = "sched_enable_thread_grouping",
-		.data           = &sysctl_sched_enable_thread_grouping,
-		.maxlen         = sizeof(unsigned int),
-		.mode           = 0644,
-		.proc_handler   = proc_dointvec,
-	},
-	{
-		.procname	= "sched_pred_alert_freq",
-		.data		= &sysctl_sched_pred_alert_freq,
-		.maxlen		= sizeof(unsigned int),
-		.mode		= 0644,
-		.proc_handler	= proc_dointvec_minmax,
-		.extra1		= &zero,
-	},
-	{
-		.procname       = "sched_freq_aggregate",
-		.data           = &sysctl_sched_freq_aggregate,
-		.maxlen         = sizeof(unsigned int),
-		.mode           = 0644,
-		.proc_handler   = sched_window_update_handler,
-	},
-	{
-		.procname	= "sched_freq_aggregate_threshold",
-		.data		= &sysctl_sched_freq_aggregate_threshold_pct,
-		.maxlen		= sizeof(unsigned int),
-		.mode		= 0644,
-		.proc_handler	= sched_hmp_proc_update_handler,
-		.extra1		= &zero,
-		/*
-		 * Special handling for sched_freq_aggregate_threshold_pct
-		 * which can be greater than 100. Use 1000 as an upper bound
-		 * value which works for all practical use cases.
-		 */
-		.extra2		= &one_thousand,
-	},
-	{
-		.procname	= "sched_boost",
-		.data		= &sysctl_sched_boost,
-		.maxlen		= sizeof(unsigned int),
-		.mode		= 0644,
-		.proc_handler	= sched_boost_handler,
-		.extra1         = &zero,
-		.extra2		= &three,
-	},
-	{
-		.procname	= "sched_short_burst_ns",
-		.data		= &sysctl_sched_short_burst,
-		.maxlen		= sizeof(unsigned int),
-		.mode		= 0644,
-		.proc_handler	= proc_dointvec,
-	},
-	{
-		.procname       = "sched_short_sleep_ns",
-		.data           = &sysctl_sched_short_sleep,
-		.maxlen         = sizeof(unsigned int),
-		.mode           = 0644,
-		.proc_handler   = proc_dointvec,
-	},
-#endif	/* CONFIG_SCHED_HMP */
 #ifdef CONFIG_SCHED_DEBUG
 	{
 		.procname	= "sched_min_granularity_ns",
@@ -544,7 +312,6 @@
 		.mode		= 0644,
 		.proc_handler	= proc_dointvec,
 	},
-<<<<<<< HEAD
 #ifdef CONFIG_SCHED_WALT
 	{
 		.procname	= "sched_use_walt_cpu_util",
@@ -575,8 +342,6 @@
 		.proc_handler	= proc_dointvec,
 	},
 #endif
-=======
->>>>>>> bed60c12
 	{
 		.procname	= "sched_cstate_aware",
 		.data		= &sysctl_sched_cstate_aware,
