/* Copyright (c) 2014-2015, 2017 The Linux Foundation. All rights reserved.
 *
 * This program is free software; you can redistribute it and/or modify
 * it under the terms of the GNU General Public License version 2 and
 * only version 2 as published by the Free Software Foundation.
 *
 * This program is distributed in the hope that it will be useful,
 * but WITHOUT ANY WARRANTY; without even the implied warranty of
 * MERCHANTABILITY or FITNESS FOR A PARTICULAR PURPOSE.  See the
 * GNU General Public License for more details.
 */

&spmi_bus {
	#address-cells = <1>;
	#size-cells = <0>;
	interrupt-controller;
	#interrupt-cells = <3>;

	qcom,pm8994@0 {
		spmi-slave-container;
		reg = <0x0>;
		#address-cells = <1>;
		#size-cells = <1>;

		pm8994_revid: qcom,revid@100 {
			compatible = "qcom,qpnp-revid";
			reg = <0x100 0x100>;
		};

		qcom,temp-alarm@2400 {
			compatible = "qcom,qpnp-temp-alarm";
			reg = <0x2400 0x100>;
			interrupts = <0x0 0x24 0x0>;
			label = "pm8994_tz";
			qcom,channel-num = <8>;
			qcom,threshold-set = <0>;
			qcom,temp_alarm-vadc = <&pm8994_vadc>;
		};

		qcom,power-on@800 {
			compatible = "qcom,qpnp-power-on";
			reg = <0x800 0x100>;
			interrupts = <0x0 0x8 0x0>,
				     <0x0 0x8 0x1>,
				     <0x0 0x8 0x3>,
				     <0x0 0x8 0x4>,
				     <0x0 0x8 0x5>;
			interrupt-names = "kpdpwr", "resin", "kpdpwr-bark",
					"resin-bark", "kpdpwr-resin-bark";
			qcom,pon-dbc-delay = <15625>;
			qcom,system-reset;
			qcom,store-hard-reset-reason;
<<<<<<< HEAD
			qcom,s3-debounce = <32>;
=======
			qcom,kpdpwr-sw-debounce;
>>>>>>> f8dc42b6

			qcom,pon_1 {
				qcom,pon-type = <0>;
				qcom,pull-up = <1>;
				linux,code = <116>;
				qcom,support-reset = <1>;
				qcom,s1-timer = <6720>;
				qcom,s2-timer = <2000>;
				qcom,s2-type = <7>;
				qcom,use-bark;
			};

			qcom,pon_2 {
				qcom,pon-type = <1>;
				qcom,pull-up = <1>;
				linux,code = <114>;
				qcom,s1-timer = <0>;
				qcom,s2-timer = <2000>;
				qcom,s2-type = <1>;
				qcom,use-bark;
			};

			qcom,pon_3 {
				qcom,pon-type = <3>;
				qcom,pull-up = <1>;
				qcom,s1-timer = <6720>;
				qcom,s2-timer = <2000>;
				qcom,s2-type = <7>;
				qcom,use-bark;
			};
		};

		pm8994_gpios: gpios {
			spmi-dev-container;
			compatible = "qcom,qpnp-pin";
			gpio-controller;
			#gpio-cells = <2>;
			#address-cells = <1>;
			#size-cells = <1>;
			label = "pm8994-gpio";

			gpio@c000 {
				reg = <0xc000 0x100>;
				qcom,pin-num = <1>;
				status = "disabled";
			};

			gpio@c100 {
				reg = <0xc100 0x100>;
				qcom,pin-num = <2>;
				status = "disabled";
			};

			gpio@c200 {
				reg = <0xc200 0x100>;
				qcom,pin-num = <3>;
				status = "disabled";
			};

			gpio@c300 {
				reg = <0xc300 0x100>;
				qcom,pin-num = <4>;
				status = "disabled";
			};

			gpio@c400 {
				reg = <0xc400 0x100>;
				qcom,pin-num = <5>;
				status = "disabled";
			};

			gpio@c500 {
				reg = <0xc500 0x100>;
				qcom,pin-num = <6>;
				status = "disabled";
			};

			gpio@c600 {
				reg = <0xc600 0x100>;
				qcom,pin-num = <7>;
				status = "disabled";
			};

			gpio@c700 {
				reg = <0xc700 0x100>;
				qcom,pin-num = <8>;
				status = "disabled";
			};

			gpio@c800 {
				reg = <0xc800 0x100>;
				qcom,pin-num = <9>;
				status = "disabled";
			};

			gpio@c900 {
				reg = <0xc900 0x100>;
				qcom,pin-num = <10>;
				status = "disabled";
			};

			gpio@ca00 {
				reg = <0xca00 0x100>;
				qcom,pin-num = <11>;
				status = "disabled";
			};

			gpio@cb00 {
				reg = <0xcb00 0x100>;
				qcom,pin-num = <12>;
				status = "disabled";
			};

			gpio@cc00 {
				reg = <0xcc00 0x100>;
				qcom,pin-num = <13>;
				status = "disabled";
			};

			gpio@cd00 {
				reg = <0xcd00 0x100>;
				qcom,pin-num = <14>;
				status = "disabled";
			};

			gpio@ce00 {
				reg = <0xce00 0x100>;
				qcom,pin-num = <15>;
				status = "disabled";
			};

			gpio@cf00 {
				reg = <0xcf00 0x100>;
				qcom,pin-num = <16>;
				status = "disabled";
			};

			gpio@d000 {
				reg = <0xd000 0x100>;
				qcom,pin-num = <17>;
				status = "disabled";
			};

			gpio@d100 {
				reg = <0xd100 0x100>;
				qcom,pin-num = <18>;
				status = "disabled";
			};

			gpio@d200 {
				reg = <0xd200 0x100>;
				qcom,pin-num = <19>;
				status = "disabled";
			};

			gpio@d300 {
				reg = <0xd300 0x100>;
				qcom,pin-num = <20>;
				status = "disabled";
			};

			gpio@d500 {
				reg = <0xd500 0x100>;
				qcom,pin-num = <22>;
				status = "okay";
			};
		};

		pm8994_mpps: mpps {
			spmi-dev-container;
			compatible = "qcom,qpnp-pin";
			gpio-controller;
			#gpio-cells = <2>;
			#address-cells = <1>;
			#size-cells = <1>;
			label = "pm8994-mpp";

			mpp@a000 {
				reg = <0xa000 0x100>;
				qcom,pin-num = <1>;
				status = "disabled";
			};

			mpp@a100 {
				reg = <0xa100 0x100>;
				qcom,pin-num = <2>;
				status = "disabled";
			};

			mpp@a200 {
				reg = <0xa200 0x100>;
				qcom,pin-num = <3>;
				status = "disabled";
			};

			mpp@a300 {
				reg = <0xa300 0x100>;
				qcom,pin-num = <4>;
				status = "disabled";
			};

			mpp@a400 {
				reg = <0xa400 0x100>;
				qcom,pin-num = <5>;
				status = "disabled";
			};

			mpp@a500 {
				reg = <0xa500 0x100>;
				qcom,pin-num = <6>;
				status = "disabled";
			};

			mpp@a600 {
				reg = <0xa600 0x100>;
				qcom,pin-num = <7>;
				status = "disabled";
			};

			mpp@a700 {
				reg = <0xa700 0x100>;
				qcom,pin-num = <8>;
				status = "disabled";
			};
		};

		pm8994_vadc: vadc@3100 {
			compatible = "qcom,qpnp-vadc";
			reg = <0x3100 0x100>;
			#address-cells = <1>;
			#size-cells = <0>;
			interrupts = <0x0 0x31 0x0>;
			interrupt-names = "eoc-int-en-set";
			qcom,adc-bit-resolution = <15>;
			qcom,adc-vdd-reference = <1800>;
			qcom,vadc-poll-eoc;

			chan@8 {
				label = "die_temp";
				reg = <8>;
				qcom,decimation = <0>;
				qcom,pre-div-channel-scaling = <0>;
				qcom,calibration-type = "absolute";
				qcom,scale-function = <3>;
				qcom,hw-settle-time = <0>;
				qcom,fast-avg-setup = <0>;
			};

			chan@9 {
				label = "ref_625mv";
				reg = <9>;
				qcom,decimation = <0>;
				qcom,pre-div-channel-scaling = <0>;
				qcom,calibration-type = "absolute";
				qcom,scale-function = <0>;
				qcom,hw-settle-time = <0>;
				qcom,fast-avg-setup = <0>;
			};

			chan@a {
				label = "ref_1250v";
				reg = <0xa>;
				qcom,decimation = <0>;
				qcom,pre-div-channel-scaling = <0>;
				qcom,calibration-type = "absolute";
				qcom,scale-function = <0>;
				qcom,hw-settle-time = <0>;
				qcom,fast-avg-setup = <0>;
			};
		};

		pm8994_adc_tm: vadc@3400 {
			compatible = "qcom,qpnp-adc-tm";
			reg = <0x3400 0x100>;
			#address-cells = <1>;
			#size-cells = <0>;
			interrupts =	<0x0 0x34 0x0>,
					<0x0 0x34 0x3>,
				     <0x0 0x34 0x4>;
			interrupt-names =	"eoc-int-en-set",
						"high-thr-en-set",
						"low-thr-en-set";
			qcom,adc-bit-resolution = <15>;
			qcom,adc-vdd-reference = <1800>;
			qcom,adc_tm-vadc = <&pm8994_vadc>;
		};

		pm8994_coincell: qcom,coincell@2800 {
			compatible = "qcom,qpnp-coincell";
			reg = <0x2800 0x100>;
		};

		pm8994_rtc: qcom,pm8994_rtc {
			spmi-dev-container;
			compatible = "qcom,qpnp-rtc";
			#address-cells = <1>;
			#size-cells = <1>;
			qcom,qpnp-rtc-write = <0>;
			qcom,qpnp-rtc-alarm-pwrup = <1>;

			qcom,pm8994_rtc_rw@6000 {
				reg = <0x6000 0x100>;
			};
			qcom,pm8994_rtc_alarm@6100 {
				reg = <0x6100 0x100>;
				interrupts = <0x0 0x61 0x1>;
			};
		};
	};

	qcom,pm8994@1 {
		spmi-slave-container;
		reg = <0x1>;
		#address-cells = <1>;
		#size-cells = <1>;

		pwm@b100 {
			compatible = "qcom,qpnp-pwm";
			reg = <0xb100 0x100>,
			      <0xb042 0x7e>;
			reg-names = "qpnp-lpg-channel-base", "qpnp-lpg-lut-base";
			qcom,channel-id = <0>;
			qcom,supported-sizes = <6>, <7>, <9>;
			qcom,ramp-index = <0>;
			#pwm-cells = <2>;
			status = "disabled";
		};

		pwm@b200 {
			compatible = "qcom,qpnp-pwm";
			reg = <0xb200 0x100>,
			      <0xb042 0x7e>;
			reg-names = "qpnp-lpg-channel-base", "qpnp-lpg-lut-base";
			qcom,channel-id = <1>;
			qcom,supported-sizes = <6>, <7>, <9>;
			qcom,ramp-index = <1>;
			#pwm-cells = <2>;
			status = "disabled";
		};

		pwm@b300 {
			compatible = "qcom,qpnp-pwm";
			reg = <0xb300 0x100>,
			      <0xb042 0x7e>;
			reg-names = "qpnp-lpg-channel-base", "qpnp-lpg-lut-base";
			qcom,channel-id = <2>;
			qcom,supported-sizes = <6>, <7>, <9>;
			qcom,ramp-index = <2>;
			#pwm-cells = <2>;
			status = "disabled";
		};

		pwm@b400 {
			compatible = "qcom,qpnp-pwm";
			reg = <0xb400 0x100>,
			      <0xb042 0x7e>;
			reg-names = "qpnp-lpg-channel-base", "qpnp-lpg-lut-base";
			qcom,channel-id = <3>;
			qcom,supported-sizes = <6>, <7>, <9>;
			qcom,ramp-index = <3>;
			#pwm-cells = <2>;
			status = "disabled";
		};

		pwm@b500 {
			compatible = "qcom,qpnp-pwm";
			reg = <0xb500 0x100>,
			      <0xb042 0x7e>;
			reg-names = "qpnp-lpg-channel-base", "qpnp-lpg-lut-base";
			qcom,channel-id = <4>;
			qcom,supported-sizes = <6>, <7>, <9>;
			qcom,ramp-index = <4>;
			#pwm-cells = <2>;
			status = "disabled";
		};

		pwm@b600 {
			compatible = "qcom,qpnp-pwm";
			reg = <0xb600 0x100>,
			      <0xb042 0x7e>;
			reg-names = "qpnp-lpg-channel-base", "qpnp-lpg-lut-base";
			qcom,channel-id = <5>;
			qcom,supported-sizes = <6>, <7>, <9>;
			qcom,ramp-index = <5>;
			#pwm-cells = <2>;
			status = "disabled";
		};
	};
};<|MERGE_RESOLUTION|>--- conflicted
+++ resolved
@@ -50,11 +50,8 @@
 			qcom,pon-dbc-delay = <15625>;
 			qcom,system-reset;
 			qcom,store-hard-reset-reason;
-<<<<<<< HEAD
 			qcom,s3-debounce = <32>;
-=======
 			qcom,kpdpwr-sw-debounce;
->>>>>>> f8dc42b6
 
 			qcom,pon_1 {
 				qcom,pon-type = <0>;
