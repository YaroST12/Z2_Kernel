/*
 * f_fs.c -- user mode file system API for USB composite function controllers
 *
 * Copyright (C) 2010 Samsung Electronics
 * Author: Michal Nazarewicz <mina86@mina86.com>
 *
 * Based on inode.c (GadgetFS) which was:
 * Copyright (C) 2003-2004 David Brownell
 * Copyright (C) 2003 Agilent Technologies
 *
 * This program is free software; you can redistribute it and/or modify
 * it under the terms of the GNU General Public License as published by
 * the Free Software Foundation; either version 2 of the License, or
 * (at your option) any later version.
 */


/* #define DEBUG */
/* #define VERBOSE_DEBUG */

#include <linux/blkdev.h>
#include <linux/pagemap.h>
#include <linux/export.h>
#include <linux/hid.h>
#include <linux/module.h>
#include <linux/uio.h>
#include <linux/ipc_logging.h>
#include <asm/unaligned.h>

#include <linux/usb/composite.h>
#include <linux/usb/functionfs.h>

#include <linux/aio.h>
#include <linux/mmu_context.h>
#include <linux/poll.h>
#include <linux/eventfd.h>

#include "u_fs.h"
#include "u_f.h"
#include "u_os_desc.h"
#include "configfs.h"

#define FUNCTIONFS_MAGIC	0xa647361 /* Chosen by a honest dice roll ;) */

#define NUM_PAGES	10 /* # of pages for ipc logging */

static void *ffs_ipc_log;
#define ffs_log(fmt, ...) do { \
	if (ffs_ipc_log)	\
		ipc_log_string(ffs_ipc_log, "%s: " fmt,  __func__, \
			##__VA_ARGS__); \
	pr_debug("%s: " fmt, __func__, ##__VA_ARGS__); \
} while (0)

/* Reference counter handling */
static void ffs_data_get(struct ffs_data *ffs);
static void ffs_data_put(struct ffs_data *ffs);
/* Creates new ffs_data object. */
static struct ffs_data *__must_check ffs_data_new(void) __attribute__((malloc));

/* Opened counter handling. */
static void ffs_data_opened(struct ffs_data *ffs);
static void ffs_data_closed(struct ffs_data *ffs);

/* Called with ffs->mutex held; take over ownership of data. */
static int __must_check
__ffs_data_got_descs(struct ffs_data *ffs, char *data, size_t len);
static int __must_check
__ffs_data_got_strings(struct ffs_data *ffs, char *data, size_t len);

static LIST_HEAD(inst_list);

/* ffs instance status */
#define INST_NAME_SIZE	16

struct ffs_inst_status {
	char inst_name[INST_NAME_SIZE];
	struct list_head list;
	struct mutex ffs_lock;
	bool inst_exist;
	struct f_fs_opts *opts;
	struct ffs_data *ffs_data;
};

/* Free instance structures */
static void ffs_inst_clean(struct f_fs_opts *opts,
		const char *inst_name);
static void ffs_inst_clean_delay(const char *inst_name);
static int ffs_inst_exist_check(const char *inst_name);
static struct ffs_inst_status *name_to_inst_status(
		const char *inst_name, bool create_inst);

/* The function structure ***************************************************/

struct ffs_ep;
static bool first_read_done;

struct ffs_function {
	struct usb_configuration	*conf;
	struct usb_gadget		*gadget;
	struct ffs_data			*ffs;

	struct ffs_ep			*eps;
	u8				eps_revmap[16];
	short				*interfaces_nums;

	struct usb_function		function;
};


static struct ffs_function *ffs_func_from_usb(struct usb_function *f)
{
	return container_of(f, struct ffs_function, function);
}


static inline enum ffs_setup_state
ffs_setup_state_clear_cancelled(struct ffs_data *ffs)
{
	return (enum ffs_setup_state)
		cmpxchg(&ffs->setup_state, FFS_SETUP_CANCELLED, FFS_NO_SETUP);
}


static void ffs_func_eps_disable(struct ffs_function *func);
static int __must_check ffs_func_eps_enable(struct ffs_function *func);

static int ffs_func_bind(struct usb_configuration *,
			 struct usb_function *);
static int ffs_func_set_alt(struct usb_function *, unsigned, unsigned);
static void ffs_func_disable(struct usb_function *);
static int ffs_func_setup(struct usb_function *,
			  const struct usb_ctrlrequest *);
static void ffs_func_suspend(struct usb_function *);
static void ffs_func_resume(struct usb_function *);


static int ffs_func_revmap_ep(struct ffs_function *func, u8 num);
static int ffs_func_revmap_intf(struct ffs_function *func, u8 intf);


/* The endpoints structures *************************************************/

struct ffs_ep {
	struct usb_ep			*ep;	/* P: ffs->eps_lock */
	struct usb_request		*req;	/* P: epfile->mutex */

	/* [0]: full speed, [1]: high speed, [2]: super speed */
	struct usb_endpoint_descriptor	*descs[3];

	u8				num;

	int				status;	/* P: epfile->mutex */
	bool				is_busy;
};

struct ffs_epfile {
	/* Protects ep->ep and ep->req. */
	struct mutex			mutex;
	wait_queue_head_t		wait;
	atomic_t			error;

	struct ffs_data			*ffs;
	struct ffs_ep			*ep;	/* P: ffs->eps_lock */

	struct dentry			*dentry;

	char				name[5];

	unsigned char			in;	/* P: ffs->eps_lock */
	unsigned char			isoc;	/* P: ffs->eps_lock */

	unsigned char			_pad;
	atomic_t			opened;
};

/*  ffs_io_data structure ***************************************************/

struct ffs_io_data {
	bool aio;
	bool read;

	struct kiocb *kiocb;
	struct iov_iter data;
	const void *to_free;
	char *buf;

	struct mm_struct *mm;
	struct work_struct work;

	struct usb_ep *ep;
	struct usb_request *req;

	struct ffs_data *ffs;
};

struct ffs_desc_helper {
	struct ffs_data *ffs;
	unsigned interfaces_count;
	unsigned eps_count;
};

static int  __must_check ffs_epfiles_create(struct ffs_data *ffs);
static void ffs_epfiles_destroy(struct ffs_epfile *epfiles, unsigned count);

static struct dentry *
ffs_sb_create_file(struct super_block *sb, const char *name, void *data,
		   const struct file_operations *fops);

/* Devices management *******************************************************/

DEFINE_MUTEX(ffs_lock);
EXPORT_SYMBOL_GPL(ffs_lock);

static struct ffs_dev *_ffs_find_dev(const char *name);
static struct ffs_dev *_ffs_alloc_dev(void);
static int _ffs_name_dev(struct ffs_dev *dev, const char *name);
static void _ffs_free_dev(struct ffs_dev *dev);
static void *ffs_acquire_dev(const char *dev_name);
static void ffs_release_dev(struct ffs_data *ffs_data);
static int ffs_ready(struct ffs_data *ffs);
static void ffs_closed(struct ffs_data *ffs);

/* Misc helper functions ****************************************************/

static int ffs_mutex_lock(struct mutex *mutex, unsigned nonblock)
	__attribute__((warn_unused_result, nonnull));
static char *ffs_prepare_buffer(const char __user *buf, size_t len)
	__attribute__((warn_unused_result, nonnull));


/* Control file aka ep0 *****************************************************/

static void ffs_ep0_complete(struct usb_ep *ep, struct usb_request *req)
{
	struct ffs_data *ffs = req->context;

	complete_all(&ffs->ep0req_completion);
}

static int __ffs_ep0_queue_wait(struct ffs_data *ffs, char *data, size_t len)
{
	struct usb_request *req = ffs->ep0req;
	int ret;

	req->zero     = len < le16_to_cpu(ffs->ev.setup.wLength);

	spin_unlock_irq(&ffs->ev.waitq.lock);

	ffs_log("enter: state %d setup_state %d flags %lu", ffs->state,
		ffs->setup_state, ffs->flags);

	req->buf      = data;
	req->length   = len;

	/*
	 * UDC layer requires to provide a buffer even for ZLP, but should
	 * not use it at all. Let's provide some poisoned pointer to catch
	 * possible bug in the driver.
	 */
	if (req->buf == NULL)
		req->buf = (void *)0xDEADBABE;

	reinit_completion(&ffs->ep0req_completion);

	ret = usb_ep_queue(ffs->gadget->ep0, req, GFP_ATOMIC);
	if (unlikely(ret < 0))
		return ret;

	ret = wait_for_completion_interruptible(&ffs->ep0req_completion);
	if (unlikely(ret)) {
		usb_ep_dequeue(ffs->gadget->ep0, req);
		return -EINTR;
	}

	ffs->setup_state = FFS_NO_SETUP;

	ffs_log("exit: state %d setup_state %d flags %lu", ffs->state,
		ffs->setup_state, ffs->flags);

	return req->status ? req->status : req->actual;
}

static int __ffs_ep0_stall(struct ffs_data *ffs)
{
	ffs_log("state %d setup_state %d flags %lu can_stall %d", ffs->state,
		ffs->setup_state, ffs->flags, ffs->ev.can_stall);

	if (ffs->ev.can_stall) {
		pr_vdebug("ep0 stall\n");
		usb_ep_set_halt(ffs->gadget->ep0);
		ffs->setup_state = FFS_NO_SETUP;
		return -EL2HLT;
	} else {
		pr_debug("bogus ep0 stall!\n");
		return -ESRCH;
	}
}

static ssize_t ffs_ep0_write(struct file *file, const char __user *buf,
			     size_t len, loff_t *ptr)
{
	struct ffs_data *ffs = file->private_data;
	ssize_t ret;
	char *data;

	ENTER();

	ffs_log("enter:len %zu state %d setup_state %d flags %lu", len,
		ffs->state, ffs->setup_state, ffs->flags);

	ret = ffs_inst_exist_check(ffs->dev_name);
	if (ret < 0)
		return ret;

	/* Fast check if setup was canceled */
	if (ffs_setup_state_clear_cancelled(ffs) == FFS_SETUP_CANCELLED)
		return -EIDRM;

	/* Acquire mutex */
	ret = ffs_mutex_lock(&ffs->mutex, file->f_flags & O_NONBLOCK);
	if (unlikely(ret < 0))
		return ret;

	/* Check state */
	switch (ffs->state) {
	case FFS_READ_DESCRIPTORS:
	case FFS_READ_STRINGS:
		/* Copy data */
		if (unlikely(len < 16)) {
			ret = -EINVAL;
			break;
		}

		data = ffs_prepare_buffer(buf, len);
		if (IS_ERR(data)) {
			ret = PTR_ERR(data);
			break;
		}

		/* Handle data */
		if (ffs->state == FFS_READ_DESCRIPTORS) {
			pr_info("read descriptors\n");
			ret = __ffs_data_got_descs(ffs, data, len);
			if (unlikely(ret < 0))
				break;

			ffs->state = FFS_READ_STRINGS;
			ret = len;
		} else {
			pr_info("read strings\n");
			ret = __ffs_data_got_strings(ffs, data, len);
			if (unlikely(ret < 0))
				break;

			ret = ffs_epfiles_create(ffs);
			if (unlikely(ret)) {
				ffs->state = FFS_CLOSING;
				break;
			}

			ffs->state = FFS_ACTIVE;
			mutex_unlock(&ffs->mutex);

			ret = ffs_ready(ffs);
			if (unlikely(ret < 0)) {
				ffs->state = FFS_CLOSING;
				return ret;
			}

			return len;
		}
		break;

	case FFS_ACTIVE:
		data = NULL;
		/*
		 * We're called from user space, we can use _irq
		 * rather then _irqsave
		 */
		spin_lock_irq(&ffs->ev.waitq.lock);
		switch (ffs_setup_state_clear_cancelled(ffs)) {
		case FFS_SETUP_CANCELLED:
			ret = -EIDRM;
			goto done_spin;

		case FFS_NO_SETUP:
			ret = -ESRCH;
			goto done_spin;

		case FFS_SETUP_PENDING:
			break;
		}

		/* FFS_SETUP_PENDING */
		if (!(ffs->ev.setup.bRequestType & USB_DIR_IN)) {
			spin_unlock_irq(&ffs->ev.waitq.lock);
			ret = __ffs_ep0_stall(ffs);
			break;
		}

		/* FFS_SETUP_PENDING and not stall */
		len = min(len, (size_t)le16_to_cpu(ffs->ev.setup.wLength));

		spin_unlock_irq(&ffs->ev.waitq.lock);

		data = ffs_prepare_buffer(buf, len);
		if (IS_ERR(data)) {
			ret = PTR_ERR(data);
			break;
		}

		spin_lock_irq(&ffs->ev.waitq.lock);

		/*
		 * We are guaranteed to be still in FFS_ACTIVE state
		 * but the state of setup could have changed from
		 * FFS_SETUP_PENDING to FFS_SETUP_CANCELLED so we need
		 * to check for that.  If that happened we copied data
		 * from user space in vain but it's unlikely.
		 *
		 * For sure we are not in FFS_NO_SETUP since this is
		 * the only place FFS_SETUP_PENDING -> FFS_NO_SETUP
		 * transition can be performed and it's protected by
		 * mutex.
		 */
		if (ffs_setup_state_clear_cancelled(ffs) ==
		    FFS_SETUP_CANCELLED) {
			ret = -EIDRM;
done_spin:
			spin_unlock_irq(&ffs->ev.waitq.lock);
		} else {
			/* unlocks spinlock */
			ret = __ffs_ep0_queue_wait(ffs, data, len);
		}
		kfree(data);
		break;

	default:
		ret = -EBADFD;
		break;
	}

	ffs_log("exit:ret %zu state %d setup_state %d flags %lu", ret,
		ffs->state, ffs->setup_state, ffs->flags);

	mutex_unlock(&ffs->mutex);
	return ret;
}

/* Called with ffs->ev.waitq.lock and ffs->mutex held, both released on exit. */
static ssize_t __ffs_ep0_read_events(struct ffs_data *ffs, char __user *buf,
				     size_t n)
{
	/*
	 * n cannot be bigger than ffs->ev.count, which cannot be bigger than
	 * size of ffs->ev.types array (which is four) so that's how much space
	 * we reserve.
	 */
	struct usb_functionfs_event events[ARRAY_SIZE(ffs->ev.types)];
	const size_t size = n * sizeof *events;
	unsigned i = 0;

	memset(events, 0, size);

	do {
		events[i].type = ffs->ev.types[i];
		if (events[i].type == FUNCTIONFS_SETUP) {
			events[i].u.setup = ffs->ev.setup;
			ffs->setup_state = FFS_SETUP_PENDING;
		}
	} while (++i < n);

	ffs->ev.count -= n;
	if (ffs->ev.count)
		memmove(ffs->ev.types, ffs->ev.types + n,
			ffs->ev.count * sizeof *ffs->ev.types);

	spin_unlock_irq(&ffs->ev.waitq.lock);

	ffs_log("state %d setup_state %d flags %lu #evt %zu", ffs->state,
		ffs->setup_state, ffs->flags, n);

	mutex_unlock(&ffs->mutex);

	return unlikely(copy_to_user(buf, events, size)) ? -EFAULT : size;
}

static ssize_t ffs_ep0_read(struct file *file, char __user *buf,
			    size_t len, loff_t *ptr)
{
	struct ffs_data *ffs = file->private_data;
	char *data = NULL;
	size_t n;
	int ret;

	ENTER();

	ffs_log("enter:len %zu state %d setup_state %d flags %lu", len,
		ffs->state, ffs->setup_state, ffs->flags);

	ret = ffs_inst_exist_check(ffs->dev_name);
	if (ret < 0)
		return ret;

	/* Fast check if setup was canceled */
	if (ffs_setup_state_clear_cancelled(ffs) == FFS_SETUP_CANCELLED)
		return -EIDRM;

	/* Acquire mutex */
	ret = ffs_mutex_lock(&ffs->mutex, file->f_flags & O_NONBLOCK);
	if (unlikely(ret < 0))
		return ret;

	/* Check state */
	if (ffs->state != FFS_ACTIVE) {
		ret = -EBADFD;
		goto done_mutex;
	}

	/*
	 * We're called from user space, we can use _irq rather then
	 * _irqsave
	 */
	spin_lock_irq(&ffs->ev.waitq.lock);

	switch (ffs_setup_state_clear_cancelled(ffs)) {
	case FFS_SETUP_CANCELLED:
		ret = -EIDRM;
		break;

	case FFS_NO_SETUP:
		n = len / sizeof(struct usb_functionfs_event);
		if (unlikely(!n)) {
			ret = -EINVAL;
			break;
		}

		if ((file->f_flags & O_NONBLOCK) && !ffs->ev.count) {
			ret = -EAGAIN;
			break;
		}

		if (wait_event_interruptible_exclusive_locked_irq(ffs->ev.waitq,
							ffs->ev.count)) {
			ret = -EINTR;
			break;
		}

		return __ffs_ep0_read_events(ffs, buf,
					     min(n, (size_t)ffs->ev.count));

	case FFS_SETUP_PENDING:
		if (ffs->ev.setup.bRequestType & USB_DIR_IN) {
			spin_unlock_irq(&ffs->ev.waitq.lock);
			ret = __ffs_ep0_stall(ffs);
			goto done_mutex;
		}

		len = min(len, (size_t)le16_to_cpu(ffs->ev.setup.wLength));

		spin_unlock_irq(&ffs->ev.waitq.lock);

		if (likely(len)) {
			data = kmalloc(len, GFP_KERNEL);
			if (unlikely(!data)) {
				ret = -ENOMEM;
				goto done_mutex;
			}
		}

		spin_lock_irq(&ffs->ev.waitq.lock);

		/* See ffs_ep0_write() */
		if (ffs_setup_state_clear_cancelled(ffs) ==
		    FFS_SETUP_CANCELLED) {
			ret = -EIDRM;
			break;
		}

		/* unlocks spinlock */
		ret = __ffs_ep0_queue_wait(ffs, data, len);
		if (likely(ret > 0) && unlikely(copy_to_user(buf, data, len)))
			ret = -EFAULT;
		goto done_mutex;

	default:
		ret = -EBADFD;
		break;
	}

	spin_unlock_irq(&ffs->ev.waitq.lock);
done_mutex:
	ffs_log("exit:ret %d state %d setup_state %d flags %lu", ret,
		ffs->state, ffs->setup_state, ffs->flags);

	mutex_unlock(&ffs->mutex);
	kfree(data);

	return ret;
}

static int ffs_ep0_open(struct inode *inode, struct file *file)
{
	struct ffs_data *ffs = inode->i_private;
	int ret;

	ENTER();

	ffs_log("state %d setup_state %d flags %lu opened %d", ffs->state,
		ffs->setup_state, ffs->flags, atomic_read(&ffs->opened));

	ret = ffs_inst_exist_check(ffs->dev_name);
	if (ret < 0)
		return ret;

	if (unlikely(ffs->state == FFS_CLOSING))
		return -EBUSY;

	smp_mb__before_atomic();
	if (atomic_read(&ffs->opened))
		return -EBUSY;

	file->private_data = ffs;
	ffs_data_opened(ffs);

	return 0;
}

static int ffs_ep0_release(struct inode *inode, struct file *file)
{
	struct ffs_data *ffs = file->private_data;

	ENTER();

	ffs_log("state %d setup_state %d flags %lu opened %d", ffs->state,
		ffs->setup_state, ffs->flags, atomic_read(&ffs->opened));

	ffs_data_closed(ffs);

	return 0;
}

static long ffs_ep0_ioctl(struct file *file, unsigned code, unsigned long value)
{
	struct ffs_data *ffs = file->private_data;
	struct usb_gadget *gadget = ffs->gadget;
	long ret;

	ENTER();

	ffs_log("state %d setup_state %d flags %lu opened %d", ffs->state,
		ffs->setup_state, ffs->flags, atomic_read(&ffs->opened));

	ret = ffs_inst_exist_check(ffs->dev_name);
	if (ret < 0)
		return ret;

	if (code == FUNCTIONFS_INTERFACE_REVMAP) {
		struct ffs_function *func = ffs->func;
		ret = func ? ffs_func_revmap_intf(func, value) : -ENODEV;
	} else if (gadget && gadget->ops->ioctl) {
		ret = gadget->ops->ioctl(gadget, code, value);
	} else {
		ret = -ENOTTY;
	}

	return ret;
}

static unsigned int ffs_ep0_poll(struct file *file, poll_table *wait)
{
	struct ffs_data *ffs = file->private_data;
	unsigned int mask = POLLWRNORM;
	int ret;

	ffs_log("enter:state %d setup_state %d flags %lu opened %d", ffs->state,
		ffs->setup_state, ffs->flags, atomic_read(&ffs->opened));

	ret = ffs_inst_exist_check(ffs->dev_name);
	if (ret < 0)
		return ret;

	poll_wait(file, &ffs->ev.waitq, wait);

	ret = ffs_mutex_lock(&ffs->mutex, file->f_flags & O_NONBLOCK);
	if (unlikely(ret < 0))
		return mask;

	switch (ffs->state) {
	case FFS_READ_DESCRIPTORS:
	case FFS_READ_STRINGS:
		mask |= POLLOUT;
		break;

	case FFS_ACTIVE:
		switch (ffs->setup_state) {
		case FFS_NO_SETUP:
			if (ffs->ev.count)
				mask |= POLLIN;
			break;

		case FFS_SETUP_PENDING:
		case FFS_SETUP_CANCELLED:
			mask |= (POLLIN | POLLOUT);
			break;
		}
	case FFS_CLOSING:
		break;
	case FFS_DEACTIVATED:
		break;
	}

	ffs_log("exit: mask %u", mask);

	mutex_unlock(&ffs->mutex);

	return mask;
}

static const struct file_operations ffs_ep0_operations = {
	.llseek =	no_llseek,

	.open =		ffs_ep0_open,
	.write =	ffs_ep0_write,
	.read =		ffs_ep0_read,
	.release =	ffs_ep0_release,
	.unlocked_ioctl =	ffs_ep0_ioctl,
	.poll =		ffs_ep0_poll,
};


/* "Normal" endpoints operations ********************************************/

static void ffs_epfile_io_complete(struct usb_ep *_ep, struct usb_request *req)
{
	struct ffs_ep *ep = _ep->driver_data;
	ENTER();

	/* req may be freed during unbind */
	if (ep && ep->req && likely(req->context)) {
		struct ffs_ep *ep = _ep->driver_data;
		ep->status = req->status ? req->status : req->actual;
		/* Set is_busy false to indicate completion of last request */
		ep->is_busy = false;
		ffs_log("ep status %d for req %pK", ep->status, req);
		complete(req->context);
	}
}

static void ffs_user_copy_worker(struct work_struct *work)
{
	struct ffs_io_data *io_data = container_of(work, struct ffs_io_data,
						   work);
	int ret = io_data->req->status ? io_data->req->status :
					 io_data->req->actual;
	bool kiocb_has_eventfd = io_data->kiocb->ki_flags & IOCB_EVENTFD;

	ffs_log("enter: ret %d", ret);

	if (io_data->read && ret > 0) {
		mm_segment_t oldfs = get_fs();

		set_fs(USER_DS);
		use_mm(io_data->mm);
		ret = copy_to_iter(io_data->buf, ret, &io_data->data);
		if (ret != io_data->req->actual && iov_iter_count(&io_data->data))
			ret = -EFAULT;
		unuse_mm(io_data->mm);
		set_fs(oldfs);
	}

	io_data->kiocb->ki_complete(io_data->kiocb, ret, ret);

	if (io_data->ffs->ffs_eventfd && !kiocb_has_eventfd)
		eventfd_signal(io_data->ffs->ffs_eventfd, 1);

	usb_ep_free_request(io_data->ep, io_data->req);

	if (io_data->read)
		kfree(io_data->to_free);
	kfree(io_data->buf);
	kfree(io_data);

	ffs_log("exit");
}

static void ffs_epfile_async_io_complete(struct usb_ep *_ep,
					 struct usb_request *req)
{
	struct ffs_io_data *io_data = req->context;

	ENTER();

	ffs_log("enter");

	INIT_WORK(&io_data->work, ffs_user_copy_worker);
	schedule_work(&io_data->work);

	ffs_log("exit");
}

static ssize_t ffs_epfile_io(struct file *file, struct ffs_io_data *io_data)
{
	struct ffs_epfile *epfile = file->private_data;
	struct ffs_ep *ep;
	struct ffs_data *ffs = epfile->ffs;
	char *data = NULL;
	ssize_t ret, data_len = -EINVAL;
	int halt;

	ffs_log("enter: epfile name %s epfile err %d (%s)", epfile->name,
		atomic_read(&epfile->error), io_data->read ? "READ" : "WRITE");

	ret = ffs_inst_exist_check(epfile->ffs->dev_name);
	if (ret < 0)
		return ret;

	smp_mb__before_atomic();
retry:
	if (atomic_read(&epfile->error))
		return -ENODEV;

	/* Are we still active? */
	if (WARN_ON(epfile->ffs->state != FFS_ACTIVE)) {
		ret = -ENODEV;
		goto error;
	}

	/* Wait for endpoint to be enabled */
	ep = epfile->ep;
	if (!ep) {
		if (file->f_flags & O_NONBLOCK) {
			ret = -EAGAIN;
			goto error;
		}

		/* Don't wait on write if device is offline */
		if (!io_data->read) {
			ret = -EINTR;
			goto error;
		}

		/*
		 * If ep is disabled, this fails all current IOs
		 * and wait for next epfile open to happen.
		 */
		smp_mb__before_atomic();
		if (!atomic_read(&epfile->error)) {
			ret = wait_event_interruptible(epfile->wait,
					(ep = epfile->ep));
			if (ret < 0)
				goto error;
		}

		if (!ep) {
			ret = -ENODEV;
			goto error;
		}
	}

	/* Do we halt? */
	halt = (!io_data->read == !epfile->in);
	if (halt && epfile->isoc) {
		ret = -EINVAL;
		goto error;
	}

	/* Allocate & copy */
	if (!halt) {
		/*
		 * if we _do_ wait above, the epfile->ffs->gadget might be NULL
		 * before the waiting completes, so do not assign to 'gadget' earlier
		 */
		struct usb_gadget *gadget = epfile->ffs->gadget;
		size_t copied;

		spin_lock_irq(&epfile->ffs->eps_lock);
		/* In the meantime, endpoint got disabled or changed. */
		if (epfile->ep != ep) {
			spin_unlock_irq(&epfile->ffs->eps_lock);
			return -ESHUTDOWN;
		}
		data_len = iov_iter_count(&io_data->data);
		/*
		 * Controller may require buffer size to be aligned to
		 * maxpacketsize of an out endpoint.
		 */
		if (io_data->read)
			data_len = usb_ep_align_maybe(gadget, ep->ep, data_len);
		spin_unlock_irq(&epfile->ffs->eps_lock);

		data = kmalloc(data_len, GFP_KERNEL);
		if (unlikely(!data))
			return -ENOMEM;
		if (!io_data->read) {
			copied = copy_from_iter(data, data_len, &io_data->data);
			if (copied != data_len) {
				ret = -EFAULT;
				goto error;
			}
		}
	}

	/* We will be using request */
	ret = ffs_mutex_lock(&epfile->mutex, file->f_flags & O_NONBLOCK);
	if (unlikely(ret))
		goto error;

	spin_lock_irq(&epfile->ffs->eps_lock);

	if (epfile->ep != ep) {
		/* In the meantime, endpoint got disabled or changed. */
		ret = -ESHUTDOWN;
		spin_unlock_irq(&epfile->ffs->eps_lock);
	} else if (halt) {
		/* Halt */
		if (likely(epfile->ep == ep) && !WARN_ON(!ep->ep))
			usb_ep_set_halt(ep->ep);
		spin_unlock_irq(&epfile->ffs->eps_lock);
		ret = -EBADMSG;
	} else {
		/* Fire the request */
		struct usb_request *req;

		/*
		 * Sanity Check: even though data_len can't be used
		 * uninitialized at the time I write this comment, some
		 * compilers complain about this situation.
		 * In order to keep the code clean from warnings, data_len is
		 * being initialized to -EINVAL during its declaration, which
		 * means we can't rely on compiler anymore to warn no future
		 * changes won't result in data_len being used uninitialized.
		 * For such reason, we're adding this redundant sanity check
		 * here.
		 */
		if (unlikely(data_len == -EINVAL)) {
			WARN(1, "%s: data_len == -EINVAL\n", __func__);
			ret = -EINVAL;
			goto error_lock;
		}

		if (io_data->aio) {
			req = usb_ep_alloc_request(ep->ep, GFP_ATOMIC);
			if (unlikely(!req))
				goto error_lock;

			req->buf      = data;
			req->length   = data_len;

			io_data->buf = data;
			io_data->ep = ep->ep;
			io_data->req = req;
			io_data->ffs = epfile->ffs;

			req->context  = io_data;
			req->complete = ffs_epfile_async_io_complete;

			ret = usb_ep_queue(ep->ep, req, GFP_ATOMIC);
			if (unlikely(ret)) {
				usb_ep_free_request(ep->ep, req);
				goto error_lock;
			}
			ret = -EIOCBQUEUED;

			spin_unlock_irq(&epfile->ffs->eps_lock);
		} else {
			struct completion *done;

			req = ep->req;
			req->buf      = data;
			req->length   = data_len;
			ret	      = 0;

			req->complete = ffs_epfile_io_complete;

			if (io_data->read) {
				reinit_completion(&epfile->ffs->epout_completion);
				done = &epfile->ffs->epout_completion;
			} else {
				reinit_completion(&epfile->ffs->epin_completion);
				done = &epfile->ffs->epin_completion;
			}
			req->context = done;

			/*
			 * Don't queue another read request if previous is
			 * still busy.
			 */
			if (!(io_data->read && ep->is_busy)) {
<<<<<<< HEAD
				ret = usb_ep_queue(ep->ep, req, GFP_ATOMIC);
				ep->is_busy = true;
=======
				ep->is_busy = true;
				ret = usb_ep_queue(ep->ep, req, GFP_ATOMIC);
>>>>>>> b9c9fa5d
			}

			spin_unlock_irq(&epfile->ffs->eps_lock);

			if (unlikely(ret < 0)) {
<<<<<<< HEAD
=======
				ep->is_busy = false;
>>>>>>> b9c9fa5d
				ret = -EIO;
			} else if (unlikely(
				   wait_for_completion_interruptible(done))) {
				spin_lock_irq(&epfile->ffs->eps_lock);
				/*
				 * While we were acquiring lock endpoint got
				 * disabled (disconnect) or changed
				 * (composition switch) ?
				 */
				if (epfile->ep == ep)
					usb_ep_dequeue(ep->ep, req);
				spin_unlock_irq(&epfile->ffs->eps_lock);
				ret = -EINTR;
			} else {
				/*
				 * XXX We may end up silently droping data
				 * here.  Since data_len (i.e. req->length) may
				 * be bigger than len (after being rounded up
				 * to maxpacketsize), we may end up with more
				 * data then user space has space for.
				 */
				spin_lock_irq(&epfile->ffs->eps_lock);
				/*
				 * While we were acquiring lock endpoint got
				 * disabled (disconnect) or changed
				 * (composition switch) ?
				 */
				if (epfile->ep == ep) {
					ret = ep->status;
					if (ret >= 0)
						first_read_done = true;
				} else {
					ret = -ENODEV;
				}

				/* do wait again if func eps are not enabled */
				if (io_data->read && !first_read_done
							&& ret < 0) {
					unsigned short count = ffs->eps_count;

					pr_debug("%s: waiting for the online state\n",
						 __func__);
					ret = 0;
					kfree(data);
					data = NULL;
					data_len = -EINVAL;
					spin_unlock_irq(&epfile->ffs->eps_lock);
					mutex_unlock(&epfile->mutex);
					epfile = ffs->epfiles;
					do {
						atomic_set(&epfile->error, 0);
						++epfile;
					} while (--count);
					epfile = file->private_data;
					goto retry;
				}

				spin_unlock_irq(&epfile->ffs->eps_lock);
				if (io_data->read && ret > 0) {

					if (ret > data_len) {
						ret = -EOVERFLOW;
						pr_err("More data(%zd) received than intended length(%zu)\n",
								ret, data_len);

					} else {
						ret = copy_to_iter(data, ret, &io_data->data);
						pr_debug("copied (%zd) bytes to user space\n", ret);
						if (!ret) {
							pr_err("Fail to copy to user\n");
							ret = -EFAULT;
						}
					}
				}
			}
			kfree(data);
		}
	}

	mutex_unlock(&epfile->mutex);

	ffs_log("exit:ret %zu", ret);

	return ret;

error_lock:
	spin_unlock_irq(&epfile->ffs->eps_lock);
	mutex_unlock(&epfile->mutex);
error:
	kfree(data);

	ffs_log("exit: ret %zu", ret);

	return ret;
}

static int
ffs_epfile_open(struct inode *inode, struct file *file)
{
	struct ffs_epfile *epfile = inode->i_private;
	int ret;

	ENTER();

	ffs_log("enter:state %d setup_state %d flag %lu", epfile->ffs->state,
		epfile->ffs->setup_state, epfile->ffs->flags);

	ret = ffs_inst_exist_check(epfile->ffs->dev_name);
	if (ret < 0)
		return ret;

	if (WARN_ON(epfile->ffs->state != FFS_ACTIVE))
		return -ENODEV;

	smp_mb__before_atomic();
	if (atomic_read(&epfile->opened)) {
		pr_err("%s(): ep(%s) is already opened.\n",
					__func__, epfile->name);
		return -EBUSY;
	}

	smp_mb__before_atomic();
	atomic_set(&epfile->opened, 1);
	file->private_data = epfile;
	ffs_data_opened(epfile->ffs);

	smp_mb__before_atomic();
	atomic_set(&epfile->error, 0);
	first_read_done = false;

	ffs_log("exit:state %d setup_state %d flag %lu", epfile->ffs->state,
		epfile->ffs->setup_state, epfile->ffs->flags);

	return 0;
}

static int ffs_aio_cancel(struct kiocb *kiocb)
{
	struct ffs_io_data *io_data = kiocb->private;
	struct ffs_epfile *epfile = kiocb->ki_filp->private_data;
	int value;

	ENTER();

	ffs_log("enter:state %d setup_state %d flag %lu", epfile->ffs->state,
		epfile->ffs->setup_state, epfile->ffs->flags);

	spin_lock_irq(&epfile->ffs->eps_lock);

	if (likely(io_data && io_data->ep && io_data->req))
		value = usb_ep_dequeue(io_data->ep, io_data->req);
	else
		value = -EINVAL;

	spin_unlock_irq(&epfile->ffs->eps_lock);

	ffs_log("exit: value %d", value);

	return value;
}

static ssize_t ffs_epfile_write_iter(struct kiocb *kiocb, struct iov_iter *from)
{
	struct ffs_io_data io_data, *p = &io_data;
	ssize_t res;

	ENTER();

	ffs_log("enter");

	if (!is_sync_kiocb(kiocb)) {
		p = kmalloc(sizeof(io_data), GFP_KERNEL);
		if (unlikely(!p))
			return -ENOMEM;
		p->aio = true;
	} else {
		p->aio = false;
	}

	p->read = false;
	p->kiocb = kiocb;
	p->data = *from;
	p->mm = current->mm;

	kiocb->private = p;

	if (p->aio)
		kiocb_set_cancel_fn(kiocb, ffs_aio_cancel);

	res = ffs_epfile_io(kiocb->ki_filp, p);
	if (res == -EIOCBQUEUED)
		return res;
	if (p->aio)
		kfree(p);
	else
		*from = p->data;

	ffs_log("exit");

	return res;
}

static ssize_t ffs_epfile_read_iter(struct kiocb *kiocb, struct iov_iter *to)
{
	struct ffs_io_data io_data, *p = &io_data;
	ssize_t res;

	ENTER();

	ffs_log("enter");

	if (!is_sync_kiocb(kiocb)) {
		p = kmalloc(sizeof(io_data), GFP_KERNEL);
		if (unlikely(!p))
			return -ENOMEM;
		p->aio = true;
	} else {
		p->aio = false;
	}

	p->read = true;
	p->kiocb = kiocb;
	if (p->aio) {
		p->to_free = dup_iter(&p->data, to, GFP_KERNEL);
		if (!p->to_free) {
			kfree(p);
			return -ENOMEM;
		}
	} else {
		p->data = *to;
		p->to_free = NULL;
	}
	p->mm = current->mm;

	kiocb->private = p;

	if (p->aio)
		kiocb_set_cancel_fn(kiocb, ffs_aio_cancel);

	res = ffs_epfile_io(kiocb->ki_filp, p);
	if (res == -EIOCBQUEUED)
		return res;

	if (p->aio) {
		kfree(p->to_free);
		kfree(p);
	} else {
		*to = p->data;
	}

	ffs_log("exit");

	return res;
}

static int
ffs_epfile_release(struct inode *inode, struct file *file)
{
	struct ffs_epfile *epfile = inode->i_private;

	ENTER();

	ffs_log("enter:state %d setup_state %d flag %lu", epfile->ffs->state,
		epfile->ffs->setup_state, epfile->ffs->flags);

	smp_mb__before_atomic();
	atomic_set(&epfile->opened, 0);
	atomic_set(&epfile->error, 1);
	ffs_data_closed(epfile->ffs);
	file->private_data = NULL;

	ffs_log("exit");

	return 0;
}

static long ffs_epfile_ioctl(struct file *file, unsigned code,
			     unsigned long value)
{
	struct ffs_epfile *epfile = file->private_data;
	int ret;

	ENTER();

	ffs_log("enter:state %d setup_state %d flag %lu", epfile->ffs->state,
		epfile->ffs->setup_state, epfile->ffs->flags);

	ret = ffs_inst_exist_check(epfile->ffs->dev_name);
	if (ret < 0)
		return ret;

	if (WARN_ON(epfile->ffs->state != FFS_ACTIVE))
		return -ENODEV;

	spin_lock_irq(&epfile->ffs->eps_lock);
	if (likely(epfile->ep)) {
		switch (code) {
		case FUNCTIONFS_FIFO_STATUS:
			ret = usb_ep_fifo_status(epfile->ep->ep);
			break;
		case FUNCTIONFS_FIFO_FLUSH:
			usb_ep_fifo_flush(epfile->ep->ep);
			ret = 0;
			break;
		case FUNCTIONFS_CLEAR_HALT:
			ret = usb_ep_clear_halt(epfile->ep->ep);
			break;
		case FUNCTIONFS_ENDPOINT_REVMAP:
			ret = epfile->ep->num;
			break;
		case FUNCTIONFS_ENDPOINT_DESC:
		{
			int desc_idx;
			struct usb_endpoint_descriptor *desc;

			switch (epfile->ffs->gadget->speed) {
			case USB_SPEED_SUPER:
				desc_idx = 2;
				break;
			case USB_SPEED_HIGH:
				desc_idx = 1;
				break;
			default:
				desc_idx = 0;
			}
			desc = epfile->ep->descs[desc_idx];

			spin_unlock_irq(&epfile->ffs->eps_lock);
			ret = copy_to_user((void *)value, desc, sizeof(*desc));
			if (ret)
				ret = -EFAULT;
			return ret;
		}
		default:
			ret = -ENOTTY;
		}
	} else {
		ret = -ENODEV;
	}
	spin_unlock_irq(&epfile->ffs->eps_lock);

	ffs_log("exit:ret %d", ret);

	return ret;
}

static const struct file_operations ffs_epfile_operations = {
	.llseek =	no_llseek,

	.open =		ffs_epfile_open,
	.write_iter =	ffs_epfile_write_iter,
	.read_iter =	ffs_epfile_read_iter,
	.release =	ffs_epfile_release,
	.unlocked_ioctl =	ffs_epfile_ioctl,
};


/* File system and super block operations ***********************************/

/*
 * Mounting the file system creates a controller file, used first for
 * function configuration then later for event monitoring.
 */

static struct inode *__must_check
ffs_sb_make_inode(struct super_block *sb, void *data,
		  const struct file_operations *fops,
		  const struct inode_operations *iops,
		  struct ffs_file_perms *perms)
{
	struct inode *inode;

	ENTER();

	ffs_log("enter");

	inode = new_inode(sb);

	if (likely(inode)) {
		struct timespec current_time = CURRENT_TIME;

		inode->i_ino	 = get_next_ino();
		inode->i_mode    = perms->mode;
		inode->i_uid     = perms->uid;
		inode->i_gid     = perms->gid;
		inode->i_atime   = current_time;
		inode->i_mtime   = current_time;
		inode->i_ctime   = current_time;
		inode->i_private = data;
		if (fops)
			inode->i_fop = fops;
		if (iops)
			inode->i_op  = iops;
	}

	ffs_log("exit");

	return inode;
}

/* Create "regular" file */
static struct dentry *ffs_sb_create_file(struct super_block *sb,
					const char *name, void *data,
					const struct file_operations *fops)
{
	struct ffs_data	*ffs = sb->s_fs_info;
	struct dentry	*dentry;
	struct inode	*inode;

	ENTER();

	ffs_log("enter");

	dentry = d_alloc_name(sb->s_root, name);
	if (unlikely(!dentry))
		return NULL;

	inode = ffs_sb_make_inode(sb, data, fops, NULL, &ffs->file_perms);
	if (unlikely(!inode)) {
		dput(dentry);
		return NULL;
	}

	d_add(dentry, inode);

	ffs_log("exit");

	return dentry;
}

/* Super block */
static const struct super_operations ffs_sb_operations = {
	.statfs =	simple_statfs,
	.drop_inode =	generic_delete_inode,
};

struct ffs_sb_fill_data {
	struct ffs_file_perms perms;
	umode_t root_mode;
	const char *dev_name;
	bool no_disconnect;
	struct ffs_data *ffs_data;
};

static int ffs_sb_fill(struct super_block *sb, void *_data, int silent)
{
	struct ffs_sb_fill_data *data = _data;
	struct inode	*inode;
	struct ffs_data	*ffs = data->ffs_data;

	ENTER();

	ffs_log("enter");

	ffs->sb              = sb;
	data->ffs_data       = NULL;
	sb->s_fs_info        = ffs;
	sb->s_blocksize      = PAGE_CACHE_SIZE;
	sb->s_blocksize_bits = PAGE_CACHE_SHIFT;
	sb->s_magic          = FUNCTIONFS_MAGIC;
	sb->s_op             = &ffs_sb_operations;
	sb->s_time_gran      = 1;

	/* Root inode */
	data->perms.mode = data->root_mode;
	inode = ffs_sb_make_inode(sb, NULL,
				  &simple_dir_operations,
				  &simple_dir_inode_operations,
				  &data->perms);
	sb->s_root = d_make_root(inode);
	if (unlikely(!sb->s_root))
		return -ENOMEM;

	/* EP0 file */
	if (unlikely(!ffs_sb_create_file(sb, "ep0", ffs,
					 &ffs_ep0_operations)))
		return -ENOMEM;

	ffs_log("exit");

	return 0;
}

static int ffs_fs_parse_opts(struct ffs_sb_fill_data *data, char *opts)
{
	ENTER();

	ffs_log("enter");

	if (!opts || !*opts)
		return 0;

	for (;;) {
		unsigned long value;
		char *eq, *comma;

		/* Option limit */
		comma = strchr(opts, ',');
		if (comma)
			*comma = 0;

		/* Value limit */
		eq = strchr(opts, '=');
		if (unlikely(!eq)) {
			pr_err("'=' missing in %s\n", opts);
			return -EINVAL;
		}
		*eq = 0;

		/* Parse value */
		if (kstrtoul(eq + 1, 0, &value)) {
			pr_err("%s: invalid value: %s\n", opts, eq + 1);
			return -EINVAL;
		}

		/* Interpret option */
		switch (eq - opts) {
		case 13:
			if (!memcmp(opts, "no_disconnect", 13))
				data->no_disconnect = !!value;
			else
				goto invalid;
			break;
		case 5:
			if (!memcmp(opts, "rmode", 5))
				data->root_mode  = (value & 0555) | S_IFDIR;
			else if (!memcmp(opts, "fmode", 5))
				data->perms.mode = (value & 0666) | S_IFREG;
			else
				goto invalid;
			break;

		case 4:
			if (!memcmp(opts, "mode", 4)) {
				data->root_mode  = (value & 0555) | S_IFDIR;
				data->perms.mode = (value & 0666) | S_IFREG;
			} else {
				goto invalid;
			}
			break;

		case 3:
			if (!memcmp(opts, "uid", 3)) {
				data->perms.uid = make_kuid(current_user_ns(), value);
				if (!uid_valid(data->perms.uid)) {
					pr_err("%s: unmapped value: %lu\n", opts, value);
					return -EINVAL;
				}
			} else if (!memcmp(opts, "gid", 3)) {
				data->perms.gid = make_kgid(current_user_ns(), value);
				if (!gid_valid(data->perms.gid)) {
					pr_err("%s: unmapped value: %lu\n", opts, value);
					return -EINVAL;
				}
			} else {
				goto invalid;
			}
			break;

		default:
invalid:
			pr_err("%s: invalid option\n", opts);
			return -EINVAL;
		}

		/* Next iteration */
		if (!comma)
			break;
		opts = comma + 1;
	}

	ffs_log("exit");

	return 0;
}

/* "mount -t functionfs dev_name /dev/function" ends up here */

static struct dentry *
ffs_fs_mount(struct file_system_type *t, int flags,
	      const char *dev_name, void *opts)
{
	struct ffs_sb_fill_data data = {
		.perms = {
			.mode = S_IFREG | 0600,
			.uid = GLOBAL_ROOT_UID,
			.gid = GLOBAL_ROOT_GID,
		},
		.root_mode = S_IFDIR | 0500,
		.no_disconnect = false,
	};
	struct dentry *rv;
	int ret;
	void *ffs_dev;
	struct ffs_data	*ffs;
	struct ffs_inst_status *inst_status;

	ENTER();

	ffs_log("enter");

	ret = ffs_fs_parse_opts(&data, opts);
	if (unlikely(ret < 0))
		return ERR_PTR(ret);

	ffs = ffs_data_new();
	if (unlikely(!ffs))
		return ERR_PTR(-ENOMEM);
	ffs->file_perms = data.perms;
	ffs->no_disconnect = data.no_disconnect;

	ffs->dev_name = kstrdup(dev_name, GFP_KERNEL);
	if (unlikely(!ffs->dev_name)) {
		ffs_data_put(ffs);
		return ERR_PTR(-ENOMEM);
	}

	ffs_dev = ffs_acquire_dev(dev_name);
	if (IS_ERR(ffs_dev)) {
		ffs_data_put(ffs);
		return ERR_CAST(ffs_dev);
	}
	ffs->private_data = ffs_dev;
	data.ffs_data = ffs;

	inst_status = name_to_inst_status(ffs->dev_name, false);
	if (IS_ERR(inst_status)) {
		ffs_log("failed to find instance (%s)\n",
				ffs->dev_name);
		return ERR_PTR(-EINVAL);
	}

	/* Store ffs to global status structure */
	ffs_dev_lock();
	inst_status->ffs_data = ffs;
	ffs_dev_unlock();

	rv = mount_nodev(t, flags, &data, ffs_sb_fill);
	if (IS_ERR(rv) && data.ffs_data) {
		ffs_release_dev(data.ffs_data);
		ffs_data_put(data.ffs_data);
	}

	ffs_log("exit");

	return rv;
}

static void
ffs_fs_kill_sb(struct super_block *sb)
{
	ENTER();

	ffs_log("enter");

	kill_litter_super(sb);
	if (sb->s_fs_info) {
		ffs_release_dev(sb->s_fs_info);
		ffs_data_closed(sb->s_fs_info);
	}

	ffs_log("exit");
}

static struct file_system_type ffs_fs_type = {
	.owner		= THIS_MODULE,
	.name		= "functionfs",
	.mount		= ffs_fs_mount,
	.kill_sb	= ffs_fs_kill_sb,
};
MODULE_ALIAS_FS("functionfs");


/* Driver's main init/cleanup functions *************************************/

static int functionfs_init(void)
{
	int ret;

	ENTER();

	ret = register_filesystem(&ffs_fs_type);
	if (likely(!ret))
		pr_info("file system registered\n");
	else
		pr_err("failed registering file system (%d)\n", ret);

	return ret;
}

static void functionfs_cleanup(void)
{
	ENTER();

	pr_info("unloading\n");
	unregister_filesystem(&ffs_fs_type);
}

/* ffs_data and ffs_function construction and destruction code **************/

static void ffs_data_clear(struct ffs_data *ffs);
static void ffs_data_reset(struct ffs_data *ffs);

static void ffs_data_get(struct ffs_data *ffs)
{
	ENTER();

	ffs_log("enter");

	smp_mb__before_atomic();
	atomic_inc(&ffs->ref);

	ffs_log("exit");
}

static void ffs_data_opened(struct ffs_data *ffs)
{
	ENTER();

	ffs_log("enter: state %d setup_state %d flag %lu opened %d", ffs->state,
		ffs->setup_state, ffs->flags, atomic_read(&ffs->opened));

	smp_mb__before_atomic();
	atomic_inc(&ffs->ref);
	if (atomic_add_return(1, &ffs->opened) == 1 &&
			ffs->state == FFS_DEACTIVATED) {
		ffs->state = FFS_CLOSING;
		ffs_data_reset(ffs);
	}

	ffs_log("exit: state %d setup_state %d flag %lu", ffs->state,
		ffs->setup_state, ffs->flags);
}

static void ffs_data_put(struct ffs_data *ffs)
{
	struct ffs_inst_status *inst_status;
	const char *dev_name;

	ENTER();

	ffs_log("enter");

	smp_mb__before_atomic();
	if (unlikely(atomic_dec_and_test(&ffs->ref))) {
		pr_info("%s(): freeing\n", __func__);
		/* Clear ffs from global structure */
		inst_status = name_to_inst_status(ffs->dev_name, false);
		if (!IS_ERR(inst_status)) {
			ffs_dev_lock();
			inst_status->ffs_data = NULL;
			ffs_dev_unlock();
		}
		ffs_data_clear(ffs);
		BUG_ON(waitqueue_active(&ffs->ev.waitq) ||
		       waitqueue_active(&ffs->ep0req_completion.wait));
		dev_name = ffs->dev_name;
		kfree(ffs);
		ffs_inst_clean_delay(dev_name);
		kfree(dev_name);
	}

	ffs_log("exit");
}

static void ffs_data_closed(struct ffs_data *ffs)
{
	ENTER();

	ffs_log("enter: state %d setup_state %d flag %lu opened %d", ffs->state,
		ffs->setup_state, ffs->flags, atomic_read(&ffs->opened));

	smp_mb__before_atomic();
	if (atomic_dec_and_test(&ffs->opened)) {
		if (ffs->no_disconnect) {
			ffs->state = FFS_DEACTIVATED;
			if (ffs->epfiles) {
				ffs_epfiles_destroy(ffs->epfiles,
						   ffs->eps_count);
				ffs->epfiles = NULL;
			}
			if (ffs->setup_state == FFS_SETUP_PENDING)
				__ffs_ep0_stall(ffs);
		} else {
			ffs->state = FFS_CLOSING;
			ffs_data_reset(ffs);
		}
	}

	smp_mb__before_atomic();
	if (atomic_read(&ffs->opened) < 0) {
		ffs->state = FFS_CLOSING;
		ffs_data_reset(ffs);
	}

	ffs_log("exit: state %d setup_state %d flag %lu", ffs->state,
		ffs->setup_state, ffs->flags);

	ffs_data_put(ffs);
}

static struct ffs_data *ffs_data_new(void)
{
	struct ffs_data *ffs = kzalloc(sizeof *ffs, GFP_KERNEL);
	if (unlikely(!ffs))
		return NULL;

	ENTER();

	ffs_log("enter");

	atomic_set(&ffs->ref, 1);
	atomic_set(&ffs->opened, 0);
	ffs->state = FFS_READ_DESCRIPTORS;
	mutex_init(&ffs->mutex);
	spin_lock_init(&ffs->eps_lock);
	init_waitqueue_head(&ffs->ev.waitq);
	init_completion(&ffs->ep0req_completion);
	init_completion(&ffs->epout_completion);
	init_completion(&ffs->epin_completion);

	/* XXX REVISIT need to update it in some places, or do we? */
	ffs->ev.can_stall = 1;

	ffs_log("exit");

	return ffs;
}

static void ffs_data_clear(struct ffs_data *ffs)
{
	ENTER();

	ffs_log("enter: state %d setup_state %d flag %lu", ffs->state,
		ffs->setup_state, ffs->flags);

	pr_debug("%s: ffs->gadget= %pK, ffs->flags= %lu\n",
				__func__, ffs->gadget, ffs->flags);
	ffs_closed(ffs);

	if (ffs->gadget)
		pr_err("%s: ffs:%pK ffs->gadget= %pK, ffs->flags= %lu\n",
				__func__, ffs, ffs->gadget, ffs->flags);
	BUG_ON(ffs->gadget);

	if (ffs->epfiles)
		ffs_epfiles_destroy(ffs->epfiles, ffs->eps_count);

	if (ffs->ffs_eventfd)
		eventfd_ctx_put(ffs->ffs_eventfd);

	kfree(ffs->raw_descs_data);
	kfree(ffs->raw_strings);
	kfree(ffs->stringtabs);

	ffs_log("exit: state %d setup_state %d flag %lu", ffs->state,
		ffs->setup_state, ffs->flags);
}

static void ffs_data_reset(struct ffs_data *ffs)
{
	ENTER();

	ffs_log("enter: state %d setup_state %d flag %lu", ffs->state,
		ffs->setup_state, ffs->flags);

	ffs_data_clear(ffs);

	ffs->epfiles = NULL;
	ffs->raw_descs_data = NULL;
	ffs->raw_descs = NULL;
	ffs->raw_strings = NULL;
	ffs->stringtabs = NULL;

	ffs->raw_descs_length = 0;
	ffs->fs_descs_count = 0;
	ffs->hs_descs_count = 0;
	ffs->ss_descs_count = 0;

	ffs->strings_count = 0;
	ffs->interfaces_count = 0;
	ffs->eps_count = 0;

	ffs->ev.count = 0;

	ffs->state = FFS_READ_DESCRIPTORS;
	ffs->setup_state = FFS_NO_SETUP;
	ffs->flags = 0;

	ffs_log("exit: state %d setup_state %d flag %lu", ffs->state,
		ffs->setup_state, ffs->flags);
}


static int functionfs_bind(struct ffs_data *ffs, struct usb_composite_dev *cdev)
{
	struct usb_gadget_strings **lang;
	int first_id;

	ENTER();

	ffs_log("enter: state %d setup_state %d flag %lu", ffs->state,
		ffs->setup_state, ffs->flags);

	if (WARN_ON(ffs->state != FFS_ACTIVE
		 || test_and_set_bit(FFS_FL_BOUND, &ffs->flags)))
		return -EBADFD;

	first_id = usb_string_ids_n(cdev, ffs->strings_count);
	if (unlikely(first_id < 0))
		return first_id;

	ffs->ep0req = usb_ep_alloc_request(cdev->gadget->ep0, GFP_KERNEL);
	if (unlikely(!ffs->ep0req))
		return -ENOMEM;
	ffs->ep0req->complete = ffs_ep0_complete;
	ffs->ep0req->context = ffs;

	lang = ffs->stringtabs;
	if (lang) {
		for (; *lang; ++lang) {
			struct usb_string *str = (*lang)->strings;
			int id = first_id;
			for (; str->s; ++id, ++str)
				str->id = id;
		}
	}

	ffs->gadget = cdev->gadget;

	ffs_log("exit: state %d setup_state %d flag %lu gadget %pK\n",
			ffs->state, ffs->setup_state, ffs->flags, ffs->gadget);

	ffs_data_get(ffs);
	return 0;
}

static void functionfs_unbind(struct ffs_data *ffs)
{
	ENTER();

	if (!WARN_ON(!ffs->gadget)) {
		usb_ep_free_request(ffs->gadget->ep0, ffs->ep0req);
		ffs->ep0req = NULL;
		ffs->gadget = NULL;
		clear_bit(FFS_FL_BOUND, &ffs->flags);
		ffs_log("state %d setup_state %d flag %lu gadget %pK\n",
			ffs->state, ffs->setup_state, ffs->flags, ffs->gadget);
		ffs_data_put(ffs);
	}
}

static int ffs_epfiles_create(struct ffs_data *ffs)
{
	struct ffs_epfile *epfile, *epfiles;
	unsigned i, count;

	ENTER();

	ffs_log("enter: state %d setup_state %d flag %lu", ffs->state,
		ffs->setup_state, ffs->flags);

	count = ffs->eps_count;
	epfiles = kcalloc(count, sizeof(*epfiles), GFP_KERNEL);
	if (!epfiles)
		return -ENOMEM;

	epfile = epfiles;
	for (i = 1; i <= count; ++i, ++epfile) {
		epfile->ffs = ffs;
		mutex_init(&epfile->mutex);
		init_waitqueue_head(&epfile->wait);
		atomic_set(&epfile->opened, 0);
		if (ffs->user_flags & FUNCTIONFS_VIRTUAL_ADDR)
			sprintf(epfile->name, "ep%02x", ffs->eps_addrmap[i]);
		else
			sprintf(epfile->name, "ep%u", i);
		epfile->dentry = ffs_sb_create_file(ffs->sb, epfile->name,
						 epfile,
						 &ffs_epfile_operations);
		if (unlikely(!epfile->dentry)) {
			ffs_epfiles_destroy(epfiles, i - 1);
			return -ENOMEM;
		}
	}

	ffs->epfiles = epfiles;

	ffs_log("exit: eps_count %u state %d setup_state %d flag %lu",
		count, ffs->state, ffs->setup_state, ffs->flags);

	return 0;
}

static void ffs_epfiles_destroy(struct ffs_epfile *epfiles, unsigned count)
{
	struct ffs_epfile *epfile = epfiles;

	ENTER();

	ffs_log("enter: count %u", count);

	for (; count; --count, ++epfile) {
		BUG_ON(mutex_is_locked(&epfile->mutex) ||
		       waitqueue_active(&epfile->wait));
		if (epfile->dentry) {
			d_delete(epfile->dentry);
			dput(epfile->dentry);
			epfile->dentry = NULL;
		}
	}

	kfree(epfiles);

	ffs_log("exit");
}

static void ffs_func_eps_disable(struct ffs_function *func)
{
	struct ffs_ep *ep         = func->eps;
	struct ffs_epfile *epfile = func->ffs->epfiles;
	unsigned count            = func->ffs->eps_count;
	unsigned long flags;

	ffs_log("enter: state %d setup_state %d flag %lu", func->ffs->state,
		func->ffs->setup_state, func->ffs->flags);

	spin_lock_irqsave(&func->ffs->eps_lock, flags);
	do {

		smp_mb__before_atomic();
		if (epfile)
			atomic_set(&epfile->error, 1);

		/* pending requests get nuked */
		if (likely(ep->ep))
			usb_ep_disable(ep->ep);
		++ep;

		if (epfile) {
			atomic_set(&epfile->error, 1);
			epfile->ep = NULL;
			++epfile;
		}
	} while (--count);
	spin_unlock_irqrestore(&func->ffs->eps_lock, flags);

	ffs_log("exit");
}

static int ffs_func_eps_enable(struct ffs_function *func)
{
	struct ffs_data *ffs      = func->ffs;
	struct ffs_ep *ep         = func->eps;
	struct ffs_epfile *epfile = ffs->epfiles;
	unsigned count            = ffs->eps_count;
	unsigned long flags;
	int ret = 0;

	ffs_log("enter: state %d setup_state %d flag %lu", func->ffs->state,
		func->ffs->setup_state, func->ffs->flags);

	spin_lock_irqsave(&func->ffs->eps_lock, flags);
	do {
		struct usb_endpoint_descriptor *ds;
		int desc_idx;

		if (ffs->gadget->speed == USB_SPEED_SUPER)
			desc_idx = 2;
		else if (ffs->gadget->speed == USB_SPEED_HIGH)
			desc_idx = 1;
		else
			desc_idx = 0;

		/* fall-back to lower speed if desc missing for current speed */
		do {
			ds = ep->descs[desc_idx];
		} while (!ds && --desc_idx >= 0);

		if (!ds) {
			ret = -EINVAL;
			break;
		}

		ep->ep->driver_data = ep;
		ep->ep->desc = ds;

		ret = config_ep_by_speed(func->gadget, &func->function, ep->ep);
		if (ret) {
			pr_err("%s(): config_ep_by_speed(%d) err for %s\n",
					__func__, ret, ep->ep->name);
			break;
		}

		/*
		 * userspace setting maxburst > 1 results more fifo
		 * allocation than without maxburst. Change maxburst to 1
		 * only to allocate fifo size of max packet size.
		 */
		ep->ep->maxburst = 1;
		ret = usb_ep_enable(ep->ep);
		if (likely(!ret)) {
			epfile->ep = ep;
			epfile->in = usb_endpoint_dir_in(ds);
			epfile->isoc = usb_endpoint_xfer_isoc(ds);
			ffs_log("usb_ep_enable %s", ep->ep->name);
		} else {
			break;
		}

		wake_up(&epfile->wait);

		++ep;
		++epfile;
	} while (--count);
	spin_unlock_irqrestore(&func->ffs->eps_lock, flags);

	ffs_log("exit: ret %d", ret);

	return ret;
}


/* Parsing and building descriptors and strings *****************************/

/*
 * This validates if data pointed by data is a valid USB descriptor as
 * well as record how many interfaces, endpoints and strings are
 * required by given configuration.  Returns address after the
 * descriptor or NULL if data is invalid.
 */

enum ffs_entity_type {
	FFS_DESCRIPTOR, FFS_INTERFACE, FFS_STRING, FFS_ENDPOINT
};

enum ffs_os_desc_type {
	FFS_OS_DESC, FFS_OS_DESC_EXT_COMPAT, FFS_OS_DESC_EXT_PROP
};

typedef int (*ffs_entity_callback)(enum ffs_entity_type entity,
				   u8 *valuep,
				   struct usb_descriptor_header *desc,
				   void *priv);

typedef int (*ffs_os_desc_callback)(enum ffs_os_desc_type entity,
				    struct usb_os_desc_header *h, void *data,
				    unsigned len, void *priv);

static int __must_check ffs_do_single_desc(char *data, unsigned len,
					   ffs_entity_callback entity,
					   void *priv)
{
	struct usb_descriptor_header *_ds = (void *)data;
	u8 length;
	int ret;

	ENTER();

	ffs_log("enter: len %u", len);

	/* At least two bytes are required: length and type */
	if (len < 2) {
		pr_vdebug("descriptor too short\n");
		return -EINVAL;
	}

	/* If we have at least as many bytes as the descriptor takes? */
	length = _ds->bLength;
	if (len < length) {
		pr_vdebug("descriptor longer then available data\n");
		return -EINVAL;
	}

#define __entity_check_INTERFACE(val)  1
#define __entity_check_STRING(val)     (val)
#define __entity_check_ENDPOINT(val)   ((val) & USB_ENDPOINT_NUMBER_MASK)
#define __entity(type, val) do {					\
		pr_vdebug("entity " #type "(%02x)\n", (val));		\
		if (unlikely(!__entity_check_ ##type(val))) {		\
			pr_vdebug("invalid entity's value\n");		\
			return -EINVAL;					\
		}							\
		ret = entity(FFS_ ##type, &val, _ds, priv);		\
		if (unlikely(ret < 0)) {				\
			pr_debug("entity " #type "(%02x); ret = %d\n",	\
				 (val), ret);				\
			return ret;					\
		}							\
	} while (0)

	/* Parse descriptor depending on type. */
	switch (_ds->bDescriptorType) {
	case USB_DT_DEVICE:
	case USB_DT_CONFIG:
	case USB_DT_STRING:
	case USB_DT_DEVICE_QUALIFIER:
		/* function can't have any of those */
		pr_vdebug("descriptor reserved for gadget: %d\n",
		      _ds->bDescriptorType);
		return -EINVAL;

	case USB_DT_INTERFACE: {
		struct usb_interface_descriptor *ds = (void *)_ds;
		pr_vdebug("interface descriptor\n");
		if (length != sizeof *ds)
			goto inv_length;

		__entity(INTERFACE, ds->bInterfaceNumber);
		if (ds->iInterface)
			__entity(STRING, ds->iInterface);
	}
		break;

	case USB_DT_ENDPOINT: {
		struct usb_endpoint_descriptor *ds = (void *)_ds;
		pr_vdebug("endpoint descriptor\n");
		if (length != USB_DT_ENDPOINT_SIZE &&
		    length != USB_DT_ENDPOINT_AUDIO_SIZE)
			goto inv_length;
		__entity(ENDPOINT, ds->bEndpointAddress);
	}
		break;

	case HID_DT_HID:
		pr_vdebug("hid descriptor\n");
		if (length != sizeof(struct hid_descriptor))
			goto inv_length;
		break;

	case USB_DT_OTG:
		if (length != sizeof(struct usb_otg_descriptor))
			goto inv_length;
		break;

	case USB_DT_INTERFACE_ASSOCIATION: {
		struct usb_interface_assoc_descriptor *ds = (void *)_ds;
		pr_vdebug("interface association descriptor\n");
		if (length != sizeof *ds)
			goto inv_length;
		if (ds->iFunction)
			__entity(STRING, ds->iFunction);
	}
		break;

	case USB_DT_SS_ENDPOINT_COMP:
		pr_vdebug("EP SS companion descriptor\n");
		if (length != sizeof(struct usb_ss_ep_comp_descriptor))
			goto inv_length;
		break;

	case USB_DT_OTHER_SPEED_CONFIG:
	case USB_DT_INTERFACE_POWER:
	case USB_DT_DEBUG:
	case USB_DT_SECURITY:
	case USB_DT_CS_RADIO_CONTROL:
		/* TODO */
		pr_vdebug("unimplemented descriptor: %d\n", _ds->bDescriptorType);
		return -EINVAL;

	default:
		/* We should never be here */
		pr_vdebug("unknown descriptor: %d\n", _ds->bDescriptorType);
		return -EINVAL;

inv_length:
		pr_vdebug("invalid length: %d (descriptor %d)\n",
			  _ds->bLength, _ds->bDescriptorType);
		return -EINVAL;
	}

#undef __entity
#undef __entity_check_DESCRIPTOR
#undef __entity_check_INTERFACE
#undef __entity_check_STRING
#undef __entity_check_ENDPOINT

	ffs_log("exit: desc type %d length %d", _ds->bDescriptorType, length);

	return length;
}

static int __must_check ffs_do_descs(unsigned count, char *data, unsigned len,
				     ffs_entity_callback entity, void *priv)
{
	const unsigned _len = len;
	unsigned long num = 0;

	ENTER();

	ffs_log("enter: len %u", len);

	for (;;) {
		int ret;

		if (num == count)
			data = NULL;

		/* Record "descriptor" entity */
		ret = entity(FFS_DESCRIPTOR, (u8 *)num, (void *)data, priv);
		if (unlikely(ret < 0)) {
			pr_debug("entity DESCRIPTOR(%02lx); ret = %d\n",
				 num, ret);
			return ret;
		}

		if (!data)
			return _len - len;

		ret = ffs_do_single_desc(data, len, entity, priv);
		if (unlikely(ret < 0)) {
			pr_debug("%s returns %d\n", __func__, ret);
			return ret;
		}

		len -= ret;
		data += ret;
		++num;
	}

	ffs_log("exit: len %u", len);
}

static int __ffs_data_do_entity(enum ffs_entity_type type,
				u8 *valuep, struct usb_descriptor_header *desc,
				void *priv)
{
	struct ffs_desc_helper *helper = priv;
	struct usb_endpoint_descriptor *d;

	ENTER();

	ffs_log("enter: type %u", type);

	switch (type) {
	case FFS_DESCRIPTOR:
		break;

	case FFS_INTERFACE:
		/*
		 * Interfaces are indexed from zero so if we
		 * encountered interface "n" then there are at least
		 * "n+1" interfaces.
		 */
		if (*valuep >= helper->interfaces_count)
			helper->interfaces_count = *valuep + 1;
		break;

	case FFS_STRING:
		/*
		 * Strings are indexed from 1 (0 is magic ;) reserved
		 * for languages list or some such)
		 */
		if (*valuep > helper->ffs->strings_count)
			helper->ffs->strings_count = *valuep;
		break;

	case FFS_ENDPOINT:
		d = (void *)desc;
		helper->eps_count++;
		if (helper->eps_count >= 15)
			return -EINVAL;
		/* Check if descriptors for any speed were already parsed */
		if (!helper->ffs->eps_count && !helper->ffs->interfaces_count)
			helper->ffs->eps_addrmap[helper->eps_count] =
				d->bEndpointAddress;
		else if (helper->ffs->eps_addrmap[helper->eps_count] !=
				d->bEndpointAddress)
			return -EINVAL;
		break;
	}

	ffs_log("exit");

	return 0;
}

static int __ffs_do_os_desc_header(enum ffs_os_desc_type *next_type,
				   struct usb_os_desc_header *desc)
{
	u16 bcd_version = le16_to_cpu(desc->bcdVersion);
	u16 w_index = le16_to_cpu(desc->wIndex);

	ffs_log("enter");

	if (bcd_version != 1) {
		pr_vdebug("unsupported os descriptors version: %d",
			  bcd_version);
		return -EINVAL;
	}
	switch (w_index) {
	case 0x4:
		*next_type = FFS_OS_DESC_EXT_COMPAT;
		break;
	case 0x5:
		*next_type = FFS_OS_DESC_EXT_PROP;
		break;
	default:
		pr_vdebug("unsupported os descriptor type: %d", w_index);
		return -EINVAL;
	}

	ffs_log("exit: size of desc %zu", sizeof(*desc));

	return sizeof(*desc);
}

/*
 * Process all extended compatibility/extended property descriptors
 * of a feature descriptor
 */
static int __must_check ffs_do_single_os_desc(char *data, unsigned len,
					      enum ffs_os_desc_type type,
					      u16 feature_count,
					      ffs_os_desc_callback entity,
					      void *priv,
					      struct usb_os_desc_header *h)
{
	int ret;
	const unsigned _len = len;

	ENTER();

	ffs_log("enter: len %u os desc type %d", len, type);

	/* loop over all ext compat/ext prop descriptors */
	while (feature_count--) {
		ret = entity(type, h, data, len, priv);
		if (unlikely(ret < 0)) {
			pr_debug("bad OS descriptor, type: %d\n", type);
			return ret;
		}
		data += ret;
		len -= ret;
	}

	ffs_log("exit");

	return _len - len;
}

/* Process a number of complete Feature Descriptors (Ext Compat or Ext Prop) */
static int __must_check ffs_do_os_descs(unsigned count,
					char *data, unsigned len,
					ffs_os_desc_callback entity, void *priv)
{
	const unsigned _len = len;
	unsigned long num = 0;

	ENTER();

	ffs_log("enter: len %u", len);

	for (num = 0; num < count; ++num) {
		int ret;
		enum ffs_os_desc_type type;
		u16 feature_count;
		struct usb_os_desc_header *desc = (void *)data;

		if (len < sizeof(*desc))
			return -EINVAL;

		/*
		 * Record "descriptor" entity.
		 * Process dwLength, bcdVersion, wIndex, get b/wCount.
		 * Move the data pointer to the beginning of extended
		 * compatibilities proper or extended properties proper
		 * portions of the data
		 */
		if (le32_to_cpu(desc->dwLength) > len)
			return -EINVAL;

		ret = __ffs_do_os_desc_header(&type, desc);
		if (unlikely(ret < 0)) {
			pr_debug("entity OS_DESCRIPTOR(%02lx); ret = %d\n",
				 num, ret);
			return ret;
		}
		/*
		 * 16-bit hex "?? 00" Little Endian looks like 8-bit hex "??"
		 */
		feature_count = le16_to_cpu(desc->wCount);
		if (type == FFS_OS_DESC_EXT_COMPAT &&
		    (feature_count > 255 || desc->Reserved))
				return -EINVAL;
		len -= ret;
		data += ret;

		/*
		 * Process all function/property descriptors
		 * of this Feature Descriptor
		 */
		ret = ffs_do_single_os_desc(data, len, type,
					    feature_count, entity, priv, desc);
		if (unlikely(ret < 0)) {
			pr_debug("%s returns %d\n", __func__, ret);
			return ret;
		}

		len -= ret;
		data += ret;
	}

	ffs_log("exit");

	return _len - len;
}

/**
 * Validate contents of the buffer from userspace related to OS descriptors.
 */
static int __ffs_data_do_os_desc(enum ffs_os_desc_type type,
				 struct usb_os_desc_header *h, void *data,
				 unsigned len, void *priv)
{
	struct ffs_data *ffs = priv;
	u8 length;

	ENTER();

	ffs_log("enter: len %u", len);

	switch (type) {
	case FFS_OS_DESC_EXT_COMPAT: {
		struct usb_ext_compat_desc *d = data;
		int i;

		if (len < sizeof(*d) ||
		    d->bFirstInterfaceNumber >= ffs->interfaces_count ||
		    d->Reserved1 != 1) {
			pr_err("%s(): Invalid os_desct_ext_compat\n",
							__func__);
			return -EINVAL;
		}
		for (i = 0; i < ARRAY_SIZE(d->Reserved2); ++i)
			if (d->Reserved2[i]) {
				pr_err("%s(): Invalid Reserved2 of ext_compat\n",
							__func__);
				return -EINVAL;
			}

		length = sizeof(struct usb_ext_compat_desc);
	}
		break;
	case FFS_OS_DESC_EXT_PROP: {
		struct usb_ext_prop_desc *d = data;
		u32 type, pdl;
		u16 pnl;

		if (len < sizeof(*d) || h->interface >= ffs->interfaces_count)
			return -EINVAL;
		length = le32_to_cpu(d->dwSize);
		if (len < length)
			return -EINVAL;
		type = le32_to_cpu(d->dwPropertyDataType);
		if (type < USB_EXT_PROP_UNICODE ||
		    type > USB_EXT_PROP_UNICODE_MULTI) {
			pr_vdebug("unsupported os descriptor property type: %d",
				  type);
			return -EINVAL;
		}
		pnl = le16_to_cpu(d->wPropertyNameLength);
		if (length < 14 + pnl) {
			pr_vdebug("invalid os descriptor length: %d pnl:%d (descriptor %d)\n",
				  length, pnl, type);
			return -EINVAL;
		}
		pdl = le32_to_cpu(*(u32 *)((u8 *)data + 10 + pnl));
		if (length != 14 + pnl + pdl) {
			pr_vdebug("invalid os descriptor length: %d pnl:%d pdl:%d (descriptor %d)\n",
				  length, pnl, pdl, type);
			return -EINVAL;
		}
		++ffs->ms_os_descs_ext_prop_count;
		/* property name reported to the host as "WCHAR"s */
		ffs->ms_os_descs_ext_prop_name_len += pnl * 2;
		ffs->ms_os_descs_ext_prop_data_len += pdl;
	}
		break;
	default:
		pr_vdebug("unknown descriptor: %d\n", type);
		return -EINVAL;
	}

	ffs_log("exit");

	return length;
}

static int __ffs_data_got_descs(struct ffs_data *ffs,
				char *const _data, size_t len)
{
	char *data = _data, *raw_descs;
	unsigned os_descs_count = 0, counts[3], flags;
	int ret = -EINVAL, i;
	struct ffs_desc_helper helper;

	ENTER();

	ffs_log("enter: len %zu", len);

	if (get_unaligned_le32(data + 4) != len)
		goto error;

	switch (get_unaligned_le32(data)) {
	case FUNCTIONFS_DESCRIPTORS_MAGIC:
		flags = FUNCTIONFS_HAS_FS_DESC | FUNCTIONFS_HAS_HS_DESC;
		data += 8;
		len  -= 8;
		break;
	case FUNCTIONFS_DESCRIPTORS_MAGIC_V2:
		flags = get_unaligned_le32(data + 8);
		ffs->user_flags = flags;
		if (flags & ~(FUNCTIONFS_HAS_FS_DESC |
			      FUNCTIONFS_HAS_HS_DESC |
			      FUNCTIONFS_HAS_SS_DESC |
			      FUNCTIONFS_HAS_MS_OS_DESC |
			      FUNCTIONFS_VIRTUAL_ADDR |
			      FUNCTIONFS_EVENTFD)) {
			ret = -ENOSYS;
			goto error;
		}
		data += 12;
		len  -= 12;
		break;
	default:
		goto error;
	}

	if (flags & FUNCTIONFS_EVENTFD) {
		if (len < 4)
			goto error;
		ffs->ffs_eventfd =
			eventfd_ctx_fdget((int)get_unaligned_le32(data));
		if (IS_ERR(ffs->ffs_eventfd)) {
			ret = PTR_ERR(ffs->ffs_eventfd);
			ffs->ffs_eventfd = NULL;
			goto error;
		}
		data += 4;
		len  -= 4;
	}

	/* Read fs_count, hs_count and ss_count (if present) */
	for (i = 0; i < 3; ++i) {
		if (!(flags & (1 << i))) {
			counts[i] = 0;
		} else if (len < 4) {
			goto error;
		} else {
			counts[i] = get_unaligned_le32(data);
			data += 4;
			len  -= 4;
		}
	}
	if (flags & (1 << i)) {
		if (len < 4) {
			goto error;
		}
		os_descs_count = get_unaligned_le32(data);
		data += 4;
		len -= 4;
	};

	/* Read descriptors */
	raw_descs = data;
	helper.ffs = ffs;
	for (i = 0; i < 3; ++i) {
		if (!counts[i])
			continue;
		helper.interfaces_count = 0;
		helper.eps_count = 0;
		ret = ffs_do_descs(counts[i], data, len,
				   __ffs_data_do_entity, &helper);
		if (ret < 0)
			goto error;
		if (!ffs->eps_count && !ffs->interfaces_count) {
			ffs->eps_count = helper.eps_count;
			ffs->interfaces_count = helper.interfaces_count;
		} else {
			if (ffs->eps_count != helper.eps_count) {
				ret = -EINVAL;
				goto error;
			}
			if (ffs->interfaces_count != helper.interfaces_count) {
				ret = -EINVAL;
				goto error;
			}
		}
		data += ret;
		len  -= ret;
	}
	if (os_descs_count) {
		ret = ffs_do_os_descs(os_descs_count, data, len,
				      __ffs_data_do_os_desc, ffs);
		if (ret < 0)
			goto error;
		data += ret;
		len -= ret;
	}

	if (raw_descs == data || len) {
		ret = -EINVAL;
		goto error;
	}

	ffs->raw_descs_data	= _data;
	ffs->raw_descs		= raw_descs;
	ffs->raw_descs_length	= data - raw_descs;
	ffs->fs_descs_count	= counts[0];
	ffs->hs_descs_count	= counts[1];
	ffs->ss_descs_count	= counts[2];
	ffs->ms_os_descs_count	= os_descs_count;

	ffs_log("exit");

	return 0;

error:
	kfree(_data);
	ffs_log("exit: ret %d", ret);
	return ret;
}

static int __ffs_data_got_strings(struct ffs_data *ffs,
				  char *const _data, size_t len)
{
	u32 str_count, needed_count, lang_count;
	struct usb_gadget_strings **stringtabs, *t;
	struct usb_string *strings, *s;
	const char *data = _data;

	ENTER();

	ffs_log("enter: len %zu", len);

	if (unlikely(len < 16 ||
		     get_unaligned_le32(data) != FUNCTIONFS_STRINGS_MAGIC ||
		     get_unaligned_le32(data + 4) != len))
		goto error;
	str_count  = get_unaligned_le32(data + 8);
	lang_count = get_unaligned_le32(data + 12);

	/* if one is zero the other must be zero */
	if (unlikely(!str_count != !lang_count))
		goto error;

	/* Do we have at least as many strings as descriptors need? */
	needed_count = ffs->strings_count;
	if (unlikely(str_count < needed_count))
		goto error;

	/*
	 * If we don't need any strings just return and free all
	 * memory.
	 */
	if (!needed_count) {
		kfree(_data);
		return 0;
	}

	/* Allocate everything in one chunk so there's less maintenance. */
	{
		unsigned i = 0;
		vla_group(d);
		vla_item(d, struct usb_gadget_strings *, stringtabs,
			lang_count + 1);
		vla_item(d, struct usb_gadget_strings, stringtab, lang_count);
		vla_item(d, struct usb_string, strings,
			lang_count*(needed_count+1));

		char *vlabuf = kmalloc(vla_group_size(d), GFP_KERNEL);

		if (unlikely(!vlabuf)) {
			kfree(_data);
			return -ENOMEM;
		}

		/* Initialize the VLA pointers */
		stringtabs = vla_ptr(vlabuf, d, stringtabs);
		t = vla_ptr(vlabuf, d, stringtab);
		i = lang_count;
		do {
			*stringtabs++ = t++;
		} while (--i);
		*stringtabs = NULL;

		/* stringtabs = vlabuf = d_stringtabs for later kfree */
		stringtabs = vla_ptr(vlabuf, d, stringtabs);
		t = vla_ptr(vlabuf, d, stringtab);
		s = vla_ptr(vlabuf, d, strings);
		strings = s;
	}

	/* For each language */
	data += 16;
	len -= 16;

	do { /* lang_count > 0 so we can use do-while */
		unsigned needed = needed_count;

		if (unlikely(len < 3))
			goto error_free;
		t->language = get_unaligned_le16(data);
		t->strings  = s;
		++t;

		data += 2;
		len -= 2;

		/* For each string */
		do { /* str_count > 0 so we can use do-while */
			size_t length = strnlen(data, len);

			if (unlikely(length == len))
				goto error_free;

			/*
			 * User may provide more strings then we need,
			 * if that's the case we simply ignore the
			 * rest
			 */
			if (likely(needed)) {
				/*
				 * s->id will be set while adding
				 * function to configuration so for
				 * now just leave garbage here.
				 */
				s->s = data;
				--needed;
				++s;
			}

			data += length + 1;
			len -= length + 1;
		} while (--str_count);

		s->id = 0;   /* terminator */
		s->s = NULL;
		++s;

	} while (--lang_count);

	/* Some garbage left? */
	if (unlikely(len))
		goto error_free;

	/* Done! */
	ffs->stringtabs = stringtabs;
	ffs->raw_strings = _data;

	ffs_log("exit");
	return 0;

error_free:
	kfree(stringtabs);
error:
	kfree(_data);
	ffs_log("exit: -EINVAL");
	return -EINVAL;
}


/* Events handling and management *******************************************/

static void __ffs_event_add(struct ffs_data *ffs,
			    enum usb_functionfs_event_type type)
{
	enum usb_functionfs_event_type rem_type1, rem_type2 = type;
	int neg = 0;

	ffs_log("enter: type %d state %d setup_state %d flag %lu", type,
		ffs->state, ffs->setup_state, ffs->flags);

	/*
	 * Abort any unhandled setup
	 *
	 * We do not need to worry about some cmpxchg() changing value
	 * of ffs->setup_state without holding the lock because when
	 * state is FFS_SETUP_PENDING cmpxchg() in several places in
	 * the source does nothing.
	 */
	if (ffs->setup_state == FFS_SETUP_PENDING)
		ffs->setup_state = FFS_SETUP_CANCELLED;

	/*
	 * Logic of this function guarantees that there are at most four pending
	 * evens on ffs->ev.types queue.  This is important because the queue
	 * has space for four elements only and __ffs_ep0_read_events function
	 * depends on that limit as well.  If more event types are added, those
	 * limits have to be revisited or guaranteed to still hold.
	 */
	switch (type) {
	case FUNCTIONFS_RESUME:
		rem_type2 = FUNCTIONFS_SUSPEND;
		/* FALL THROUGH */
	case FUNCTIONFS_SUSPEND:
	case FUNCTIONFS_SETUP:
		rem_type1 = type;
		/* Discard all similar events */
		break;

	case FUNCTIONFS_BIND:
	case FUNCTIONFS_UNBIND:
	case FUNCTIONFS_DISABLE:
	case FUNCTIONFS_ENABLE:
		/* Discard everything other then power management. */
		rem_type1 = FUNCTIONFS_SUSPEND;
		rem_type2 = FUNCTIONFS_RESUME;
		neg = 1;
		break;

	default:
		WARN(1, "%d: unknown event, this should not happen\n", type);
		return;
	}

	{
		u8 *ev  = ffs->ev.types, *out = ev;
		unsigned n = ffs->ev.count;
		for (; n; --n, ++ev)
			if ((*ev == rem_type1 || *ev == rem_type2) == neg)
				*out++ = *ev;
			else
				pr_vdebug("purging event %d\n", *ev);
		ffs->ev.count = out - ffs->ev.types;
	}

	pr_vdebug("adding event %d\n", type);
	ffs->ev.types[ffs->ev.count++] = type;
	wake_up_locked(&ffs->ev.waitq);
	if (ffs->ffs_eventfd)
		eventfd_signal(ffs->ffs_eventfd, 1);

	ffs_log("exit: state %d setup_state %d flag %lu", ffs->state,
		ffs->setup_state, ffs->flags);
}

static void ffs_event_add(struct ffs_data *ffs,
			  enum usb_functionfs_event_type type)
{
	unsigned long flags;
	spin_lock_irqsave(&ffs->ev.waitq.lock, flags);
	__ffs_event_add(ffs, type);
	spin_unlock_irqrestore(&ffs->ev.waitq.lock, flags);
}

/* Bind/unbind USB function hooks *******************************************/

static int ffs_ep_addr2idx(struct ffs_data *ffs, u8 endpoint_address)
{
	int i;

	for (i = 1; i < ARRAY_SIZE(ffs->eps_addrmap); ++i)
		if (ffs->eps_addrmap[i] == endpoint_address)
			return i;
	return -ENOENT;
}

static int __ffs_func_bind_do_descs(enum ffs_entity_type type, u8 *valuep,
				    struct usb_descriptor_header *desc,
				    void *priv)
{
	struct usb_endpoint_descriptor *ds = (void *)desc;
	struct ffs_function *func = priv;
	struct ffs_ep *ffs_ep;
	unsigned ep_desc_id;
	int idx;
	static const char *speed_names[] = { "full", "high", "super" };

	ffs_log("enter");

	if (type != FFS_DESCRIPTOR)
		return 0;

	/*
	 * If ss_descriptors is not NULL, we are reading super speed
	 * descriptors; if hs_descriptors is not NULL, we are reading high
	 * speed descriptors; otherwise, we are reading full speed
	 * descriptors.
	 */
	if (func->function.ss_descriptors) {
		ep_desc_id = 2;
		func->function.ss_descriptors[(long)valuep] = desc;
	} else if (func->function.hs_descriptors) {
		ep_desc_id = 1;
		func->function.hs_descriptors[(long)valuep] = desc;
	} else {
		ep_desc_id = 0;
		func->function.fs_descriptors[(long)valuep]    = desc;
	}

	if (!desc || desc->bDescriptorType != USB_DT_ENDPOINT)
		return 0;

	idx = ffs_ep_addr2idx(func->ffs, ds->bEndpointAddress) - 1;
	if (idx < 0)
		return idx;

	ffs_ep = func->eps + idx;

	if (unlikely(ffs_ep->descs[ep_desc_id])) {
		pr_err("two %sspeed descriptors for EP %d\n",
			  speed_names[ep_desc_id],
			  ds->bEndpointAddress & USB_ENDPOINT_NUMBER_MASK);
		return -EINVAL;
	}
	ffs_ep->descs[ep_desc_id] = ds;

	ffs_dump_mem(": Original  ep desc", ds, ds->bLength);
	if (ffs_ep->ep) {
		ds->bEndpointAddress = ffs_ep->descs[0]->bEndpointAddress;
		if (!ds->wMaxPacketSize)
			ds->wMaxPacketSize = ffs_ep->descs[0]->wMaxPacketSize;
	} else {
		struct usb_request *req;
		struct usb_ep *ep;
		u8 bEndpointAddress;

		/*
		 * We back up bEndpointAddress because autoconfig overwrites
		 * it with physical endpoint address.
		 */
		bEndpointAddress = ds->bEndpointAddress;
		pr_vdebug("autoconfig\n");
		ep = usb_ep_autoconfig(func->gadget, ds);
		if (unlikely(!ep))
			return -ENOTSUPP;
		ep->driver_data = func->eps + idx;

		req = usb_ep_alloc_request(ep, GFP_KERNEL);
		if (unlikely(!req))
			return -ENOMEM;

		ffs_ep->ep  = ep;
		ffs_ep->req = req;
		func->eps_revmap[ds->bEndpointAddress &
				 USB_ENDPOINT_NUMBER_MASK] = idx + 1;
		/*
		 * If we use virtual address mapping, we restore
		 * original bEndpointAddress value.
		 */
		if (func->ffs->user_flags & FUNCTIONFS_VIRTUAL_ADDR)
			ds->bEndpointAddress = bEndpointAddress;
	}
	ffs_dump_mem(": Rewritten ep desc", ds, ds->bLength);

	ffs_log("exit");

	return 0;
}

static int __ffs_func_bind_do_nums(enum ffs_entity_type type, u8 *valuep,
				   struct usb_descriptor_header *desc,
				   void *priv)
{
	struct ffs_function *func = priv;
	unsigned idx;
	u8 newValue;

	ffs_log("enter: type %d", type);

	switch (type) {
	default:
	case FFS_DESCRIPTOR:
		/* Handled in previous pass by __ffs_func_bind_do_descs() */
		return 0;

	case FFS_INTERFACE:
		idx = *valuep;
		if (func->interfaces_nums[idx] < 0) {
			int id = usb_interface_id(func->conf, &func->function);
			if (unlikely(id < 0))
				return id;
			func->interfaces_nums[idx] = id;
		}
		newValue = func->interfaces_nums[idx];
		break;

	case FFS_STRING:
		/* String' IDs are allocated when fsf_data is bound to cdev */
		newValue = func->ffs->stringtabs[0]->strings[*valuep - 1].id;
		break;

	case FFS_ENDPOINT:
		/*
		 * USB_DT_ENDPOINT are handled in
		 * __ffs_func_bind_do_descs().
		 */
		if (desc->bDescriptorType == USB_DT_ENDPOINT)
			return 0;

		idx = (*valuep & USB_ENDPOINT_NUMBER_MASK) - 1;
		if (unlikely(!func->eps[idx].ep))
			return -EINVAL;

		{
			struct usb_endpoint_descriptor **descs;
			descs = func->eps[idx].descs;
			newValue = descs[descs[0] ? 0 : 1]->bEndpointAddress;
		}
		break;
	}

	pr_vdebug("%02x -> %02x\n", *valuep, newValue);
	*valuep = newValue;

	ffs_log("exit: newValue %d", newValue);

	return 0;
}

static int __ffs_func_bind_do_os_desc(enum ffs_os_desc_type type,
				      struct usb_os_desc_header *h, void *data,
				      unsigned len, void *priv)
{
	struct ffs_function *func = priv;
	u8 length = 0;

	ffs_log("enter: type %d", type);

	switch (type) {
	case FFS_OS_DESC_EXT_COMPAT: {
		struct usb_ext_compat_desc *desc = data;
		struct usb_os_desc_table *t;

		t = &func->function.os_desc_table[desc->bFirstInterfaceNumber];
		t->if_id = func->interfaces_nums[desc->bFirstInterfaceNumber];
		memcpy(t->os_desc->ext_compat_id, &desc->CompatibleID,
		       ARRAY_SIZE(desc->CompatibleID) +
		       ARRAY_SIZE(desc->SubCompatibleID));
		length = sizeof(*desc);
	}
		break;
	case FFS_OS_DESC_EXT_PROP: {
		struct usb_ext_prop_desc *desc = data;
		struct usb_os_desc_table *t;
		struct usb_os_desc_ext_prop *ext_prop;
		char *ext_prop_name;
		char *ext_prop_data;

		t = &func->function.os_desc_table[h->interface];
		t->if_id = func->interfaces_nums[h->interface];

		ext_prop = func->ffs->ms_os_descs_ext_prop_avail;
		func->ffs->ms_os_descs_ext_prop_avail += sizeof(*ext_prop);

		ext_prop->type = le32_to_cpu(desc->dwPropertyDataType);
		ext_prop->name_len = le16_to_cpu(desc->wPropertyNameLength);
		ext_prop->data_len = le32_to_cpu(*(u32 *)
			usb_ext_prop_data_len_ptr(data, ext_prop->name_len));
		length = ext_prop->name_len + ext_prop->data_len + 14;

		ext_prop_name = func->ffs->ms_os_descs_ext_prop_name_avail;
		func->ffs->ms_os_descs_ext_prop_name_avail +=
			ext_prop->name_len;

		ext_prop_data = func->ffs->ms_os_descs_ext_prop_data_avail;
		func->ffs->ms_os_descs_ext_prop_data_avail +=
			ext_prop->data_len;
		memcpy(ext_prop_data,
		       usb_ext_prop_data_ptr(data, ext_prop->name_len),
		       ext_prop->data_len);
		/* unicode data reported to the host as "WCHAR"s */
		switch (ext_prop->type) {
		case USB_EXT_PROP_UNICODE:
		case USB_EXT_PROP_UNICODE_ENV:
		case USB_EXT_PROP_UNICODE_LINK:
		case USB_EXT_PROP_UNICODE_MULTI:
			ext_prop->data_len *= 2;
			break;
		}
		ext_prop->data = ext_prop_data;

		memcpy(ext_prop_name, usb_ext_prop_name_ptr(data),
		       ext_prop->name_len);
		/* property name reported to the host as "WCHAR"s */
		ext_prop->name_len *= 2;
		ext_prop->name = ext_prop_name;

		t->os_desc->ext_prop_len +=
			ext_prop->name_len + ext_prop->data_len + 14;
		++t->os_desc->ext_prop_count;
		list_add_tail(&ext_prop->entry, &t->os_desc->ext_prop);
	}
		break;
	default:
		pr_vdebug("unknown descriptor: %d\n", type);
	}

	ffs_log("exit");

	return length;
}

static inline struct f_fs_opts *ffs_do_functionfs_bind(struct usb_function *f,
						struct usb_configuration *c)
{
	struct ffs_function *func = ffs_func_from_usb(f);
	struct f_fs_opts *ffs_opts =
		container_of(f->fi, struct f_fs_opts, func_inst);
	int ret;

	ENTER();

	ffs_log("enter");

	/*
	 * Legacy gadget triggers binding in functionfs_ready_callback,
	 * which already uses locking; taking the same lock here would
	 * cause a deadlock.
	 *
	 * Configfs-enabled gadgets however do need ffs_dev_lock.
	 */
	if (!ffs_opts->no_configfs)
		ffs_dev_lock();
	ret = ffs_opts->dev->desc_ready ? 0 : -ENODEV;
	func->ffs = ffs_opts->dev->ffs_data;
	if (!ffs_opts->no_configfs)
		ffs_dev_unlock();
	if (ret)
		return ERR_PTR(ret);

	func->conf = c;
	func->gadget = c->cdev->gadget;

	/*
	 * in drivers/usb/gadget/configfs.c:configfs_composite_bind()
	 * configurations are bound in sequence with list_for_each_entry,
	 * in each configuration its functions are bound in sequence
	 * with list_for_each_entry, so we assume no race condition
	 * with regard to ffs_opts->bound access
	 */
	if (!ffs_opts->refcnt) {
		ret = functionfs_bind(func->ffs, c->cdev);
		if (ret)
			return ERR_PTR(ret);
	}
	ffs_opts->refcnt++;
	func->function.strings = func->ffs->stringtabs;

	ffs_log("exit");

	return ffs_opts;
}

static int _ffs_func_bind(struct usb_configuration *c,
			  struct usb_function *f)
{
	struct ffs_function *func = ffs_func_from_usb(f);
	struct ffs_data *ffs = func->ffs;

	const int full = !!func->ffs->fs_descs_count;
	const int high = !!func->ffs->hs_descs_count;
	const int super = !!func->ffs->ss_descs_count;

	int fs_len, hs_len, ss_len, ret, i;
	struct ffs_ep *eps_ptr;

	/* Make it a single chunk, less management later on */
	vla_group(d);
	vla_item_with_sz(d, struct ffs_ep, eps, ffs->eps_count);
	vla_item_with_sz(d, struct usb_descriptor_header *, fs_descs,
		full ? ffs->fs_descs_count + 1 : 0);
	vla_item_with_sz(d, struct usb_descriptor_header *, hs_descs,
		high ? ffs->hs_descs_count + 1 : 0);
	vla_item_with_sz(d, struct usb_descriptor_header *, ss_descs,
		super ? ffs->ss_descs_count + 1 : 0);
	vla_item_with_sz(d, short, inums, ffs->interfaces_count);
	vla_item_with_sz(d, struct usb_os_desc_table, os_desc_table,
			 c->cdev->use_os_string ? ffs->interfaces_count : 0);
	vla_item_with_sz(d, char[16], ext_compat,
			 c->cdev->use_os_string ? ffs->interfaces_count : 0);
	vla_item_with_sz(d, struct usb_os_desc, os_desc,
			 c->cdev->use_os_string ? ffs->interfaces_count : 0);
	vla_item_with_sz(d, struct usb_os_desc_ext_prop, ext_prop,
			 ffs->ms_os_descs_ext_prop_count);
	vla_item_with_sz(d, char, ext_prop_name,
			 ffs->ms_os_descs_ext_prop_name_len);
	vla_item_with_sz(d, char, ext_prop_data,
			 ffs->ms_os_descs_ext_prop_data_len);
	vla_item_with_sz(d, char, raw_descs, ffs->raw_descs_length);
	char *vlabuf;

	ENTER();

	ffs_log("enter: state %d setup_state %d flag %lu", ffs->state,
		ffs->setup_state, ffs->flags);

	/* Has descriptors only for speeds gadget does not support */
	if (unlikely(!(full | high | super)))
		return -ENOTSUPP;

	/* Allocate a single chunk, less management later on */
	vlabuf = kzalloc(vla_group_size(d), GFP_KERNEL);
	if (unlikely(!vlabuf))
		return -ENOMEM;

	ffs->ms_os_descs_ext_prop_avail = vla_ptr(vlabuf, d, ext_prop);
	ffs->ms_os_descs_ext_prop_name_avail =
		vla_ptr(vlabuf, d, ext_prop_name);
	ffs->ms_os_descs_ext_prop_data_avail =
		vla_ptr(vlabuf, d, ext_prop_data);

	/* Copy descriptors  */
	memcpy(vla_ptr(vlabuf, d, raw_descs), ffs->raw_descs,
	       ffs->raw_descs_length);

	memset(vla_ptr(vlabuf, d, inums), 0xff, d_inums__sz);
	eps_ptr = vla_ptr(vlabuf, d, eps);
	for (i = 0; i < ffs->eps_count; i++)
		eps_ptr[i].num = -1;

	/* Save pointers
	 * d_eps == vlabuf, func->eps used to kfree vlabuf later
	*/
	func->eps             = vla_ptr(vlabuf, d, eps);
	func->interfaces_nums = vla_ptr(vlabuf, d, inums);

	/*
	 * Go through all the endpoint descriptors and allocate
	 * endpoints first, so that later we can rewrite the endpoint
	 * numbers without worrying that it may be described later on.
	 */
	if (likely(full)) {
		func->function.fs_descriptors = vla_ptr(vlabuf, d, fs_descs);
		fs_len = ffs_do_descs(ffs->fs_descs_count,
				      vla_ptr(vlabuf, d, raw_descs),
				      d_raw_descs__sz,
				      __ffs_func_bind_do_descs, func);
		if (unlikely(fs_len < 0)) {
			ret = fs_len;
			goto error;
		}
	} else {
		fs_len = 0;
	}

	if (likely(high)) {
		func->function.hs_descriptors = vla_ptr(vlabuf, d, hs_descs);
		hs_len = ffs_do_descs(ffs->hs_descs_count,
				      vla_ptr(vlabuf, d, raw_descs) + fs_len,
				      d_raw_descs__sz - fs_len,
				      __ffs_func_bind_do_descs, func);
		if (unlikely(hs_len < 0)) {
			ret = hs_len;
			goto error;
		}
	} else {
		hs_len = 0;
	}

	if (likely(super)) {
		func->function.ss_descriptors = vla_ptr(vlabuf, d, ss_descs);
		ss_len = ffs_do_descs(ffs->ss_descs_count,
				vla_ptr(vlabuf, d, raw_descs) + fs_len + hs_len,
				d_raw_descs__sz - fs_len - hs_len,
				__ffs_func_bind_do_descs, func);
		if (unlikely(ss_len < 0)) {
			ret = ss_len;
			goto error;
		}
	} else {
		ss_len = 0;
	}

	/*
	 * Now handle interface numbers allocation and interface and
	 * endpoint numbers rewriting.  We can do that in one go
	 * now.
	 */
	ret = ffs_do_descs(ffs->fs_descs_count +
			   (high ? ffs->hs_descs_count : 0) +
			   (super ? ffs->ss_descs_count : 0),
			   vla_ptr(vlabuf, d, raw_descs), d_raw_descs__sz,
			   __ffs_func_bind_do_nums, func);
	if (unlikely(ret < 0))
		goto error;

	func->function.os_desc_table = vla_ptr(vlabuf, d, os_desc_table);
	if (c->cdev->use_os_string) {
		for (i = 0; i < ffs->interfaces_count; ++i) {
			struct usb_os_desc *desc;

			desc = func->function.os_desc_table[i].os_desc =
				vla_ptr(vlabuf, d, os_desc) +
				i * sizeof(struct usb_os_desc);
			desc->ext_compat_id =
				vla_ptr(vlabuf, d, ext_compat) + i * 16;
			INIT_LIST_HEAD(&desc->ext_prop);
		}
		ret = ffs_do_os_descs(ffs->ms_os_descs_count,
				      vla_ptr(vlabuf, d, raw_descs) +
				      fs_len + hs_len + ss_len,
				      d_raw_descs__sz - fs_len - hs_len -
				      ss_len,
				      __ffs_func_bind_do_os_desc, func);
		if (unlikely(ret < 0))
			goto error;
	}
	func->function.os_desc_n =
		c->cdev->use_os_string ? ffs->interfaces_count : 0;

	/* And we're done */
	ffs_event_add(ffs, FUNCTIONFS_BIND);

	ffs_log("exit: state %d setup_state %d flag %lu", ffs->state,
		ffs->setup_state, ffs->flags);

	return 0;

error:
	/* XXX Do we need to release all claimed endpoints here? */
	ffs_log("exit: ret %d", ret);
	return ret;
}

static int ffs_func_bind(struct usb_configuration *c,
			 struct usb_function *f)
{
	struct f_fs_opts *ffs_opts = ffs_do_functionfs_bind(f, c);
	struct ffs_function *func = ffs_func_from_usb(f);
	int ret;

	ffs_log("enter");

	if (IS_ERR(ffs_opts))
		return PTR_ERR(ffs_opts);

	ret = _ffs_func_bind(c, f);
	if (ret && !--ffs_opts->refcnt)
		functionfs_unbind(func->ffs);

	ffs_log("exit: ret %d", ret);

	return ret;
}


/* Other USB function hooks *************************************************/

static void ffs_reset_work(struct work_struct *work)
{
	struct ffs_data *ffs = container_of(work,
		struct ffs_data, reset_work);

	ffs_log("enter");

	ffs_data_reset(ffs);

	ffs_log("exit");
}

static int ffs_func_set_alt(struct usb_function *f,
			    unsigned interface, unsigned alt)
{
	struct ffs_function *func = ffs_func_from_usb(f);
	struct ffs_data *ffs = func->ffs;
	int ret = 0, intf;

	ffs_log("enter");

	if (alt != (unsigned)-1) {
		intf = ffs_func_revmap_intf(func, interface);
		if (unlikely(intf < 0))
			return intf;
	}

	if (ffs->func) {
		ffs_func_eps_disable(ffs->func);
		ffs->func = NULL;
		/* matching put to allow LPM on disconnect */
		usb_gadget_autopm_put_async(ffs->gadget);
	}

	if (ffs->state == FFS_DEACTIVATED) {
		ffs->state = FFS_CLOSING;
		INIT_WORK(&ffs->reset_work, ffs_reset_work);
		schedule_work(&ffs->reset_work);
		return -ENODEV;
	}

	if (ffs->state != FFS_ACTIVE)
		return -ENODEV;

	if (alt == (unsigned)-1) {
		ffs->func = NULL;
		ffs_event_add(ffs, FUNCTIONFS_DISABLE);
		return 0;
	}

	ffs->func = func;
	ret = ffs_func_eps_enable(func);
	if (likely(ret >= 0)) {
		ffs_event_add(ffs, FUNCTIONFS_ENABLE);
		/* Disable USB LPM later on bus_suspend */
		usb_gadget_autopm_get_async(ffs->gadget);
	}

	ffs_log("exit: ret %d", ret);

	return ret;
}

static void ffs_func_disable(struct usb_function *f)
{
	ffs_log("enter");

	ffs_func_set_alt(f, 0, (unsigned)-1);

	ffs_log("exit");
}

static int ffs_func_setup(struct usb_function *f,
			  const struct usb_ctrlrequest *creq)
{
	struct ffs_function *func = ffs_func_from_usb(f);
	struct ffs_data *ffs = func->ffs;
	unsigned long flags;
	int ret;

	ENTER();

	ffs_log("enter");

	pr_vdebug("creq->bRequestType = %02x\n", creq->bRequestType);
	pr_vdebug("creq->bRequest     = %02x\n", creq->bRequest);
	pr_vdebug("creq->wValue       = %04x\n", le16_to_cpu(creq->wValue));
	pr_vdebug("creq->wIndex       = %04x\n", le16_to_cpu(creq->wIndex));
	pr_vdebug("creq->wLength      = %04x\n", le16_to_cpu(creq->wLength));

	/*
	 * Most requests directed to interface go through here
	 * (notable exceptions are set/get interface) so we need to
	 * handle them.  All other either handled by composite or
	 * passed to usb_configuration->setup() (if one is set).  No
	 * matter, we will handle requests directed to endpoint here
	 * as well (as it's straightforward) but what to do with any
	 * other request?
	 */
	if (ffs->state != FFS_ACTIVE)
		return -ENODEV;

	switch (creq->bRequestType & USB_RECIP_MASK) {
	case USB_RECIP_INTERFACE:
		ret = ffs_func_revmap_intf(func, le16_to_cpu(creq->wIndex));
		if (unlikely(ret < 0))
			return ret;
		break;

	case USB_RECIP_ENDPOINT:
		ret = ffs_func_revmap_ep(func, le16_to_cpu(creq->wIndex));
		if (unlikely(ret < 0))
			return ret;
		if (func->ffs->user_flags & FUNCTIONFS_VIRTUAL_ADDR)
			ret = func->ffs->eps_addrmap[ret];
		break;

	default:
		return -EOPNOTSUPP;
	}

	spin_lock_irqsave(&ffs->ev.waitq.lock, flags);
	ffs->ev.setup = *creq;
	ffs->ev.setup.wIndex = cpu_to_le16(ret);
	__ffs_event_add(ffs, FUNCTIONFS_SETUP);
	spin_unlock_irqrestore(&ffs->ev.waitq.lock, flags);

	ffs_log("exit");

	return creq->wLength == 0 ? USB_GADGET_DELAYED_STATUS : 0;
}

static void ffs_func_suspend(struct usb_function *f)
{
	ENTER();

	ffs_log("enter");

	ffs_event_add(ffs_func_from_usb(f)->ffs, FUNCTIONFS_SUSPEND);

	ffs_log("exit");
}

static void ffs_func_resume(struct usb_function *f)
{
	ENTER();

	ffs_log("enter");

	ffs_event_add(ffs_func_from_usb(f)->ffs, FUNCTIONFS_RESUME);

	ffs_log("exit");
}


/* Endpoint and interface numbers reverse mapping ***************************/

static int ffs_func_revmap_ep(struct ffs_function *func, u8 num)
{
	num = func->eps_revmap[num & USB_ENDPOINT_NUMBER_MASK];
	return num ? num : -EDOM;
}

static int ffs_func_revmap_intf(struct ffs_function *func, u8 intf)
{
	short *nums = func->interfaces_nums;
	unsigned count = func->ffs->interfaces_count;

	ffs_log("enter");

	for (; count; --count, ++nums) {
		if (*nums >= 0 && *nums == intf)
			return nums - func->interfaces_nums;
	}

	ffs_log("exit");

	return -EDOM;
}


/* Devices management *******************************************************/

static LIST_HEAD(ffs_devices);

static struct ffs_dev *_ffs_do_find_dev(const char *name)
{
	struct ffs_dev *dev;

	ffs_log("enter");

	list_for_each_entry(dev, &ffs_devices, entry) {
		if (!dev->name || !name)
			continue;
		if (strcmp(dev->name, name) == 0)
			return dev;
	}

	ffs_log("exit");

	return NULL;
}

/*
 * ffs_lock must be taken by the caller of this function
 */
static struct ffs_dev *_ffs_get_single_dev(void)
{
	struct ffs_dev *dev;

	ffs_log("enter");

	if (list_is_singular(&ffs_devices)) {
		dev = list_first_entry(&ffs_devices, struct ffs_dev, entry);
		if (dev->single)
			return dev;
	}

	ffs_log("exit");

	return NULL;
}

/*
 * ffs_lock must be taken by the caller of this function
 */
static struct ffs_dev *_ffs_find_dev(const char *name)
{
	struct ffs_dev *dev;

	ffs_log("enter");

	dev = _ffs_get_single_dev();
	if (dev)
		return dev;

	dev = _ffs_do_find_dev(name);

	ffs_log("exit");

	return dev;
}

/* Configfs support *********************************************************/

static inline struct f_fs_opts *to_ffs_opts(struct config_item *item)
{
	return container_of(to_config_group(item), struct f_fs_opts,
			    func_inst.group);
}

static void ffs_attr_release(struct config_item *item)
{
	struct f_fs_opts *opts = to_ffs_opts(item);

	usb_put_function_instance(&opts->func_inst);
}

static struct configfs_item_operations ffs_item_ops = {
	.release	= ffs_attr_release,
};

static struct config_item_type ffs_func_type = {
	.ct_item_ops	= &ffs_item_ops,
	.ct_owner	= THIS_MODULE,
};


/* Function registration interface ******************************************/

static struct ffs_inst_status *name_to_inst_status(
		const char *inst_name, bool create_inst)
{
	struct ffs_inst_status *inst_status;

	list_for_each_entry(inst_status, &inst_list, list) {
		if (!strncasecmp(inst_status->inst_name,
					inst_name, strlen(inst_name)))
			return inst_status;
	}

	if (!create_inst)
		return ERR_PTR(-ENODEV);

	inst_status = kzalloc(sizeof(struct ffs_inst_status),
					GFP_KERNEL);
	if (!inst_status)
		return ERR_PTR(-ENOMEM);

	mutex_init(&inst_status->ffs_lock);
	snprintf(inst_status->inst_name, INST_NAME_SIZE, inst_name);
	list_add_tail(&inst_status->list, &inst_list);

	return inst_status;
}

static int ffs_inst_exist_check(const char *inst_name)
{
	struct ffs_inst_status *inst_status;

	inst_status = name_to_inst_status(inst_name, false);
	if (IS_ERR(inst_status)) {
		pr_err_ratelimited(
				"%s: failed to find instance (%s)\n",
				__func__, inst_name);
		return -ENODEV;
	}

	mutex_lock(&inst_status->ffs_lock);

	if (unlikely(inst_status->inst_exist == false)) {
		mutex_unlock(&inst_status->ffs_lock);
		pr_err_ratelimited(
				"%s: f_fs instance (%s) has been freed already.\n",
				__func__, inst_name);
		return -ENODEV;
	}

	mutex_unlock(&inst_status->ffs_lock);

	return 0;
}

static void ffs_inst_clean(struct f_fs_opts *opts,
		const char *inst_name)
{
	struct ffs_inst_status *inst_status;

	inst_status = name_to_inst_status(inst_name, false);
	if (IS_ERR(inst_status)) {
		pr_err_ratelimited(
				"%s: failed to find instance (%s)\n",
				__func__, inst_name);
		return;
	}

	inst_status->opts = NULL;

	ffs_dev_lock();
	_ffs_free_dev(opts->dev);
	ffs_dev_unlock();
	kfree(opts);
}

static void ffs_inst_clean_delay(const char *inst_name)
{
	struct ffs_inst_status *inst_status;

	inst_status = name_to_inst_status(inst_name, false);
	if (IS_ERR(inst_status)) {
		pr_err_ratelimited(
				"%s: failed to find (%s) instance\n",
				__func__, inst_name);
		return;
	}

	mutex_lock(&inst_status->ffs_lock);

	if (unlikely(inst_status->inst_exist == false)) {
		if (inst_status->opts) {
			ffs_inst_clean(inst_status->opts, inst_name);
			pr_err_ratelimited("%s: Delayed free memory\n",
					__func__);
		}
		mutex_unlock(&inst_status->ffs_lock);
		return;
	}

	mutex_unlock(&inst_status->ffs_lock);
}

static void ffs_free_inst(struct usb_function_instance *f)
{
	struct f_fs_opts *opts;
	struct ffs_inst_status *inst_status;

	opts = to_f_fs_opts(f);

	inst_status = name_to_inst_status(opts->dev->name, false);
	if (IS_ERR(inst_status)) {
		ffs_log("failed to find (%s) instance\n",
				opts->dev->name);
		return;
	}

	mutex_lock(&inst_status->ffs_lock);
	if (opts->dev->ffs_data
			&& atomic_read(&opts->dev->ffs_data->opened)) {
		inst_status->inst_exist = false;
		mutex_unlock(&inst_status->ffs_lock);
		ffs_log("Dev is open, free mem when dev (%s) close\n",
				opts->dev->name);
		return;
	}

	ffs_inst_clean(opts, opts->dev->name);
	inst_status->inst_exist = false;
	mutex_unlock(&inst_status->ffs_lock);
}

#define MAX_INST_NAME_LEN	40

static int ffs_set_inst_name(struct usb_function_instance *fi, const char *name)
{
	struct f_fs_opts *opts, *opts_prev;
	struct ffs_data *ffs_data_tmp;
	char *ptr;
	const char *tmp;
	int name_len, ret;
	struct ffs_inst_status *inst_status;

	name_len = strlen(name) + 1;
	if (name_len > MAX_INST_NAME_LEN)
		return -ENAMETOOLONG;

	ptr = kstrndup(name, name_len, GFP_KERNEL);
	if (!ptr)
		return -ENOMEM;

	inst_status = name_to_inst_status(ptr, true);
	if (IS_ERR(inst_status)) {
		ffs_log("failed to create status struct for (%s) instance\n",
				ptr);
		return -EINVAL;
	}

	mutex_lock(&inst_status->ffs_lock);
	opts_prev = inst_status->opts;
	if (opts_prev) {
		mutex_unlock(&inst_status->ffs_lock);
		ffs_log("instance (%s): prev inst do not freed yet\n",
				inst_status->inst_name);
		return -EBUSY;
	}
	mutex_unlock(&inst_status->ffs_lock);

	opts = to_f_fs_opts(fi);
	tmp = NULL;

	ffs_dev_lock();

	tmp = opts->dev->name_allocated ? opts->dev->name : NULL;
	ret = _ffs_name_dev(opts->dev, ptr);
	if (ret) {
		kfree(ptr);
		ffs_dev_unlock();
		return ret;
	}
	opts->dev->name_allocated = true;

	/*
	 * If ffs instance is freed and created once, new allocated
	 * opts->dev need to initialize opts->dev->ffs_data, and
	 * ffs_private_data also need to update new allocated opts->dev
	 * address.
	 */
	ffs_data_tmp = inst_status->ffs_data;
	if (ffs_data_tmp)
		opts->dev->ffs_data = ffs_data_tmp;

	if (opts->dev->ffs_data)
		opts->dev->ffs_data->private_data = opts->dev;

	ffs_dev_unlock();

	kfree(tmp);

	mutex_lock(&inst_status->ffs_lock);
	inst_status->inst_exist = true;
	inst_status->opts = opts;
	mutex_unlock(&inst_status->ffs_lock);

	return 0;
}

static struct usb_function_instance *ffs_alloc_inst(void)
{
	struct f_fs_opts *opts;
	struct ffs_dev *dev;

	opts = kzalloc(sizeof(*opts), GFP_KERNEL);
	if (!opts)
		return ERR_PTR(-ENOMEM);

	opts->func_inst.set_inst_name = ffs_set_inst_name;
	opts->func_inst.free_func_inst = ffs_free_inst;
	ffs_dev_lock();
	dev = _ffs_alloc_dev();
	ffs_dev_unlock();
	if (IS_ERR(dev)) {
		kfree(opts);
		return ERR_CAST(dev);
	}
	opts->dev = dev;
	dev->opts = opts;

	config_group_init_type_name(&opts->func_inst.group, "",
				    &ffs_func_type);
	return &opts->func_inst;
}

static void ffs_free(struct usb_function *f)
{
	kfree(ffs_func_from_usb(f));
}

static void ffs_func_unbind(struct usb_configuration *c,
			    struct usb_function *f)
{
	struct ffs_function *func = ffs_func_from_usb(f);
	struct ffs_data *ffs = func->ffs;
	struct f_fs_opts *opts =
		container_of(f->fi, struct f_fs_opts, func_inst);
	struct ffs_ep *ep = func->eps;
	unsigned count = ffs->eps_count;
	unsigned long flags;

	ENTER();

	ffs_log("enter: state %d setup_state %d flag %lu", ffs->state,
		ffs->setup_state, ffs->flags);

	if (ffs->func == func) {
		ffs_func_eps_disable(func);
		ffs->func = NULL;
	}

	if (!--opts->refcnt)
		functionfs_unbind(ffs);

	/* cleanup after autoconfig */
	spin_lock_irqsave(&func->ffs->eps_lock, flags);
	do {
		if (ep->ep && ep->req)
			usb_ep_free_request(ep->ep, ep->req);
		ep->req = NULL;
		ep->ep = NULL;
		++ep;
	} while (--count);
	spin_unlock_irqrestore(&func->ffs->eps_lock, flags);
	kfree(func->eps);
	func->eps = NULL;
	/*
	 * eps, descriptors and interfaces_nums are allocated in the
	 * same chunk so only one free is required.
	 */
	func->function.fs_descriptors = NULL;
	func->function.hs_descriptors = NULL;
	func->function.ss_descriptors = NULL;
	func->interfaces_nums = NULL;

	ffs_event_add(ffs, FUNCTIONFS_UNBIND);

	ffs_log("exit: state %d setup_state %d flag %lu", ffs->state,
	ffs->setup_state, ffs->flags);
}

static struct usb_function *ffs_alloc(struct usb_function_instance *fi)
{
	struct ffs_function *func;

	ENTER();

	func = kzalloc(sizeof(*func), GFP_KERNEL);
	if (unlikely(!func))
		return ERR_PTR(-ENOMEM);

	func->function.name    = "Function FS Gadget";

	func->function.bind    = ffs_func_bind;
	func->function.unbind  = ffs_func_unbind;
	func->function.set_alt = ffs_func_set_alt;
	func->function.disable = ffs_func_disable;
	func->function.setup   = ffs_func_setup;
	func->function.suspend = ffs_func_suspend;
	func->function.resume  = ffs_func_resume;
	func->function.free_func = ffs_free;

	return &func->function;
}

/*
 * ffs_lock must be taken by the caller of this function
 */
static struct ffs_dev *_ffs_alloc_dev(void)
{
	struct ffs_dev *dev;
	int ret;

	if (_ffs_get_single_dev())
			return ERR_PTR(-EBUSY);

	dev = kzalloc(sizeof(*dev), GFP_KERNEL);
	if (!dev)
		return ERR_PTR(-ENOMEM);

	if (list_empty(&ffs_devices)) {
		ret = functionfs_init();
		if (ret) {
			kfree(dev);
			return ERR_PTR(ret);
		}
	}

	list_add(&dev->entry, &ffs_devices);

	return dev;
}

/*
 * ffs_lock must be taken by the caller of this function
 * The caller is responsible for "name" being available whenever f_fs needs it
 */
static int _ffs_name_dev(struct ffs_dev *dev, const char *name)
{
	struct ffs_dev *existing;

	ffs_log("enter");

	existing = _ffs_do_find_dev(name);
	if (existing)
		return -EBUSY;

	dev->name = name;

	ffs_log("exit");

	return 0;
}

/*
 * The caller is responsible for "name" being available whenever f_fs needs it
 */
int ffs_name_dev(struct ffs_dev *dev, const char *name)
{
	int ret;

	ffs_log("enter");

	ffs_dev_lock();
	ret = _ffs_name_dev(dev, name);
	ffs_dev_unlock();

	ffs_log("exit");

	return ret;
}
EXPORT_SYMBOL_GPL(ffs_name_dev);

int ffs_single_dev(struct ffs_dev *dev)
{
	int ret;

	ffs_log("enter");

	ret = 0;
	ffs_dev_lock();

	if (!list_is_singular(&ffs_devices))
		ret = -EBUSY;
	else
		dev->single = true;

	ffs_dev_unlock();

	ffs_log("exit");

	return ret;
}
EXPORT_SYMBOL_GPL(ffs_single_dev);

/*
 * ffs_lock must be taken by the caller of this function
 */
static void _ffs_free_dev(struct ffs_dev *dev)
{

	ffs_log("enter");

	list_del(&dev->entry);
	if (dev->name_allocated)
		kfree(dev->name);
	kfree(dev);
	if (list_empty(&ffs_devices))
		functionfs_cleanup();

	ffs_log("exit");
}

static void *ffs_acquire_dev(const char *dev_name)
{
	struct ffs_dev *ffs_dev;

	ENTER();

	ffs_log("enter");

	ffs_dev_lock();

	ffs_dev = _ffs_find_dev(dev_name);
	if (!ffs_dev)
		ffs_dev = ERR_PTR(-ENOENT);
	else if (ffs_dev->mounted)
		ffs_dev = ERR_PTR(-EBUSY);
	else if (ffs_dev->ffs_acquire_dev_callback &&
	    ffs_dev->ffs_acquire_dev_callback(ffs_dev))
		ffs_dev = ERR_PTR(-ENOENT);
	else
		ffs_dev->mounted = true;

	ffs_dev_unlock();

	ffs_log("exit");

	return ffs_dev;
}

static void ffs_release_dev(struct ffs_data *ffs_data)
{
	struct ffs_dev *ffs_dev;

	ENTER();

	ffs_log("enter");

	ffs_dev_lock();

	ffs_dev = ffs_data->private_data;
	if (ffs_dev) {
		ffs_dev->mounted = false;

		if (ffs_dev->ffs_release_dev_callback)
			ffs_dev->ffs_release_dev_callback(ffs_dev);
	}

	ffs_dev_unlock();

	ffs_log("exit");
}

static int ffs_ready(struct ffs_data *ffs)
{
	struct ffs_dev *ffs_obj;
	int ret = 0;

	ENTER();

	ffs_log("enter");

	ffs_dev_lock();

	ffs_obj = ffs->private_data;
	if (!ffs_obj) {
		ret = -EINVAL;
		goto done;
	}
	if (WARN_ON(ffs_obj->desc_ready)) {
		ret = -EBUSY;
		goto done;
	}

	ffs_obj->desc_ready = true;
	ffs_obj->ffs_data = ffs;

	if (ffs_obj->ffs_ready_callback) {
		ret = ffs_obj->ffs_ready_callback(ffs);
		if (ret)
			goto done;
	}

	set_bit(FFS_FL_CALL_CLOSED_CALLBACK, &ffs->flags);
done:
	ffs_dev_unlock();

	ffs_log("exit");

	return ret;
}

static void ffs_closed(struct ffs_data *ffs)
{
	struct ffs_dev *ffs_obj;
	struct f_fs_opts *opts;

	ENTER();

	ffs_log("enter");

	ffs_dev_lock();

	ffs_obj = ffs->private_data;
	if (!ffs_obj) {
		ffs_dev_unlock();
		goto done;
	}

	ffs_obj->desc_ready = false;

	if (test_and_clear_bit(FFS_FL_CALL_CLOSED_CALLBACK, &ffs->flags) &&
	    ffs_obj->ffs_closed_callback)
		ffs_obj->ffs_closed_callback(ffs);

	if (ffs_obj->opts) {
		opts = ffs_obj->opts;
	} else {
		ffs_dev_unlock();
		goto done;
	}

	smp_mb__before_atomic();
	if (opts->no_configfs || !opts->func_inst.group.cg_item.ci_parent
	    || !atomic_read(&opts->func_inst.group.cg_item.ci_kref.refcount)) {
		ffs_dev_unlock();
		goto done;
	}

	ffs_dev_unlock();

	if (test_bit(FFS_FL_BOUND, &ffs->flags)) {
		unregister_gadget_item(opts->
			       func_inst.group.cg_item.ci_parent->ci_parent);
		ffs_log("unreg gadget done");
	}
done:
	ffs_log("exit");
}

/* Misc helper functions ****************************************************/

static int ffs_mutex_lock(struct mutex *mutex, unsigned nonblock)
{
	return nonblock
		? likely(mutex_trylock(mutex)) ? 0 : -EAGAIN
		: mutex_lock_interruptible(mutex);
}

static char *ffs_prepare_buffer(const char __user *buf, size_t len)
{
	char *data;

	if (unlikely(!len))
		return NULL;

	data = kmalloc(len, GFP_KERNEL);
	if (unlikely(!data))
		return ERR_PTR(-ENOMEM);

	if (unlikely(copy_from_user(data, buf, len))) {
		kfree(data);
		return ERR_PTR(-EFAULT);
	}

	pr_vdebug("Buffer from user space:\n");
	ffs_dump_mem("", data, len);

	return data;
}

DECLARE_USB_FUNCTION_INIT(ffs, ffs_alloc_inst, ffs_alloc);

static int ffs_init(void)
{
	ffs_ipc_log = ipc_log_context_create(NUM_PAGES, "f_fs", 0);
	if (IS_ERR_OR_NULL(ffs_ipc_log))
		ffs_ipc_log =  NULL;

	return 0;
}
module_init(ffs_init);

static void __exit ffs_exit(void)
{
	struct ffs_inst_status *inst_status, *inst_status_tmp = NULL;

	list_for_each_entry(inst_status, &inst_list, list) {
		if (inst_status_tmp) {
			list_del(&inst_status_tmp->list);
			kfree(inst_status_tmp);
		}
		inst_status_tmp = inst_status;
	}
	if (inst_status_tmp) {
		list_del(&inst_status_tmp->list);
		kfree(inst_status_tmp);
	}

	if (ffs_ipc_log) {
		ipc_log_context_destroy(ffs_ipc_log);
		ffs_ipc_log = NULL;
	}
}
module_exit(ffs_exit);

MODULE_LICENSE("GPL");
MODULE_AUTHOR("Michal Nazarewicz");<|MERGE_RESOLUTION|>--- conflicted
+++ resolved
@@ -988,22 +988,14 @@
 			 * still busy.
 			 */
 			if (!(io_data->read && ep->is_busy)) {
-<<<<<<< HEAD
-				ret = usb_ep_queue(ep->ep, req, GFP_ATOMIC);
-				ep->is_busy = true;
-=======
 				ep->is_busy = true;
 				ret = usb_ep_queue(ep->ep, req, GFP_ATOMIC);
->>>>>>> b9c9fa5d
 			}
 
 			spin_unlock_irq(&epfile->ffs->eps_lock);
 
 			if (unlikely(ret < 0)) {
-<<<<<<< HEAD
-=======
 				ep->is_busy = false;
->>>>>>> b9c9fa5d
 				ret = -EIO;
 			} else if (unlikely(
 				   wait_for_completion_interruptible(done))) {
