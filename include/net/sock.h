/*
 * INET		An implementation of the TCP/IP protocol suite for the LINUX
 *		operating system.  INET is implemented using the  BSD Socket
 *		interface as the means of communication with the user level.
 *
 *		Definitions for the AF_INET socket handler.
 *
 * Version:	@(#)sock.h	1.0.4	05/13/93
 *
 * Authors:	Ross Biro
 *		Fred N. van Kempen, <waltje@uWalt.NL.Mugnet.ORG>
 *		Corey Minyard <wf-rch!minyard@relay.EU.net>
 *		Florian La Roche <flla@stud.uni-sb.de>
 *
 * Fixes:
 *		Alan Cox	:	Volatiles in skbuff pointers. See
 *					skbuff comments. May be overdone,
 *					better to prove they can be removed
 *					than the reverse.
 *		Alan Cox	:	Added a zapped field for tcp to note
 *					a socket is reset and must stay shut up
 *		Alan Cox	:	New fields for options
 *	Pauline Middelink	:	identd support
 *		Alan Cox	:	Eliminate low level recv/recvfrom
 *		David S. Miller	:	New socket lookup architecture.
 *              Steve Whitehouse:       Default routines for sock_ops
 *              Arnaldo C. Melo :	removed net_pinfo, tp_pinfo and made
 *              			protinfo be just a void pointer, as the
 *              			protocol specific parts were moved to
 *              			respective headers and ipv4/v6, etc now
 *              			use private slabcaches for its socks
 *              Pedro Hortas	:	New flags field for socket options
 *
 *
 *		This program is free software; you can redistribute it and/or
 *		modify it under the terms of the GNU General Public License
 *		as published by the Free Software Foundation; either version
 *		2 of the License, or (at your option) any later version.
 */
#ifndef _SOCK_H
#define _SOCK_H

#include <linux/hardirq.h>
#include <linux/kernel.h>
#include <linux/list.h>
#include <linux/list_nulls.h>
#include <linux/timer.h>
#include <linux/cache.h>
#include <linux/bitops.h>
#include <linux/lockdep.h>
#include <linux/netdevice.h>
#include <linux/skbuff.h>	/* struct sk_buff */
#include <linux/mm.h>
#include <linux/security.h>
#include <linux/slab.h>
#include <linux/uaccess.h>
#include <linux/page_counter.h>
#include <linux/memcontrol.h>
#include <linux/static_key.h>
#include <linux/sched.h>

#include <linux/filter.h>
#include <linux/rculist_nulls.h>
#include <linux/poll.h>

#include <linux/atomic.h>
#include <net/dst.h>
#include <net/checksum.h>
#include <net/tcp_states.h>
#include <linux/net_tstamp.h>

struct cgroup;
struct cgroup_subsys;
#ifdef CONFIG_NET
int mem_cgroup_sockets_init(struct mem_cgroup *memcg, struct cgroup_subsys *ss);
void mem_cgroup_sockets_destroy(struct mem_cgroup *memcg);
#else
static inline
int mem_cgroup_sockets_init(struct mem_cgroup *memcg, struct cgroup_subsys *ss)
{
	return 0;
}
static inline
void mem_cgroup_sockets_destroy(struct mem_cgroup *memcg)
{
}
#endif
/*
 * This structure really needs to be cleaned up.
 * Most of it is for TCP, and not used by any of
 * the other protocols.
 */

/* Define this to get the SOCK_DBG debugging facility. */
#define SOCK_DEBUGGING
#ifdef SOCK_DEBUGGING
#define SOCK_DEBUG(sk, msg...) do { if ((sk) && sock_flag((sk), SOCK_DBG)) \
					printk(KERN_DEBUG msg); } while (0)
#else
/* Validate arguments and do nothing */
static inline __printf(2, 3)
void SOCK_DEBUG(const struct sock *sk, const char *msg, ...)
{
}
#endif

/* This is the per-socket lock.  The spinlock provides a synchronization
 * between user contexts and software interrupt processing, whereas the
 * mini-semaphore synchronizes multiple users amongst themselves.
 */
typedef struct {
	spinlock_t		slock;
	int			owned;
	wait_queue_head_t	wq;
	/*
	 * We express the mutex-alike socket_lock semantics
	 * to the lock validator by explicitly managing
	 * the slock as a lock variant (in addition to
	 * the slock itself):
	 */
#ifdef CONFIG_DEBUG_LOCK_ALLOC
	struct lockdep_map dep_map;
#endif
} socket_lock_t;

struct sock;
struct proto;
struct net;

typedef __u32 __bitwise __portpair;
typedef __u64 __bitwise __addrpair;

/**
 *	struct sock_common - minimal network layer representation of sockets
 *	@skc_daddr: Foreign IPv4 addr
 *	@skc_rcv_saddr: Bound local IPv4 addr
 *	@skc_hash: hash value used with various protocol lookup tables
 *	@skc_u16hashes: two u16 hash values used by UDP lookup tables
 *	@skc_dport: placeholder for inet_dport/tw_dport
 *	@skc_num: placeholder for inet_num/tw_num
 *	@skc_family: network address family
 *	@skc_state: Connection state
 *	@skc_reuse: %SO_REUSEADDR setting
 *	@skc_reuseport: %SO_REUSEPORT setting
 *	@skc_bound_dev_if: bound device index if != 0
 *	@skc_bind_node: bind hash linkage for various protocol lookup tables
 *	@skc_portaddr_node: second hash linkage for UDP/UDP-Lite protocol
 *	@skc_prot: protocol handlers inside a network family
 *	@skc_net: reference to the network namespace of this socket
 *	@skc_node: main hash linkage for various protocol lookup tables
 *	@skc_nulls_node: main hash linkage for TCP/UDP/UDP-Lite protocol
 *	@skc_tx_queue_mapping: tx queue number for this connection
 *	@skc_flags: place holder for sk_flags
 *		%SO_LINGER (l_onoff), %SO_BROADCAST, %SO_KEEPALIVE,
 *		%SO_OOBINLINE settings, %SO_TIMESTAMPING settings
 *	@skc_incoming_cpu: record/match cpu processing incoming packets
 *	@skc_refcnt: reference count
 *
 *	This is the minimal network layer representation of sockets, the header
 *	for struct sock and struct inet_timewait_sock.
 */
struct sock_common {
	/* skc_daddr and skc_rcv_saddr must be grouped on a 8 bytes aligned
	 * address on 64bit arches : cf INET_MATCH()
	 */
	union {
		__addrpair	skc_addrpair;
		struct {
			__be32	skc_daddr;
			__be32	skc_rcv_saddr;
		};
	};
	union  {
		unsigned int	skc_hash;
		__u16		skc_u16hashes[2];
	};
	/* skc_dport && skc_num must be grouped as well */
	union {
		__portpair	skc_portpair;
		struct {
			__be16	skc_dport;
			__u16	skc_num;
		};
	};

	unsigned short		skc_family;
	volatile unsigned char	skc_state;
	unsigned char		skc_reuse:4;
	unsigned char		skc_reuseport:1;
	unsigned char		skc_ipv6only:1;
	unsigned char		skc_net_refcnt:1;
	int			skc_bound_dev_if;
	union {
		struct hlist_node	skc_bind_node;
		struct hlist_nulls_node skc_portaddr_node;
	};
	struct proto		*skc_prot;
	possible_net_t		skc_net;

#if IS_ENABLED(CONFIG_IPV6)
	struct in6_addr		skc_v6_daddr;
	struct in6_addr		skc_v6_rcv_saddr;
#endif

	atomic64_t		skc_cookie;

	/* following fields are padding to force
	 * offset(struct sock, sk_refcnt) == 128 on 64bit arches
	 * assuming IPV6 is enabled. We use this padding differently
	 * for different kind of 'sockets'
	 */
	union {
		unsigned long	skc_flags;
		struct sock	*skc_listener; /* request_sock */
		struct inet_timewait_death_row *skc_tw_dr; /* inet_timewait_sock */
	};
	/*
	 * fields between dontcopy_begin/dontcopy_end
	 * are not copied in sock_copy()
	 */
	/* private: */
	int			skc_dontcopy_begin[0];
	/* public: */
	union {
		struct hlist_node	skc_node;
		struct hlist_nulls_node skc_nulls_node;
	};
	int			skc_tx_queue_mapping;
	union {
		int		skc_incoming_cpu;
		u32		skc_rcv_wnd;
		u32		skc_tw_rcv_nxt; /* struct tcp_timewait_sock  */
	};

	atomic_t		skc_refcnt;
	/* private: */
	int                     skc_dontcopy_end[0];
	union {
		u32		skc_rxhash;
		u32		skc_window_clamp;
		u32		skc_tw_snd_nxt; /* struct tcp_timewait_sock */
	};
	/* public: */
};

struct cg_proto;
/**
  *	struct sock - network layer representation of sockets
  *	@__sk_common: shared layout with inet_timewait_sock
  *	@sk_shutdown: mask of %SEND_SHUTDOWN and/or %RCV_SHUTDOWN
  *	@sk_userlocks: %SO_SNDBUF and %SO_RCVBUF settings
  *	@sk_lock:	synchronizer
  *	@sk_rcvbuf: size of receive buffer in bytes
  *	@sk_wq: sock wait queue and async head
  *	@sk_rx_dst: receive input route used by early demux
  *	@sk_dst_cache: destination cache
  *	@sk_policy: flow policy
  *	@sk_receive_queue: incoming packets
  *	@sk_wmem_alloc: transmit queue bytes committed
  *	@sk_write_queue: Packet sending queue
  *	@sk_omem_alloc: "o" is "option" or "other"
  *	@sk_wmem_queued: persistent queue size
  *	@sk_forward_alloc: space allocated forward
  *	@sk_napi_id: id of the last napi context to receive data for sk
  *	@sk_ll_usec: usecs to busypoll when there is no data
  *	@sk_allocation: allocation mode
  *	@sk_pacing_rate: Pacing rate (if supported by transport/packet scheduler)
  *	@sk_max_pacing_rate: Maximum pacing rate (%SO_MAX_PACING_RATE)
  *	@sk_sndbuf: size of send buffer in bytes
  *	@sk_no_check_tx: %SO_NO_CHECK setting, set checksum in TX packets
  *	@sk_no_check_rx: allow zero checksum in RX packets
  *	@sk_route_caps: route capabilities (e.g. %NETIF_F_TSO)
  *	@sk_route_nocaps: forbidden route capabilities (e.g NETIF_F_GSO_MASK)
  *	@sk_gso_type: GSO type (e.g. %SKB_GSO_TCPV4)
  *	@sk_gso_max_size: Maximum GSO segment size to build
  *	@sk_gso_max_segs: Maximum number of GSO segments
  *	@sk_pacing_shift: scaling factor for TCP Small Queues
  *	@sk_lingertime: %SO_LINGER l_linger setting
  *	@sk_backlog: always used with the per-socket spinlock held
  *	@sk_callback_lock: used with the callbacks in the end of this struct
  *	@sk_error_queue: rarely used
  *	@sk_prot_creator: sk_prot of original sock creator (see ipv6_setsockopt,
  *			  IPV6_ADDRFORM for instance)
  *	@sk_err: last error
  *	@sk_err_soft: errors that don't cause failure but are the cause of a
  *		      persistent failure not just 'timed out'
  *	@sk_drops: raw/udp drops counter
  *	@sk_ack_backlog: current listen backlog
  *	@sk_max_ack_backlog: listen backlog set in listen()
  *	@sk_priority: %SO_PRIORITY setting
  *	@sk_cgrp_prioidx: socket group's priority map index
  *	@sk_type: socket type (%SOCK_STREAM, etc)
  *	@sk_protocol: which protocol this socket belongs in this network family
  *	@sk_peer_pid: &struct pid for this socket's peer
  *	@sk_peer_cred: %SO_PEERCRED setting
  *	@sk_rcvlowat: %SO_RCVLOWAT setting
  *	@sk_rcvtimeo: %SO_RCVTIMEO setting
  *	@sk_sndtimeo: %SO_SNDTIMEO setting
  *	@sk_txhash: computed flow hash for use on transmit
  *	@sk_filter: socket filtering instructions
  *	@sk_timer: sock cleanup timer
  *	@sk_stamp: time stamp of last packet received
  *	@sk_stamp_seq: lock for accessing sk_stamp on 32 bit architectures only
  *	@sk_tsflags: SO_TIMESTAMPING socket options
  *	@sk_tskey: counter to disambiguate concurrent tstamp requests
  *	@sk_socket: Identd and reporting IO signals
  *	@sk_user_data: RPC layer private data
  *	@sk_frag: cached page frag
  *	@sk_peek_off: current peek_offset value
  *	@sk_send_head: front of stuff to transmit
  *	@sk_security: used by security modules
  *	@sk_mark: generic packet mark
  *	@sk_classid: this socket's cgroup classid
  *	@sk_cgrp: this socket's cgroup-specific proto data
  *	@sk_write_pending: a write to stream socket waits to start
  *	@sk_state_change: callback to indicate change in the state of the sock
  *	@sk_data_ready: callback to indicate there is data to be processed
  *	@sk_write_space: callback to indicate there is bf sending space available
  *	@sk_error_report: callback to indicate errors (e.g. %MSG_ERRQUEUE)
  *	@sk_backlog_rcv: callback to process the backlog
  *	@sk_destruct: called at sock freeing time, i.e. when all refcnt == 0
 */
struct sock {
	/*
	 * Now struct inet_timewait_sock also uses sock_common, so please just
	 * don't add nothing before this first member (__sk_common) --acme
	 */
	struct sock_common	__sk_common;
#define sk_node			__sk_common.skc_node
#define sk_nulls_node		__sk_common.skc_nulls_node
#define sk_refcnt		__sk_common.skc_refcnt
#define sk_tx_queue_mapping	__sk_common.skc_tx_queue_mapping

#define sk_dontcopy_begin	__sk_common.skc_dontcopy_begin
#define sk_dontcopy_end		__sk_common.skc_dontcopy_end
#define sk_hash			__sk_common.skc_hash
#define sk_portpair		__sk_common.skc_portpair
#define sk_num			__sk_common.skc_num
#define sk_dport		__sk_common.skc_dport
#define sk_addrpair		__sk_common.skc_addrpair
#define sk_daddr		__sk_common.skc_daddr
#define sk_rcv_saddr		__sk_common.skc_rcv_saddr
#define sk_family		__sk_common.skc_family
#define sk_state		__sk_common.skc_state
#define sk_reuse		__sk_common.skc_reuse
#define sk_reuseport		__sk_common.skc_reuseport
#define sk_ipv6only		__sk_common.skc_ipv6only
#define sk_net_refcnt		__sk_common.skc_net_refcnt
#define sk_bound_dev_if		__sk_common.skc_bound_dev_if
#define sk_bind_node		__sk_common.skc_bind_node
#define sk_prot			__sk_common.skc_prot
#define sk_net			__sk_common.skc_net
#define sk_v6_daddr		__sk_common.skc_v6_daddr
#define sk_v6_rcv_saddr	__sk_common.skc_v6_rcv_saddr
#define sk_cookie		__sk_common.skc_cookie
#define sk_incoming_cpu		__sk_common.skc_incoming_cpu
#define sk_flags		__sk_common.skc_flags
#define sk_rxhash		__sk_common.skc_rxhash

	socket_lock_t		sk_lock;
	struct sk_buff_head	sk_receive_queue;
	/*
	 * The backlog queue is special, it is always used with
	 * the per-socket spinlock held and requires low latency
	 * access. Therefore we special case it's implementation.
	 * Note : rmem_alloc is in this structure to fill a hole
	 * on 64bit arches, not because its logically part of
	 * backlog.
	 */
	struct {
		atomic_t	rmem_alloc;
		int		len;
		struct sk_buff	*head;
		struct sk_buff	*tail;
	} sk_backlog;
#define sk_rmem_alloc sk_backlog.rmem_alloc
	int			sk_forward_alloc;

	__u32			sk_txhash;
#ifdef CONFIG_NET_RX_BUSY_POLL
	unsigned int		sk_napi_id;
	unsigned int		sk_ll_usec;
#endif
	atomic_t		sk_drops;
	int			sk_rcvbuf;

	struct sk_filter __rcu	*sk_filter;
	union {
		struct socket_wq __rcu	*sk_wq;
		struct socket_wq	*sk_wq_raw;
	};
#ifdef CONFIG_XFRM
	struct xfrm_policy __rcu *sk_policy[2];
#endif
	struct dst_entry	*sk_rx_dst;
	struct dst_entry __rcu	*sk_dst_cache;
	/* Note: 32bit hole on 64bit arches */
	atomic_t		sk_wmem_alloc;
	atomic_t		sk_omem_alloc;
	int			sk_sndbuf;
	struct sk_buff_head	sk_write_queue;
	kmemcheck_bitfield_begin(flags);
	unsigned int		sk_shutdown  : 2,
				sk_no_check_tx : 1,
				sk_no_check_rx : 1,
				sk_userlocks : 4,
				sk_protocol  : 8,
				sk_type      : 16;
#define SK_PROTOCOL_MAX U8_MAX
	kmemcheck_bitfield_end(flags);
	int			sk_wmem_queued;
	gfp_t			sk_allocation;
	u32			sk_pacing_rate; /* bytes per second */
	u32			sk_max_pacing_rate;
	netdev_features_t	sk_route_caps;
	netdev_features_t	sk_route_nocaps;
	int			sk_gso_type;
	unsigned int		sk_gso_max_size;
	u16			sk_gso_max_segs;
	int			sk_rcvlowat;
	u8			sk_pacing_shift;
	unsigned long	        sk_lingertime;
	struct sk_buff_head	sk_error_queue;
	struct proto		*sk_prot_creator;
	rwlock_t		sk_callback_lock;
	int			sk_err,
				sk_err_soft;
	u32			sk_ack_backlog;
	u32			sk_max_ack_backlog;
	__u32			sk_priority;
#if IS_ENABLED(CONFIG_CGROUP_NET_PRIO)
	__u32			sk_cgrp_prioidx;
#endif
	struct pid		*sk_peer_pid;
	const struct cred	*sk_peer_cred;
	long			sk_rcvtimeo;
	long			sk_sndtimeo;
	struct timer_list	sk_timer;
	ktime_t			sk_stamp;
#if BITS_PER_LONG==32
	seqlock_t		sk_stamp_seq;
#endif
	u16			sk_tsflags;
	u32			sk_tskey;
	struct socket		*sk_socket;
	void			*sk_user_data;
	struct page_frag	sk_frag;
	struct sk_buff		*sk_send_head;
	__s32			sk_peek_off;
	int			sk_write_pending;
#ifdef CONFIG_SECURITY
	void			*sk_security;
#endif
	__u32			sk_mark;
	kuid_t			sk_uid;
#ifdef CONFIG_CGROUP_NET_CLASSID
	u32			sk_classid;
#endif
	struct cg_proto		*sk_cgrp;
	void			(*sk_state_change)(struct sock *sk);
	void			(*sk_data_ready)(struct sock *sk);
	void			(*sk_write_space)(struct sock *sk);
	void			(*sk_error_report)(struct sock *sk);
	int			(*sk_backlog_rcv)(struct sock *sk,
						  struct sk_buff *skb);
	void                    (*sk_destruct)(struct sock *sk);
	struct rcu_head		sk_rcu;
};

#define __sk_user_data(sk) ((*((void __rcu **)&(sk)->sk_user_data)))

#define rcu_dereference_sk_user_data(sk)	rcu_dereference(__sk_user_data((sk)))
#define rcu_assign_sk_user_data(sk, ptr)	rcu_assign_pointer(__sk_user_data((sk)), ptr)

/*
 * SK_CAN_REUSE and SK_NO_REUSE on a socket mean that the socket is OK
 * or not whether his port will be reused by someone else. SK_FORCE_REUSE
 * on a socket means that the socket will reuse everybody else's port
 * without looking at the other's sk_reuse value.
 */

#define SK_NO_REUSE	0
#define SK_CAN_REUSE	1
#define SK_FORCE_REUSE	2

static inline int sk_peek_offset(struct sock *sk, int flags)
{
	if ((flags & MSG_PEEK) && (sk->sk_peek_off >= 0))
		return sk->sk_peek_off;
	else
		return 0;
}

static inline void sk_peek_offset_bwd(struct sock *sk, int val)
{
	if (sk->sk_peek_off >= 0) {
		if (sk->sk_peek_off >= val)
			sk->sk_peek_off -= val;
		else
			sk->sk_peek_off = 0;
	}
}

static inline void sk_peek_offset_fwd(struct sock *sk, int val)
{
	if (sk->sk_peek_off >= 0)
		sk->sk_peek_off += val;
}

/*
 * Hashed lists helper routines
 */
static inline struct sock *sk_entry(const struct hlist_node *node)
{
	return hlist_entry(node, struct sock, sk_node);
}

static inline struct sock *__sk_head(const struct hlist_head *head)
{
	return hlist_entry(head->first, struct sock, sk_node);
}

static inline struct sock *sk_head(const struct hlist_head *head)
{
	return hlist_empty(head) ? NULL : __sk_head(head);
}

static inline struct sock *__sk_nulls_head(const struct hlist_nulls_head *head)
{
	return hlist_nulls_entry(head->first, struct sock, sk_nulls_node);
}

static inline struct sock *sk_nulls_head(const struct hlist_nulls_head *head)
{
	return hlist_nulls_empty(head) ? NULL : __sk_nulls_head(head);
}

static inline struct sock *sk_next(const struct sock *sk)
{
	return sk->sk_node.next ?
		hlist_entry(sk->sk_node.next, struct sock, sk_node) : NULL;
}

static inline struct sock *sk_nulls_next(const struct sock *sk)
{
	return (!is_a_nulls(sk->sk_nulls_node.next)) ?
		hlist_nulls_entry(sk->sk_nulls_node.next,
				  struct sock, sk_nulls_node) :
		NULL;
}

static inline bool sk_unhashed(const struct sock *sk)
{
	return hlist_unhashed(&sk->sk_node);
}

static inline bool sk_hashed(const struct sock *sk)
{
	return !sk_unhashed(sk);
}

static inline void sk_node_init(struct hlist_node *node)
{
	node->pprev = NULL;
}

static inline void sk_nulls_node_init(struct hlist_nulls_node *node)
{
	node->pprev = NULL;
}

static inline void __sk_del_node(struct sock *sk)
{
	__hlist_del(&sk->sk_node);
}

/* NB: equivalent to hlist_del_init_rcu */
static inline bool __sk_del_node_init(struct sock *sk)
{
	if (sk_hashed(sk)) {
		__sk_del_node(sk);
		sk_node_init(&sk->sk_node);
		return true;
	}
	return false;
}

/* Grab socket reference count. This operation is valid only
   when sk is ALREADY grabbed f.e. it is found in hash table
   or a list and the lookup is made under lock preventing hash table
   modifications.
 */

static inline void sock_hold(struct sock *sk)
{
	atomic_inc(&sk->sk_refcnt);
}

/* Ungrab socket in the context, which assumes that socket refcnt
   cannot hit zero, f.e. it is true in context of any socketcall.
 */
static inline void __sock_put(struct sock *sk)
{
	atomic_dec(&sk->sk_refcnt);
}

static inline bool sk_del_node_init(struct sock *sk)
{
	bool rc = __sk_del_node_init(sk);

	if (rc) {
		/* paranoid for a while -acme */
		WARN_ON(atomic_read(&sk->sk_refcnt) == 1);
		__sock_put(sk);
	}
	return rc;
}
#define sk_del_node_init_rcu(sk)	sk_del_node_init(sk)

static inline bool __sk_nulls_del_node_init_rcu(struct sock *sk)
{
	if (sk_hashed(sk)) {
		hlist_nulls_del_init_rcu(&sk->sk_nulls_node);
		return true;
	}
	return false;
}

static inline bool sk_nulls_del_node_init_rcu(struct sock *sk)
{
	bool rc = __sk_nulls_del_node_init_rcu(sk);

	if (rc) {
		/* paranoid for a while -acme */
		WARN_ON(atomic_read(&sk->sk_refcnt) == 1);
		__sock_put(sk);
	}
	return rc;
}

static inline void __sk_add_node(struct sock *sk, struct hlist_head *list)
{
	hlist_add_head(&sk->sk_node, list);
}

static inline void sk_add_node(struct sock *sk, struct hlist_head *list)
{
	sock_hold(sk);
	__sk_add_node(sk, list);
}

static inline void sk_add_node_rcu(struct sock *sk, struct hlist_head *list)
{
	sock_hold(sk);
	hlist_add_head_rcu(&sk->sk_node, list);
}

static inline void __sk_nulls_add_node_rcu(struct sock *sk, struct hlist_nulls_head *list)
{
	hlist_nulls_add_head_rcu(&sk->sk_nulls_node, list);
}

static inline void sk_nulls_add_node_rcu(struct sock *sk, struct hlist_nulls_head *list)
{
	sock_hold(sk);
	__sk_nulls_add_node_rcu(sk, list);
}

static inline void __sk_del_bind_node(struct sock *sk)
{
	__hlist_del(&sk->sk_bind_node);
}

static inline void sk_add_bind_node(struct sock *sk,
					struct hlist_head *list)
{
	hlist_add_head(&sk->sk_bind_node, list);
}

#define sk_for_each(__sk, list) \
	hlist_for_each_entry(__sk, list, sk_node)
#define sk_for_each_rcu(__sk, list) \
	hlist_for_each_entry_rcu(__sk, list, sk_node)
#define sk_nulls_for_each(__sk, node, list) \
	hlist_nulls_for_each_entry(__sk, node, list, sk_nulls_node)
#define sk_nulls_for_each_rcu(__sk, node, list) \
	hlist_nulls_for_each_entry_rcu(__sk, node, list, sk_nulls_node)
#define sk_for_each_from(__sk) \
	hlist_for_each_entry_from(__sk, sk_node)
#define sk_nulls_for_each_from(__sk, node) \
	if (__sk && ({ node = &(__sk)->sk_nulls_node; 1; })) \
		hlist_nulls_for_each_entry_from(__sk, node, sk_nulls_node)
#define sk_for_each_safe(__sk, tmp, list) \
	hlist_for_each_entry_safe(__sk, tmp, list, sk_node)
#define sk_for_each_bound(__sk, list) \
	hlist_for_each_entry(__sk, list, sk_bind_node)

/**
 * sk_nulls_for_each_entry_offset - iterate over a list at a given struct offset
 * @tpos:	the type * to use as a loop cursor.
 * @pos:	the &struct hlist_node to use as a loop cursor.
 * @head:	the head for your list.
 * @offset:	offset of hlist_node within the struct.
 *
 */
#define sk_nulls_for_each_entry_offset(tpos, pos, head, offset)		       \
	for (pos = (head)->first;					       \
	     (!is_a_nulls(pos)) &&					       \
		({ tpos = (typeof(*tpos) *)((void *)pos - offset); 1;});       \
	     pos = pos->next)

static inline struct user_namespace *sk_user_ns(struct sock *sk)
{
	/* Careful only use this in a context where these parameters
	 * can not change and must all be valid, such as recvmsg from
	 * userspace.
	 */
	return sk->sk_socket->file->f_cred->user_ns;
}

/* Sock flags */
enum sock_flags {
	SOCK_DEAD,
	SOCK_DONE,
	SOCK_URGINLINE,
	SOCK_KEEPOPEN,
	SOCK_LINGER,
	SOCK_DESTROY,
	SOCK_BROADCAST,
	SOCK_TIMESTAMP,
	SOCK_ZAPPED,
	SOCK_USE_WRITE_QUEUE, /* whether to call sk->sk_write_space in sock_wfree */
	SOCK_DBG, /* %SO_DEBUG setting */
	SOCK_RCVTSTAMP, /* %SO_TIMESTAMP setting */
	SOCK_RCVTSTAMPNS, /* %SO_TIMESTAMPNS setting */
	SOCK_LOCALROUTE, /* route locally only, %SO_DONTROUTE setting */
	SOCK_QUEUE_SHRUNK, /* write queue has been shrunk recently */
	SOCK_MEMALLOC, /* VM depends on this socket for swapping */
	SOCK_TIMESTAMPING_RX_SOFTWARE,  /* %SOF_TIMESTAMPING_RX_SOFTWARE */
	SOCK_FASYNC, /* fasync() active */
	SOCK_RXQ_OVFL,
	SOCK_ZEROCOPY, /* buffers from userspace */
	SOCK_WIFI_STATUS, /* push wifi status to userspace */
	SOCK_NOFCS, /* Tell NIC not to do the Ethernet FCS.
		     * Will use last 4 bytes of packet sent from
		     * user-space instead.
		     */
	SOCK_FILTER_LOCKED, /* Filter cannot be changed anymore */
	SOCK_SELECT_ERR_QUEUE, /* Wake select on error queue */
	SOCK_RCU_FREE, /* wait rcu grace period in sk_destruct() */
};

#define SK_FLAGS_TIMESTAMP ((1UL << SOCK_TIMESTAMP) | (1UL << SOCK_TIMESTAMPING_RX_SOFTWARE))

static inline void sock_copy_flags(struct sock *nsk, struct sock *osk)
{
	nsk->sk_flags = osk->sk_flags;
}

static inline void sock_set_flag(struct sock *sk, enum sock_flags flag)
{
	__set_bit(flag, &sk->sk_flags);
}

static inline void sock_reset_flag(struct sock *sk, enum sock_flags flag)
{
	__clear_bit(flag, &sk->sk_flags);
}

static inline bool sock_flag(const struct sock *sk, enum sock_flags flag)
{
	return test_bit(flag, &sk->sk_flags);
}

#ifdef CONFIG_NET
extern struct static_key memalloc_socks;
static inline int sk_memalloc_socks(void)
{
	return static_key_false(&memalloc_socks);
}
#else

static inline int sk_memalloc_socks(void)
{
	return 0;
}

#endif

static inline gfp_t sk_gfp_atomic(const struct sock *sk, gfp_t gfp_mask)
{
	return GFP_ATOMIC | (sk->sk_allocation & __GFP_MEMALLOC);
}

static inline void sk_acceptq_removed(struct sock *sk)
{
	sk->sk_ack_backlog--;
}

static inline void sk_acceptq_added(struct sock *sk)
{
	sk->sk_ack_backlog++;
}

static inline bool sk_acceptq_is_full(const struct sock *sk)
{
	return sk->sk_ack_backlog > sk->sk_max_ack_backlog;
}

/*
 * Compute minimal free write space needed to queue new packets.
 */
static inline int sk_stream_min_wspace(const struct sock *sk)
{
	return sk->sk_wmem_queued >> 1;
}

static inline int sk_stream_wspace(const struct sock *sk)
{
	return sk->sk_sndbuf - sk->sk_wmem_queued;
}

void sk_stream_write_space(struct sock *sk);

/* OOB backlog add */
static inline void __sk_add_backlog(struct sock *sk, struct sk_buff *skb)
{
	/* dont let skb dst not refcounted, we are going to leave rcu lock */
	skb_dst_force_safe(skb);

	if (!sk->sk_backlog.tail)
		sk->sk_backlog.head = skb;
	else
		sk->sk_backlog.tail->next = skb;

	sk->sk_backlog.tail = skb;
	skb->next = NULL;
}

/*
 * Take into account size of receive queue and backlog queue
 * Do not take into account this skb truesize,
 * to allow even a single big packet to come.
 */
static inline bool sk_rcvqueues_full(const struct sock *sk, unsigned int limit)
{
	unsigned int qsize = sk->sk_backlog.len + atomic_read(&sk->sk_rmem_alloc);

	return qsize > limit;
}

/* The per-socket spinlock must be held here. */
static inline __must_check int sk_add_backlog(struct sock *sk, struct sk_buff *skb,
					      unsigned int limit)
{
	if (sk_rcvqueues_full(sk, limit))
		return -ENOBUFS;

	/*
	 * If the skb was allocated from pfmemalloc reserves, only
	 * allow SOCK_MEMALLOC sockets to use it as this socket is
	 * helping free memory
	 */
	if (skb_pfmemalloc(skb) && !sock_flag(sk, SOCK_MEMALLOC))
		return -ENOMEM;

	__sk_add_backlog(sk, skb);
	sk->sk_backlog.len += skb->truesize;
	return 0;
}

int __sk_backlog_rcv(struct sock *sk, struct sk_buff *skb);

static inline int sk_backlog_rcv(struct sock *sk, struct sk_buff *skb)
{
	if (sk_memalloc_socks() && skb_pfmemalloc(skb))
		return __sk_backlog_rcv(sk, skb);

	return sk->sk_backlog_rcv(sk, skb);
}

static inline void sk_incoming_cpu_update(struct sock *sk)
{
	sk->sk_incoming_cpu = raw_smp_processor_id();
}

static inline void sock_rps_record_flow_hash(__u32 hash)
{
#ifdef CONFIG_RPS
	struct rps_sock_flow_table *sock_flow_table;

	rcu_read_lock();
	sock_flow_table = rcu_dereference(rps_sock_flow_table);
	rps_record_sock_flow(sock_flow_table, hash);
	rcu_read_unlock();
#endif
}

static inline void sock_rps_record_flow(const struct sock *sk)
{
#ifdef CONFIG_RPS
	sock_rps_record_flow_hash(sk->sk_rxhash);
#endif
}

static inline void sock_rps_save_rxhash(struct sock *sk,
					const struct sk_buff *skb)
{
#ifdef CONFIG_RPS
	if (unlikely(sk->sk_rxhash != skb->hash))
		sk->sk_rxhash = skb->hash;
#endif
}

static inline void sock_rps_reset_rxhash(struct sock *sk)
{
#ifdef CONFIG_RPS
	sk->sk_rxhash = 0;
#endif
}

#define sk_wait_event(__sk, __timeo, __condition)			\
	({	int __rc;						\
		release_sock(__sk);					\
		__rc = __condition;					\
		if (!__rc) {						\
			*(__timeo) = schedule_timeout(*(__timeo));	\
		}							\
		sched_annotate_sleep();						\
		lock_sock(__sk);					\
		__rc = __condition;					\
		__rc;							\
	})

int sk_stream_wait_connect(struct sock *sk, long *timeo_p);
int sk_stream_wait_memory(struct sock *sk, long *timeo_p);
void sk_stream_wait_close(struct sock *sk, long timeo_p);
int sk_stream_error(struct sock *sk, int flags, int err);
void sk_stream_kill_queues(struct sock *sk);
void sk_set_memalloc(struct sock *sk);
void sk_clear_memalloc(struct sock *sk);

int sk_wait_data(struct sock *sk, long *timeo, const struct sk_buff *skb);

struct request_sock_ops;
struct timewait_sock_ops;
struct inet_hashinfo;
struct raw_hashinfo;
struct module;

/*
 * caches using SLAB_DESTROY_BY_RCU should let .next pointer from nulls nodes
 * un-modified. Special care is taken when initializing object to zero.
 */
static inline void sk_prot_clear_nulls(struct sock *sk, int size)
{
	if (offsetof(struct sock, sk_node.next) != 0)
		memset(sk, 0, offsetof(struct sock, sk_node.next));
	memset(&sk->sk_node.pprev, 0,
	       size - offsetof(struct sock, sk_node.pprev));
}

/* Networking protocol blocks we attach to sockets.
 * socket layer -> transport layer interface
 */
struct proto {
	void			(*close)(struct sock *sk,
					long timeout);
	int			(*connect)(struct sock *sk,
					struct sockaddr *uaddr,
					int addr_len);
	int			(*disconnect)(struct sock *sk, int flags);

	struct sock *		(*accept)(struct sock *sk, int flags, int *err);

	int			(*ioctl)(struct sock *sk, int cmd,
					 unsigned long arg);
	int			(*init)(struct sock *sk);
	void			(*destroy)(struct sock *sk);
	void			(*shutdown)(struct sock *sk, int how);
	int			(*setsockopt)(struct sock *sk, int level,
					int optname, char __user *optval,
					unsigned int optlen);
	int			(*getsockopt)(struct sock *sk, int level,
					int optname, char __user *optval,
					int __user *option);
#ifdef CONFIG_COMPAT
	int			(*compat_setsockopt)(struct sock *sk,
					int level,
					int optname, char __user *optval,
					unsigned int optlen);
	int			(*compat_getsockopt)(struct sock *sk,
					int level,
					int optname, char __user *optval,
					int __user *option);
	int			(*compat_ioctl)(struct sock *sk,
					unsigned int cmd, unsigned long arg);
#endif
	int			(*sendmsg)(struct sock *sk, struct msghdr *msg,
					   size_t len);
	int			(*recvmsg)(struct sock *sk, struct msghdr *msg,
					   size_t len, int noblock, int flags,
					   int *addr_len);
	int			(*sendpage)(struct sock *sk, struct page *page,
					int offset, size_t size, int flags);
	int			(*bind)(struct sock *sk,
					struct sockaddr *uaddr, int addr_len);

	int			(*backlog_rcv) (struct sock *sk,
						struct sk_buff *skb);

	void		(*release_cb)(struct sock *sk);

	/* Keeping track of sk's, looking them up, and port selection methods. */
	void			(*hash)(struct sock *sk);
	void			(*unhash)(struct sock *sk);
	void			(*rehash)(struct sock *sk);
	int			(*get_port)(struct sock *sk, unsigned short snum);
	void			(*clear_sk)(struct sock *sk, int size);

	/* Keeping track of sockets in use */
#ifdef CONFIG_PROC_FS
	unsigned int		inuse_idx;
#endif

	bool			(*stream_memory_free)(const struct sock *sk);
	/* Memory pressure */
	void			(*enter_memory_pressure)(struct sock *sk);
	atomic_long_t		*memory_allocated;	/* Current allocated memory. */
	struct percpu_counter	*sockets_allocated;	/* Current number of sockets. */
	/*
	 * Pressure flag: try to collapse.
	 * Technical note: it is used by multiple contexts non atomically.
	 * All the __sk_mem_schedule() is of this nature: accounting
	 * is strict, actions are advisory and have some latency.
	 */
	int			*memory_pressure;
	long			*sysctl_mem;

	int			*sysctl_wmem;
	int			*sysctl_rmem;
	u32			sysctl_wmem_offset;
	u32			sysctl_rmem_offset;

	int			max_header;
	bool			no_autobind;

	struct kmem_cache	*slab;
	unsigned int		obj_size;
	int			slab_flags;

	struct percpu_counter	*orphan_count;

	struct request_sock_ops	*rsk_prot;
	struct timewait_sock_ops *twsk_prot;

	union {
		struct inet_hashinfo	*hashinfo;
		struct udp_table	*udp_table;
		struct raw_hashinfo	*raw_hash;
	} h;

	struct module		*owner;

	char			name[32];

	struct list_head	node;
#ifdef SOCK_REFCNT_DEBUG
	atomic_t		socks;
#endif
#ifdef CONFIG_MEMCG_KMEM
	/*
	 * cgroup specific init/deinit functions. Called once for all
	 * protocols that implement it, from cgroups populate function.
	 * This function has to setup any files the protocol want to
	 * appear in the kmem cgroup filesystem.
	 */
	int			(*init_cgroup)(struct mem_cgroup *memcg,
					       struct cgroup_subsys *ss);
	void			(*destroy_cgroup)(struct mem_cgroup *memcg);
	struct cg_proto		*(*proto_cgroup)(struct mem_cgroup *memcg);
#endif
	int			(*diag_destroy)(struct sock *sk, int err);
};

int proto_register(struct proto *prot, int alloc_slab);
void proto_unregister(struct proto *prot);

#ifdef SOCK_REFCNT_DEBUG
static inline void sk_refcnt_debug_inc(struct sock *sk)
{
	atomic_inc(&sk->sk_prot->socks);
}

static inline void sk_refcnt_debug_dec(struct sock *sk)
{
	atomic_dec(&sk->sk_prot->socks);
	printk(KERN_DEBUG "%s socket %p released, %d are still alive\n",
	       sk->sk_prot->name, sk, atomic_read(&sk->sk_prot->socks));
}

static inline void sk_refcnt_debug_release(const struct sock *sk)
{
	if (atomic_read(&sk->sk_refcnt) != 1)
		printk(KERN_DEBUG "Destruction of the %s socket %p delayed, refcnt=%d\n",
		       sk->sk_prot->name, sk, atomic_read(&sk->sk_refcnt));
}
#else /* SOCK_REFCNT_DEBUG */
#define sk_refcnt_debug_inc(sk) do { } while (0)
#define sk_refcnt_debug_dec(sk) do { } while (0)
#define sk_refcnt_debug_release(sk) do { } while (0)
#endif /* SOCK_REFCNT_DEBUG */

#if defined(CONFIG_MEMCG_KMEM) && defined(CONFIG_NET)
extern struct static_key memcg_socket_limit_enabled;
static inline struct cg_proto *parent_cg_proto(struct proto *proto,
					       struct cg_proto *cg_proto)
{
	return proto->proto_cgroup(parent_mem_cgroup(cg_proto->memcg));
}
#define mem_cgroup_sockets_enabled static_key_false(&memcg_socket_limit_enabled)
#else
#define mem_cgroup_sockets_enabled 0
static inline struct cg_proto *parent_cg_proto(struct proto *proto,
					       struct cg_proto *cg_proto)
{
	return NULL;
}
#endif

static inline bool sk_stream_memory_free(const struct sock *sk)
{
	if (sk->sk_wmem_queued >= sk->sk_sndbuf)
		return false;

	return sk->sk_prot->stream_memory_free ?
		sk->sk_prot->stream_memory_free(sk) : true;
}

static inline bool sk_stream_is_writeable(const struct sock *sk)
{
	return sk_stream_wspace(sk) >= sk_stream_min_wspace(sk) &&
	       sk_stream_memory_free(sk);
}


static inline bool sk_has_memory_pressure(const struct sock *sk)
{
	return sk->sk_prot->memory_pressure != NULL;
}

static inline bool sk_under_memory_pressure(const struct sock *sk)
{
	if (!sk->sk_prot->memory_pressure)
		return false;

	if (mem_cgroup_sockets_enabled && sk->sk_cgrp)
		return !!sk->sk_cgrp->memory_pressure;

	return !!*sk->sk_prot->memory_pressure;
}

static inline void sk_leave_memory_pressure(struct sock *sk)
{
	int *memory_pressure = sk->sk_prot->memory_pressure;

	if (!memory_pressure)
		return;

	if (*memory_pressure)
		*memory_pressure = 0;

	if (mem_cgroup_sockets_enabled && sk->sk_cgrp) {
		struct cg_proto *cg_proto = sk->sk_cgrp;
		struct proto *prot = sk->sk_prot;

		for (; cg_proto; cg_proto = parent_cg_proto(prot, cg_proto))
			cg_proto->memory_pressure = 0;
	}

}

static inline void sk_enter_memory_pressure(struct sock *sk)
{
	if (!sk->sk_prot->enter_memory_pressure)
		return;

	if (mem_cgroup_sockets_enabled && sk->sk_cgrp) {
		struct cg_proto *cg_proto = sk->sk_cgrp;
		struct proto *prot = sk->sk_prot;

		for (; cg_proto; cg_proto = parent_cg_proto(prot, cg_proto))
			cg_proto->memory_pressure = 1;
	}

	sk->sk_prot->enter_memory_pressure(sk);
}

static inline long sk_prot_mem_limits(const struct sock *sk, int index)
{
	long *prot = sk->sk_prot->sysctl_mem;
	if (mem_cgroup_sockets_enabled && sk->sk_cgrp)
		prot = sk->sk_cgrp->sysctl_mem;
	return prot[index];
}

static inline void memcg_memory_allocated_add(struct cg_proto *prot,
					      unsigned long amt,
					      int *parent_status)
{
	page_counter_charge(&prot->memory_allocated, amt);

	if (page_counter_read(&prot->memory_allocated) >
	    prot->memory_allocated.limit)
		*parent_status = OVER_LIMIT;
}

static inline void memcg_memory_allocated_sub(struct cg_proto *prot,
					      unsigned long amt)
{
	page_counter_uncharge(&prot->memory_allocated, amt);
}

static inline long
sk_memory_allocated(const struct sock *sk)
{
	struct proto *prot = sk->sk_prot;

	if (mem_cgroup_sockets_enabled && sk->sk_cgrp)
		return page_counter_read(&sk->sk_cgrp->memory_allocated);

	return atomic_long_read(prot->memory_allocated);
}

static inline long
sk_memory_allocated_add(struct sock *sk, int amt, int *parent_status)
{
	struct proto *prot = sk->sk_prot;

	if (mem_cgroup_sockets_enabled && sk->sk_cgrp) {
		memcg_memory_allocated_add(sk->sk_cgrp, amt, parent_status);
		/* update the root cgroup regardless */
		atomic_long_add_return(amt, prot->memory_allocated);
		return page_counter_read(&sk->sk_cgrp->memory_allocated);
	}

	return atomic_long_add_return(amt, prot->memory_allocated);
}

static inline void
sk_memory_allocated_sub(struct sock *sk, int amt)
{
	struct proto *prot = sk->sk_prot;

	if (mem_cgroup_sockets_enabled && sk->sk_cgrp)
		memcg_memory_allocated_sub(sk->sk_cgrp, amt);

	atomic_long_sub(amt, prot->memory_allocated);
}

static inline void sk_sockets_allocated_dec(struct sock *sk)
{
	struct proto *prot = sk->sk_prot;

	if (mem_cgroup_sockets_enabled && sk->sk_cgrp) {
		struct cg_proto *cg_proto = sk->sk_cgrp;

		for (; cg_proto; cg_proto = parent_cg_proto(prot, cg_proto))
			percpu_counter_dec(&cg_proto->sockets_allocated);
	}

	percpu_counter_dec(prot->sockets_allocated);
}

static inline void sk_sockets_allocated_inc(struct sock *sk)
{
	struct proto *prot = sk->sk_prot;

	if (mem_cgroup_sockets_enabled && sk->sk_cgrp) {
		struct cg_proto *cg_proto = sk->sk_cgrp;

		for (; cg_proto; cg_proto = parent_cg_proto(prot, cg_proto))
			percpu_counter_inc(&cg_proto->sockets_allocated);
	}

	percpu_counter_inc(prot->sockets_allocated);
}

static inline int
sk_sockets_allocated_read_positive(struct sock *sk)
{
	struct proto *prot = sk->sk_prot;

	if (mem_cgroup_sockets_enabled && sk->sk_cgrp)
		return percpu_counter_read_positive(&sk->sk_cgrp->sockets_allocated);

	return percpu_counter_read_positive(prot->sockets_allocated);
}

static inline int
proto_sockets_allocated_sum_positive(struct proto *prot)
{
	return percpu_counter_sum_positive(prot->sockets_allocated);
}

static inline long
proto_memory_allocated(struct proto *prot)
{
	return atomic_long_read(prot->memory_allocated);
}

static inline bool
proto_memory_pressure(struct proto *prot)
{
	if (!prot->memory_pressure)
		return false;
	return !!*prot->memory_pressure;
}


#ifdef CONFIG_PROC_FS
/* Called with local bh disabled */
void sock_prot_inuse_add(struct net *net, struct proto *prot, int inc);
int sock_prot_inuse_get(struct net *net, struct proto *proto);
#else
static inline void sock_prot_inuse_add(struct net *net, struct proto *prot,
		int inc)
{
}
#endif


/* With per-bucket locks this operation is not-atomic, so that
 * this version is not worse.
 */
static inline void __sk_prot_rehash(struct sock *sk)
{
	sk->sk_prot->unhash(sk);
	sk->sk_prot->hash(sk);
}

void sk_prot_clear_portaddr_nulls(struct sock *sk, int size);

/* About 10 seconds */
#define SOCK_DESTROY_TIME (10*HZ)

/* Sockets 0-1023 can't be bound to unless you are superuser */
#define PROT_SOCK	1024

#define SHUTDOWN_MASK	3
#define RCV_SHUTDOWN	1
#define SEND_SHUTDOWN	2

#define SOCK_SNDBUF_LOCK	1
#define SOCK_RCVBUF_LOCK	2
#define SOCK_BINDADDR_LOCK	4
#define SOCK_BINDPORT_LOCK	8

struct socket_alloc {
	struct socket socket;
	struct inode vfs_inode;
};

static inline struct socket *SOCKET_I(struct inode *inode)
{
	return &container_of(inode, struct socket_alloc, vfs_inode)->socket;
}

static inline struct inode *SOCK_INODE(struct socket *socket)
{
	return &container_of(socket, struct socket_alloc, socket)->vfs_inode;
}

/*
 * Functions for memory accounting
 */
int __sk_mem_schedule(struct sock *sk, int size, int kind);
void __sk_mem_reclaim(struct sock *sk, int amount);

#define SK_MEM_QUANTUM ((int)PAGE_SIZE)
#define SK_MEM_QUANTUM_SHIFT ilog2(SK_MEM_QUANTUM)
#define SK_MEM_SEND	0
#define SK_MEM_RECV	1

static inline int sk_mem_pages(int amt)
{
	return (amt + SK_MEM_QUANTUM - 1) >> SK_MEM_QUANTUM_SHIFT;
}

static inline bool sk_has_account(struct sock *sk)
{
	/* return true if protocol supports memory accounting */
	return !!sk->sk_prot->memory_allocated;
}

static inline bool sk_wmem_schedule(struct sock *sk, int size)
{
	if (!sk_has_account(sk))
		return true;
	return size <= sk->sk_forward_alloc ||
		__sk_mem_schedule(sk, size, SK_MEM_SEND);
}

static inline bool
sk_rmem_schedule(struct sock *sk, struct sk_buff *skb, int size)
{
	if (!sk_has_account(sk))
		return true;
	return size<= sk->sk_forward_alloc ||
		__sk_mem_schedule(sk, size, SK_MEM_RECV) ||
		skb_pfmemalloc(skb);
}

static inline void sk_mem_reclaim(struct sock *sk)
{
	if (!sk_has_account(sk))
		return;
	if (sk->sk_forward_alloc >= SK_MEM_QUANTUM)
		__sk_mem_reclaim(sk, sk->sk_forward_alloc);
}

static inline void sk_mem_reclaim_partial(struct sock *sk)
{
	if (!sk_has_account(sk))
		return;
	if (sk->sk_forward_alloc > SK_MEM_QUANTUM)
		__sk_mem_reclaim(sk, sk->sk_forward_alloc - 1);
}

static inline void sk_mem_charge(struct sock *sk, int size)
{
	if (!sk_has_account(sk))
		return;
	sk->sk_forward_alloc -= size;
}

static inline void sk_mem_uncharge(struct sock *sk, int size)
{
	if (!sk_has_account(sk))
		return;
	sk->sk_forward_alloc += size;

	/* Avoid a possible overflow.
	 * TCP send queues can make this happen, if sk_mem_reclaim()
	 * is not called and more than 2 GBytes are released at once.
	 *
	 * If we reach 2 MBytes, reclaim 1 MBytes right now, there is
	 * no need to hold that much forward allocation anyway.
	 */
	if (unlikely(sk->sk_forward_alloc >= 1 << 21))
		__sk_mem_reclaim(sk, 1 << 20);
}

static inline void sk_wmem_free_skb(struct sock *sk, struct sk_buff *skb)
{
	sock_set_flag(sk, SOCK_QUEUE_SHRUNK);
	sk->sk_wmem_queued -= skb->truesize;
	sk_mem_uncharge(sk, skb->truesize);
	__kfree_skb(skb);
}

/* Used by processes to "lock" a socket state, so that
 * interrupts and bottom half handlers won't change it
 * from under us. It essentially blocks any incoming
 * packets, so that we won't get any new data or any
 * packets that change the state of the socket.
 *
 * While locked, BH processing will add new packets to
 * the backlog queue.  This queue is processed by the
 * owner of the socket lock right before it is released.
 *
 * Since ~2.3.5 it is also exclusive sleep lock serializing
 * accesses from user process context.
 */
static inline void sock_owned_by_me(const struct sock *sk)
{
#ifdef CONFIG_LOCKDEP
	WARN_ON_ONCE(!lockdep_sock_is_held(sk) && debug_locks);
#endif
}

static inline bool sock_owned_by_user(const struct sock *sk)
{
	sock_owned_by_me(sk);
	return sk->sk_lock.owned;
}

static inline void sock_release_ownership(struct sock *sk)
{
	sk->sk_lock.owned = 0;
}

/*
 * Macro so as to not evaluate some arguments when
 * lockdep is not enabled.
 *
 * Mark both the sk_lock and the sk_lock.slock as a
 * per-address-family lock class.
 */
#define sock_lock_init_class_and_name(sk, sname, skey, name, key)	\
do {									\
	sk->sk_lock.owned = 0;						\
	init_waitqueue_head(&sk->sk_lock.wq);				\
	spin_lock_init(&(sk)->sk_lock.slock);				\
	debug_check_no_locks_freed((void *)&(sk)->sk_lock,		\
			sizeof((sk)->sk_lock));				\
	lockdep_set_class_and_name(&(sk)->sk_lock.slock,		\
				(skey), (sname));				\
	lockdep_init_map(&(sk)->sk_lock.dep_map, (name), (key), 0);	\
} while (0)

void lock_sock_nested(struct sock *sk, int subclass);

static inline void lock_sock(struct sock *sk)
{
	lock_sock_nested(sk, 0);
}

void release_sock(struct sock *sk);

/* BH context may only use the following locking interface. */
#define bh_lock_sock(__sk)	spin_lock(&((__sk)->sk_lock.slock))
#define bh_lock_sock_nested(__sk) \
				spin_lock_nested(&((__sk)->sk_lock.slock), \
				SINGLE_DEPTH_NESTING)
#define bh_unlock_sock(__sk)	spin_unlock(&((__sk)->sk_lock.slock))

bool lock_sock_fast(struct sock *sk);
/**
 * unlock_sock_fast - complement of lock_sock_fast
 * @sk: socket
 * @slow: slow mode
 *
 * fast unlock socket for user context.
 * If slow mode is on, we call regular release_sock()
 */
static inline void unlock_sock_fast(struct sock *sk, bool slow)
{
	if (slow)
		release_sock(sk);
	else
		spin_unlock_bh(&sk->sk_lock.slock);
}


struct sock *sk_alloc(struct net *net, int family, gfp_t priority,
		      struct proto *prot, int kern);
void sk_free(struct sock *sk);
void sk_destruct(struct sock *sk);
struct sock *sk_clone_lock(const struct sock *sk, const gfp_t priority);

struct sk_buff *sock_wmalloc(struct sock *sk, unsigned long size, int force,
			     gfp_t priority);
void sock_wfree(struct sk_buff *skb);
void skb_orphan_partial(struct sk_buff *skb);
void sock_rfree(struct sk_buff *skb);
void sock_efree(struct sk_buff *skb);
#ifdef CONFIG_INET
void sock_edemux(struct sk_buff *skb);
#else
#define sock_edemux(skb) sock_efree(skb)
#endif

int sock_setsockopt(struct socket *sock, int level, int op,
		    char __user *optval, unsigned int optlen);

int sock_getsockopt(struct socket *sock, int level, int op,
		    char __user *optval, int __user *optlen);
struct sk_buff *sock_alloc_send_skb(struct sock *sk, unsigned long size,
				    int noblock, int *errcode);
struct sk_buff *sock_alloc_send_pskb(struct sock *sk, unsigned long header_len,
				     unsigned long data_len, int noblock,
				     int *errcode, int max_page_order);
void *sock_kmalloc(struct sock *sk, int size, gfp_t priority);
void sock_kfree_s(struct sock *sk, void *mem, int size);
void sock_kzfree_s(struct sock *sk, void *mem, int size);
void sk_send_sigurg(struct sock *sk);

struct sockcm_cookie {
	u32 mark;
};

int sock_cmsg_send(struct sock *sk, struct msghdr *msg,
		   struct sockcm_cookie *sockc);

/*
 * Functions to fill in entries in struct proto_ops when a protocol
 * does not implement a particular function.
 */
int sock_no_bind(struct socket *, struct sockaddr *, int);
int sock_no_connect(struct socket *, struct sockaddr *, int, int);
int sock_no_socketpair(struct socket *, struct socket *);
int sock_no_accept(struct socket *, struct socket *, int);
int sock_no_getname(struct socket *, struct sockaddr *, int *, int);
unsigned int sock_no_poll(struct file *, struct socket *,
			  struct poll_table_struct *);
int sock_no_ioctl(struct socket *, unsigned int, unsigned long);
int sock_no_listen(struct socket *, int);
int sock_no_shutdown(struct socket *, int);
int sock_no_getsockopt(struct socket *, int , int, char __user *, int __user *);
int sock_no_setsockopt(struct socket *, int, int, char __user *, unsigned int);
int sock_no_sendmsg(struct socket *, struct msghdr *, size_t);
int sock_no_recvmsg(struct socket *, struct msghdr *, size_t, int);
int sock_no_mmap(struct file *file, struct socket *sock,
		 struct vm_area_struct *vma);
ssize_t sock_no_sendpage(struct socket *sock, struct page *page, int offset,
			 size_t size, int flags);

/*
 * Functions to fill in entries in struct proto_ops when a protocol
 * uses the inet style.
 */
int sock_common_getsockopt(struct socket *sock, int level, int optname,
				  char __user *optval, int __user *optlen);
int sock_common_recvmsg(struct socket *sock, struct msghdr *msg, size_t size,
			int flags);
int sock_common_setsockopt(struct socket *sock, int level, int optname,
				  char __user *optval, unsigned int optlen);
int compat_sock_common_getsockopt(struct socket *sock, int level,
		int optname, char __user *optval, int __user *optlen);
int compat_sock_common_setsockopt(struct socket *sock, int level,
		int optname, char __user *optval, unsigned int optlen);

void sk_common_release(struct sock *sk);

/*
 *	Default socket callbacks and setup code
 */

/* Initialise core socket variables */
void sock_init_data(struct socket *sock, struct sock *sk);

/*
 * Socket reference counting postulates.
 *
 * * Each user of socket SHOULD hold a reference count.
 * * Each access point to socket (an hash table bucket, reference from a list,
 *   running timer, skb in flight MUST hold a reference count.
 * * When reference count hits 0, it means it will never increase back.
 * * When reference count hits 0, it means that no references from
 *   outside exist to this socket and current process on current CPU
 *   is last user and may/should destroy this socket.
 * * sk_free is called from any context: process, BH, IRQ. When
 *   it is called, socket has no references from outside -> sk_free
 *   may release descendant resources allocated by the socket, but
 *   to the time when it is called, socket is NOT referenced by any
 *   hash tables, lists etc.
 * * Packets, delivered from outside (from network or from another process)
 *   and enqueued on receive/error queues SHOULD NOT grab reference count,
 *   when they sit in queue. Otherwise, packets will leak to hole, when
 *   socket is looked up by one cpu and unhasing is made by another CPU.
 *   It is true for udp/raw, netlink (leak to receive and error queues), tcp
 *   (leak to backlog). Packet socket does all the processing inside
 *   BR_NETPROTO_LOCK, so that it has not this race condition. UNIX sockets
 *   use separate SMP lock, so that they are prone too.
 */

/* Ungrab socket and destroy it, if it was the last reference. */
static inline void sock_put(struct sock *sk)
{
	if (atomic_dec_and_test(&sk->sk_refcnt))
		sk_free(sk);
}
/* Generic version of sock_put(), dealing with all sockets
 * (TCP_TIMEWAIT, TCP_NEW_SYN_RECV, ESTABLISHED...)
 */
void sock_gen_put(struct sock *sk);

int sk_receive_skb(struct sock *sk, struct sk_buff *skb, const int nested);

static inline void sk_tx_queue_set(struct sock *sk, int tx_queue)
{
	sk->sk_tx_queue_mapping = tx_queue;
}

static inline void sk_tx_queue_clear(struct sock *sk)
{
	sk->sk_tx_queue_mapping = -1;
}

static inline int sk_tx_queue_get(const struct sock *sk)
{
	return sk ? sk->sk_tx_queue_mapping : -1;
}

static inline void sk_set_socket(struct sock *sk, struct socket *sock)
{
	sk_tx_queue_clear(sk);
	sk->sk_socket = sock;
}

static inline wait_queue_head_t *sk_sleep(struct sock *sk)
{
	BUILD_BUG_ON(offsetof(struct socket_wq, wait) != 0);
	return &rcu_dereference_raw(sk->sk_wq)->wait;
}
/* Detach socket from process context.
 * Announce socket dead, detach it from wait queue and inode.
 * Note that parent inode held reference count on this struct sock,
 * we do not release it in this function, because protocol
 * probably wants some additional cleanups or even continuing
 * to work with this socket (TCP).
 */
static inline void sock_orphan(struct sock *sk)
{
	write_lock_bh(&sk->sk_callback_lock);
	sock_set_flag(sk, SOCK_DEAD);
	sk_set_socket(sk, NULL);
	sk->sk_wq  = NULL;
	write_unlock_bh(&sk->sk_callback_lock);
}

static inline void sock_graft(struct sock *sk, struct socket *parent)
{
	write_lock_bh(&sk->sk_callback_lock);
	sk->sk_wq = parent->wq;
	parent->sk = sk;
	sk_set_socket(sk, parent);
	sk->sk_uid = SOCK_INODE(parent)->i_uid;
	security_sock_graft(sk, parent);
	write_unlock_bh(&sk->sk_callback_lock);
}

kuid_t sock_i_uid(struct sock *sk);
unsigned long sock_i_ino(struct sock *sk);

static inline kuid_t sock_net_uid(const struct net *net, const struct sock *sk)
{
	return sk ? sk->sk_uid : make_kuid(net->user_ns, 0);
}

static inline u32 net_tx_rndhash(void)
{
	u32 v = prandom_u32();

	return v ?: 1;
}

static inline void sk_set_txhash(struct sock *sk)
{
	sk->sk_txhash = net_tx_rndhash();
}

static inline void sk_rethink_txhash(struct sock *sk)
{
	if (sk->sk_txhash)
		sk_set_txhash(sk);
}

static inline struct dst_entry *
__sk_dst_get(struct sock *sk)
{
	return rcu_dereference_check(sk->sk_dst_cache, sock_owned_by_user(sk) ||
						       lockdep_is_held(&sk->sk_lock.slock));
}

static inline struct dst_entry *
sk_dst_get(struct sock *sk)
{
	struct dst_entry *dst;

	rcu_read_lock();
	dst = rcu_dereference(sk->sk_dst_cache);
	if (dst && !atomic_inc_not_zero(&dst->__refcnt))
		dst = NULL;
	rcu_read_unlock();
	return dst;
}

static inline void dst_negative_advice(struct sock *sk)
{
	struct dst_entry *ndst, *dst = __sk_dst_get(sk);

	sk_rethink_txhash(sk);

	if (dst && dst->ops->negative_advice) {
		ndst = dst->ops->negative_advice(dst);

		if (ndst != dst) {
			rcu_assign_pointer(sk->sk_dst_cache, ndst);
			sk_tx_queue_clear(sk);
		}
	}
}

static inline void
__sk_dst_set(struct sock *sk, struct dst_entry *dst)
{
	struct dst_entry *old_dst;

	sk_tx_queue_clear(sk);
	/*
	 * This can be called while sk is owned by the caller only,
	 * with no state that can be checked in a rcu_dereference_check() cond
	 */
	old_dst = rcu_dereference_raw(sk->sk_dst_cache);
	rcu_assign_pointer(sk->sk_dst_cache, dst);
	dst_release(old_dst);
}

static inline void
sk_dst_set(struct sock *sk, struct dst_entry *dst)
{
	struct dst_entry *old_dst;

	sk_tx_queue_clear(sk);
	old_dst = xchg((__force struct dst_entry **)&sk->sk_dst_cache, dst);
	dst_release(old_dst);
}

static inline void
__sk_dst_reset(struct sock *sk)
{
	__sk_dst_set(sk, NULL);
}

static inline void
sk_dst_reset(struct sock *sk)
{
	sk_dst_set(sk, NULL);
}

struct dst_entry *__sk_dst_check(struct sock *sk, u32 cookie);

struct dst_entry *sk_dst_check(struct sock *sk, u32 cookie);

bool sk_mc_loop(struct sock *sk);

static inline bool sk_can_gso(const struct sock *sk)
{
	return net_gso_ok(sk->sk_route_caps, sk->sk_gso_type);
}

void sk_setup_caps(struct sock *sk, struct dst_entry *dst);

static inline void sk_nocaps_add(struct sock *sk, netdev_features_t flags)
{
	sk->sk_route_nocaps |= flags;
	sk->sk_route_caps &= ~flags;
}

static inline int skb_do_copy_data_nocache(struct sock *sk, struct sk_buff *skb,
					   struct iov_iter *from, char *to,
					   int copy, int offset)
{
	if (skb->ip_summed == CHECKSUM_NONE) {
		__wsum csum = 0;
		if (csum_and_copy_from_iter(to, copy, &csum, from) != copy)
			return -EFAULT;
		skb->csum = csum_block_add(skb->csum, csum, offset);
	} else if (sk->sk_route_caps & NETIF_F_NOCACHE_COPY) {
		if (copy_from_iter_nocache(to, copy, from) != copy)
			return -EFAULT;
	} else if (copy_from_iter(to, copy, from) != copy)
		return -EFAULT;

	return 0;
}

static inline int skb_add_data_nocache(struct sock *sk, struct sk_buff *skb,
				       struct iov_iter *from, int copy)
{
	int err, offset = skb->len;

	err = skb_do_copy_data_nocache(sk, skb, from, skb_put(skb, copy),
				       copy, offset);
	if (err)
		__skb_trim(skb, offset);

	return err;
}

static inline int skb_copy_to_page_nocache(struct sock *sk, struct iov_iter *from,
					   struct sk_buff *skb,
					   struct page *page,
					   int off, int copy)
{
	int err;

	err = skb_do_copy_data_nocache(sk, skb, from, page_address(page) + off,
				       copy, skb->len);
	if (err)
		return err;

	skb->len	     += copy;
	skb->data_len	     += copy;
	skb->truesize	     += copy;
	sk->sk_wmem_queued   += copy;
	sk_mem_charge(sk, copy);
	return 0;
}

/**
 * sk_wmem_alloc_get - returns write allocations
 * @sk: socket
 *
 * Returns sk_wmem_alloc minus initial offset of one
 */
static inline int sk_wmem_alloc_get(const struct sock *sk)
{
	return atomic_read(&sk->sk_wmem_alloc) - 1;
}

/**
 * sk_rmem_alloc_get - returns read allocations
 * @sk: socket
 *
 * Returns sk_rmem_alloc
 */
static inline int sk_rmem_alloc_get(const struct sock *sk)
{
	return atomic_read(&sk->sk_rmem_alloc);
}

/**
 * sk_has_allocations - check if allocations are outstanding
 * @sk: socket
 *
 * Returns true if socket has write or read allocations
 */
static inline bool sk_has_allocations(const struct sock *sk)
{
	return sk_wmem_alloc_get(sk) || sk_rmem_alloc_get(sk);
}

/**
 * wq_has_sleeper - check if there are any waiting processes
 * @wq: struct socket_wq
 *
 * Returns true if socket_wq has waiting processes
 *
 * The purpose of the wq_has_sleeper and sock_poll_wait is to wrap the memory
 * barrier call. They were added due to the race found within the tcp code.
 *
 * Consider following tcp code paths:
 *
 * CPU1                  CPU2
 *
 * sys_select            receive packet
 *   ...                 ...
 *   __add_wait_queue    update tp->rcv_nxt
 *   ...                 ...
 *   tp->rcv_nxt check   sock_def_readable
 *   ...                 {
 *   schedule               rcu_read_lock();
 *                          wq = rcu_dereference(sk->sk_wq);
 *                          if (wq && waitqueue_active(&wq->wait))
 *                              wake_up_interruptible(&wq->wait)
 *                          ...
 *                       }
 *
 * The race for tcp fires when the __add_wait_queue changes done by CPU1 stay
 * in its cache, and so does the tp->rcv_nxt update on CPU2 side.  The CPU1
 * could then endup calling schedule and sleep forever if there are no more
 * data on the socket.
 *
 */
static inline bool wq_has_sleeper(struct socket_wq *wq)
{
	/* We need to be sure we are in sync with the
	 * add_wait_queue modifications to the wait queue.
	 *
	 * This memory barrier is paired in the sock_poll_wait.
	 */
	smp_mb();
	return wq && waitqueue_active(&wq->wait);
}

/**
 * sock_poll_wait - place memory barrier behind the poll_wait call.
 * @filp:           file
 * @wait_address:   socket wait queue
 * @p:              poll_table
 *
 * See the comments in the wq_has_sleeper function.
 */
static inline void sock_poll_wait(struct file *filp,
		wait_queue_head_t *wait_address, poll_table *p)
{
	if (!poll_does_not_wait(p) && wait_address) {
		poll_wait(filp, wait_address, p);
		/* We need to be sure we are in sync with the
		 * socket flags modification.
		 *
		 * This memory barrier is paired in the wq_has_sleeper.
		 */
		smp_mb();
	}
}

static inline void skb_set_hash_from_sk(struct sk_buff *skb, struct sock *sk)
{
	if (sk->sk_txhash) {
		skb->l4_hash = 1;
		skb->hash = sk->sk_txhash;
	}
}

void skb_set_owner_w(struct sk_buff *skb, struct sock *sk);

/*
 *	Queue a received datagram if it will fit. Stream and sequenced
 *	protocols can't normally use this as they need to fit buffers in
 *	and play with them.
 *
 *	Inlined as it's very short and called for pretty much every
 *	packet ever received.
 */
static inline void skb_set_owner_r(struct sk_buff *skb, struct sock *sk)
{
	skb_orphan(skb);
	skb->sk = sk;
	skb->destructor = sock_rfree;
	atomic_add(skb->truesize, &sk->sk_rmem_alloc);
	sk_mem_charge(sk, skb->truesize);
}

void sk_reset_timer(struct sock *sk, struct timer_list *timer,
		    unsigned long expires);

void sk_stop_timer(struct sock *sk, struct timer_list *timer);

int sock_queue_rcv_skb(struct sock *sk, struct sk_buff *skb);

int sock_queue_err_skb(struct sock *sk, struct sk_buff *skb);
struct sk_buff *sock_dequeue_err_skb(struct sock *sk);

/*
 *	Recover an error report and clear atomically
 */

static inline int sock_error(struct sock *sk)
{
	int err;
	if (likely(!sk->sk_err))
		return 0;
	err = xchg(&sk->sk_err, 0);
	return -err;
}

static inline unsigned long sock_wspace(struct sock *sk)
{
	int amt = 0;

	if (!(sk->sk_shutdown & SEND_SHUTDOWN)) {
		amt = sk->sk_sndbuf - atomic_read(&sk->sk_wmem_alloc);
		if (amt < 0)
			amt = 0;
	}
	return amt;
}

/* Note:
 *  We use sk->sk_wq_raw, from contexts knowing this
 *  pointer is not NULL and cannot disappear/change.
 */
static inline void sk_set_bit(int nr, struct sock *sk)
{
	set_bit(nr, &sk->sk_wq_raw->flags);
}

static inline void sk_clear_bit(int nr, struct sock *sk)
{
	clear_bit(nr, &sk->sk_wq_raw->flags);
}

static inline void sk_wake_async(const struct sock *sk, int how, int band)
{
	if (sock_flag(sk, SOCK_FASYNC)) {
		rcu_read_lock();
		sock_wake_async(rcu_dereference(sk->sk_wq), how, band);
		rcu_read_unlock();
	}
}

/* Since sk_{r,w}mem_alloc sums skb->truesize, even a small frame might
 * need sizeof(sk_buff) + MTU + padding, unless net driver perform copybreak.
 * Note: for send buffers, TCP works better if we can build two skbs at
 * minimum.
 */
#define TCP_SKB_MIN_TRUESIZE	(2048 + SKB_DATA_ALIGN(sizeof(struct sk_buff)))

#define SOCK_MIN_SNDBUF		(TCP_SKB_MIN_TRUESIZE * 2)
#define SOCK_MIN_RCVBUF		 TCP_SKB_MIN_TRUESIZE

static inline void sk_stream_moderate_sndbuf(struct sock *sk)
{
	if (!(sk->sk_userlocks & SOCK_SNDBUF_LOCK)) {
		sk->sk_sndbuf = min(sk->sk_sndbuf, sk->sk_wmem_queued >> 1);
		sk->sk_sndbuf = max_t(u32, sk->sk_sndbuf, SOCK_MIN_SNDBUF);
	}
}

struct sk_buff *sk_stream_alloc_skb(struct sock *sk, int size, gfp_t gfp,
				    bool force_schedule);

/**
 * sk_page_frag - return an appropriate page_frag
 * @sk: socket
 *
 * If socket allocation mode allows current thread to sleep, it means its
 * safe to use the per task page_frag instead of the per socket one.
 */
static inline struct page_frag *sk_page_frag(struct sock *sk)
{
	if (gfpflags_allow_blocking(sk->sk_allocation))
		return &current->task_frag;

	return &sk->sk_frag;
}

bool sk_page_frag_refill(struct sock *sk, struct page_frag *pfrag);

/*
 *	Default write policy as shown to user space via poll/select/SIGIO
 */
static inline bool sock_writeable(const struct sock *sk)
{
	return atomic_read(&sk->sk_wmem_alloc) < (sk->sk_sndbuf >> 1);
}

static inline gfp_t gfp_any(void)
{
	return in_softirq() ? GFP_ATOMIC : GFP_KERNEL;
}

static inline long sock_rcvtimeo(const struct sock *sk, bool noblock)
{
	return noblock ? 0 : sk->sk_rcvtimeo;
}

static inline long sock_sndtimeo(const struct sock *sk, bool noblock)
{
	return noblock ? 0 : sk->sk_sndtimeo;
}

static inline int sock_rcvlowat(const struct sock *sk, int waitall, int len)
{
	return (waitall ? len : min_t(int, sk->sk_rcvlowat, len)) ? : 1;
}

/* Alas, with timeout socket operations are not restartable.
 * Compare this to poll().
 */
static inline int sock_intr_errno(long timeo)
{
	return timeo == MAX_SCHEDULE_TIMEOUT ? -ERESTARTSYS : -EINTR;
}

struct sock_skb_cb {
	u32 dropcount;
};

/* Store sock_skb_cb at the end of skb->cb[] so protocol families
 * using skb->cb[] would keep using it directly and utilize its
 * alignement guarantee.
 */
#define SOCK_SKB_CB_OFFSET ((FIELD_SIZEOF(struct sk_buff, cb) - \
			    sizeof(struct sock_skb_cb)))

#define SOCK_SKB_CB(__skb) ((struct sock_skb_cb *)((__skb)->cb + \
			    SOCK_SKB_CB_OFFSET))

#define sock_skb_cb_check_size(size) \
	BUILD_BUG_ON((size) > SOCK_SKB_CB_OFFSET)

static inline void
sock_skb_set_dropcount(const struct sock *sk, struct sk_buff *skb)
{
	SOCK_SKB_CB(skb)->dropcount = atomic_read(&sk->sk_drops);
}

static inline void sk_drops_add(struct sock *sk, const struct sk_buff *skb)
{
	int segs = max_t(u16, 1, skb_shinfo(skb)->gso_segs);

	atomic_add(segs, &sk->sk_drops);
}

static inline ktime_t sock_read_timestamp(struct sock *sk)
{
#if BITS_PER_LONG==32
	unsigned int seq;
	ktime_t kt;

	do {
		seq = read_seqbegin(&sk->sk_stamp_seq);
		kt = sk->sk_stamp;
	} while (read_seqretry(&sk->sk_stamp_seq, seq));

	return kt;
#else
	return sk->sk_stamp;
#endif
}

static inline void sock_write_timestamp(struct sock *sk, ktime_t kt)
{
#if BITS_PER_LONG==32
	write_seqlock(&sk->sk_stamp_seq);
	sk->sk_stamp = kt;
	write_sequnlock(&sk->sk_stamp_seq);
#else
	sk->sk_stamp = kt;
#endif
}

void __sock_recv_timestamp(struct msghdr *msg, struct sock *sk,
			   struct sk_buff *skb);
void __sock_recv_wifi_status(struct msghdr *msg, struct sock *sk,
			     struct sk_buff *skb);

static inline void
sock_recv_timestamp(struct msghdr *msg, struct sock *sk, struct sk_buff *skb)
{
	ktime_t kt = skb->tstamp;
	struct skb_shared_hwtstamps *hwtstamps = skb_hwtstamps(skb);

	/*
	 * generate control messages if
	 * - receive time stamping in software requested
	 * - software time stamp available and wanted
	 * - hardware time stamps available and wanted
	 */
	if (sock_flag(sk, SOCK_RCVTSTAMP) ||
	    (sk->sk_tsflags & SOF_TIMESTAMPING_RX_SOFTWARE) ||
	    (kt.tv64 && sk->sk_tsflags & SOF_TIMESTAMPING_SOFTWARE) ||
	    (hwtstamps->hwtstamp.tv64 &&
	     (sk->sk_tsflags & SOF_TIMESTAMPING_RAW_HARDWARE)))
		__sock_recv_timestamp(msg, sk, skb);
	else
		sock_write_timestamp(sk, kt);

	if (sock_flag(sk, SOCK_WIFI_STATUS) && skb->wifi_acked_valid)
		__sock_recv_wifi_status(msg, sk, skb);
}

void __sock_recv_ts_and_drops(struct msghdr *msg, struct sock *sk,
			      struct sk_buff *skb);

static inline void sock_recv_ts_and_drops(struct msghdr *msg, struct sock *sk,
					  struct sk_buff *skb)
{
#define FLAGS_TS_OR_DROPS ((1UL << SOCK_RXQ_OVFL)			| \
			   (1UL << SOCK_RCVTSTAMP))
#define TSFLAGS_ANY	  (SOF_TIMESTAMPING_SOFTWARE			| \
			   SOF_TIMESTAMPING_RAW_HARDWARE)

	if (sk->sk_flags & FLAGS_TS_OR_DROPS || sk->sk_tsflags & TSFLAGS_ANY)
		__sock_recv_ts_and_drops(msg, sk, skb);
	else
		sock_write_timestamp(sk, skb->tstamp);
}

void __sock_tx_timestamp(const struct sock *sk, __u8 *tx_flags);

/**
 * sock_tx_timestamp - checks whether the outgoing packet is to be time stamped
 * @sk:		socket sending this packet
 * @tx_flags:	completed with instructions for time stamping
 *
 * Note : callers should take care of initial *tx_flags value (usually 0)
 */
static inline void sock_tx_timestamp(const struct sock *sk, __u8 *tx_flags)
{
	if (unlikely(sk->sk_tsflags))
		__sock_tx_timestamp(sk, tx_flags);
	if (unlikely(sock_flag(sk, SOCK_WIFI_STATUS)))
		*tx_flags |= SKBTX_WIFI_STATUS;
}

/**
 * sk_eat_skb - Release a skb if it is no longer needed
 * @sk: socket to eat this skb from
 * @skb: socket buffer to eat
 *
 * This routine must be called with interrupts disabled or with the socket
 * locked so that the sk_buff queue operation is ok.
*/
static inline void sk_eat_skb(struct sock *sk, struct sk_buff *skb)
{
	__skb_unlink(skb, &sk->sk_receive_queue);
	__kfree_skb(skb);
}

static inline
struct net *sock_net(const struct sock *sk)
{
	return read_pnet(&sk->sk_net);
}

static inline
void sock_net_set(struct sock *sk, struct net *net)
{
	write_pnet(&sk->sk_net, net);
}

static inline struct sock *skb_steal_sock(struct sk_buff *skb)
{
	if (skb->sk) {
		struct sock *sk = skb->sk;

		skb->destructor = NULL;
		skb->sk = NULL;
		return sk;
	}
	return NULL;
}

/* This helper checks if a socket is a full socket,
 * ie _not_ a timewait or request socket.
 */
static inline bool sk_fullsock(const struct sock *sk)
{
	return (1 << sk->sk_state) & ~(TCPF_TIME_WAIT | TCPF_NEW_SYN_RECV);
}

/* This helper checks if a socket is a LISTEN or NEW_SYN_RECV
 * SYNACK messages can be attached to either ones (depending on SYNCOOKIE)
 */
static inline bool sk_listener(const struct sock *sk)
{
	return (1 << sk->sk_state) & (TCPF_LISTEN | TCPF_NEW_SYN_RECV);
}

/**
 * sk_state_load - read sk->sk_state for lockless contexts
 * @sk: socket pointer
 *
 * Paired with sk_state_store(). Used in places we do not hold socket lock :
 * tcp_diag_get_info(), tcp_get_info(), tcp_poll(), get_tcp4_sock() ...
 */
static inline int sk_state_load(const struct sock *sk)
{
	return smp_load_acquire(&sk->sk_state);
}

/**
 * sk_state_store - update sk->sk_state
 * @sk: socket pointer
 * @newstate: new state
 *
 * Paired with sk_state_load(). Should be used in contexts where
 * state change might impact lockless readers.
 */
static inline void sk_state_store(struct sock *sk, int newstate)
{
	smp_store_release(&sk->sk_state, newstate);
}

void sock_enable_timestamp(struct sock *sk, int flag);
int sock_get_timestamp(struct sock *, struct timeval __user *);
int sock_get_timestampns(struct sock *, struct timespec __user *);
int sock_recv_errqueue(struct sock *sk, struct msghdr *msg, int len, int level,
		       int type);

bool sk_ns_capable(const struct sock *sk,
		   struct user_namespace *user_ns, int cap);
bool sk_capable(const struct sock *sk, int cap);
bool sk_net_capable(const struct sock *sk, int cap);

extern __u32 sysctl_wmem_max;
extern __u32 sysctl_rmem_max;

extern int sysctl_tstamp_allow_data;
extern int sysctl_optmem_max;

extern __u32 sysctl_wmem_default;
extern __u32 sysctl_rmem_default;

<<<<<<< HEAD
static inline int sk_get_wmem0(const struct sock *sk, const struct proto *proto)
{
	/* Does this proto have per netns sysctl_wmem ? */
	if (proto->sysctl_wmem_offset)
		return *(int *)((void *)sock_net(sk) + proto->sysctl_wmem_offset);

	return *proto->sysctl_wmem;
}

static inline int sk_get_rmem0(const struct sock *sk, const struct proto *proto)
{
	/* Does this proto have per netns sysctl_rmem ? */
	if (proto->sysctl_rmem_offset)
		return *(int *)((void *)sock_net(sk) + proto->sysctl_rmem_offset);

	return *proto->sysctl_rmem;
}

/* Default TCP Small queue budget is ~1 ms of data (1sec >> 10)
 * Some wifi drivers need to tweak it to get more chunks.
 * They can use this helper from their ndo_start_xmit()
 */
static inline void sk_pacing_shift_update(struct sock *sk, int val)
{
	if (!sk || !sk_fullsock(sk) || sk->sk_pacing_shift == val)
		return;
	sk->sk_pacing_shift = val;
}

=======
>>>>>>> bed60c12
/* SOCKEV Notifier Events */
#define SOCKEV_SOCKET   0x00
#define SOCKEV_BIND     0x01
#define SOCKEV_LISTEN   0x02
#define SOCKEV_ACCEPT   0x03
#define SOCKEV_CONNECT  0x04
#define SOCKEV_SHUTDOWN 0x05

int sockev_register_notify(struct notifier_block *nb);
int sockev_unregister_notify(struct notifier_block *nb);

#endif	/* _SOCK_H */<|MERGE_RESOLUTION|>--- conflicted
+++ resolved
@@ -2368,7 +2368,6 @@
 extern __u32 sysctl_wmem_default;
 extern __u32 sysctl_rmem_default;
 
-<<<<<<< HEAD
 static inline int sk_get_wmem0(const struct sock *sk, const struct proto *proto)
 {
 	/* Does this proto have per netns sysctl_wmem ? */
@@ -2398,8 +2397,6 @@
 	sk->sk_pacing_shift = val;
 }
 
-=======
->>>>>>> bed60c12
 /* SOCKEV Notifier Events */
 #define SOCKEV_SOCKET   0x00
 #define SOCKEV_BIND     0x01
