/**
 * gadget.c - DesignWare USB3 DRD Controller Gadget Framework Link
 *
 * Copyright (C) 2010-2011 Texas Instruments Incorporated - http://www.ti.com
 *
 * Authors: Felipe Balbi <balbi@ti.com>,
 *	    Sebastian Andrzej Siewior <bigeasy@linutronix.de>
 *
 * This program is free software: you can redistribute it and/or modify
 * it under the terms of the GNU General Public License version 2  of
 * the License as published by the Free Software Foundation.
 *
 * This program is distributed in the hope that it will be useful,
 * but WITHOUT ANY WARRANTY; without even the implied warranty of
 * MERCHANTABILITY or FITNESS FOR A PARTICULAR PURPOSE.  See the
 * GNU General Public License for more details.
 */

#include <linux/kernel.h>
#include <linux/module.h>
#include <linux/init.h>
#include <linux/delay.h>
#include <linux/slab.h>
#include <linux/spinlock.h>
#include <linux/platform_device.h>
#include <linux/pm_runtime.h>
#include <linux/ratelimit.h>
#include <linux/interrupt.h>
#include <linux/io.h>
#include <linux/list.h>
#include <linux/dma-mapping.h>

#include <linux/usb/ch9.h>
#include <linux/usb/composite.h>
#include <linux/usb/gadget.h>

#include "debug.h"
#include "core.h"
#include "gadget.h"
#include "debug.h"
#include "io.h"

static void dwc3_gadget_wakeup_interrupt(struct dwc3 *dwc, bool remote_wakeup);
static int dwc3_gadget_wakeup_int(struct dwc3 *dwc);

/*
 * Some USB functions' endpoints are not enabled at set config stage.
 * So fifo_resize cannot happen for these endpoints.
 * So, user can specify Isochronous IN endpoint using high_bw_ep_in_num
 * to enable fifo_resize to support high bandwidth transfers.
 */
static int high_bw_ep_in_num;
module_param(high_bw_ep_in_num, int, S_IRUGO | S_IWUSR);
MODULE_PARM_DESC(high_bw_ep_in_num,
		"Isoc ep number to support for HS high bandwidth transfer");
/**
 * dwc3_gadget_set_test_mode - Enables USB2 Test Modes
 * @dwc: pointer to our context structure
 * @mode: the mode to set (J, K SE0 NAK, Force Enable)
 *
 * Caller should take care of locking. This function will
 * return 0 on success or -EINVAL if wrong Test Selector
 * is passed
 */
int dwc3_gadget_set_test_mode(struct dwc3 *dwc, int mode)
{
	u32		reg;

	reg = dwc3_readl(dwc->regs, DWC3_DCTL);
	reg &= ~DWC3_DCTL_TSTCTRL_MASK;

	switch (mode) {
	case TEST_J:
	case TEST_K:
	case TEST_SE0_NAK:
	case TEST_PACKET:
	case TEST_FORCE_EN:
		reg |= mode << 1;
		break;
	default:
		return -EINVAL;
	}

	dwc3_writel(dwc->regs, DWC3_DCTL, reg);

	return 0;
}

/**
 * dwc3_gadget_get_link_state - Gets current state of USB Link
 * @dwc: pointer to our context structure
 *
 * Caller should take care of locking. This function will
 * return the link state on success (>= 0) or -ETIMEDOUT.
 */
int dwc3_gadget_get_link_state(struct dwc3 *dwc)
{
	u32		reg;

	reg = dwc3_readl(dwc->regs, DWC3_DSTS);

	return DWC3_DSTS_USBLNKST(reg);
}

/**
 * dwc3_gadget_set_link_state - Sets USB Link to a particular State
 * @dwc: pointer to our context structure
 * @state: the state to put link into
 *
 * Caller should take care of locking. This function will
 * return 0 on success or -ETIMEDOUT.
 */
int dwc3_gadget_set_link_state(struct dwc3 *dwc, enum dwc3_link_state state)
{
	int		retries = 10000;
	u32		reg;

	/*
	 * Wait until device controller is ready. Only applies to 1.94a and
	 * later RTL.
	 */
	if (dwc->revision >= DWC3_REVISION_194A) {
		while (--retries) {
			reg = dwc3_readl(dwc->regs, DWC3_DSTS);
			if (reg & DWC3_DSTS_DCNRD)
				udelay(5);
			else
				break;
		}

		if (retries <= 0)
			return -ETIMEDOUT;
	}

	reg = dwc3_readl(dwc->regs, DWC3_DCTL);
	reg &= ~DWC3_DCTL_ULSTCHNGREQ_MASK;

	/* set requested state */
	reg |= DWC3_DCTL_ULSTCHNGREQ(state);
	dwc3_writel(dwc->regs, DWC3_DCTL, reg);

	/*
	 * The following code is racy when called from dwc3_gadget_wakeup,
	 * and is not needed, at least on newer versions
	 */
	if (dwc->revision >= DWC3_REVISION_194A)
		return 0;

	/* wait for a change in DSTS */
	retries = 10000;
	while (--retries) {
		reg = dwc3_readl(dwc->regs, DWC3_DSTS);

		if (DWC3_DSTS_USBLNKST(reg) == state)
			return 0;

		udelay(5);
	}

	dev_vdbg(dwc->dev, "link state change request timed out\n");

	return -ETIMEDOUT;
}

/**
 * dwc3_gadget_resize_tx_fifos - reallocate fifo spaces for current use-case
 * @dwc: pointer to our context structure
 *
 * This function will a best effort FIFO allocation in order
 * to improve FIFO usage and throughput, while still allowing
 * us to enable as many endpoints as possible.
 *
 * Keep in mind that this operation will be highly dependent
 * on the configured size for RAM1 - which contains TxFifo -,
 * the amount of endpoints enabled on coreConsultant tool, and
 * the width of the Master Bus.
 *
 * In the ideal world, we would always be able to satisfy the
 * following equation:
 *
 * ((512 + 2 * MDWIDTH-Bytes) + (Number of IN Endpoints - 1) * \
 * (3 * (1024 + MDWIDTH-Bytes) + MDWIDTH-Bytes)) / MDWIDTH-Bytes
 *
 * Unfortunately, due to many variables that's not always the case.
 */
int dwc3_gadget_resize_tx_fifos(struct dwc3 *dwc)
{
	int		last_fifo_depth = 0;
	int		ram1_depth;
	int		fifo_size;
	int		mdwidth;
	int		num;
	int		num_eps;
	int		max_packet = 1024;
	struct usb_composite_dev *cdev = get_gadget_data(&dwc->gadget);

	if (!(cdev && cdev->config) || !dwc->needs_fifo_resize)
		return 0;

	num_eps = dwc->num_in_eps;
	ram1_depth = DWC3_RAM1_DEPTH(dwc->hwparams.hwparams7);
	mdwidth = DWC3_MDWIDTH(dwc->hwparams.hwparams0);

	/* MDWIDTH is represented in bits, we need it in bytes */
	mdwidth >>= 3;
	last_fifo_depth = (dwc3_readl(dwc->regs, DWC3_GTXFIFOSIZ(0)) & 0xFFFF);
	dev_dbg(dwc->dev, "%s: num eps:%d max_packet:%d last_fifo_depth:%04x\n",
				__func__, num_eps, max_packet, last_fifo_depth);

	/* Don't resize ep0IN TxFIFO, start with ep1IN only. */
	for (num = 1; num < num_eps; num++) {
		/* bit0 indicates direction; 1 means IN ep */
		struct dwc3_ep	*dep = dwc->eps[(num << 1) | 1];
		int		mult = 1;
		int		tmp;

		tmp = max_packet + mdwidth;
		/*
		 * Interfaces like MBIM or ECM is having multiple data
		 * interfaces. SET_CONFIG() happens before set_alt with
		 * data interface 1 which results into calling this API
		 * before GSI endpoint enabled. This results no txfifo
		 * resize with GSI endpoint causing low throughput. Hence
		 * use mult as 3 for GSI IN endpoint always irrespective
		 * USB speed.
		 */
		if (dep->endpoint.ep_type == EP_TYPE_GSI)
			mult = 3;

		if (num == high_bw_ep_in_num)
			mult = 3;

		if (!(dep->flags & DWC3_EP_ENABLED)) {
			dev_dbg(dwc->dev, "ep%dIn not enabled", num);
			goto resize_fifo;
		}

		if (((dep->endpoint.maxburst > 1) &&
				usb_endpoint_xfer_bulk(dep->endpoint.desc))
				|| usb_endpoint_xfer_isoc(dep->endpoint.desc))
			mult = 3;

resize_fifo:
		tmp *= mult;
		tmp += mdwidth;

		fifo_size = DIV_ROUND_UP(tmp, mdwidth);

		fifo_size |= (last_fifo_depth << 16);

		dev_dbg(dwc->dev, "%s: Fifo Addr %04x Size %d\n",
				dep->name, last_fifo_depth, fifo_size & 0xffff);

		last_fifo_depth += (fifo_size & 0xffff);
		if (dwc->tx_fifo_size &&
				(last_fifo_depth >= dwc->tx_fifo_size)) {
			/*
			 * Fifo size allocated exceeded available RAM size.
			 * Hence return error.
			 */
			dev_err(dwc->dev, "Fifosize(%d) > available RAM(%d)\n",
					last_fifo_depth, dwc->tx_fifo_size);
			return -ENOMEM;
		}

		dwc3_writel(dwc->regs, DWC3_GTXFIFOSIZ(num), fifo_size);

	}

	return 0;
}

void dwc3_gadget_giveback(struct dwc3_ep *dep, struct dwc3_request *req,
		int status)
{
	struct dwc3			*dwc = dep->dwc;
	int				i;

	if (req->queued) {
		i = 0;
		do {
			dep->busy_slot++;
			/*
			 * Skip LINK TRB. We can't use req->trb and check for
			 * DWC3_TRBCTL_LINK_TRB because it points the TRB we
			 * just completed (not the LINK TRB).
			 */
			if (((dep->busy_slot & DWC3_TRB_MASK) ==
				DWC3_TRB_NUM- 1) &&
				usb_endpoint_xfer_isoc(dep->endpoint.desc))
				dep->busy_slot++;
		} while(++i < req->request.num_mapped_sgs);
		req->queued = false;

		if (req->request.zero && req->ztrb) {
			dep->busy_slot++;
			req->ztrb = NULL;
			if (((dep->busy_slot & DWC3_TRB_MASK) ==
				DWC3_TRB_NUM - 1) &&
				usb_endpoint_xfer_isoc(dep->endpoint.desc))
				dep->busy_slot++;
		}
	}
	list_del(&req->list);
	req->trb = NULL;

	if (req->request.status == -EINPROGRESS)
		req->request.status = status;

	if (dwc->ep0_bounced && dep->number == 0)
		dwc->ep0_bounced = false;
	else
		usb_gadget_unmap_request(&dwc->gadget, &req->request,
				req->direction);

	dev_dbg(dwc->dev, "request %pK from %s completed %d/%d ===> %d\n",
			req, dep->name, req->request.actual,
			req->request.length, status);
	trace_dwc3_gadget_giveback(req);

	dbg_done(dep->number, req->request.actual, req->request.status);
	spin_unlock(&dwc->lock);
	usb_gadget_giveback_request(&dep->endpoint, &req->request);
	spin_lock(&dwc->lock);
}

int dwc3_send_gadget_generic_command(struct dwc3 *dwc, unsigned cmd, u32 param)
{
	u32		timeout = 500;
	u32		reg;

	trace_dwc3_gadget_generic_cmd(cmd, param);

	dwc3_writel(dwc->regs, DWC3_DGCMDPAR, param);
	dwc3_writel(dwc->regs, DWC3_DGCMD, cmd | DWC3_DGCMD_CMDACT);

	do {
		reg = dwc3_readl(dwc->regs, DWC3_DGCMD);
		if (!(reg & DWC3_DGCMD_CMDACT)) {
			dev_vdbg(dwc->dev, "Command Complete --> %d\n",
					DWC3_DGCMD_STATUS(reg));
			if (DWC3_DGCMD_STATUS(reg))
				return -EINVAL;
			return 0;
		}

		/*
		 * We can't sleep here, because it's also called from
		 * interrupt context.
		 */
		timeout--;
		if (!timeout)
			return -ETIMEDOUT;
		udelay(1);
	} while (1);
}

int dwc3_send_gadget_ep_cmd(struct dwc3 *dwc, unsigned ep,
		unsigned cmd, struct dwc3_gadget_ep_cmd_params *params)
{
	struct dwc3_ep		*dep = dwc->eps[ep];
	u32			timeout = 3000;
	u32			reg;

	trace_dwc3_gadget_ep_cmd(dep, cmd, params);

	dwc3_writel(dwc->regs, DWC3_DEPCMDPAR0(ep), params->param0);
	dwc3_writel(dwc->regs, DWC3_DEPCMDPAR1(ep), params->param1);
	dwc3_writel(dwc->regs, DWC3_DEPCMDPAR2(ep), params->param2);

	dwc3_writel(dwc->regs, DWC3_DEPCMD(ep), cmd | DWC3_DEPCMD_CMDACT);
	do {
		reg = dwc3_readl(dwc->regs, DWC3_DEPCMD(ep));
		if (!(reg & DWC3_DEPCMD_CMDACT)) {
			dev_vdbg(dwc->dev, "Command Complete --> %d\n",
					DWC3_DEPCMD_STATUS(reg));

			/* SW issues START TRANSFER command to isochronous ep
			 * with future frame interval. If future interval time
			 * has already passed when core recieves command, core
			 * will respond with an error(bit13 in Command complete
			 * event. Hence return error in this case.
			 */
			if (reg & 0x2000)
				return -EAGAIN;
			else if (DWC3_DEPCMD_STATUS(reg))
				return -EINVAL;
			return 0;
		}

		/*
		 * We can't sleep here, because it is also called from
		 * interrupt context.
		 */
		timeout--;
		if (!timeout) {
			dev_err(dwc->dev, "%s command timeout for %s\n",
				dwc3_gadget_ep_cmd_string(cmd), dep->name);
			if (!(cmd & DWC3_DEPCMD_ENDTRANSFER)) {
				dwc->ep_cmd_timeout_cnt++;
				dwc3_notify_event(dwc,
					DWC3_CONTROLLER_RESTART_USB_SESSION, 0);
			}
			return -ETIMEDOUT;
		}

		udelay(1);
	} while (1);
}

static int dwc3_alloc_trb_pool(struct dwc3_ep *dep)
{
	struct dwc3		*dwc = dep->dwc;
	u32			num_trbs = DWC3_TRB_NUM;

	if (dep->trb_pool)
		return 0;

	if (dep->number == 0 || dep->number == 1)
		return 0;

	dep->trb_pool = dma_zalloc_coherent(dwc->dev,
			sizeof(struct dwc3_trb) * num_trbs,
			&dep->trb_pool_dma, GFP_ATOMIC);
	if (!dep->trb_pool) {
		dev_err(dep->dwc->dev, "failed to allocate trb pool for %s\n",
				dep->name);
		return -ENOMEM;
	}
	dep->num_trbs = num_trbs;

	return 0;
}

static void dwc3_free_trb_pool(struct dwc3_ep *dep)
{
	struct dwc3		*dwc = dep->dwc;

	/* Freeing of GSI EP TRBs are handled by GSI EP ops. */
	if (dep->endpoint.ep_type == EP_TYPE_GSI)
		return;

	if (dep->trb_pool && dep->trb_pool_dma) {
		dma_free_coherent(dwc->dev,
			sizeof(struct dwc3_trb) * DWC3_TRB_NUM, dep->trb_pool,
			dep->trb_pool_dma);

		dep->trb_pool = NULL;
		dep->trb_pool_dma = 0;
	}
}

static int dwc3_gadget_start_config(struct dwc3 *dwc, struct dwc3_ep *dep)
{
	struct dwc3_gadget_ep_cmd_params params;
	u32			cmd;

	memset(&params, 0x00, sizeof(params));

	if (dep->number != 1) {
		cmd = DWC3_DEPCMD_DEPSTARTCFG;
		/* XferRscIdx == 0 for ep0 and 2 for the remaining */
		if (dep->number > 1) {
			if (dwc->start_config_issued)
				return 0;
			dwc->start_config_issued = true;
			cmd |= DWC3_DEPCMD_PARAM(2);
		}

		return dwc3_send_gadget_ep_cmd(dwc, 0, cmd, &params);
	}

	return 0;
}

static int dwc3_gadget_set_ep_config(struct dwc3 *dwc, struct dwc3_ep *dep,
		const struct usb_endpoint_descriptor *desc,
		const struct usb_ss_ep_comp_descriptor *comp_desc,
		bool ignore, bool restore)
{
	struct dwc3_gadget_ep_cmd_params params;

	memset(&params, 0x00, sizeof(params));

	params.param0 = DWC3_DEPCFG_EP_TYPE(usb_endpoint_type(desc))
		| DWC3_DEPCFG_MAX_PACKET_SIZE(usb_endpoint_maxp(desc));

	/* Burst size is only needed in SuperSpeed mode */
	if (dwc->gadget.speed == USB_SPEED_SUPER) {
		u32 burst = dep->endpoint.maxburst - 1;

		params.param0 |= DWC3_DEPCFG_BURST_SIZE(burst);
	}

	if (ignore)
		params.param0 |= DWC3_DEPCFG_IGN_SEQ_NUM;

	if (restore) {
		params.param0 |= DWC3_DEPCFG_ACTION_RESTORE;
		params.param2 |= dep->saved_state;
	}

	if (!dep->endpoint.endless) {
		pr_debug("%s(): enable xfer_complete_int for %s\n",
				__func__, dep->endpoint.name);
		params.param1 = DWC3_DEPCFG_XFER_COMPLETE_EN
				| DWC3_DEPCFG_XFER_NOT_READY_EN;
	} else {
		pr_debug("%s(): disable xfer_complete_int for %s\n",
				 __func__, dep->endpoint.name);
	}

	if (usb_ss_max_streams(comp_desc) && usb_endpoint_xfer_bulk(desc)) {
		params.param1 |= DWC3_DEPCFG_STREAM_CAPABLE
			| DWC3_DEPCFG_STREAM_EVENT_EN;
		dep->stream_capable = true;
	}

	if (usb_endpoint_xfer_isoc(desc))
		params.param1 |= DWC3_DEPCFG_XFER_IN_PROGRESS_EN;

	/*
	 * We are doing 1:1 mapping for endpoints, meaning
	 * Physical Endpoints 2 maps to Logical Endpoint 2 and
	 * so on. We consider the direction bit as part of the physical
	 * endpoint number. So USB endpoint 0x81 is 0x03.
	 */
	params.param1 |= DWC3_DEPCFG_EP_NUMBER(dep->number);

	/*
	 * We must use the lower 16 TX FIFOs even though
	 * HW might have more
	 */
	if (dep->direction)
		params.param0 |= DWC3_DEPCFG_FIFO_NUMBER(dep->number >> 1);

	if (desc->bInterval) {
		params.param1 |= DWC3_DEPCFG_BINTERVAL_M1(desc->bInterval - 1);
		dep->interval = 1 << (desc->bInterval - 1);
	}

	return dwc3_send_gadget_ep_cmd(dwc, dep->number,
			DWC3_DEPCMD_SETEPCONFIG, &params);
}

static int dwc3_gadget_set_xfer_resource(struct dwc3 *dwc, struct dwc3_ep *dep)
{
	struct dwc3_gadget_ep_cmd_params params;

	memset(&params, 0x00, sizeof(params));

	params.param0 = DWC3_DEPXFERCFG_NUM_XFER_RES(1);

	return dwc3_send_gadget_ep_cmd(dwc, dep->number,
			DWC3_DEPCMD_SETTRANSFRESOURCE, &params);
}

/**
 * __dwc3_gadget_ep_enable - Initializes a HW endpoint
 * @dep: endpoint to be initialized
 * @desc: USB Endpoint Descriptor
 *
 * Caller should take care of locking
 */
static int __dwc3_gadget_ep_enable(struct dwc3_ep *dep,
		const struct usb_endpoint_descriptor *desc,
		const struct usb_ss_ep_comp_descriptor *comp_desc,
		bool ignore, bool restore)
{
	struct dwc3		*dwc = dep->dwc;
	u32			reg;
	int			ret;

	dev_vdbg(dwc->dev, "Enabling %s\n", dep->name);

	if (!(dep->flags & DWC3_EP_ENABLED)) {
		ret = dwc3_gadget_start_config(dwc, dep);
		if (ret) {
			dev_err(dwc->dev, "start_config() failed for %s\n",
								dep->name);
			return ret;
		}
	}

	ret = dwc3_gadget_set_ep_config(dwc, dep, desc, comp_desc, ignore,
			restore);
	if (ret) {
		dev_err(dwc->dev, "set_ep_config() failed for %s\n", dep->name);
		return ret;
	}

	if (!(dep->flags & DWC3_EP_ENABLED)) {
		struct dwc3_trb	*trb_st_hw;
		struct dwc3_trb	*trb_link;

		ret = dwc3_gadget_set_xfer_resource(dwc, dep);
		if (ret) {
			dev_err(dwc->dev, "set_xfer_resource() failed for %s\n",
								dep->name);
			return ret;
		}

		dep->endpoint.desc = desc;
		dep->comp_desc = comp_desc;
		dep->type = usb_endpoint_type(desc);
		dep->flags |= DWC3_EP_ENABLED;

		reg = dwc3_readl(dwc->regs, DWC3_DALEPENA);
		reg |= DWC3_DALEPENA_EP(dep->number);
		dwc3_writel(dwc->regs, DWC3_DALEPENA, reg);

		if (!usb_endpoint_xfer_isoc(desc))
			return 0;

		/* Link TRB for ISOC. The HWO bit is never reset */
		trb_st_hw = &dep->trb_pool[0];

		trb_link = &dep->trb_pool[DWC3_TRB_NUM - 1];
		memset(trb_link, 0, sizeof(*trb_link));

		trb_link->bpl = lower_32_bits(dwc3_trb_dma_offset(dep, trb_st_hw));
		trb_link->bph = upper_32_bits(dwc3_trb_dma_offset(dep, trb_st_hw));
		trb_link->ctrl |= DWC3_TRBCTL_LINK_TRB;
		trb_link->ctrl |= DWC3_TRB_CTRL_HWO;
	}

	return 0;
}

static void dwc3_remove_requests(struct dwc3 *dwc, struct dwc3_ep *dep)
{
	struct dwc3_request		*req;

	if (!list_empty(&dep->req_queued)) {
		dwc3_stop_active_transfer(dwc, dep->number, true);

		/* - giveback all requests to gadget driver */
		while (!list_empty(&dep->req_queued)) {
			req = next_request(&dep->req_queued);

			dwc3_gadget_giveback(dep, req, -ESHUTDOWN);
		}
	}

	while (!list_empty(&dep->request_list)) {
		req = next_request(&dep->request_list);

		dwc3_gadget_giveback(dep, req, -ESHUTDOWN);
	}
}

/**
 * __dwc3_gadget_ep_disable - Disables a HW endpoint
 * @dep: the endpoint to disable
 *
 * This function also removes requests which are currently processed ny the
 * hardware and those which are not yet scheduled.
 * Caller should take care of locking.
 */
static int __dwc3_gadget_ep_disable(struct dwc3_ep *dep)
{
	struct dwc3		*dwc = dep->dwc;
	u32			reg;

	if (dep->endpoint.ep_type == EP_TYPE_NORMAL)
		dwc3_remove_requests(dwc, dep);
	else if (dep->endpoint.ep_type == EP_TYPE_GSI)
		dwc3_stop_active_transfer(dwc, dep->number, true);

	/* make sure HW endpoint isn't stalled */
	if (dep->flags & DWC3_EP_STALL)
		__dwc3_gadget_ep_set_halt(dep, 0, false);

	reg = dwc3_readl(dwc->regs, DWC3_DALEPENA);
	reg &= ~DWC3_DALEPENA_EP(dep->number);
	dwc3_writel(dwc->regs, DWC3_DALEPENA, reg);

	dep->stream_capable = false;
	dep->endpoint.desc = NULL;
	dep->comp_desc = NULL;
	dep->type = 0;
	dep->flags = 0;

	/*
	 * Clean up ep ring to avoid getting xferInProgress due to stale trbs
	 * with HWO bit set from previous composition when update transfer cmd
	 * is issued.
	 */
	if (dep->number > 1 && dep->trb_pool) {
		memset(&dep->trb_pool[0], 0,
			sizeof(struct dwc3_trb) * dep->num_trbs);
		dbg_event(dep->number, "Clr_TRB", 0);
	}

	return 0;
}

/* -------------------------------------------------------------------------- */

static int dwc3_gadget_ep0_enable(struct usb_ep *ep,
		const struct usb_endpoint_descriptor *desc)
{
	return -EINVAL;
}

static int dwc3_gadget_ep0_disable(struct usb_ep *ep)
{
	return -EINVAL;
}

/* -------------------------------------------------------------------------- */

static int dwc3_gadget_ep_enable(struct usb_ep *ep,
		const struct usb_endpoint_descriptor *desc)
{
	struct dwc3_ep			*dep;
	struct dwc3			*dwc;
	unsigned long			flags;
	int				ret;

	if (!ep || !desc || desc->bDescriptorType != USB_DT_ENDPOINT) {
		pr_debug("dwc3: invalid parameters. ep=%pK, desc=%pK, DT=%d\n",
			ep, desc, desc ? desc->bDescriptorType : 0);
		return -EINVAL;
	}

	if (!desc->wMaxPacketSize) {
		pr_debug("dwc3: missing wMaxPacketSize\n");
		return -EINVAL;
	}

	dep = to_dwc3_ep(ep);
	dwc = dep->dwc;

	if (dep->flags & DWC3_EP_ENABLED) {
		dev_WARN_ONCE(dwc->dev, true, "%s is already enabled\n",
				dep->name);
		return 0;
	}

	switch (usb_endpoint_type(desc)) {
	case USB_ENDPOINT_XFER_CONTROL:
		strlcat(dep->name, "-control", sizeof(dep->name));
		break;
	case USB_ENDPOINT_XFER_ISOC:
		strlcat(dep->name, "-isoc", sizeof(dep->name));
		break;
	case USB_ENDPOINT_XFER_BULK:
		strlcat(dep->name, "-bulk", sizeof(dep->name));
		break;
	case USB_ENDPOINT_XFER_INT:
		strlcat(dep->name, "-int", sizeof(dep->name));
		break;
	default:
		dev_err(dwc->dev, "invalid endpoint transfer type\n");
	}

	ret = dwc3_alloc_trb_pool(dep);
	if (ret)
		return ret;

	spin_lock_irqsave(&dwc->lock, flags);
	ret = __dwc3_gadget_ep_enable(dep, desc, ep->comp_desc, false, false);
	dbg_event(dep->number, "ENABLE", ret);
	spin_unlock_irqrestore(&dwc->lock, flags);

	return ret;
}

static int dwc3_gadget_ep_disable(struct usb_ep *ep)
{
	struct dwc3_ep			*dep;
	struct dwc3			*dwc;
	unsigned long			flags;
	int				ret;

	if (!ep) {
		pr_debug("dwc3: invalid parameters\n");
		return -EINVAL;
	}

	dep = to_dwc3_ep(ep);
	dwc = dep->dwc;

	if (!(dep->flags & DWC3_EP_ENABLED)) {
		dev_dbg(dwc->dev, "%s is already disabled\n", dep->name);
		dbg_event(dep->number, "ALRDY DISABLED", dep->flags);
		return 0;
	}

	/* Keep GSI ep names with "-gsi" suffix */
	if (!strnstr(dep->name, "gsi", 10)) {
		snprintf(dep->name, sizeof(dep->name), "ep%d%s",
			dep->number >> 1,
			(dep->number & 1) ? "in" : "out");
	}

	spin_lock_irqsave(&dwc->lock, flags);
	ret = __dwc3_gadget_ep_disable(dep);
	dbg_event(dep->number, "DISABLE", ret);
	spin_unlock_irqrestore(&dwc->lock, flags);

	dwc3_free_trb_pool(dep);

	return ret;
}

static struct usb_request *dwc3_gadget_ep_alloc_request(struct usb_ep *ep,
	gfp_t gfp_flags)
{
	struct dwc3_request		*req;
	struct dwc3_ep			*dep = to_dwc3_ep(ep);

	req = kzalloc(sizeof(*req), gfp_flags);
	if (!req)
		return NULL;

	req->epnum	= dep->number;
	req->dep	= dep;
	req->request.dma = DMA_ERROR_CODE;

	trace_dwc3_alloc_request(req);

	return &req->request;
}

static void dwc3_gadget_ep_free_request(struct usb_ep *ep,
		struct usb_request *request)
{
	struct dwc3_request		*req = to_dwc3_request(request);

	trace_dwc3_free_request(req);
	kfree(req);
}

/**
 * dwc3_prepare_one_trb - setup one TRB from one request
 * @dep: endpoint for which this request is prepared
 * @req: dwc3_request pointer
 */
static void dwc3_prepare_one_trb(struct dwc3_ep *dep,
		struct dwc3_request *req, dma_addr_t dma,
		unsigned length, unsigned last, unsigned chain, unsigned node,
		unsigned ioc)
{
	struct dwc3		*dwc = dep->dwc;
	struct dwc3_trb		*trb;
	bool			zlp_appended = false;
	unsigned		rlen;
	int			isoc_maxp;

	dev_vdbg(dwc->dev, "%s: req %pK dma %08llx length %d%s%s\n",
			dep->name, req, (unsigned long long) dma,
			length, last ? " last" : "",
			chain ? " chain" : "");


	trb = &dep->trb_pool[dep->free_slot & DWC3_TRB_MASK];

	if (!req->trb) {
		dwc3_gadget_move_request_queued(req);
		req->trb = trb;
		req->trb_dma = dwc3_trb_dma_offset(dep, trb);
		req->start_slot = dep->free_slot & DWC3_TRB_MASK;
	}

	dep->free_slot++;
	/* Skip the LINK-TRB on ISOC */
	if (((dep->free_slot & DWC3_TRB_MASK) == DWC3_TRB_NUM - 1) &&
			usb_endpoint_xfer_isoc(dep->endpoint.desc))
		dep->free_slot++;

update_trb:
	trb->size = DWC3_TRB_SIZE_LENGTH(length);
	trb->bpl = lower_32_bits(dma);
	trb->bph = upper_32_bits(dma);

	switch (usb_endpoint_type(dep->endpoint.desc)) {
	case USB_ENDPOINT_XFER_CONTROL:
		trb->ctrl = DWC3_TRBCTL_CONTROL_SETUP;
		break;

	case USB_ENDPOINT_XFER_ISOC:
		isoc_maxp = usb_endpoint_maxp(dep->endpoint.desc);
		trb->size |= DWC3_TRB_SIZE_PCM1(isoc_maxp >> 11);
		if (!node)
			trb->ctrl = DWC3_TRBCTL_ISOCHRONOUS_FIRST;
		else
			trb->ctrl = DWC3_TRBCTL_ISOCHRONOUS;

		if (!req->request.no_interrupt && !chain)
			trb->ctrl |= DWC3_TRB_CTRL_IOC;
		break;

	case USB_ENDPOINT_XFER_BULK:
	case USB_ENDPOINT_XFER_INT:
		trb->ctrl = DWC3_TRBCTL_NORMAL;
		if (ioc)
			trb->ctrl |= DWC3_TRB_CTRL_IOC;
		break;
	default:
		/*
		 * This is only possible with faulty memory because we
		 * checked it already :)
		 */
		BUG();
	}

	if (usb_endpoint_xfer_isoc(dep->endpoint.desc)) {
		trb->ctrl |= DWC3_TRB_CTRL_ISP_IMI;
		trb->ctrl |= DWC3_TRB_CTRL_CSP;
	}

	if (chain)
		trb->ctrl |= DWC3_TRB_CTRL_CHN;

	if (usb_endpoint_xfer_bulk(dep->endpoint.desc) && dep->stream_capable)
		trb->ctrl |= DWC3_TRB_CTRL_SID_SOFN(req->request.stream_id);

	trb->ctrl |= DWC3_TRB_CTRL_HWO;

	trace_dwc3_prepare_trb(dep, trb);

	rlen = req->request.length;
	if (!zlp_appended && !chain &&
		req->request.zero && rlen &&
		(rlen % usb_endpoint_maxp(dep->endpoint.desc) == 0)) {

		zlp_appended = true;
		/* Skip the LINK-TRB on ISOC */
		if (((dep->free_slot & DWC3_TRB_MASK) == DWC3_TRB_NUM - 1) &&
			usb_endpoint_xfer_isoc(dep->endpoint.desc))
			dep->free_slot++;

		trb->ctrl |= DWC3_TRB_CTRL_CHN;
		trb = &dep->trb_pool[dep->free_slot & DWC3_TRB_MASK];
		dep->free_slot++;

		req->ztrb = trb;
		length = 0;

		goto update_trb;
	}

	if (!usb_endpoint_xfer_isoc(dep->endpoint.desc) && last)
		trb->ctrl |= DWC3_TRB_CTRL_LST;
}

/*
 * dwc3_prepare_trbs - setup TRBs from requests
 * @dep: endpoint for which requests are being prepared
 * @starting: true if the endpoint is idle and no requests are queued.
 *
 * The function goes through the requests list and sets up TRBs for the
 * transfers. The function returns once there are no more TRBs available or
 * it runs out of requests.
 */
static void dwc3_prepare_trbs(struct dwc3_ep *dep, bool starting)
{
	struct dwc3_request	*req, *n;
	u32			trbs_left;
	u32			max;
	unsigned int		last_one = 0;
	int			maxpkt_size;
	bool			isoc;
	struct dwc3		*dwc = dep->dwc;

	maxpkt_size = usb_endpoint_maxp(dep->endpoint.desc);
	isoc = usb_endpoint_xfer_isoc(dep->endpoint.desc);

	BUILD_BUG_ON_NOT_POWER_OF_2(DWC3_TRB_NUM);

	/* the first request must not be queued */
	trbs_left = (dep->busy_slot - dep->free_slot) & DWC3_TRB_MASK;

	/* Can't wrap around on a non-isoc EP since there's no link TRB */
	if (!usb_endpoint_xfer_isoc(dep->endpoint.desc)) {
		max = DWC3_TRB_NUM - (dep->free_slot & DWC3_TRB_MASK);
		if (trbs_left > max)
			trbs_left = max;
	}

	/*
	 * If busy & slot are equal than it is either full or empty. If we are
	 * starting to process requests then we are empty. Otherwise we are
	 * full and don't do anything
	 */
	if (!trbs_left) {
		if (!starting)
			return;
		dep->busy_slot = 0;
		dep->free_slot = 0;
		/* For ISOC requests the last TRB is reserved for link TRB */
		if (usb_endpoint_xfer_isoc(dep->endpoint.desc))
			trbs_left = DWC3_TRB_NUM-1;
		else
			trbs_left = DWC3_TRB_NUM;
	}

	/*
	 * If free_slot = DWC3_TRB_MASK-1 and trbs_left > 0 then we have a
	 * wraparound in the TRB buffer. Hence, trbs_left includes the link TRB
	 * and must be reduced by 1.
	 */
	if (usb_endpoint_xfer_isoc(dep->endpoint.desc) &&
		(dep->free_slot & DWC3_TRB_MASK) == DWC3_TRB_MASK-1)
			trbs_left--;

	list_for_each_entry_safe(req, n, &dep->request_list, list) {
		unsigned	length;
		dma_addr_t	dma;
		int		num_trbs_required = 0;

		last_one = false;

		/* The last TRB is a link TRB, not used for xfer */
		if (isoc)
			num_trbs_required++;

		if (req->request.num_mapped_sgs)
			num_trbs_required += req->request.num_mapped_sgs;
		else
			num_trbs_required++;

		if (req->request.zero && req->request.length &&
				(req->request.length % maxpkt_size == 0))
			num_trbs_required++;

		if (trbs_left < num_trbs_required)
			break;

		if (req->request.num_mapped_sgs > 0) {
			struct usb_request *request = &req->request;
			struct scatterlist *sg = request->sg;
			struct scatterlist *s;
			int		i;

			for_each_sg(sg, s, request->num_mapped_sgs, i) {
				unsigned chain = true;
				unsigned	ioc = 0;

				length = sg_dma_len(s);
				dma = sg_dma_address(s);

				if (i == (request->num_mapped_sgs - 1) ||
						sg_is_last(s)) {
					unsigned temp = 0;
					unsigned len;
					struct dwc3_request *nreq = n;
					struct usb_request *ureq;
					bool mpkt = false;

					chain = false;
					if (list_empty(&dep->request_list)) {
						last_one = true;
						goto start_trb_queuing;
					}

					/*
					 * check if trbs sufficient for next
					 * request to set the last bit
					 */
					ureq = &nreq->request;
					len  = ureq->length;

					if (len % maxpkt_size == 0)
						mpkt = true;

					if (ureq->zero && len && mpkt)
						temp++;

					if (ureq->num_mapped_sgs)
						temp +=
						ureq->num_mapped_sgs;
					else
						temp++;

					if (isoc)
						temp++;

					if (trbs_left <= temp)
						last_one = true;

				}

start_trb_queuing:
				trbs_left--;
				if (!trbs_left)
					last_one = true;

				if (last_one)
					chain = false;

				if (!last_one && !chain &&
					!request->no_interrupt)
					ioc = 1;

				dwc3_prepare_one_trb(dep, req, dma, length,
						last_one, chain, i, ioc);

				if (last_one)
					break;
			}
			dbg_queue(dep->number, &req->request, trbs_left);

			if (last_one)
				break;
		} else {
			struct dwc3_request	*req1;
			int maxpkt_size = usb_endpoint_maxp(dep->endpoint.desc);

			dma = req->request.dma;
			length = req->request.length;
			trbs_left--;

			if (req->request.zero && length &&
						(length % maxpkt_size == 0))
				trbs_left--;

			if (!trbs_left) {
				last_one = 1;
			} else if (dep->direction && (trbs_left <= 1)) {
				req1 = next_request(&req->list);
				if (req1->request.zero && req1->request.length
				 && (req1->request.length % maxpkt_size == 0))
					last_one = 1;
			}

			/* Is this the last request? */
			if (list_is_last(&req->list, &dep->request_list))
				last_one = 1;

			dwc3_prepare_one_trb(dep, req, dma, length,
					last_one, false, 0, 0);

			dbg_queue(dep->number, &req->request, 0);
			if (last_one)
				break;
		}
	}
}

static int __dwc3_gadget_kick_transfer(struct dwc3_ep *dep, u16 cmd_param,
		int start_new)
{
	struct dwc3_gadget_ep_cmd_params params;
	struct dwc3_request		*req, *req1, *n;
	struct dwc3			*dwc = dep->dwc;
	int				ret;
	u32				cmd;

	if (start_new && (dep->flags & DWC3_EP_BUSY)) {
		dev_vdbg(dwc->dev, "%s: endpoint busy\n", dep->name);
		return -EBUSY;
	}
	dep->flags &= ~DWC3_EP_PENDING_REQUEST;

	/*
	 * If we are getting here after a short-out-packet we don't enqueue any
	 * new requests as we try to set the IOC bit only on the last request.
	 */
	if (start_new) {
		if (list_empty(&dep->req_queued))
			dwc3_prepare_trbs(dep, start_new);

		/* req points to the first request which will be sent */
		req = next_request(&dep->req_queued);
	} else {
		dwc3_prepare_trbs(dep, start_new);

		/*
		 * req points to the first request where HWO changed from 0 to 1
		 */
		req = next_request(&dep->req_queued);
	}
	if (!req) {
		dep->flags |= DWC3_EP_PENDING_REQUEST;
		dbg_event(dep->number, "NO REQ", 0);
		return 0;
	}

	memset(&params, 0, sizeof(params));

	if (start_new) {
		params.param0 = upper_32_bits(req->trb_dma);
		params.param1 = lower_32_bits(req->trb_dma);
		cmd = DWC3_DEPCMD_STARTTRANSFER;
	} else {
		cmd = DWC3_DEPCMD_UPDATETRANSFER;
	}

	cmd |= DWC3_DEPCMD_PARAM(cmd_param);
	ret = dwc3_send_gadget_ep_cmd(dwc, dep->number, cmd, &params);
	if (ret < 0) {
		dev_dbg(dwc->dev, "failed to send STARTTRANSFER command\n");

		if ((ret == -EAGAIN) && start_new &&
				usb_endpoint_xfer_isoc(dep->endpoint.desc)) {
			/* If bit13 in Command complete event is set, software
			 * must issue ENDTRANDFER command and wait for
			 * Xfernotready event to queue the requests again.
			 */
			if (!dep->resource_index) {
				dep->resource_index =
					 dwc3_gadget_ep_get_transfer_index(dwc,
								dep->number);
				WARN_ON_ONCE(!dep->resource_index);
			}
			dwc3_stop_active_transfer(dwc, dep->number, true);
			list_for_each_entry_safe_reverse(req1, n,
						 &dep->req_queued, list) {
				req1->trb = NULL;
				dwc3_gadget_move_request_list_front(req1);
				if (req->request.num_mapped_sgs)
					dep->busy_slot +=
						 req->request.num_mapped_sgs;
				else
					dep->busy_slot++;
				if ((dep->busy_slot & DWC3_TRB_MASK) ==
							DWC3_TRB_NUM - 1)
					dep->busy_slot++;
			}
			return ret;
		} else {
			/*
			 * FIXME we need to iterate over the list of requests
			 * here and stop, unmap, free and del each of the linked
			 * requests instead of what we do now.
			 */
			usb_gadget_unmap_request(&dwc->gadget, &req->request,
				req->direction);
			list_del(&req->list);
			return ret;
		}
	}

	dep->flags |= DWC3_EP_BUSY;

	if (start_new) {
		dep->resource_index = dwc3_gadget_ep_get_transfer_index(dwc,
				dep->number);
		WARN_ON_ONCE(!dep->resource_index);
	}

	return 0;
}

static void __dwc3_gadget_start_isoc(struct dwc3 *dwc,
		struct dwc3_ep *dep, u32 cur_uf)
{
	u32 uf;
	int ret;

	dep->current_uf = cur_uf;

	if (list_empty(&dep->request_list)) {
		dev_vdbg(dwc->dev, "ISOC ep %s run out for requests.\n",
			dep->name);
		dep->flags |= DWC3_EP_PENDING_REQUEST;
		return;
	}

	/*
	 * WORKAROUND: DWC3 Revisions <= 2.50a have an issue which can result
	 * in dropping of ISOC packets.
	 *
	 * Due to this problem, we might experience a glitch in the associated
	 * audio or video application. The workaround is to disable DCTL[10:9]
	 * when an ISOC transfer is in progress.
	 *
	 * This is the first half of that workaround.
	 *
	 * Refers to:
	 *
	 * STAR#9000627217: For a Duration of 10ms, If All ITPs Are Received
	 * With Delay Bit Set or No ITPs Are Received, Device Drops ISOC
	 * Packets.
	 */
	if (dwc->revision <= DWC3_REVISION_250A) {
		u32	u1;
		u32	reg;

		reg = dwc3_readl(dwc->regs, DWC3_DCTL);
		u1 = reg & (DWC3_DCTL_INITU1ENA | DWC3_DCTL_ACCEPTU1ENA);

		if (!dwc->u1)
			dwc->u1 = u1;

		reg &= ~u1;

		dwc3_writel(dwc->regs, DWC3_DCTL, reg);
	}

	/* 4 micro frames in the future */
	uf = cur_uf + dep->interval * 4;

	ret = __dwc3_gadget_kick_transfer(dep, uf, 1);
	if (ret < 0)
		dbg_event(dep->number, "ISOC QUEUE", ret);
}

static void dwc3_gadget_start_isoc(struct dwc3 *dwc,
		struct dwc3_ep *dep, const struct dwc3_event_depevt *event)
{
	u32 cur_uf, mask;

	mask = ~(dep->interval - 1);
	cur_uf = event->parameters & mask;

	__dwc3_gadget_start_isoc(dwc, dep, cur_uf);
}

static int __dwc3_gadget_ep_queue(struct dwc3_ep *dep, struct dwc3_request *req)
{
	struct dwc3		*dwc = dep->dwc;
	int			ret;

	if (req->request.status == -EINPROGRESS) {
		ret = -EBUSY;
		dev_err(dwc->dev, "%s: %pK request already in queue",
					dep->name, req);
		return ret;
	}

	req->request.actual	= 0;
	req->request.status	= -EINPROGRESS;
	req->direction		= dep->direction;
	req->epnum		= dep->number;

	/*
	 * We only add to our list of requests now and
	 * start consuming the list once we get XferNotReady
	 * IRQ.
	 *
	 * That way, we avoid doing anything that we don't need
	 * to do now and defer it until the point we receive a
	 * particular token from the Host side.
	 *
	 * This will also avoid Host cancelling URBs due to too
	 * many NAKs.
	 */
	ret = usb_gadget_map_request(&dwc->gadget, &req->request,
			dep->direction);
	if (ret)
		return ret;

	list_add_tail(&req->list, &dep->request_list);

	/*
	 * There are a few special cases:
	 *
	 * 1. XferNotReady with empty list of requests. We need to kick the
	 *    transfer here in that situation, otherwise we will be NAKing
	 *    forever. If we get XferNotReady before gadget driver has a
	 *    chance to queue a request, we will ACK the IRQ but won't be
	 *    able to receive the data until the next request is queued.
	 *    The following code is handling exactly that.
	 *
	 */
	if (dep->flags & DWC3_EP_PENDING_REQUEST) {
		/*
		 * If xfernotready is already elapsed and it is a case
		 * of isoc transfer, then issue END TRANSFER, so that
		 * you can receive xfernotready again and can have
		 * notion of current microframe.
		 */
		if (usb_endpoint_xfer_isoc(dep->endpoint.desc)) {
			/* If xfernotready event is recieved before issuing
			 * START TRANSFER command, don't issue END TRANSFER.
			 * Rather start queueing the requests by issuing START
			 * TRANSFER command.
			 */
			if (list_empty(&dep->req_queued) && dep->resource_index)
				dwc3_stop_active_transfer(dwc, dep->number, true);
			else
				__dwc3_gadget_start_isoc(dwc, dep,
							dep->current_uf);
			dep->flags &= ~DWC3_EP_PENDING_REQUEST;
			return 0;
		}

		ret = __dwc3_gadget_kick_transfer(dep, 0, true);
		if (ret && ret != -EBUSY) {
			dbg_event(dep->number, "XfNR QUEUE", ret);
			dev_dbg(dwc->dev, "%s: failed to kick transfers\n",
					dep->name);
		}
		return ret;
	}

	/*
	 * 2. XferInProgress on Isoc EP with an active transfer. We need to
	 *    kick the transfer here after queuing a request, otherwise the
	 *    core may not see the modified TRB(s).
	 */
	if (usb_endpoint_xfer_isoc(dep->endpoint.desc) &&
			(dep->flags & DWC3_EP_BUSY) &&
			!(dep->flags & DWC3_EP_MISSED_ISOC)) {
		WARN_ON_ONCE(!dep->resource_index);
		ret = __dwc3_gadget_kick_transfer(dep, dep->resource_index,
				false);
		if (ret && ret != -EBUSY) {
			dbg_event(dep->number, "XfIP QUEUE", ret);
			dev_dbg(dwc->dev, "%s: failed to kick transfers\n",
					dep->name);
		}
		return ret;
	}

	/*
	 * 4. Stream Capable Bulk Endpoints. We need to start the transfer
	 * right away, otherwise host will not know we have streams to be
	 * handled.
	 */
	if (dep->stream_capable) {
		int	ret;

		ret = __dwc3_gadget_kick_transfer(dep, 0, true);
		if (ret && ret != -EBUSY) {
			struct dwc3	*dwc = dep->dwc;

			dev_dbg(dwc->dev, "%s: failed to kick transfers\n",
					dep->name);
		}
	}

	return 0;
}

static int dwc3_gadget_wakeup(struct usb_gadget *g)
{
	struct dwc3		*dwc = gadget_to_dwc(g);

	schedule_work(&dwc->wakeup_work);
	return 0;
}

static inline enum dwc3_link_state dwc3_get_link_state(struct dwc3 *dwc)
{
	u32 reg;
	reg = dwc3_readl(dwc->regs, DWC3_DSTS);
	return DWC3_DSTS_USBLNKST(reg);
}

static bool dwc3_gadget_is_suspended(struct dwc3 *dwc)
{
	if (atomic_read(&dwc->in_lpm) ||
		dwc->link_state == DWC3_LINK_STATE_U3)
		return true;
	return false;
}

static int dwc3_gadget_ep_queue(struct usb_ep *ep, struct usb_request *request,
	gfp_t gfp_flags)
{
	struct dwc3_request		*req = to_dwc3_request(request);
	struct dwc3_ep			*dep = to_dwc3_ep(ep);
	struct dwc3			*dwc = dep->dwc;

	unsigned long			flags;
	int				ret;

	spin_lock_irqsave(&dwc->lock, flags);
	if (!dep->endpoint.desc) {
		dev_dbg(dwc->dev, "trying to queue request %pK to disabled %s\n",
				request, ep->name);
		spin_unlock_irqrestore(&dwc->lock, flags);
		return -ESHUTDOWN;
	}

	/*
	 * Queuing endless request to USB endpoint through generic ep queue
	 * API should not be allowed.
	 */
	if (dep->endpoint.endless) {
		dev_dbg(dwc->dev, "trying to queue endless request %pK to %s\n",
				request, ep->name);
		spin_unlock_irqrestore(&dwc->lock, flags);
		return -EPERM;
	}

	if (dwc3_gadget_is_suspended(dwc)) {
		if (dwc->gadget.remote_wakeup)
			dwc3_gadget_wakeup(&dwc->gadget);
		spin_unlock_irqrestore(&dwc->lock, flags);
		return dwc->gadget.remote_wakeup ? -EAGAIN : -ENOTSUPP;
	}

	dev_vdbg(dwc->dev, "queing request %pK to %s length %d\n",
			request, ep->name, request->length);
	trace_dwc3_ep_queue(req);

	WARN(!dep->direction && (request->length % ep->desc->wMaxPacketSize),
		"trying to queue unaligned request (%d)\n", request->length);

	ret = __dwc3_gadget_ep_queue(dep, req);
	spin_unlock_irqrestore(&dwc->lock, flags);

	return ret;
}

static int dwc3_gadget_ep_dequeue(struct usb_ep *ep,
		struct usb_request *request)
{
	struct dwc3_request		*req = to_dwc3_request(request);
	struct dwc3_request		*r = NULL;

	struct dwc3_ep			*dep = to_dwc3_ep(ep);
	struct dwc3			*dwc = dep->dwc;

	unsigned long			flags;
	int				ret = 0;

	if (atomic_read(&dwc->in_lpm)) {
		dev_err(dwc->dev, "%s: Unable to dequeue while in LPM\n",
				dep->name);
		return -EAGAIN;
	}

	trace_dwc3_ep_dequeue(req);

	spin_lock_irqsave(&dwc->lock, flags);

	list_for_each_entry(r, &dep->request_list, list) {
		if (r == req)
			break;
	}

	if (r != req) {
		list_for_each_entry(r, &dep->req_queued, list) {
			if (r == req)
				break;
		}
		if (r == req) {
			/* wait until it is processed */
			dwc3_stop_active_transfer(dwc, dep->number, true);
			goto out1;
		}
		dev_err(dwc->dev, "request %pK was not queued to %s\n",
				request, ep->name);
		ret = -EINVAL;
		goto out0;
	}

out1:
	dbg_event(dep->number, "DEQUEUE", 0);
	/* giveback the request */
	dwc3_gadget_giveback(dep, req, -ECONNRESET);

out0:
	spin_unlock_irqrestore(&dwc->lock, flags);

	return ret;
}

int __dwc3_gadget_ep_set_halt(struct dwc3_ep *dep, int value, int protocol)
{
	struct dwc3_gadget_ep_cmd_params	params;
	struct dwc3				*dwc = dep->dwc;
	int					ret;

	memset(&params, 0x00, sizeof(params));

	if (value) {
		if (!protocol && ((dep->direction && dep->flags & DWC3_EP_BUSY) ||
				(!list_empty(&dep->req_queued) ||
				 !list_empty(&dep->request_list)))) {
			dev_dbg(dwc->dev, "%s: pending request, cannot halt\n",
					dep->name);
			return -EAGAIN;
		}

		ret = dwc3_send_gadget_ep_cmd(dwc, dep->number,
			DWC3_DEPCMD_SETSTALL, &params);
		if (ret)
			dev_err(dwc->dev, "failed to set STALL on %s\n",
					dep->name);
		else
			dep->flags |= DWC3_EP_STALL;
	} else {
		ret = dwc3_send_gadget_ep_cmd(dwc, dep->number,
			DWC3_DEPCMD_CLEARSTALL, &params);
		if (ret)
			dev_err(dwc->dev, "failed to clear STALL on %s\n",
					dep->name);
		else
			dep->flags &= ~(DWC3_EP_STALL | DWC3_EP_WEDGE);
	}

	return ret;
}

static int dwc3_gadget_ep_set_halt(struct usb_ep *ep, int value)
{
	struct dwc3_ep			*dep = to_dwc3_ep(ep);
	struct dwc3			*dwc = dep->dwc;

	unsigned long			flags;

	int				ret;

	if (!ep->desc) {
		dev_err(dwc->dev, "(%s)'s desc is NULL.\n", dep->name);
		return -EINVAL;
	}

	spin_lock_irqsave(&dwc->lock, flags);
	dbg_event(dep->number, "HALT", value);
	if (usb_endpoint_xfer_isoc(dep->endpoint.desc)) {
		dev_err(dwc->dev, "%s is of Isochronous type\n", dep->name);
		ret = -EINVAL;
		goto out;
	}

	ret = __dwc3_gadget_ep_set_halt(dep, value, false);
out:
	spin_unlock_irqrestore(&dwc->lock, flags);

	return ret;
}

static int dwc3_gadget_ep_set_wedge(struct usb_ep *ep)
{
	struct dwc3_ep			*dep = to_dwc3_ep(ep);
	struct dwc3			*dwc = dep->dwc;
	unsigned long			flags;
	int				ret;

	spin_lock_irqsave(&dwc->lock, flags);
	dbg_event(dep->number, "WEDGE", 0);
	dep->flags |= DWC3_EP_WEDGE;

	if (dep->number == 0 || dep->number == 1)
		ret = __dwc3_gadget_ep0_set_halt(ep, 1);
	else
		ret = __dwc3_gadget_ep_set_halt(dep, 1, false);
	spin_unlock_irqrestore(&dwc->lock, flags);

	return ret;
}

/* -------------------------------------------------------------------------- */

static struct usb_endpoint_descriptor dwc3_gadget_ep0_desc = {
	.bLength	= USB_DT_ENDPOINT_SIZE,
	.bDescriptorType = USB_DT_ENDPOINT,
	.bmAttributes	= USB_ENDPOINT_XFER_CONTROL,
};

static const struct usb_ep_ops dwc3_gadget_ep0_ops = {
	.enable		= dwc3_gadget_ep0_enable,
	.disable	= dwc3_gadget_ep0_disable,
	.alloc_request	= dwc3_gadget_ep_alloc_request,
	.free_request	= dwc3_gadget_ep_free_request,
	.queue		= dwc3_gadget_ep0_queue,
	.dequeue	= dwc3_gadget_ep_dequeue,
	.set_halt	= dwc3_gadget_ep0_set_halt,
	.set_wedge	= dwc3_gadget_ep_set_wedge,
};

static const struct usb_ep_ops dwc3_gadget_ep_ops = {
	.enable		= dwc3_gadget_ep_enable,
	.disable	= dwc3_gadget_ep_disable,
	.alloc_request	= dwc3_gadget_ep_alloc_request,
	.free_request	= dwc3_gadget_ep_free_request,
	.queue		= dwc3_gadget_ep_queue,
	.dequeue	= dwc3_gadget_ep_dequeue,
	.set_halt	= dwc3_gadget_ep_set_halt,
	.set_wedge	= dwc3_gadget_ep_set_wedge,
};

/* -------------------------------------------------------------------------- */

static int dwc3_gadget_get_frame(struct usb_gadget *g)
{
	struct dwc3		*dwc = gadget_to_dwc(g);
	u32			reg;

	reg = dwc3_readl(dwc->regs, DWC3_DSTS);
	return DWC3_DSTS_SOFFN(reg);
}

#define DWC3_PM_RESUME_RETRIES		20    /* Max Number of retries */
#define DWC3_PM_RESUME_DELAY		100   /* 100 msec */

static void dwc3_gadget_wakeup_work(struct work_struct *w)
{
	struct dwc3		*dwc;
	int			ret;
	static int		retry_count;

	dwc = container_of(w, struct dwc3, wakeup_work);

	ret = pm_runtime_get_sync(dwc->dev);
	if (ret) {
		/* pm_runtime_get_sync returns -EACCES error between
		 * late_suspend and early_resume, wait for system resume to
		 * finish and queue work again
		 */
		pr_debug("PM runtime get sync failed, ret %d\n", ret);
		if (ret == -EACCES) {
			pm_runtime_put_noidle(dwc->dev);
			if (retry_count == DWC3_PM_RESUME_RETRIES) {
				retry_count = 0;
				pr_err("pm_runtime_get_sync timed out\n");
				return;
			}
			msleep(DWC3_PM_RESUME_DELAY);
			retry_count++;
			schedule_work(&dwc->wakeup_work);
			return;
		}
	}
	retry_count = 0;
	dbg_event(0xFF, "Gdgwake gsyn",
		atomic_read(&dwc->dev->power.usage_count));

	ret = dwc3_gadget_wakeup_int(dwc);

	if (ret)
		pr_err("Remote wakeup failed. ret = %d.\n", ret);
	else
		pr_debug("Remote wakeup succeeded.\n");

	pm_runtime_put_noidle(dwc->dev);
	dbg_event(0xFF, "Gdgwake put",
		atomic_read(&dwc->dev->power.usage_count));
}

static int dwc3_gadget_wakeup_int(struct dwc3 *dwc)
{
	bool			link_recover_only = false;

	u32			reg;
	int			ret = 0;
	u8			link_state;
	unsigned long		flags;

	pr_debug("%s(): Entry\n", __func__);
	disable_irq(dwc->irq);
	spin_lock_irqsave(&dwc->lock, flags);
	/*
	 * According to the Databook Remote wakeup request should
	 * be issued only when the device is in early suspend state.
	 *
	 * We can check that via USB Link State bits in DSTS register.
	 */
	link_state = dwc3_get_link_state(dwc);

	switch (link_state) {
	case DWC3_LINK_STATE_RX_DET:	/* in HS, means Early Suspend */
	case DWC3_LINK_STATE_U3:	/* in HS, means SUSPEND */
		break;
	case DWC3_LINK_STATE_U1:
		if (dwc->gadget.speed != USB_SPEED_SUPER) {
			link_recover_only = true;
			break;
		}
		/* Intentional fallthrough */
	default:
		dev_dbg(dwc->dev, "can't wakeup from link state %d\n",
				link_state);
		ret = -EINVAL;
		goto out;
	}

	/* Enable LINK STATUS change event */
	reg = dwc3_readl(dwc->regs, DWC3_DEVTEN);
	reg |= DWC3_DEVTEN_ULSTCNGEN;
	dwc3_writel(dwc->regs, DWC3_DEVTEN, reg);
	/*
	 * memory barrier is required to make sure that required events
	 * with core is enabled before performing RECOVERY mechnism.
	 */
	mb();

	ret = dwc3_gadget_set_link_state(dwc, DWC3_LINK_STATE_RECOV);
	if (ret < 0) {
		dev_err(dwc->dev, "failed to put link in Recovery\n");
		/* Disable LINK STATUS change */
		reg = dwc3_readl(dwc->regs, DWC3_DEVTEN);
		reg &= ~DWC3_DEVTEN_ULSTCNGEN;
		dwc3_writel(dwc->regs, DWC3_DEVTEN, reg);
		/* Required to complete this operation before returning */
		mb();
		goto out;
	}

	/* Recent versions do this automatically */
	if (dwc->revision < DWC3_REVISION_194A) {
		/* write zeroes to Link Change Request */
		reg = dwc3_readl(dwc->regs, DWC3_DCTL);
		reg &= ~DWC3_DCTL_ULSTCHNGREQ_MASK;
		dwc3_writel(dwc->regs, DWC3_DCTL, reg);
	}

	spin_unlock_irqrestore(&dwc->lock, flags);
	enable_irq(dwc->irq);

	/*
	 * Have bigger value (16 sec) for timeout since some host PCs driving
	 * resume for very long time (e.g. 8 sec)
	 */
	ret = wait_event_interruptible_timeout(dwc->wait_linkstate,
			(dwc->link_state < DWC3_LINK_STATE_U3) ||
			(dwc->link_state == DWC3_LINK_STATE_SS_DIS),
			msecs_to_jiffies(16000));

	spin_lock_irqsave(&dwc->lock, flags);
	/* Disable link status change event */
	reg = dwc3_readl(dwc->regs, DWC3_DEVTEN);
	reg &= ~DWC3_DEVTEN_ULSTCNGEN;
	dwc3_writel(dwc->regs, DWC3_DEVTEN, reg);
	/*
	 * Complete this write before we go ahead and perform resume
	 * as we don't need link status change notificaiton anymore.
	 */
	mb();

	if (!ret) {
		dev_dbg(dwc->dev, "Timeout moving into state(%d)\n",
							dwc->link_state);
		ret = -EINVAL;
		spin_unlock_irqrestore(&dwc->lock, flags);
		goto out1;
	} else {
		ret = 0;
		/*
		 * If USB is disconnected OR received RESET from host,
		 * don't perform resume
		 */
		if (dwc->link_state == DWC3_LINK_STATE_SS_DIS ||
				dwc->gadget.state == USB_STATE_DEFAULT)
			link_recover_only = true;
	}

	/*
	 * According to DWC3 databook, the controller does not
	 * trigger a wakeup event when remote-wakeup is used.
	 * Hence, after remote-wakeup sequence is complete, and
	 * the device is back at U0 state, it is required that
	 * the resume sequence is initiated by SW.
	 */
	if (!link_recover_only)
		dwc3_gadget_wakeup_interrupt(dwc, true);

	spin_unlock_irqrestore(&dwc->lock, flags);
	pr_debug("%s: Exit\n", __func__);
	return ret;

out:
	spin_unlock_irqrestore(&dwc->lock, flags);
	enable_irq(dwc->irq);

out1:
	return ret;
}

static int dwc_gadget_func_wakeup(struct usb_gadget *g, int interface_id)
{
	int ret = 0;
	struct dwc3 *dwc = gadget_to_dwc(g);

	if (!g || (g->speed != USB_SPEED_SUPER))
		return -ENOTSUPP;

	if (dwc3_gadget_is_suspended(dwc)) {
		pr_debug("USB bus is suspended. Scheduling wakeup and returning -EAGAIN.\n");
		dwc3_gadget_wakeup(&dwc->gadget);
		return -EAGAIN;
	}

	if (dwc->revision < DWC3_REVISION_220A) {
		ret = dwc3_send_gadget_generic_command(dwc,
			DWC3_DGCMD_XMIT_FUNCTION, interface_id);
	} else {
		ret = dwc3_send_gadget_generic_command(dwc,
			DWC3_DGCMD_XMIT_DEV, 0x1 | (interface_id << 4));
	}

	if (ret)
		pr_err("Function wakeup HW command failed.\n");
	else
		pr_debug("Function wakeup HW command succeeded.\n");

	return ret;
}

static int dwc3_gadget_set_selfpowered(struct usb_gadget *g,
		int is_selfpowered)
{
	struct dwc3		*dwc = gadget_to_dwc(g);
	unsigned long		flags;

	spin_lock_irqsave(&dwc->lock, flags);
	dwc->is_selfpowered = !!is_selfpowered;
	spin_unlock_irqrestore(&dwc->lock, flags);

	return 0;
}

#define DWC3_SOFT_RESET_TIMEOUT	10  /* 10 msec */
static int dwc3_gadget_run_stop(struct dwc3 *dwc, int is_on, int suspend)
{
	u32			reg;
	u32			timeout = 500;
	ktime_t start, diff;

	reg = dwc3_readl(dwc->regs, DWC3_DCTL);
	if (is_on) {
		if (dwc->revision <= DWC3_REVISION_187A) {
			reg &= ~DWC3_DCTL_TRGTULST_MASK;
			reg |= DWC3_DCTL_TRGTULST_RX_DET;
		}

		if (dwc->revision >= DWC3_REVISION_194A)
			reg &= ~DWC3_DCTL_KEEP_CONNECT;

		start = ktime_get();
		/* issue device SoftReset */
		dwc3_writel(dwc->regs, DWC3_DCTL, reg | DWC3_DCTL_CSFTRST);
		do {
			reg = dwc3_readl(dwc->regs, DWC3_DCTL);
			if (!(reg & DWC3_DCTL_CSFTRST))
				break;

			diff = ktime_sub(ktime_get(), start);
			/* poll for max. 10ms */
			if (ktime_to_ms(diff) > DWC3_SOFT_RESET_TIMEOUT) {
				printk_ratelimited(KERN_ERR
					"%s:core Reset Timed Out\n", __func__);
				break;
			}
			cpu_relax();
		} while (true);


		dwc3_event_buffers_setup(dwc);
		dwc3_gadget_restart(dwc);
		reg = dwc3_readl(dwc->regs, DWC3_DCTL);
		reg |= DWC3_DCTL_RUN_STOP;

		if (dwc->has_hibernation)
			reg |= DWC3_DCTL_KEEP_CONNECT;

		dwc->pullups_connected = true;
	} else {
		dwc3_gadget_disable_irq(dwc);
		__dwc3_gadget_ep_disable(dwc->eps[0]);
		__dwc3_gadget_ep_disable(dwc->eps[1]);

		reg &= ~DWC3_DCTL_RUN_STOP;

		if (dwc->has_hibernation && !suspend)
			reg &= ~DWC3_DCTL_KEEP_CONNECT;

		dwc->pullups_connected = false;
		usb_gadget_set_state(&dwc->gadget, USB_STATE_NOTATTACHED);
	}

	dwc3_writel(dwc->regs, DWC3_DCTL, reg);

	do {
		reg = dwc3_readl(dwc->regs, DWC3_DSTS);
		if (is_on) {
			if (!(reg & DWC3_DSTS_DEVCTRLHLT))
				break;
		} else {
			if (reg & DWC3_DSTS_DEVCTRLHLT)
				break;
		}
		timeout--;
		if (!timeout) {
			dev_err(dwc->dev, "failed to %s controller\n",
						is_on ? "start" : "stop");
			if (is_on)
				dbg_event(0xFF, "STARTTOUT", reg);
			else
				dbg_event(0xFF, "STOPTOUT", reg);
			return -ETIMEDOUT;
		}
		udelay(1);
	} while (1);

	dev_vdbg(dwc->dev, "gadget %s data soft-%s\n",
			dwc->gadget_driver
			? dwc->gadget_driver->function : "no-function",
			is_on ? "connect" : "disconnect");

	return 0;
}

static int dwc3_gadget_vbus_draw(struct usb_gadget *g, unsigned mA)
{
	struct dwc3		*dwc = gadget_to_dwc(g);

	dwc->vbus_draw = mA;
	dev_dbg(dwc->dev, "Notify controller from %s. mA = %d\n", __func__, mA);
	dwc3_notify_event(dwc, DWC3_CONTROLLER_SET_CURRENT_DRAW_EVENT, 0);
	return 0;
}

static int dwc3_gadget_pullup(struct usb_gadget *g, int is_on)
{
	struct dwc3		*dwc = gadget_to_dwc(g);
	unsigned long		flags;
	int			ret;

	is_on = !!is_on;

	dwc->softconnect = is_on;

	if ((dwc->is_drd && !dwc->vbus_active) || !dwc->gadget_driver) {
		/*
		 * Need to wait for vbus_session(on) from otg driver or to
		 * the udc_start.
		 */
		return 0;
	}

	pm_runtime_get_sync(dwc->dev);
	dbg_event(0xFF, "Pullup gsync",
		atomic_read(&dwc->dev->power.usage_count));

	spin_lock_irqsave(&dwc->lock, flags);

	/*
	 * If we are here after bus suspend notify otg state machine to
	 * increment pm usage count of dwc to prevent pm_runtime_suspend
	 * during enumeration.
	 */
	dev_dbg(dwc->dev, "Notify OTG from %s\n", __func__);
	dwc->b_suspend = false;
	dwc3_notify_event(dwc, DWC3_CONTROLLER_NOTIFY_OTG_EVENT, 0);


	ret = dwc3_gadget_run_stop(dwc, is_on, false);

	spin_unlock_irqrestore(&dwc->lock, flags);

	pm_runtime_mark_last_busy(dwc->dev);
	pm_runtime_put_autosuspend(dwc->dev);
	dbg_event(0xFF, "Pullup put",
		atomic_read(&dwc->dev->power.usage_count));

	return ret;
}

void dwc3_gadget_enable_irq(struct dwc3 *dwc)
{
	u32			reg;

	/* Enable all but Start and End of Frame IRQs */
	reg = (DWC3_DEVTEN_VNDRDEVTSTRCVEDEN |
			DWC3_DEVTEN_EVNTOVERFLOWEN |
			DWC3_DEVTEN_CMDCMPLTEN |
			DWC3_DEVTEN_ERRTICERREN |
			DWC3_DEVTEN_WKUPEVTEN |
			DWC3_DEVTEN_CONNECTDONEEN |
			DWC3_DEVTEN_USBRSTEN |
			DWC3_DEVTEN_DISCONNEVTEN);

	/*
	 * Enable SUSPENDEVENT(BIT:6) for version 230A and above
	 * else enable USB Link change event (BIT:3) for older version
	 */
	if (dwc->revision < DWC3_REVISION_230A)
		reg |= DWC3_DEVTEN_ULSTCNGEN;
	else
		reg |= DWC3_DEVTEN_SUSPEND;

	dwc3_writel(dwc->regs, DWC3_DEVTEN, reg);
}

void dwc3_gadget_disable_irq(struct dwc3 *dwc)
{
	/* mask all interrupts */
	dwc3_writel(dwc->regs, DWC3_DEVTEN, 0x00);
}

static irqreturn_t dwc3_thread_interrupt(int irq, void *_dwc);
static void dwc3_gadget_disconnect_interrupt(struct dwc3 *dwc);

static int dwc3_gadget_vbus_session(struct usb_gadget *_gadget, int is_active)
{
	struct dwc3 *dwc = gadget_to_dwc(_gadget);
	unsigned long flags;

	if (!dwc->is_drd)
		return -EPERM;

	is_active = !!is_active;

	spin_lock_irqsave(&dwc->lock, flags);

	/* Mark that the vbus was powered */
	dwc->vbus_active = is_active;

	/*
	 * Check if upper level usb_gadget_driver was already registerd with
	 * this udc controller driver (if dwc3_gadget_start was called)
	 */
	if (dwc->gadget_driver && dwc->softconnect) {
		if (dwc->vbus_active) {
			/*
			 * Both vbus was activated by otg and pullup was
			 * signaled by the gadget driver.
			 */
			dwc3_gadget_run_stop(dwc, 1, false);
		} else {
			dwc3_gadget_run_stop(dwc, 0, false);
		}
	}

	/*
	 * Clearing run/stop bit might occur before disconnect event is seen.
	 * Make sure to let gadget driver know in that case.
	 */
	if (!dwc->vbus_active) {
		dev_dbg(dwc->dev, "calling disconnect from %s\n", __func__);
		dwc3_gadget_disconnect_interrupt(dwc);
	}

	spin_unlock_irqrestore(&dwc->lock, flags);
	return 0;
}

static int __dwc3_gadget_start(struct dwc3 *dwc)
{
	struct dwc3_ep		*dep;
	int			ret = 0;
	u32			reg;

	reg = dwc3_readl(dwc->regs, DWC3_DCFG);
	reg &= ~(DWC3_DCFG_SPEED_MASK);

	/**
	 * WORKAROUND: DWC3 revision < 2.20a have an issue
	 * which would cause metastability state on Run/Stop
	 * bit if we try to force the IP to USB2-only mode.
	 *
	 * Because of that, we cannot configure the IP to any
	 * speed other than the SuperSpeed
	 *
	 * Refers to:
	 *
	 * STAR#9000525659: Clock Domain Crossing on DCTL in
	 * USB 2.0 Mode
	 */
	if (dwc->revision < DWC3_REVISION_220A) {
		reg |= DWC3_DCFG_SUPERSPEED;
	} else {
		switch (dwc->maximum_speed) {
		case USB_SPEED_LOW:
			reg |= DWC3_DSTS_LOWSPEED;
			break;
		case USB_SPEED_FULL:
			reg |= DWC3_DSTS_FULLSPEED1;
			break;
		case USB_SPEED_HIGH:
			reg |= DWC3_DSTS_HIGHSPEED;
			break;
		case USB_SPEED_SUPER:	/* FALLTHROUGH */
		case USB_SPEED_UNKNOWN:	/* FALTHROUGH */
		default:
			reg |= DWC3_DSTS_SUPERSPEED;
		}
	}
	dwc3_writel(dwc->regs, DWC3_DCFG, reg);

	/* Programs the number of outstanding pipelined transfer requests
	 * the AXI master pushes to the AXI slave.
	 */
	if (dwc->revision >= DWC3_REVISION_270A) {
		reg = dwc3_readl(dwc->regs, DWC3_GSBUSCFG1);
		reg &= ~DWC3_GSBUSCFG1_PIPETRANSLIMIT_MASK;
		reg |= DWC3_GSBUSCFG1_PIPETRANSLIMIT(0xe);
		dwc3_writel(dwc->regs, DWC3_GSBUSCFG1, reg);
	}

	dwc->start_config_issued = false;

	/* Start with SuperSpeed Default */
	dwc3_gadget_ep0_desc.wMaxPacketSize = cpu_to_le16(512);

	dwc->delayed_status = false;
	/* reinitialize physical ep0-1 */
	dep = dwc->eps[0];
	dep->flags = 0;
	dep->endpoint.maxburst = 1;
	ret = __dwc3_gadget_ep_enable(dep, &dwc3_gadget_ep0_desc, NULL, false,
			false);
	if (ret) {
		dev_err(dwc->dev, "failed to enable %s\n", dep->name);
		return ret;
	}

	dep = dwc->eps[1];
	dep->flags = 0;
	dep->endpoint.maxburst = 1;
	ret = __dwc3_gadget_ep_enable(dep, &dwc3_gadget_ep0_desc, NULL, false,
			false);
	if (ret) {
		dev_err(dwc->dev, "failed to enable %s\n", dep->name);
		__dwc3_gadget_ep_disable(dwc->eps[0]);
		return ret;
	}

	/* begin to receive SETUP packets */
	dwc->ep0state = EP0_SETUP_PHASE;
	dwc3_ep0_out_start(dwc);

	dwc3_gadget_enable_irq(dwc);

	return ret;
}

/* Required gadget re-initialization before switching to gadget in OTG mode */
void dwc3_gadget_restart(struct dwc3 *dwc)
{
	__dwc3_gadget_start(dwc);
}

static int dwc3_gadget_start(struct usb_gadget *g,
		struct usb_gadget_driver *driver)
{
	struct dwc3		*dwc = gadget_to_dwc(g);
	unsigned long		flags;
	int			ret = 0;

	g->interrupt_num = dwc->irq;
	spin_lock_irqsave(&dwc->lock, flags);

	if (dwc->gadget_driver) {
		dev_err(dwc->dev, "%s is already bound to %s\n",
				dwc->gadget.name,
				dwc->gadget_driver->driver.name);
		ret = -EBUSY;
		goto err0;
	}

	dwc->gadget_driver	= driver;

	/*
	 * For DRD, this might get called by gadget driver during bootup
	 * even though host mode might be active. Don't actually perform
	 * device-specific initialization until device mode is activated.
	 * In that case dwc3_gadget_restart() will handle it.
	 */
	spin_unlock_irqrestore(&dwc->lock, flags);
	return 0;

err0:
	spin_unlock_irqrestore(&dwc->lock, flags);
	return ret;
}

static int dwc3_gadget_stop(struct usb_gadget *g,
		struct usb_gadget_driver *driver)
{
	struct dwc3		*dwc = gadget_to_dwc(g);
	unsigned long		flags;
	int			irq;

	dwc3_gadget_disable_irq(dwc);

	tasklet_kill(&dwc->bh);

	spin_lock_irqsave(&dwc->lock, flags);

	__dwc3_gadget_ep_disable(dwc->eps[0]);
	__dwc3_gadget_ep_disable(dwc->eps[1]);

	dwc->gadget_driver	= NULL;

	spin_unlock_irqrestore(&dwc->lock, flags);

	irq = platform_get_irq(to_platform_device(dwc->dev), 0);
	free_irq(irq, dwc);

	return 0;
}

static int dwc3_gadget_restart_usb_session(struct usb_gadget *g)
{
	struct dwc3		*dwc = gadget_to_dwc(g);

	return dwc3_notify_event(dwc, DWC3_CONTROLLER_RESTART_USB_SESSION, 0);
}

static const struct usb_gadget_ops dwc3_gadget_ops = {
	.get_frame		= dwc3_gadget_get_frame,
	.wakeup			= dwc3_gadget_wakeup,
	.func_wakeup		= dwc_gadget_func_wakeup,
	.set_selfpowered	= dwc3_gadget_set_selfpowered,
	.vbus_session		= dwc3_gadget_vbus_session,
	.vbus_draw		= dwc3_gadget_vbus_draw,
	.pullup			= dwc3_gadget_pullup,
	.udc_start		= dwc3_gadget_start,
	.udc_stop		= dwc3_gadget_stop,
	.restart		= dwc3_gadget_restart_usb_session,
};

/* -------------------------------------------------------------------------- */

#define NUM_GSI_OUT_EPS	1
#define NUM_GSI_IN_EPS	2

static int dwc3_gadget_init_hw_endpoints(struct dwc3 *dwc,
		u8 num, u32 direction)
{
	struct dwc3_ep			*dep;
	u8				i, gsi_ep_count, gsi_ep_index = 0;

	/* Read number of event buffers to check if we need
	 * to update gsi_ep_count. For non GSI targets this
	 * will be 0 and we will skip reservation of GSI eps.
	 * There is one event buffer for each GSI EP.
	 */
	gsi_ep_count = dwc->num_gsi_event_buffers;
	/* OUT GSI EPs based on direction field */
	if (gsi_ep_count && !direction)
		gsi_ep_count = NUM_GSI_OUT_EPS;
	/* IN GSI EPs */
	else if (gsi_ep_count && direction)
		gsi_ep_count = NUM_GSI_IN_EPS;

	for (i = 0; i < num; i++) {
		u8 epnum = (i << 1) | (!!direction);

		dep = kzalloc(sizeof(*dep), GFP_KERNEL);
		if (!dep)
			return -ENOMEM;

		dep->dwc = dwc;
		dep->number = epnum;
		dep->direction = !!direction;
		dwc->eps[epnum] = dep;

		/* Reserve EPs at the end for GSI based on gsi_ep_count */
		if ((gsi_ep_index < gsi_ep_count) &&
				(i > (num - 1 - gsi_ep_count))) {
			gsi_ep_index++;
			/* For GSI EPs, name eps as "gsi-epin" or "gsi-epout" */
			snprintf(dep->name, sizeof(dep->name), "%s",
				(epnum & 1) ? "gsi-epin" : "gsi-epout");
			/* Set ep type as GSI */
			dep->endpoint.ep_type = EP_TYPE_GSI;
		} else {
			snprintf(dep->name, sizeof(dep->name), "ep%d%s",
				epnum >> 1, (epnum & 1) ? "in" : "out");
		}

		dep->endpoint.ep_num = epnum >> 1;
		dep->endpoint.name = dep->name;

		dev_vdbg(dwc->dev, "initializing %s %d\n",
				dep->name, epnum >> 1);

		if (epnum == 0 || epnum == 1) {
			usb_ep_set_maxpacket_limit(&dep->endpoint, 512);
			dep->endpoint.maxburst = 1;
			dep->endpoint.ops = &dwc3_gadget_ep0_ops;
			if (!epnum)
				dwc->gadget.ep0 = &dep->endpoint;
		} else {
			usb_ep_set_maxpacket_limit(&dep->endpoint, 1024);
			dep->endpoint.max_streams = 15;
			dep->endpoint.ops = &dwc3_gadget_ep_ops;
			list_add_tail(&dep->endpoint.ep_list,
					&dwc->gadget.ep_list);
		}

		INIT_LIST_HEAD(&dep->request_list);
		INIT_LIST_HEAD(&dep->req_queued);
	}

	return 0;
}

static int dwc3_gadget_init_endpoints(struct dwc3 *dwc)
{
	int				ret;

	INIT_LIST_HEAD(&dwc->gadget.ep_list);

	ret = dwc3_gadget_init_hw_endpoints(dwc, dwc->num_out_eps, 0);
	if (ret < 0) {
		dev_vdbg(dwc->dev, "failed to allocate OUT endpoints\n");
		return ret;
	}

	ret = dwc3_gadget_init_hw_endpoints(dwc, dwc->num_in_eps, 1);
	if (ret < 0) {
		dev_vdbg(dwc->dev, "failed to allocate IN endpoints\n");
		return ret;
	}

	return 0;
}

static void dwc3_gadget_free_endpoints(struct dwc3 *dwc)
{
	struct dwc3_ep			*dep;
	u8				epnum;

	for (epnum = 0; epnum < DWC3_ENDPOINTS_NUM; epnum++) {
		dep = dwc->eps[epnum];
		if (!dep)
			continue;
		/*
		 * Physical endpoints 0 and 1 are special; they form the
		 * bi-directional USB endpoint 0.
		 *
		 * For those two physical endpoints, we don't allocate a TRB
		 * pool nor do we add them the endpoints list. Due to that, we
		 * shouldn't do these two operations otherwise we would end up
		 * with all sorts of bugs when removing dwc3.ko.
		 */
		if (epnum != 0 && epnum != 1) {
			if (dep->trb_pool)
				dwc3_free_trb_pool(dep);
			list_del(&dep->endpoint.ep_list);
		}

		kfree(dep);
	}
}

/* -------------------------------------------------------------------------- */

static int __dwc3_cleanup_done_trbs(struct dwc3 *dwc, struct dwc3_ep *dep,
<<<<<<< HEAD
		struct dwc3_request *req, struct dwc3_trb *trb, unsigned length,
		const struct dwc3_event_depevt *event, int status)
=======
		struct dwc3_request *req, struct dwc3_trb *trb,
		const struct dwc3_event_depevt *event, int status,
		int chain)
>>>>>>> 3cab355c
{
	unsigned int		count;
	unsigned int		s_pkt = 0;
	unsigned int		trb_status;

	trace_dwc3_complete_trb(dep, trb);

	/*
	 * If we're in the middle of series of chained TRBs and we
	 * receive a short transfer along the way, DWC3 will skip
	 * through all TRBs including the last TRB in the chain (the
	 * where CHN bit is zero. DWC3 will also avoid clearing HWO
	 * bit and SW has to do it manually.
	 *
	 * We're going to do that here to avoid problems of HW trying
	 * to use bogus TRBs for transfers.
	 */
	if (chain && (trb->ctrl & DWC3_TRB_CTRL_HWO))
		trb->ctrl &= ~DWC3_TRB_CTRL_HWO;

	if ((trb->ctrl & DWC3_TRB_CTRL_HWO) && status != -ESHUTDOWN)
		/*
		 * We continue despite the error. There is not much we
		 * can do. If we don't clean it up we loop forever. If
		 * we skip the TRB then it gets overwritten after a
		 * while since we use them in a ring buffer. A BUG()
		 * would help. Lets hope that if this occurs, someone
		 * fixes the root cause instead of looking away :)
		 */
		dev_err(dwc->dev, "%s's TRB (%pK) still owned by HW\n",
				dep->name, trb);

	count = trb->size & DWC3_TRB_SIZE_MASK;

	if (dep->direction) {
		if (count) {
			trb_status = DWC3_TRB_SIZE_TRBSTS(trb->size);
			if (trb_status == DWC3_TRBSTS_MISSED_ISOC) {
				dev_dbg(dwc->dev, "incomplete IN transfer %s\n",
						dep->name);
				/*
				 * If missed isoc occurred and there is
				 * no request queued then issue END
				 * TRANSFER, so that core generates
				 * next xfernotready and we will issue
				 * a fresh START TRANSFER.
				 * If there are still queued request
				 * then wait, do not issue either END
				 * or UPDATE TRANSFER, just attach next
				 * request in request_list during
				 * giveback.If any future queued request
				 * is successfully transferred then we
				 * will issue UPDATE TRANSFER for all
				 * request in the request_list.
				 */
				dep->flags |= DWC3_EP_MISSED_ISOC;
				dbg_event(dep->number, "MISSED ISOC", status);
			} else {
				dev_err(dwc->dev, "incomplete IN transfer %s\n",
						dep->name);
				status = -ECONNRESET;
			}
		} else {
			dep->flags &= ~DWC3_EP_MISSED_ISOC;
		}
	} else {
		if (count && (event->status & DEPEVT_STATUS_SHORT))
			s_pkt = 1;
	}

<<<<<<< HEAD
	/*
	 * We assume here we will always receive the entire data block
	 * which we should receive. Meaning, if we program RX to
	 * receive 4K but we receive only 2K, we assume that's all we
	 * should receive and we simply bounce the request back to the
	 * gadget driver for further processing.
	 */
	req->request.actual += length - count;
	if (s_pkt)
=======
	if (s_pkt && !chain)
>>>>>>> 3cab355c
		return 1;
	if ((event->status & DEPEVT_STATUS_LST) &&
			(trb->ctrl & (DWC3_TRB_CTRL_LST |
				DWC3_TRB_CTRL_HWO)))
		return 1;
	if ((event->status & DEPEVT_STATUS_IOC) &&
			(trb->ctrl & DWC3_TRB_CTRL_IOC))
		return 1;
	return 0;
}

static int dwc3_cleanup_done_reqs(struct dwc3 *dwc, struct dwc3_ep *dep,
		const struct dwc3_event_depevt *event, int status)
{
	struct dwc3_request	*req;
	struct dwc3_trb		*trb;
	unsigned int		slot;
	unsigned int		i;
<<<<<<< HEAD
	unsigned int		trb_len;
=======
	int			count = 0;
>>>>>>> 3cab355c
	int			ret;

	do {
		int chain;

		req = next_request(&dep->req_queued);
		if (!req) {
			dev_err(dwc->dev, "%s: evt sts %x for no req queued",
				dep->name, event->status);
			return 1;
		}

<<<<<<< HEAD
		/* Make sure that not to queue any TRB if HWO bit is set. */
		if (req->trb->ctrl & DWC3_TRB_CTRL_HWO)
			return 0;

=======
		chain = req->request.num_mapped_sgs > 0;
>>>>>>> 3cab355c
		i = 0;
		do {
			slot = req->start_slot + i;
			if ((slot == DWC3_TRB_NUM - 1) &&
				usb_endpoint_xfer_isoc(dep->endpoint.desc))
				slot++;
			slot %= DWC3_TRB_NUM;
			trb = &dep->trb_pool[slot];
			count += trb->size & DWC3_TRB_SIZE_MASK;

			if (req->request.num_mapped_sgs)
				trb_len = sg_dma_len(&req->request.sg[i]);
			else
				trb_len = req->request.length;

			ret = __dwc3_cleanup_done_trbs(dwc, dep, req, trb,
<<<<<<< HEAD
					trb_len, event, status);
=======
					event, status, chain);
>>>>>>> 3cab355c
			if (ret)
				break;
		}while (++i < req->request.num_mapped_sgs);

<<<<<<< HEAD
		if (req->ztrb) {
			trb = req->ztrb;
			if ((event->status & DEPEVT_STATUS_LST) &&
				(trb->ctrl & (DWC3_TRB_CTRL_LST |
					DWC3_TRB_CTRL_HWO)))
				ret = 1;

			if ((event->status & DEPEVT_STATUS_IOC) &&
					(trb->ctrl & DWC3_TRB_CTRL_IOC))
				ret = 1;
		}
=======
		/*
		 * We assume here we will always receive the entire data block
		 * which we should receive. Meaning, if we program RX to
		 * receive 4K but we receive only 2K, we assume that's all we
		 * should receive and we simply bounce the request back to the
		 * gadget driver for further processing.
		 */
		req->request.actual += req->request.length - count;
>>>>>>> 3cab355c
		dwc3_gadget_giveback(dep, req, status);

		/* EP possibly disabled during giveback? */
		if (!(dep->flags & DWC3_EP_ENABLED)) {
			dev_dbg(dwc->dev, "%s disabled while handling ep event\n",
					dep->name);
			return 0;
		}

		if (ret)
			break;
	} while (1);

	dwc->gadget.xfer_isr_count++;

	if (usb_endpoint_xfer_isoc(dep->endpoint.desc) &&
			list_empty(&dep->req_queued)) {
		if (list_empty(&dep->request_list))
			/*
			 * If there is no entry in request list then do
			 * not issue END TRANSFER now. Just set PENDING
			 * flag, so that END TRANSFER is issued when an
			 * entry is added into request list.
			 */
			dep->flags |= DWC3_EP_PENDING_REQUEST;
		else
			dwc3_stop_active_transfer(dwc, dep->number, true);
		dep->flags &= ~DWC3_EP_MISSED_ISOC;
		return 1;
	}

	if (usb_endpoint_xfer_isoc(dep->endpoint.desc))
		if ((event->status & DEPEVT_STATUS_IOC) &&
				(trb->ctrl & DWC3_TRB_CTRL_IOC))
			return 0;
	return 1;
}

static void dwc3_endpoint_transfer_complete(struct dwc3 *dwc,
		struct dwc3_ep *dep, const struct dwc3_event_depevt *event)
{
	unsigned		status = 0;
	int			clean_busy;
	u32			is_xfer_complete;

	is_xfer_complete = (event->endpoint_event == DWC3_DEPEVT_XFERCOMPLETE);

	if (event->status & DEPEVT_STATUS_BUSERR)
		status = -ECONNRESET;

	clean_busy = dwc3_cleanup_done_reqs(dwc, dep, event, status);
	if (clean_busy && (is_xfer_complete ||
				usb_endpoint_xfer_isoc(dep->endpoint.desc)))
		dep->flags &= ~DWC3_EP_BUSY;

	/*
	 * WORKAROUND: This is the 2nd half of U1/U2 -> U0 workaround.
	 * See dwc3_gadget_linksts_change_interrupt() for 1st half.
	 */
	if (dwc->revision < DWC3_REVISION_183A) {
		u32		reg;
		int		i;

		for (i = 0; i < DWC3_ENDPOINTS_NUM; i++) {
			dep = dwc->eps[i];

			if (!(dep->flags & DWC3_EP_ENABLED))
				continue;

			if (!list_empty(&dep->req_queued))
				goto isoc_workaround;
		}

		reg = dwc3_readl(dwc->regs, DWC3_DCTL);
		reg |= (dwc->u1u2 & ~(dwc->u1));
		dwc3_writel(dwc->regs, DWC3_DCTL, reg);

		dwc->u1u2 = 0;
	}

isoc_workaround:
	/*
	 * WORKAROUND: This is the 2nd half ISOC packet drop workaround.
	 * See __dwc3_gadget_start_isoc() for 1st half.
	 */
	if (dwc->revision <= DWC3_REVISION_250A) {
		u32		reg;
		int		i;

		for (i = 0; i < DWC3_ENDPOINTS_NUM; i++) {
			dep = dwc->eps[i];

			if (!(dep->flags & DWC3_EP_ENABLED) ||
				!usb_endpoint_xfer_isoc(dep->endpoint.desc))
				continue;

			if (!list_empty(&dep->req_queued))
				return;
		}

		reg = dwc3_readl(dwc->regs, DWC3_DCTL);
		reg |= dwc->u1;
		dwc3_writel(dwc->regs, DWC3_DCTL, reg);

		dwc->u1 = 0;
	}
}

static void dwc3_endpoint_interrupt(struct dwc3 *dwc,
		const struct dwc3_event_depevt *event)
{
	struct dwc3_ep		*dep;
	u8			epnum = event->endpoint_number;

	dep = dwc->eps[epnum];

	if (!(dep->flags & DWC3_EP_ENABLED))
		return;

	if (epnum == 0 || epnum == 1) {
		dwc3_ep0_interrupt(dwc, event);
		return;
	}

	dep->dbg_ep_events.total++;

	switch (event->endpoint_event) {
	case DWC3_DEPEVT_XFERCOMPLETE:
		dep->resource_index = 0;
		dep->dbg_ep_events.xfercomplete++;

		if (usb_endpoint_xfer_isoc(dep->endpoint.desc)) {
			dev_dbg(dwc->dev, "%s is an Isochronous endpoint\n",
					dep->name);
			return;
		}

		dwc3_endpoint_transfer_complete(dwc, dep, event);
		break;
	case DWC3_DEPEVT_XFERINPROGRESS:
		dep->dbg_ep_events.xferinprogress++;
		if (!usb_endpoint_xfer_isoc(dep->endpoint.desc)) {
			dev_dbg(dwc->dev, "%s is not an Isochronous endpoint\n",
					dep->name);
			return;
		}

		dwc3_endpoint_transfer_complete(dwc, dep, event);
		break;
	case DWC3_DEPEVT_XFERNOTREADY:
		dep->dbg_ep_events.xfernotready++;
		if (usb_endpoint_xfer_isoc(dep->endpoint.desc)) {
			dwc3_gadget_start_isoc(dwc, dep, event);
		} else {
			int ret;

			dev_vdbg(dwc->dev, "%s: reason %s\n",
					dep->name, event->status &
					DEPEVT_STATUS_TRANSFER_ACTIVE
					? "Transfer Active"
					: "Transfer Not Active");

			/*
			 * If XFERNOTREADY interrupt is received with event
			 * status as TRANSFER ACTIVE, don't kick next transfer.
			 * otherwise data stall is seen on that endpoint.
			 */
			if (event->status & DEPEVT_STATUS_TRANSFER_ACTIVE)
				return;

			ret = __dwc3_gadget_kick_transfer(dep, 0, 1);
			if (!ret || ret == -EBUSY)
				return;

			dev_dbg(dwc->dev, "%s: failed to kick transfers\n",
					dep->name);
		}

		break;
	case DWC3_DEPEVT_STREAMEVT:
		dep->dbg_ep_events.streamevent++;
		if (!usb_endpoint_xfer_bulk(dep->endpoint.desc)) {
			dev_err(dwc->dev, "Stream event for non-Bulk %s\n",
					dep->name);
			return;
		}

		switch (event->status) {
		case DEPEVT_STREAMEVT_FOUND:
			dev_vdbg(dwc->dev, "Stream %d found and started\n",
					event->parameters);

			break;
		case DEPEVT_STREAMEVT_NOTFOUND:
			/* FALLTHROUGH */
		default:
			dev_dbg(dwc->dev, "Couldn't find suitable stream\n");
		}
		break;
	case DWC3_DEPEVT_RXTXFIFOEVT:
		dev_dbg(dwc->dev, "%s FIFO Overrun\n", dep->name);
		dep->dbg_ep_events.rxtxfifoevent++;
		break;
	case DWC3_DEPEVT_EPCMDCMPLT:
		dev_vdbg(dwc->dev, "Endpoint Command Complete\n");
		dep->dbg_ep_events.epcmdcomplete++;
		break;
	}
}

static void dwc3_disconnect_gadget(struct dwc3 *dwc)
{
	if (dwc->gadget_driver && dwc->gadget_driver->disconnect) {
		spin_unlock(&dwc->lock);
		dwc->gadget_driver->disconnect(&dwc->gadget);
		spin_lock(&dwc->lock);
	}
	dwc->gadget.xfer_isr_count = 0;
}

static void dwc3_suspend_gadget(struct dwc3 *dwc)
{
	if (dwc->gadget_driver && dwc->gadget_driver->suspend) {
		spin_unlock(&dwc->lock);
		dbg_event(0xFF, "SUSPEND", 0);
		dwc->gadget_driver->suspend(&dwc->gadget);
		spin_lock(&dwc->lock);
	}
}

static void dwc3_resume_gadget(struct dwc3 *dwc)
{
	if (dwc->gadget_driver && dwc->gadget_driver->resume) {
		spin_unlock(&dwc->lock);
		dbg_event(0xFF, "RESUME", 0);
		dwc->gadget_driver->resume(&dwc->gadget);
		spin_lock(&dwc->lock);
	}
}

void dwc3_stop_active_transfer(struct dwc3 *dwc, u32 epnum, bool force)
{
	struct dwc3_ep *dep;
	struct dwc3_gadget_ep_cmd_params params;
	u32 cmd;
	int ret;

	dep = dwc->eps[epnum];

	if (!dep->resource_index)
		return;

	if (dep->endpoint.endless)
		dwc3_notify_event(dwc, DWC3_CONTROLLER_NOTIFY_DISABLE_UPDXFER,
								dep->number);

	/*
	 * NOTICE: We are violating what the Databook says about the
	 * EndTransfer command. Ideally we would _always_ wait for the
	 * EndTransfer Command Completion IRQ, but that's causing too
	 * much trouble synchronizing between us and gadget driver.
	 *
	 * We have discussed this with the IP Provider and it was
	 * suggested to giveback all requests here, but give HW some
	 * extra time to synchronize with the interconnect. We're using
	 * an arbitraty 100us delay for that.
	 *
	 * Note also that a similar handling was tested by Synopsys
	 * (thanks a lot Paul) and nothing bad has come out of it.
	 * In short, what we're doing is:
	 *
	 * - Issue EndTransfer WITH CMDIOC bit set
	 * - Wait 100us
	 */

	cmd = DWC3_DEPCMD_ENDTRANSFER;
	cmd |= force ? DWC3_DEPCMD_HIPRI_FORCERM : 0;
	cmd |= DWC3_DEPCMD_CMDIOC;
	cmd |= DWC3_DEPCMD_PARAM(dep->resource_index);
	memset(&params, 0, sizeof(params));
	ret = dwc3_send_gadget_ep_cmd(dwc, dep->number, cmd, &params);
	WARN_ON_ONCE(ret);
	dep->resource_index = 0;
	dep->flags &= ~DWC3_EP_BUSY;
	udelay(100);
}

static void dwc3_stop_active_transfers(struct dwc3 *dwc)
{
	u32 epnum;

	for (epnum = 2; epnum < DWC3_ENDPOINTS_NUM; epnum++) {
		struct dwc3_ep *dep;

		dep = dwc->eps[epnum];
		if (!dep)
			continue;

		if (!(dep->flags & DWC3_EP_ENABLED))
			continue;

		dwc3_remove_requests(dwc, dep);
	}
}

static void dwc3_clear_stall_all_ep(struct dwc3 *dwc)
{
	u32 epnum;

	for (epnum = 1; epnum < DWC3_ENDPOINTS_NUM; epnum++) {
		struct dwc3_ep *dep;
		struct dwc3_gadget_ep_cmd_params params;
		int ret;

		dep = dwc->eps[epnum];
		if (!dep)
			continue;

		if (!(dep->flags & DWC3_EP_STALL))
			continue;

		dep->flags &= ~DWC3_EP_STALL;

		memset(&params, 0, sizeof(params));
		ret = dwc3_send_gadget_ep_cmd(dwc, dep->number,
				DWC3_DEPCMD_CLEARSTALL, &params);
		if (ret) {
			dev_dbg(dwc->dev, "%s; send ep cmd CLEARSTALL failed",
				dep->name);
			dbg_event(dep->number, "ECLRSTALL", ret);
		}
	}
}

static void dwc3_gadget_disconnect_interrupt(struct dwc3 *dwc)
{
	int			reg;

	dev_dbg(dwc->dev, "Notify OTG from %s\n", __func__);
	dwc->b_suspend = false;
	dwc3_notify_event(dwc, DWC3_CONTROLLER_NOTIFY_OTG_EVENT, 0);

	reg = dwc3_readl(dwc->regs, DWC3_DCTL);
	reg &= ~DWC3_DCTL_INITU1ENA;
	dwc3_writel(dwc->regs, DWC3_DCTL, reg);

	reg &= ~DWC3_DCTL_INITU2ENA;
	dwc3_writel(dwc->regs, DWC3_DCTL, reg);

	dbg_event(0xFF, "DISCONNECT", 0);
	dwc3_disconnect_gadget(dwc);
	dwc->start_config_issued = false;

	dwc->gadget.speed = USB_SPEED_UNKNOWN;
	dwc->setup_packet_pending = false;
	dwc->link_state = DWC3_LINK_STATE_SS_DIS;
	wake_up_interruptible(&dwc->wait_linkstate);
}

void dwc3_gadget_usb3_phy_suspend(struct dwc3 *dwc, int suspend)
{
	u32			reg;

	reg = dwc3_readl(dwc->regs, DWC3_GUSB3PIPECTL(0));

	if (suspend)
		reg |= DWC3_GUSB3PIPECTL_SUSPHY;
	else
		reg &= ~DWC3_GUSB3PIPECTL_SUSPHY;

	dwc3_writel(dwc->regs, DWC3_GUSB3PIPECTL(0), reg);
}

static void dwc3_gadget_reset_interrupt(struct dwc3 *dwc)
{
	u32			reg;

	/*
	 * WORKAROUND: DWC3 revisions <1.88a have an issue which
	 * would cause a missing Disconnect Event if there's a
	 * pending Setup Packet in the FIFO.
	 *
	 * There's no suggested workaround on the official Bug
	 * report, which states that "unless the driver/application
	 * is doing any special handling of a disconnect event,
	 * there is no functional issue".
	 *
	 * Unfortunately, it turns out that we _do_ some special
	 * handling of a disconnect event, namely complete all
	 * pending transfers, notify gadget driver of the
	 * disconnection, and so on.
	 *
	 * Our suggested workaround is to follow the Disconnect
	 * Event steps here, instead, based on a setup_packet_pending
	 * flag. Such flag gets set whenever we have a XferNotReady
	 * event on EP0 and gets cleared on XferComplete for the
	 * same endpoint.
	 *
	 * Refers to:
	 *
	 * STAR#9000466709: RTL: Device : Disconnect event not
	 * generated if setup packet pending in FIFO
	 */
	if (dwc->revision < DWC3_REVISION_188A) {
		if (dwc->setup_packet_pending)
			dwc3_gadget_disconnect_interrupt(dwc);
	}

	dev_dbg(dwc->dev, "Notify OTG from %s\n", __func__);
	dwc->b_suspend = false;
	dwc3_notify_event(dwc, DWC3_CONTROLLER_NOTIFY_OTG_EVENT, 0);

	dbg_event(0xFF, "BUS RST", 0);
	/* after reset -> Default State */
	usb_gadget_set_state(&dwc->gadget, USB_STATE_DEFAULT);

	dwc3_gadget_usb3_phy_suspend(dwc, false);

	usb_gadget_vbus_draw(&dwc->gadget, 0);

	if (dwc->gadget.speed != USB_SPEED_UNKNOWN)
		dwc3_disconnect_gadget(dwc);

	reg = dwc3_readl(dwc->regs, DWC3_DCTL);
	reg &= ~DWC3_DCTL_TSTCTRL_MASK;
	dwc3_writel(dwc->regs, DWC3_DCTL, reg);
	dwc->test_mode = false;

	dwc3_stop_active_transfers(dwc);
	dwc3_clear_stall_all_ep(dwc);
	dwc->start_config_issued = false;

	/* bus reset issued due to missing status stage of a control transfer */
	dwc->resize_fifos = 0;

	/* Reset device address to zero */
	reg = dwc3_readl(dwc->regs, DWC3_DCFG);
	reg &= ~(DWC3_DCFG_DEVADDR_MASK);
	dwc3_writel(dwc->regs, DWC3_DCFG, reg);
	dwc->gadget.speed = USB_SPEED_UNKNOWN;
	dwc->link_state = DWC3_LINK_STATE_U0;
	wake_up_interruptible(&dwc->wait_linkstate);
}

static void dwc3_update_ram_clk_sel(struct dwc3 *dwc, u32 speed)
{
	u32 reg;
	u32 usb30_clock = DWC3_GCTL_CLK_BUS;

	/*
	 * We change the clock only at SS but I dunno why I would want to do
	 * this. Maybe it becomes part of the power saving plan.
	 */

	if (speed != DWC3_DSTS_SUPERSPEED)
		return;

	/*
	 * RAMClkSel is reset to 0 after USB reset, so it must be reprogrammed
	 * each time on Connect Done.
	 */
	if (!usb30_clock)
		return;

	reg = dwc3_readl(dwc->regs, DWC3_GCTL);
	reg |= DWC3_GCTL_RAMCLKSEL(usb30_clock);
	dwc3_writel(dwc->regs, DWC3_GCTL, reg);
}

static void dwc3_gadget_conndone_interrupt(struct dwc3 *dwc)
{
	struct dwc3_ep		*dep;
	int			ret;
	u32			reg;
	u8			speed;

	reg = dwc3_readl(dwc->regs, DWC3_DSTS);
	speed = reg & DWC3_DSTS_CONNECTSPD;
	dwc->speed = speed;
	dwc->gadget.l1_supported = true;

	dwc3_update_ram_clk_sel(dwc, speed);

	switch (speed) {
	case DWC3_DCFG_SUPERSPEED:
		/*
		 * WORKAROUND: DWC3 revisions <1.90a have an issue which
		 * would cause a missing USB3 Reset event.
		 *
		 * In such situations, we should force a USB3 Reset
		 * event by calling our dwc3_gadget_reset_interrupt()
		 * routine.
		 *
		 * Refers to:
		 *
		 * STAR#9000483510: RTL: SS : USB3 reset event may
		 * not be generated always when the link enters poll
		 */
		if (dwc->revision < DWC3_REVISION_190A)
			dwc3_gadget_reset_interrupt(dwc);

		dwc3_gadget_ep0_desc.wMaxPacketSize = cpu_to_le16(512);
		dwc->gadget.ep0->maxpacket = 512;
		dwc->gadget.speed = USB_SPEED_SUPER;
		break;
	case DWC3_DCFG_HIGHSPEED:
		dwc3_gadget_ep0_desc.wMaxPacketSize = cpu_to_le16(64);
		dwc->gadget.ep0->maxpacket = 64;
		dwc->gadget.l1_supported = false;
		dwc->gadget.speed = USB_SPEED_HIGH;
		break;
	case DWC3_DCFG_FULLSPEED2:
	case DWC3_DCFG_FULLSPEED1:
		dwc3_gadget_ep0_desc.wMaxPacketSize = cpu_to_le16(64);
		dwc->gadget.ep0->maxpacket = 64;
		dwc->gadget.speed = USB_SPEED_FULL;
		break;
	case DWC3_DCFG_LOWSPEED:
		dwc3_gadget_ep0_desc.wMaxPacketSize = cpu_to_le16(8);
		dwc->gadget.ep0->maxpacket = 8;
		dwc->gadget.speed = USB_SPEED_LOW;
		break;
	}

	/* Enable USB2 LPM Capability */

	if ((dwc->revision > DWC3_REVISION_194A)
			&& (speed != DWC3_DCFG_SUPERSPEED)) {
		reg = dwc3_readl(dwc->regs, DWC3_DCFG);
		reg |= DWC3_DCFG_LPM_CAP;
		dwc3_writel(dwc->regs, DWC3_DCFG, reg);

		reg = dwc3_readl(dwc->regs, DWC3_DCTL);
		reg &= ~(DWC3_DCTL_HIRD_THRES_MASK | DWC3_DCTL_L1_HIBER_EN);

		reg |= DWC3_DCTL_HIRD_THRES(dwc->hird_threshold);

		/*
		 * When dwc3 revisions >= 2.40a, LPM Erratum is enabled and
		 * DCFG.LPMCap is set, core responses with an ACK and the
		 * BESL value in the LPM token is less than or equal to LPM
		 * NYET threshold.
		 */
		WARN_ONCE(dwc->revision < DWC3_REVISION_240A
				&& dwc->has_lpm_erratum,
				"LPM Erratum not available on dwc3 revisisions < 2.40a\n");

		if (dwc->has_lpm_erratum && dwc->revision >= DWC3_REVISION_240A)
			reg |= DWC3_DCTL_LPM_ERRATA(dwc->lpm_nyet_threshold);

		dwc3_writel(dwc->regs, DWC3_DCTL, reg);
	} else {
		reg = dwc3_readl(dwc->regs, DWC3_DCTL);
		reg &= ~DWC3_DCTL_HIRD_THRES_MASK;
		dwc3_writel(dwc->regs, DWC3_DCTL, reg);
	}

	/*
	 * In HS mode this allows SS phy suspend. In SS mode this allows ss phy
	 * suspend in P3 state and generates IN_P3 power event irq.
	 */
	dwc3_gadget_usb3_phy_suspend(dwc, true);

	dep = dwc->eps[0];
	ret = __dwc3_gadget_ep_enable(dep, &dwc3_gadget_ep0_desc, NULL, true,
			false);
	if (ret) {
		dev_err(dwc->dev, "failed to enable %s\n", dep->name);
		return;
	}

	dep = dwc->eps[1];
	ret = __dwc3_gadget_ep_enable(dep, &dwc3_gadget_ep0_desc, NULL, true,
			false);
	if (ret) {
		dev_err(dwc->dev, "failed to enable %s\n", dep->name);
		return;
	}

	dwc3_notify_event(dwc, DWC3_CONTROLLER_CONNDONE_EVENT, 0);

	/*
	 * Configure PHY via GUSB3PIPECTLn if required.
	 *
	 * Update GTXFIFOSIZn
	 *
	 * In both cases reset values should be sufficient.
	 */
}

static void dwc3_gadget_wakeup_interrupt(struct dwc3 *dwc, bool remote_wakeup)
{
	bool perform_resume = true;

	dev_dbg(dwc->dev, "%s\n", __func__);

	/*
	 * Identify if it is called from wakeup_interrupt() context for bus
	 * resume or as part of remote wakeup. And based on that check for
	 * U3 state. as we need to handle case of L1 resume i.e. where we
	 * don't want to perform resume.
	 */
	if (!remote_wakeup && dwc->link_state != DWC3_LINK_STATE_U3)
		perform_resume = false;

	/* Only perform resume from L2 or Early Suspend states */
	if (perform_resume) {
		dbg_event(0xFF, "WAKEUP", 0);

		/*
		 * In case of remote wake up dwc3_gadget_wakeup_work()
		 * is doing pm_runtime_get_sync().
		 */
		dev_dbg(dwc->dev, "Notify OTG from %s\n", __func__);
		dwc->b_suspend = false;
		dwc3_notify_event(dwc,
				DWC3_CONTROLLER_NOTIFY_OTG_EVENT, 0);

		/*
		 * set state to U0 as function level resume is trying to queue
		 * notification over USB interrupt endpoint which would fail
		 * due to state is not being updated.
		 */
		dwc->link_state = DWC3_LINK_STATE_U0;
		dwc3_resume_gadget(dwc);
		return;
	}

	dwc->link_state = DWC3_LINK_STATE_U0;
}

static void dwc3_gadget_linksts_change_interrupt(struct dwc3 *dwc,
		unsigned int evtinfo)
{
	enum dwc3_link_state	next = evtinfo & DWC3_LINK_STATE_MASK;
	unsigned int		pwropt;

	/*
	 * WORKAROUND: DWC3 <= 2.50a have an issue when configured without
	 * Hibernation mode enabled which would show up when device detects
	 * host-initiated U3 exit.
	 *
	 * In that case, device will generate a Link State Change Interrupt
	 * from U3 to RESUME which is only necessary if Hibernation is
	 * configured in.
	 *
	 * There are no functional changes due to such spurious event and we
	 * just need to ignore it.
	 *
	 * Refers to:
	 *
	 * STAR#9000570034 RTL: SS Resume event generated in non-Hibernation
	 * operational mode
	 */
	pwropt = DWC3_GHWPARAMS1_EN_PWROPT(dwc->hwparams.hwparams1);
	if ((dwc->revision <= DWC3_REVISION_250A) &&
			(pwropt != DWC3_GHWPARAMS1_EN_PWROPT_HIB)) {
		if ((dwc->link_state == DWC3_LINK_STATE_U3) &&
				(next == DWC3_LINK_STATE_RESUME)) {
			dev_vdbg(dwc->dev, "ignoring transition U3 -> Resume\n");
			return;
		}
	}

	/*
	 * WORKAROUND: DWC3 Revisions <1.83a have an issue which, depending
	 * on the link partner, the USB session might do multiple entry/exit
	 * of low power states before a transfer takes place.
	 *
	 * Due to this problem, we might experience lower throughput. The
	 * suggested workaround is to disable DCTL[12:9] bits if we're
	 * transitioning from U1/U2 to U0 and enable those bits again
	 * after a transfer completes and there are no pending transfers
	 * on any of the enabled endpoints.
	 *
	 * This is the first half of that workaround.
	 *
	 * Refers to:
	 *
	 * STAR#9000446952: RTL: Device SS : if U1/U2 ->U0 takes >128us
	 * core send LGO_Ux entering U0
	 */
	if (dwc->revision < DWC3_REVISION_183A) {
		if (next == DWC3_LINK_STATE_U0) {
			u32	u1u2;
			u32	reg;

			switch (dwc->link_state) {
			case DWC3_LINK_STATE_U1:
			case DWC3_LINK_STATE_U2:
				reg = dwc3_readl(dwc->regs, DWC3_DCTL);
				u1u2 = reg & (DWC3_DCTL_INITU2ENA
						| DWC3_DCTL_ACCEPTU2ENA
						| DWC3_DCTL_INITU1ENA
						| DWC3_DCTL_ACCEPTU1ENA);

				if (!dwc->u1u2)
					dwc->u1u2 = reg & u1u2;

				reg &= ~u1u2;

				dwc3_writel(dwc->regs, DWC3_DCTL, reg);
				break;
			default:
				/* do nothing */
				break;
			}
		}
	}

	switch (next) {
	case DWC3_LINK_STATE_U1:
		if (dwc->speed == USB_SPEED_SUPER)
			dwc3_suspend_gadget(dwc);
		break;
	case DWC3_LINK_STATE_U2:
	case DWC3_LINK_STATE_U3:
		dwc3_suspend_gadget(dwc);
		break;
	case DWC3_LINK_STATE_RESUME:
		dwc3_resume_gadget(dwc);
		break;
	default:
		/* do nothing */
		break;
	}

	dev_dbg(dwc->dev, "Going from (%d)--->(%d)\n", dwc->link_state, next);
	dwc->link_state = next;
	wake_up_interruptible(&dwc->wait_linkstate);
}

static void dwc3_gadget_hibernation_interrupt(struct dwc3 *dwc,
		unsigned int evtinfo)
{
	unsigned int is_ss = evtinfo & BIT(4);

	/**
	 * WORKAROUND: DWC3 revison 2.20a with hibernation support
	 * have a known issue which can cause USB CV TD.9.23 to fail
	 * randomly.
	 *
	 * Because of this issue, core could generate bogus hibernation
	 * events which SW needs to ignore.
	 *
	 * Refers to:
	 *
	 * STAR#9000546576: Device Mode Hibernation: Issue in USB 2.0
	 * Device Fallback from SuperSpeed
	 */
	if (is_ss ^ (dwc->speed == USB_SPEED_SUPER))
		return;

	/* enter hibernation here */
}

static void dwc3_gadget_suspend_interrupt(struct dwc3 *dwc,
			unsigned int evtinfo)
{
	enum dwc3_link_state    next = evtinfo & DWC3_LINK_STATE_MASK;

	dev_dbg(dwc->dev, "%s Entry\n", __func__);

	if (dwc->link_state != next && next == DWC3_LINK_STATE_U3) {
		/*
		 * When first connecting the cable, even before the initial
		 * DWC3_DEVICE_EVENT_RESET or DWC3_DEVICE_EVENT_CONNECT_DONE
		 * events, the controller sees a DWC3_DEVICE_EVENT_SUSPEND
		 * event. In such a case, ignore.
		 * Ignore suspend event until device side usb is not into
		 * CONFIGURED state.
		 */
		if (dwc->gadget.state != USB_STATE_CONFIGURED) {
			pr_err("%s(): state:%d. Ignore SUSPEND.\n",
						__func__, dwc->gadget.state);
			return;
		}

		dwc3_suspend_gadget(dwc);

		dev_dbg(dwc->dev, "Notify OTG from %s\n", __func__);
		dwc->b_suspend = true;
		dwc3_notify_event(dwc, DWC3_CONTROLLER_NOTIFY_OTG_EVENT, 0);
	}

	dwc->link_state = next;
	dev_vdbg(dwc->dev, "%s link %d\n", __func__, dwc->link_state);
}

static void dwc3_dump_reg_info(struct dwc3 *dwc)
{
	dbg_event(0xFF, "REGDUMP", 0);

	dbg_print_reg("GUSB3PIPCTL", dwc3_readl(dwc->regs,
							DWC3_GUSB3PIPECTL(0)));
	dbg_print_reg("GUSB2PHYCONFIG", dwc3_readl(dwc->regs,
							DWC3_GUSB2PHYCFG(0)));
	dbg_print_reg("GCTL", dwc3_readl(dwc->regs, DWC3_GCTL));
	dbg_print_reg("GUCTL", dwc3_readl(dwc->regs, DWC3_GUCTL));
	dbg_print_reg("GDBGLTSSM", dwc3_readl(dwc->regs, DWC3_GDBGLTSSM));
	dbg_print_reg("DCFG", dwc3_readl(dwc->regs, DWC3_DCFG));
	dbg_print_reg("DCTL", dwc3_readl(dwc->regs, DWC3_DCTL));
	dbg_print_reg("DEVTEN", dwc3_readl(dwc->regs, DWC3_DEVTEN));
	dbg_print_reg("DSTS", dwc3_readl(dwc->regs, DWC3_DSTS));
	dbg_print_reg("DALPENA", dwc3_readl(dwc->regs, DWC3_DALEPENA));
	dbg_print_reg("DGCMD", dwc3_readl(dwc->regs, DWC3_DGCMD));

	dbg_print_reg("OCFG", dwc3_readl(dwc->regs, DWC3_OCFG));
	dbg_print_reg("OCTL", dwc3_readl(dwc->regs, DWC3_OCTL));
	dbg_print_reg("OEVT", dwc3_readl(dwc->regs, DWC3_OEVT));
	dbg_print_reg("OSTS", dwc3_readl(dwc->regs, DWC3_OSTS));
}

static void dwc3_gadget_interrupt(struct dwc3 *dwc,
		const struct dwc3_event_devt *event)
{
	switch (event->type) {
	case DWC3_DEVICE_EVENT_DISCONNECT:
		dwc3_gadget_disconnect_interrupt(dwc);
		dwc->dbg_gadget_events.disconnect++;
		break;
	case DWC3_DEVICE_EVENT_RESET:
		dwc3_gadget_reset_interrupt(dwc);
		dwc->dbg_gadget_events.reset++;
		break;
	case DWC3_DEVICE_EVENT_CONNECT_DONE:
		dwc3_gadget_conndone_interrupt(dwc);
		dwc->dbg_gadget_events.connect++;
		break;
	case DWC3_DEVICE_EVENT_WAKEUP:
		dwc3_gadget_wakeup_interrupt(dwc, false);
		dwc->dbg_gadget_events.wakeup++;
		break;
	case DWC3_DEVICE_EVENT_HIBER_REQ:
		if (dev_WARN_ONCE(dwc->dev, !dwc->has_hibernation,
					"unexpected hibernation event\n"))
			break;

		dwc3_gadget_hibernation_interrupt(dwc, event->event_info);
		break;
	case DWC3_DEVICE_EVENT_LINK_STATUS_CHANGE:
		dwc3_gadget_linksts_change_interrupt(dwc, event->event_info);
		dwc->dbg_gadget_events.link_status_change++;
		break;
	case DWC3_DEVICE_EVENT_SUSPEND:
		if (dwc->revision < DWC3_REVISION_230A) {
			dev_vdbg(dwc->dev, "End of Periodic Frame\n");
			dwc->dbg_gadget_events.eopf++;
		} else {
			dev_vdbg(dwc->dev, "U3/L1-L2 Suspend Event\n");
			dbg_event(0xFF, "GAD SUS", 0);
			dwc->dbg_gadget_events.suspend++;

			/*
			 * Ignore suspend event if usb cable is not connected
			 * and speed is not being detected.
			 */
			if (dwc->gadget.speed != USB_SPEED_UNKNOWN &&
				dwc->vbus_active)
					dwc3_gadget_suspend_interrupt(dwc,
							event->event_info);
		}
		break;
	case DWC3_DEVICE_EVENT_SOF:
		dev_vdbg(dwc->dev, "Start of Periodic Frame\n");
		dwc->dbg_gadget_events.sof++;
		break;
	case DWC3_DEVICE_EVENT_ERRATIC_ERROR:
		if (!dwc->err_evt_seen) {
			dbg_event(0xFF, "ERROR", 0);
			dev_vdbg(dwc->dev, "Erratic Error\n");
			dwc3_dump_reg_info(dwc);
		}
		dwc->dbg_gadget_events.erratic_error++;
		break;
	case DWC3_DEVICE_EVENT_CMD_CMPL:
		dev_vdbg(dwc->dev, "Command Complete\n");
		dwc->dbg_gadget_events.cmdcmplt++;
		break;
	case DWC3_DEVICE_EVENT_OVERFLOW:
		dbg_event(0xFF, "OVERFL", 0);
		dev_vdbg(dwc->dev, "Overflow\n");
		dwc->dbg_gadget_events.overflow++;
		break;
	default:
		dev_dbg(dwc->dev, "UNKNOWN IRQ %d\n", event->type);
		dwc->dbg_gadget_events.unknown_event++;
	}

	dwc->err_evt_seen = (event->type == DWC3_DEVICE_EVENT_ERRATIC_ERROR);
}

static void dwc3_process_event_entry(struct dwc3 *dwc,
		const union dwc3_event *event)
{
	trace_dwc3_event(event->raw);

	/* skip event processing in absence of vbus */
	if (!dwc->vbus_active) {
		dbg_print_reg("SKIP EVT", event->raw);
		return;
	}

	/* If run/stop is cleared don't process any more events */
	if (!dwc->pullups_connected) {
		dbg_print_reg("SKIP_EVT_PULLUP", event->raw);
		return;
	}

	/* Endpoint IRQ, handle it and return early */
	if (event->type.is_devspec == 0) {
		/* depevt */
		return dwc3_endpoint_interrupt(dwc, &event->depevt);
	}

	switch (event->type.type) {
	case DWC3_EVENT_TYPE_DEV:
		dwc3_gadget_interrupt(dwc, &event->devt);
		break;
	/* REVISIT what to do with Carkit and I2C events ? */
	default:
		dev_err(dwc->dev, "UNKNOWN IRQ type %d\n", event->raw);
	}
}

static irqreturn_t dwc3_process_event_buf(struct dwc3 *dwc, u32 buf)
{
	struct dwc3_event_buffer *evt;
	irqreturn_t ret = IRQ_NONE;
	int left;
	u32 reg;

	evt = dwc->ev_buffs[buf];
	left = evt->count;

	if (!(evt->flags & DWC3_EVENT_PENDING))
		return IRQ_NONE;

	while (left > 0) {
		union dwc3_event event;

		event.raw = *(u32 *) (evt->buf + evt->lpos);

		dwc3_process_event_entry(dwc, &event);

		if (dwc->err_evt_seen) {
			/*
			 * if erratic error, skip remaining events
			 * while controller undergoes reset
			 */
			evt->lpos = (evt->lpos + left) %
					DWC3_EVENT_BUFFERS_SIZE;
			dwc3_writel(dwc->regs, DWC3_GEVNTCOUNT(buf), left);
			if (dwc3_notify_event(dwc,
						DWC3_CONTROLLER_ERROR_EVENT, 0))
				dwc->err_evt_seen = 0;
			break;
		}

		/*
		 * FIXME we wrap around correctly to the next entry as
		 * almost all entries are 4 bytes in size. There is one
		 * entry which has 12 bytes which is a regular entry
		 * followed by 8 bytes data. ATM I don't know how
		 * things are organized if we get next to the a
		 * boundary so I worry about that once we try to handle
		 * that.
		 */
		evt->lpos = (evt->lpos + 4) % DWC3_EVENT_BUFFERS_SIZE;
		left -= 4;

		dwc3_writel(dwc->regs, DWC3_GEVNTCOUNT(buf), 4);
	}

	dwc->bh_handled_evt_cnt[dwc->bh_dbg_index] += (evt->count / 4);

	evt->count = 0;
	evt->flags &= ~DWC3_EVENT_PENDING;
	ret = IRQ_HANDLED;

	/* Unmask interrupt */
	reg = dwc3_readl(dwc->regs, DWC3_GEVNTSIZ(buf));
	reg &= ~DWC3_GEVNTSIZ_INTMASK;
	dwc3_writel(dwc->regs, DWC3_GEVNTSIZ(buf), reg);

	return ret;
}

static void dwc3_interrupt_bh(unsigned long param)
{
	struct dwc3 *dwc = (struct dwc3 *) param;

	dwc3_thread_interrupt(dwc->irq, dwc);
	enable_irq(dwc->irq);
}

static irqreturn_t dwc3_thread_interrupt(int irq, void *_dwc)
{
	struct dwc3 *dwc = _dwc;
	unsigned long flags;
	irqreturn_t ret = IRQ_NONE;
	int i;
	unsigned temp_time;
	ktime_t start_time;

	start_time = ktime_get();

	spin_lock_irqsave(&dwc->lock, flags);
	dwc->bh_handled_evt_cnt[dwc->bh_dbg_index] = 0;

	for (i = 0; i < dwc->num_normal_event_buffers; i++)
		ret |= dwc3_process_event_buf(dwc, i);

	spin_unlock_irqrestore(&dwc->lock, flags);

	temp_time = ktime_to_us(ktime_sub(ktime_get(), start_time));
	dwc->bh_completion_time[dwc->bh_dbg_index] = temp_time;
	dwc->bh_dbg_index = (dwc->bh_dbg_index + 1) % 10;

	return ret;
}

static irqreturn_t dwc3_check_event_buf(struct dwc3 *dwc, u32 buf)
{
	struct dwc3_event_buffer *evt;
	u32 count;
	u32 reg;

	evt = dwc->ev_buffs[buf];

	count = dwc3_readl(dwc->regs, DWC3_GEVNTCOUNT(buf));
	count &= DWC3_GEVNTCOUNT_MASK;
	if (!count)
		return IRQ_NONE;

	if (count > evt->length) {
		dbg_event(0xFF, "HUGE_EVCNT", count);
		evt->lpos = (evt->lpos + count) % DWC3_EVENT_BUFFERS_SIZE;
		dwc3_writel(dwc->regs, DWC3_GEVNTCOUNT(buf), count);
		return IRQ_HANDLED;
	}

	evt->count = count;
	evt->flags |= DWC3_EVENT_PENDING;

	/* Mask interrupt */
	reg = dwc3_readl(dwc->regs, DWC3_GEVNTSIZ(buf));
	reg |= DWC3_GEVNTSIZ_INTMASK;
	dwc3_writel(dwc->regs, DWC3_GEVNTSIZ(buf), reg);

	return IRQ_WAKE_THREAD;
}

irqreturn_t dwc3_interrupt(int irq, void *_dwc)
{
	struct dwc3			*dwc = _dwc;
	int				i;
	irqreturn_t			ret = IRQ_NONE;
	unsigned			temp_cnt = 0;
	ktime_t				start_time;

	start_time = ktime_get();
	spin_lock(&dwc->lock);

	dwc->irq_cnt++;

	if (dwc->err_evt_seen) {
		/* controller reset is still pending */
		spin_unlock(&dwc->lock);
		return IRQ_HANDLED;
	}

	for (i = 0; i < dwc->num_normal_event_buffers; i++) {
		irqreturn_t status;

		status = dwc3_check_event_buf(dwc, i);
		if (status == IRQ_WAKE_THREAD)
			ret = status;

		temp_cnt += dwc->ev_buffs[i]->count;
	}

	spin_unlock(&dwc->lock);

	dwc->irq_start_time[dwc->irq_dbg_index] = start_time;
	dwc->irq_completion_time[dwc->irq_dbg_index] =
		ktime_us_delta(ktime_get(), start_time);
	dwc->irq_event_count[dwc->irq_dbg_index] = temp_cnt / 4;
	dwc->irq_dbg_index = (dwc->irq_dbg_index + 1) % MAX_INTR_STATS;

	if (ret == IRQ_WAKE_THREAD) {
		disable_irq_nosync(irq);
		tasklet_schedule(&dwc->bh);
	}

	return IRQ_HANDLED;
}

/**
 * dwc3_gadget_init - Initializes gadget related registers
 * @dwc: pointer to our controller context structure
 *
 * Returns 0 on success otherwise negative errno.
 */
int dwc3_gadget_init(struct dwc3 *dwc)
{
	int					ret;

	INIT_WORK(&dwc->wakeup_work, dwc3_gadget_wakeup_work);

	dwc->ctrl_req = dma_alloc_coherent(dwc->dev, sizeof(*dwc->ctrl_req),
			&dwc->ctrl_req_addr, GFP_KERNEL);
	if (!dwc->ctrl_req) {
		dev_err(dwc->dev, "failed to allocate ctrl request\n");
		ret = -ENOMEM;
		goto err0;
	}

	dwc->ep0_trb = dma_alloc_coherent(dwc->dev, sizeof(*dwc->ep0_trb),
			&dwc->ep0_trb_addr, GFP_KERNEL);
	if (!dwc->ep0_trb) {
		dev_err(dwc->dev, "failed to allocate ep0 trb\n");
		ret = -ENOMEM;
		goto err1;
	}

	dwc->setup_buf = kzalloc(DWC3_EP0_BOUNCE_SIZE, GFP_KERNEL);
	if (!dwc->setup_buf) {
		ret = -ENOMEM;
		goto err2;
	}

	dwc->ep0_bounce = dma_alloc_coherent(dwc->dev,
			DWC3_EP0_BOUNCE_SIZE, &dwc->ep0_bounce_addr,
			GFP_KERNEL);
	if (!dwc->ep0_bounce) {
		dev_err(dwc->dev, "failed to allocate ep0 bounce buffer\n");
		ret = -ENOMEM;
		goto err3;
	}

	dwc->bh.func = dwc3_interrupt_bh;
	dwc->bh.data = (unsigned long)dwc;

	dwc->gadget.ops			= &dwc3_gadget_ops;
	dwc->gadget.max_speed		= USB_SPEED_SUPER;
	dwc->gadget.speed		= USB_SPEED_UNKNOWN;
	dwc->gadget.sg_supported	= true;
	dwc->gadget.name		= "dwc3-gadget";

	/*
	 * Per databook, DWC3 needs buffer size to be aligned to MaxPacketSize
	 * on ep out.
	 */
	dwc->gadget.quirk_ep_out_aligned_size = true;

	/*
	 * REVISIT: Here we should clear all pending IRQs to be
	 * sure we're starting from a well known location.
	 */

	ret = dwc3_gadget_init_endpoints(dwc);
	if (ret)
		goto err4;

	ret = usb_add_gadget_udc(dwc->dev, &dwc->gadget);
	if (ret) {
		dev_err(dwc->dev, "failed to register udc\n");
		goto err4;
	}

	if (!dwc->is_drd) {
		pm_runtime_no_callbacks(&dwc->gadget.dev);
		pm_runtime_set_active(&dwc->gadget.dev);
		pm_runtime_enable(&dwc->gadget.dev);
		pm_runtime_get(&dwc->gadget.dev);
	}

	return 0;

err4:
	dwc3_gadget_free_endpoints(dwc);
	dma_free_coherent(dwc->dev, DWC3_EP0_BOUNCE_SIZE,
			dwc->ep0_bounce, dwc->ep0_bounce_addr);

err3:
	kfree(dwc->setup_buf);

err2:
	dma_free_coherent(dwc->dev, sizeof(*dwc->ep0_trb),
			dwc->ep0_trb, dwc->ep0_trb_addr);

err1:
	dma_free_coherent(dwc->dev, sizeof(*dwc->ctrl_req),
			dwc->ctrl_req, dwc->ctrl_req_addr);

err0:
	return ret;
}

/* -------------------------------------------------------------------------- */

void dwc3_gadget_exit(struct dwc3 *dwc)
{
	if (dwc->is_drd) {
		pm_runtime_put(&dwc->gadget.dev);
		pm_runtime_disable(&dwc->gadget.dev);
	}

	usb_del_gadget_udc(&dwc->gadget);

	dwc3_gadget_free_endpoints(dwc);

	dma_free_coherent(dwc->dev, DWC3_EP0_BOUNCE_SIZE,
			dwc->ep0_bounce, dwc->ep0_bounce_addr);

	kfree(dwc->setup_buf);

	dma_free_coherent(dwc->dev, sizeof(*dwc->ep0_trb),
			dwc->ep0_trb, dwc->ep0_trb_addr);

	dma_free_coherent(dwc->dev, sizeof(*dwc->ctrl_req),
			dwc->ctrl_req, dwc->ctrl_req_addr);
}

int dwc3_gadget_prepare(struct dwc3 *dwc)
{
	if (dwc->pullups_connected) {
		dwc3_gadget_disable_irq(dwc);
		dwc3_gadget_run_stop(dwc, true, true);
	}

	return 0;
}

void dwc3_gadget_complete(struct dwc3 *dwc)
{
	if (dwc->pullups_connected) {
		dwc3_gadget_enable_irq(dwc);
		dwc3_gadget_run_stop(dwc, true, false);
	}
}

int dwc3_gadget_suspend(struct dwc3 *dwc)
{
	__dwc3_gadget_ep_disable(dwc->eps[0]);
	__dwc3_gadget_ep_disable(dwc->eps[1]);

	dwc->dcfg = dwc3_readl(dwc->regs, DWC3_DCFG);

	return 0;
}

int dwc3_gadget_resume(struct dwc3 *dwc)
{
	struct dwc3_ep		*dep;
	int			ret;

	/* Start with SuperSpeed Default */
	dwc3_gadget_ep0_desc.wMaxPacketSize = cpu_to_le16(512);

	dep = dwc->eps[0];
	ret = __dwc3_gadget_ep_enable(dep, &dwc3_gadget_ep0_desc, NULL, false,
			false);
	if (ret)
		goto err0;

	dep = dwc->eps[1];
	ret = __dwc3_gadget_ep_enable(dep, &dwc3_gadget_ep0_desc, NULL, false,
			false);
	if (ret)
		goto err1;

	/* begin to receive SETUP packets */
	dwc->ep0state = EP0_SETUP_PHASE;
	dwc3_ep0_out_start(dwc);

	dwc3_writel(dwc->regs, DWC3_DCFG, dwc->dcfg);

	return 0;

err1:
	__dwc3_gadget_ep_disable(dwc->eps[0]);

err0:
	return ret;
}<|MERGE_RESOLUTION|>--- conflicted
+++ resolved
@@ -2430,14 +2430,9 @@
 /* -------------------------------------------------------------------------- */
 
 static int __dwc3_cleanup_done_trbs(struct dwc3 *dwc, struct dwc3_ep *dep,
-<<<<<<< HEAD
-		struct dwc3_request *req, struct dwc3_trb *trb, unsigned length,
-		const struct dwc3_event_depevt *event, int status)
-=======
 		struct dwc3_request *req, struct dwc3_trb *trb,
 		const struct dwc3_event_depevt *event, int status,
 		int chain)
->>>>>>> 3cab355c
 {
 	unsigned int		count;
 	unsigned int		s_pkt = 0;
@@ -2508,19 +2503,7 @@
 			s_pkt = 1;
 	}
 
-<<<<<<< HEAD
-	/*
-	 * We assume here we will always receive the entire data block
-	 * which we should receive. Meaning, if we program RX to
-	 * receive 4K but we receive only 2K, we assume that's all we
-	 * should receive and we simply bounce the request back to the
-	 * gadget driver for further processing.
-	 */
-	req->request.actual += length - count;
-	if (s_pkt)
-=======
 	if (s_pkt && !chain)
->>>>>>> 3cab355c
 		return 1;
 	if ((event->status & DEPEVT_STATUS_LST) &&
 			(trb->ctrl & (DWC3_TRB_CTRL_LST |
@@ -2539,11 +2522,8 @@
 	struct dwc3_trb		*trb;
 	unsigned int		slot;
 	unsigned int		i;
-<<<<<<< HEAD
 	unsigned int		trb_len;
-=======
 	int			count = 0;
->>>>>>> 3cab355c
 	int			ret;
 
 	do {
@@ -2556,14 +2536,7 @@
 			return 1;
 		}
 
-<<<<<<< HEAD
-		/* Make sure that not to queue any TRB if HWO bit is set. */
-		if (req->trb->ctrl & DWC3_TRB_CTRL_HWO)
-			return 0;
-
-=======
 		chain = req->request.num_mapped_sgs > 0;
->>>>>>> 3cab355c
 		i = 0;
 		do {
 			slot = req->start_slot + i;
@@ -2580,28 +2553,11 @@
 				trb_len = req->request.length;
 
 			ret = __dwc3_cleanup_done_trbs(dwc, dep, req, trb,
-<<<<<<< HEAD
-					trb_len, event, status);
-=======
 					event, status, chain);
->>>>>>> 3cab355c
 			if (ret)
 				break;
 		}while (++i < req->request.num_mapped_sgs);
 
-<<<<<<< HEAD
-		if (req->ztrb) {
-			trb = req->ztrb;
-			if ((event->status & DEPEVT_STATUS_LST) &&
-				(trb->ctrl & (DWC3_TRB_CTRL_LST |
-					DWC3_TRB_CTRL_HWO)))
-				ret = 1;
-
-			if ((event->status & DEPEVT_STATUS_IOC) &&
-					(trb->ctrl & DWC3_TRB_CTRL_IOC))
-				ret = 1;
-		}
-=======
 		/*
 		 * We assume here we will always receive the entire data block
 		 * which we should receive. Meaning, if we program RX to
@@ -2610,7 +2566,6 @@
 		 * gadget driver for further processing.
 		 */
 		req->request.actual += req->request.length - count;
->>>>>>> 3cab355c
 		dwc3_gadget_giveback(dep, req, status);
 
 		/* EP possibly disabled during giveback? */
