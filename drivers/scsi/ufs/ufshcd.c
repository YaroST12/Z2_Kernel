--- conflicted
+++ resolved
@@ -3,11 +3,7 @@
  *
  * This code is based on drivers/scsi/ufs/ufshcd.c
  * Copyright (C) 2011-2013 Samsung India Software Operations
-<<<<<<< HEAD
- * Copyright (c) 2013-2018, The Linux Foundation. All rights reserved.
-=======
  * Copyright (c) 2013-2019, The Linux Foundation. All rights reserved.
->>>>>>> d4f47e6c
  *
  * Authors:
  *	Santosh Yaraganavi <santosh.sy@samsung.com>
@@ -1750,7 +1746,6 @@
 	struct ufs_hba *hba = dev_get_drvdata(dev);
 	unsigned long flags;
 	u32 value;
-<<<<<<< HEAD
 
 	if (kstrtou32(buf, 0, &value))
 		return -EINVAL;
@@ -1759,16 +1754,6 @@
 	if (value == hba->clk_gating.is_enabled)
 		goto out;
 
-=======
-
-	if (kstrtou32(buf, 0, &value))
-		return -EINVAL;
-
-	value = !!value;
-	if (value == hba->clk_gating.is_enabled)
-		goto out;
-
->>>>>>> d4f47e6c
 	if (value) {
 		ufshcd_release(hba, false);
 	} else {
@@ -2300,7 +2285,6 @@
 	bool queue_resume_work = false;
 
 	if (!ufshcd_is_clkscaling_supported(hba))
-<<<<<<< HEAD
 		return;
 
 	if (!hba->clk_scaling.active_reqs++)
@@ -2309,16 +2293,6 @@
 	if (!hba->clk_scaling.is_allowed || hba->pm_op_in_progress)
 		return;
 
-=======
-		return;
-
-	if (!hba->clk_scaling.active_reqs++)
-		queue_resume_work = true;
-
-	if (!hba->clk_scaling.is_allowed || hba->pm_op_in_progress)
-		return;
-
->>>>>>> d4f47e6c
 	if (queue_resume_work)
 		queue_work(hba->clk_scaling.workq,
 			   &hba->clk_scaling.resume_work);
@@ -2970,64 +2944,6 @@
  * arrival of requests
  * @hba: ufs host
  *
-<<<<<<< HEAD
-=======
- * Returns SCSI W-LUN id
- */
-static inline u16 ufshcd_upiu_wlun_to_scsi_wlun(u8 upiu_wlun_id)
-{
-	return (upiu_wlun_id & ~UFS_UPIU_WLUN_ID) | SCSI_W_LUN_BASE;
-}
-
-/**
- * ufshcd_get_write_lock - synchronize between shutdown, scaling &
- * arrival of requests
- * @hba: ufs host
- *
- * Lock is predominantly held by shutdown context thus, ensuring
- * that no requests from any other context may sneak through.
- */
-static inline void ufshcd_get_write_lock(struct ufs_hba *hba)
-{
-	down_write(&hba->lock);
-}
-
-/**
- * ufshcd_get_read_lock - synchronize between shutdown, scaling &
- * arrival of requests
- * @hba: ufs host
- *
- * Returns 1 if acquired, < 0 on contention
- *
- * After shutdown's initiated, allow requests only directed to the
- * well known device lun. The sync between scaling & issue is maintained
- * as is and this restructuring syncs shutdown with these too.
- */
-static int ufshcd_get_read_lock(struct ufs_hba *hba, u64 lun)
-{
-	int err = 0;
-
-	err = down_read_trylock(&hba->lock);
-	if (err > 0)
-		goto out;
-	/* let requests for well known device lun to go through */
-	if (ufshcd_scsi_to_upiu_lun(lun) == UFS_UPIU_UFS_DEVICE_WLUN)
-		return 0;
-	else if (!ufshcd_is_shutdown_ongoing(hba))
-		return -EAGAIN;
-	else
-		return -EPERM;
-
-out:
-	return err;
-}
-
-/**
- * ufshcd_put_read_lock - synchronize between shutdown, scaling &
- * arrival of requests
- * @hba: ufs host
- *
->>>>>>> d4f47e6c
  * Returns none
  */
 static inline void ufshcd_put_read_lock(struct ufs_hba *hba)
@@ -3841,7 +3757,6 @@
 
 		goto out;
 	}
-<<<<<<< HEAD
 
 	/* Sanity check */
 	if (desc_buf[QUERY_DESC_DESC_TYPE_OFFSET] != desc_id) {
@@ -3851,17 +3766,6 @@
 		goto out;
 	}
 
-=======
-
-	/* Sanity check */
-	if (desc_buf[QUERY_DESC_DESC_TYPE_OFFSET] != desc_id) {
-		dev_err(hba->dev, "%s: invalid desc_id %d in descriptor header",
-			__func__, desc_buf[QUERY_DESC_DESC_TYPE_OFFSET]);
-		ret = -EINVAL;
-		goto out;
-	}
-
->>>>>>> d4f47e6c
 	/*
 	 * While reading variable size descriptors (like string descriptor),
 	 * some UFS devices may report the "LENGTH" (field in "Transaction
@@ -5088,7 +4992,6 @@
 	int ret;
 	int retries = DME_LINKSTARTUP_RETRIES;
 	bool link_startup_again = false;
-<<<<<<< HEAD
 
 	/*
 	 * If UFS device isn't active then we will have to issue link startup
@@ -5097,16 +5000,6 @@
 	if (!ufshcd_is_ufs_dev_active(hba))
 		link_startup_again = true;
 
-=======
-
-	/*
-	 * If UFS device isn't active then we will have to issue link startup
-	 * 2 times to make sure the device state move to active.
-	 */
-	if (!ufshcd_is_ufs_dev_active(hba))
-		link_startup_again = true;
-
->>>>>>> d4f47e6c
 link_startup:
 	do {
 		ufshcd_vops_link_startup_notify(hba, PRE_CHANGE);
@@ -5718,10 +5611,6 @@
 					lrbp, cmd->request);
 			}
 
-<<<<<<< HEAD
-			clear_bit_unlock(index, &hba->lrb_in_use);
-=======
->>>>>>> d4f47e6c
 			req = cmd->request;
 			if (req) {
 				/* Update IO svc time latency histogram */
