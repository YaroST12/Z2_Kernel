/*
 * xHCI host controller driver
 *
 * Copyright (C) 2008 Intel Corp.
 *
 * Author: Sarah Sharp
 * Some code borrowed from the Linux EHCI driver.
 *
 * This program is free software; you can redistribute it and/or modify
 * it under the terms of the GNU General Public License version 2 as
 * published by the Free Software Foundation.
 *
 * This program is distributed in the hope that it will be useful, but
 * WITHOUT ANY WARRANTY; without even the implied warranty of MERCHANTABILITY
 * or FITNESS FOR A PARTICULAR PURPOSE.  See the GNU General Public License
 * for more details.
 *
 * You should have received a copy of the GNU General Public License
 * along with this program; if not, write to the Free Software Foundation,
 * Inc., 675 Mass Ave, Cambridge, MA 02139, USA.
 */

/*
 * Ring initialization rules:
 * 1. Each segment is initialized to zero, except for link TRBs.
 * 2. Ring cycle state = 0.  This represents Producer Cycle State (PCS) or
 *    Consumer Cycle State (CCS), depending on ring function.
 * 3. Enqueue pointer = dequeue pointer = address of first TRB in the segment.
 *
 * Ring behavior rules:
 * 1. A ring is empty if enqueue == dequeue.  This means there will always be at
 *    least one free TRB in the ring.  This is useful if you want to turn that
 *    into a link TRB and expand the ring.
 * 2. When incrementing an enqueue or dequeue pointer, if the next TRB is a
 *    link TRB, then load the pointer with the address in the link TRB.  If the
 *    link TRB had its toggle bit set, you may need to update the ring cycle
 *    state (see cycle bit rules).  You may have to do this multiple times
 *    until you reach a non-link TRB.
 * 3. A ring is full if enqueue++ (for the definition of increment above)
 *    equals the dequeue pointer.
 *
 * Cycle bit rules:
 * 1. When a consumer increments a dequeue pointer and encounters a toggle bit
 *    in a link TRB, it must toggle the ring cycle state.
 * 2. When a producer increments an enqueue pointer and encounters a toggle bit
 *    in a link TRB, it must toggle the ring cycle state.
 *
 * Producer rules:
 * 1. Check if ring is full before you enqueue.
 * 2. Write the ring cycle state to the cycle bit in the TRB you're enqueuing.
 *    Update enqueue pointer between each write (which may update the ring
 *    cycle state).
 * 3. Notify consumer.  If SW is producer, it rings the doorbell for command
 *    and endpoint rings.  If HC is the producer for the event ring,
 *    and it generates an interrupt according to interrupt modulation rules.
 *
 * Consumer rules:
 * 1. Check if TRB belongs to you.  If the cycle bit == your ring cycle state,
 *    the TRB is owned by the consumer.
 * 2. Update dequeue pointer (which may update the ring cycle state) and
 *    continue processing TRBs until you reach a TRB which is not owned by you.
 * 3. Notify the producer.  SW is the consumer for the event ring, and it
 *   updates event ring dequeue pointer.  HC is the consumer for the command and
 *   endpoint rings; it generates events on the event ring for these.
 */

#include <linux/scatterlist.h>
#include <linux/slab.h>
#include "xhci.h"
#include "xhci-trace.h"

/*
 * Returns zero if the TRB isn't in this segment, otherwise it returns the DMA
 * address of the TRB.
 */
dma_addr_t xhci_trb_virt_to_dma(struct xhci_segment *seg,
		union xhci_trb *trb)
{
	unsigned long segment_offset;

	if (!seg || !trb || trb < seg->trbs)
		return 0;
	/* offset in TRBs */
	segment_offset = trb - seg->trbs;
	if (segment_offset >= TRBS_PER_SEGMENT)
		return 0;
	return seg->dma + (segment_offset * sizeof(*trb));
}

/* Does this link TRB point to the first segment in a ring,
 * or was the previous TRB the last TRB on the last segment in the ERST?
 */
static bool last_trb_on_last_seg(struct xhci_hcd *xhci, struct xhci_ring *ring,
		struct xhci_segment *seg, union xhci_trb *trb)
{
	if (ring == xhci->event_ring)
		return (trb == &seg->trbs[TRBS_PER_SEGMENT]) &&
			(seg->next == xhci->event_ring->first_seg);
	else
		return le32_to_cpu(trb->link.control) & LINK_TOGGLE;
}

/* Is this TRB a link TRB or was the last TRB the last TRB in this event ring
 * segment?  I.e. would the updated event TRB pointer step off the end of the
 * event seg?
 */
static int last_trb(struct xhci_hcd *xhci, struct xhci_ring *ring,
		struct xhci_segment *seg, union xhci_trb *trb)
{
	if (ring == xhci->event_ring)
		return trb == &seg->trbs[TRBS_PER_SEGMENT];
	else
		return TRB_TYPE_LINK_LE32(trb->link.control);
}

static int enqueue_is_link_trb(struct xhci_ring *ring)
{
	struct xhci_link_trb *link = &ring->enqueue->link;
	return TRB_TYPE_LINK_LE32(link->control);
}

/* Updates trb to point to the next TRB in the ring, and updates seg if the next
 * TRB is in a new segment.  This does not skip over link TRBs, and it does not
 * effect the ring dequeue or enqueue pointers.
 */
static void next_trb(struct xhci_hcd *xhci,
		struct xhci_ring *ring,
		struct xhci_segment **seg,
		union xhci_trb **trb)
{
	if (last_trb(xhci, ring, *seg, *trb)) {
		*seg = (*seg)->next;
		*trb = ((*seg)->trbs);
	} else {
		(*trb)++;
	}
}

/*
 * See Cycle bit rules. SW is the consumer for the event ring only.
 * Don't make a ring full of link TRBs.  That would be dumb and this would loop.
 */
static void inc_deq(struct xhci_hcd *xhci, struct xhci_ring *ring)
{
	ring->deq_updates++;

	/*
	 * If this is not event ring, and the dequeue pointer
	 * is not on a link TRB, there is one more usable TRB
	 */
	if (ring->type != TYPE_EVENT &&
			!last_trb(xhci, ring, ring->deq_seg, ring->dequeue))
		ring->num_trbs_free++;

	do {
		/*
		 * Update the dequeue pointer further if that was a link TRB or
		 * we're at the end of an event ring segment (which doesn't have
		 * link TRBS)
		 */
		if (last_trb(xhci, ring, ring->deq_seg, ring->dequeue)) {
			if (ring->type == TYPE_EVENT &&
					last_trb_on_last_seg(xhci, ring,
						ring->deq_seg, ring->dequeue)) {
				ring->cycle_state ^= 1;
			}
			ring->deq_seg = ring->deq_seg->next;
			ring->dequeue = ring->deq_seg->trbs;
		} else {
			ring->dequeue++;
		}
	} while (last_trb(xhci, ring, ring->deq_seg, ring->dequeue));
}

/*
 * See Cycle bit rules. SW is the consumer for the event ring only.
 * Don't make a ring full of link TRBs.  That would be dumb and this would loop.
 *
 * If we've just enqueued a TRB that is in the middle of a TD (meaning the
 * chain bit is set), then set the chain bit in all the following link TRBs.
 * If we've enqueued the last TRB in a TD, make sure the following link TRBs
 * have their chain bit cleared (so that each Link TRB is a separate TD).
 *
 * Section 6.4.4.1 of the 0.95 spec says link TRBs cannot have the chain bit
 * set, but other sections talk about dealing with the chain bit set.  This was
 * fixed in the 0.96 specification errata, but we have to assume that all 0.95
 * xHCI hardware can't handle the chain bit being cleared on a link TRB.
 *
 * @more_trbs_coming:	Will you enqueue more TRBs before calling
 *			prepare_transfer()?
 */
static void inc_enq(struct xhci_hcd *xhci, struct xhci_ring *ring,
			bool more_trbs_coming)
{
	u32 chain;
	union xhci_trb *next;

	chain = le32_to_cpu(ring->enqueue->generic.field[3]) & TRB_CHAIN;
	/* If this is not event ring, there is one less usable TRB */
	if (ring->type != TYPE_EVENT &&
			!last_trb(xhci, ring, ring->enq_seg, ring->enqueue))
		ring->num_trbs_free--;
	next = ++(ring->enqueue);

	ring->enq_updates++;
	/* Update the dequeue pointer further if that was a link TRB or we're at
	 * the end of an event ring segment (which doesn't have link TRBS)
	 */
	while (last_trb(xhci, ring, ring->enq_seg, next)) {
		if (ring->type != TYPE_EVENT) {
			/*
			 * If the caller doesn't plan on enqueueing more
			 * TDs before ringing the doorbell, then we
			 * don't want to give the link TRB to the
			 * hardware just yet.  We'll give the link TRB
			 * back in prepare_ring() just before we enqueue
			 * the TD at the top of the ring.
			 */
			if (!chain && !more_trbs_coming)
				break;

			/* If we're not dealing with 0.95 hardware or
			 * isoc rings on AMD 0.96 host,
			 * carry over the chain bit of the previous TRB
			 * (which may mean the chain bit is cleared).
			 */
			if (!(ring->type == TYPE_ISOC &&
					(xhci->quirks & XHCI_AMD_0x96_HOST))
						&& !xhci_link_trb_quirk(xhci)) {
				next->link.control &=
					cpu_to_le32(~TRB_CHAIN);
				next->link.control |=
					cpu_to_le32(chain);
			}
			/* Give this link TRB to the hardware */
			wmb();
			next->link.control ^= cpu_to_le32(TRB_CYCLE);

			/* Toggle the cycle bit after the last ring segment. */
			if (last_trb_on_last_seg(xhci, ring, ring->enq_seg, next)) {
				ring->cycle_state ^= 1;
			}
		}
		ring->enq_seg = ring->enq_seg->next;
		ring->enqueue = ring->enq_seg->trbs;
		next = ring->enqueue;
	}
}

/*
 * Check to see if there's room to enqueue num_trbs on the ring and make sure
 * enqueue pointer will not advance into dequeue segment. See rules above.
 */
static inline int room_on_ring(struct xhci_hcd *xhci, struct xhci_ring *ring,
		unsigned int num_trbs)
{
	int num_trbs_in_deq_seg;

	if (ring->num_trbs_free < num_trbs)
		return 0;

	if (ring->type != TYPE_COMMAND && ring->type != TYPE_EVENT) {
		num_trbs_in_deq_seg = ring->dequeue - ring->deq_seg->trbs;
		if (ring->num_trbs_free < num_trbs + num_trbs_in_deq_seg)
			return 0;
	}

	return 1;
}

/* Ring the host controller doorbell after placing a command on the ring */
void xhci_ring_cmd_db(struct xhci_hcd *xhci)
{
	if (!(xhci->cmd_ring_state & CMD_RING_STATE_RUNNING))
		return;

	xhci_dbg(xhci, "// Ding dong!\n");
	writel(DB_VALUE_HOST, &xhci->dba->doorbell[0]);
	/* Flush PCI posted writes */
	readl(&xhci->dba->doorbell[0]);
}

static bool xhci_mod_cmd_timer(struct xhci_hcd *xhci, unsigned long delay)
{
	return mod_delayed_work(system_wq, &xhci->cmd_timer, delay);
}

static struct xhci_command *xhci_next_queued_cmd(struct xhci_hcd *xhci)
{
	return list_first_entry_or_null(&xhci->cmd_list, struct xhci_command,
					cmd_list);
}

/*
 * Turn all commands on command ring with status set to "aborted" to no-op trbs.
 * If there are other commands waiting then restart the ring and kick the timer.
 * This must be called with command ring stopped and xhci->lock held.
 */
static void xhci_handle_stopped_cmd_ring(struct xhci_hcd *xhci,
					 struct xhci_command *cur_cmd)
{
	struct xhci_command *i_cmd;
	u32 cycle_state;

	/* Turn all aborted commands in list to no-ops, then restart */
	list_for_each_entry(i_cmd, &xhci->cmd_list, cmd_list) {

		if (i_cmd->status != COMP_CMD_ABORT)
			continue;

		i_cmd->status = COMP_CMD_STOP;

		xhci_dbg(xhci, "Turn aborted command %p to no-op\n",
			 i_cmd->command_trb);
		/* get cycle state from the original cmd trb */
		cycle_state = le32_to_cpu(
			i_cmd->command_trb->generic.field[3]) &	TRB_CYCLE;
		/* modify the command trb to no-op command */
		i_cmd->command_trb->generic.field[0] = 0;
		i_cmd->command_trb->generic.field[1] = 0;
		i_cmd->command_trb->generic.field[2] = 0;
		i_cmd->command_trb->generic.field[3] = cpu_to_le32(
			TRB_TYPE(TRB_CMD_NOOP) | cycle_state);

		/*
		 * caller waiting for completion is called when command
		 *  completion event is received for these no-op commands
		 */
	}

	xhci->cmd_ring_state = CMD_RING_STATE_RUNNING;

	/* ring command ring doorbell to restart the command ring */
	if ((xhci->cmd_ring->dequeue != xhci->cmd_ring->enqueue) &&
	    !(xhci->xhc_state & XHCI_STATE_DYING)) {
		xhci->current_cmd = cur_cmd;
		xhci_mod_cmd_timer(xhci, XHCI_CMD_DEFAULT_TIMEOUT);
		xhci_ring_cmd_db(xhci);
	}
}

/* Must be called with xhci->lock held, releases and aquires lock back */
static int xhci_abort_cmd_ring(struct xhci_hcd *xhci, unsigned long flags)
{
	u64 temp_64;
	int ret;

	xhci_dbg(xhci, "Abort command ring\n");

	reinit_completion(&xhci->cmd_ring_stop_completion);

	temp_64 = xhci_read_64(xhci, &xhci->op_regs->cmd_ring);
	xhci_write_64(xhci, temp_64 | CMD_RING_ABORT,
			&xhci->op_regs->cmd_ring);

	/* Section 4.6.1.2 of xHCI 1.0 spec says software should
	 * time the completion od all xHCI commands, including
	 * the Command Abort operation. If software doesn't see
	 * CRR negated in a timely manner (e.g. longer than 5
	 * seconds), then it should assume that the there are
	 * larger problems with the xHC and assert HCRST.
	 */
	ret = xhci_handshake(&xhci->op_regs->cmd_ring,
			CMD_RING_RUNNING, 0, 5 * 1000 * 1000);
	if (ret < 0) {
		/* we are about to kill xhci, give it one more chance */
		xhci_write_64(xhci, temp_64 | CMD_RING_ABORT,
			      &xhci->op_regs->cmd_ring);
		udelay(1000);
		ret = xhci_handshake(&xhci->op_regs->cmd_ring,
				     CMD_RING_RUNNING, 0, 3 * 1000 * 1000);
		if (ret < 0) {
			xhci_err(xhci, "Stopped the command ring failed, "
				 "maybe the host is dead\n");
			xhci->xhc_state |= XHCI_STATE_DYING;
			xhci_quiesce(xhci);
			xhci_halt(xhci);
			return -ESHUTDOWN;
		}
	}
	/*
	 * Writing the CMD_RING_ABORT bit should cause a cmd completion event,
	 * however on some host hw the CMD_RING_RUNNING bit is correctly cleared
	 * but the completion event in never sent. Wait 2 secs (arbitrary
	 * number) to handle those cases after negation of CMD_RING_RUNNING.
	 */
	spin_unlock_irqrestore(&xhci->lock, flags);
	ret = wait_for_completion_timeout(&xhci->cmd_ring_stop_completion,
					  msecs_to_jiffies(2000));
	spin_lock_irqsave(&xhci->lock, flags);
	if (!ret) {
		xhci_dbg(xhci, "No stop event for abort, ring start fail?\n");
		xhci_cleanup_command_queue(xhci);
	} else {
		xhci_handle_stopped_cmd_ring(xhci, xhci_next_queued_cmd(xhci));
	}

	return 0;
}

void xhci_ring_ep_doorbell(struct xhci_hcd *xhci,
		unsigned int slot_id,
		unsigned int ep_index,
		unsigned int stream_id)
{
	__le32 __iomem *db_addr = &xhci->dba->doorbell[slot_id];
	struct xhci_virt_ep *ep = &xhci->devs[slot_id]->eps[ep_index];
	unsigned int ep_state = ep->ep_state;

	/* Don't ring the doorbell for this endpoint if there are pending
	 * cancellations because we don't want to interrupt processing.
	 * We don't want to restart any stream rings if there's a set dequeue
	 * pointer command pending because the device can choose to start any
	 * stream once the endpoint is on the HW schedule.
	 */
	if ((ep_state & EP_HALT_PENDING) || (ep_state & SET_DEQ_PENDING) ||
	    (ep_state & EP_HALTED))
		return;
	writel(DB_VALUE(ep_index, stream_id), db_addr);
	/* The CPU has better things to do at this point than wait for a
	 * write-posting flush.  It'll get there soon enough.
	 */
}

/* Ring the doorbell for any rings with pending URBs */
static void ring_doorbell_for_active_rings(struct xhci_hcd *xhci,
		unsigned int slot_id,
		unsigned int ep_index)
{
	unsigned int stream_id;
	struct xhci_virt_ep *ep;

	ep = &xhci->devs[slot_id]->eps[ep_index];

	/* A ring has pending URBs if its TD list is not empty */
	if (!(ep->ep_state & EP_HAS_STREAMS)) {
		if (ep->ring && !(list_empty(&ep->ring->td_list)))
			xhci_ring_ep_doorbell(xhci, slot_id, ep_index, 0);
		return;
	}

	for (stream_id = 1; stream_id < ep->stream_info->num_streams;
			stream_id++) {
		struct xhci_stream_info *stream_info = ep->stream_info;
		if (!list_empty(&stream_info->stream_rings[stream_id]->td_list))
			xhci_ring_ep_doorbell(xhci, slot_id, ep_index,
						stream_id);
	}
}

static struct xhci_ring *xhci_triad_to_transfer_ring(struct xhci_hcd *xhci,
		unsigned int slot_id, unsigned int ep_index,
		unsigned int stream_id)
{
	struct xhci_virt_ep *ep;

	ep = &xhci->devs[slot_id]->eps[ep_index];
	/* Common case: no streams */
	if (!(ep->ep_state & EP_HAS_STREAMS))
		return ep->ring;

	if (stream_id == 0) {
		xhci_warn(xhci,
				"WARN: Slot ID %u, ep index %u has streams, "
				"but URB has no stream ID.\n",
				slot_id, ep_index);
		return NULL;
	}

	if (stream_id < ep->stream_info->num_streams)
		return ep->stream_info->stream_rings[stream_id];

	xhci_warn(xhci,
			"WARN: Slot ID %u, ep index %u has "
			"stream IDs 1 to %u allocated, "
			"but stream ID %u is requested.\n",
			slot_id, ep_index,
			ep->stream_info->num_streams - 1,
			stream_id);
	return NULL;
}

/* Get the right ring for the given URB.
 * If the endpoint supports streams, boundary check the URB's stream ID.
 * If the endpoint doesn't support streams, return the singular endpoint ring.
 */
static struct xhci_ring *xhci_urb_to_transfer_ring(struct xhci_hcd *xhci,
		struct urb *urb)
{
	return xhci_triad_to_transfer_ring(xhci, urb->dev->slot_id,
		xhci_get_endpoint_index(&urb->ep->desc), urb->stream_id);
}

/*
 * Move the xHC's endpoint ring dequeue pointer past cur_td.
 * Record the new state of the xHC's endpoint ring dequeue segment,
 * dequeue pointer, and new consumer cycle state in state.
 * Update our internal representation of the ring's dequeue pointer.
 *
 * We do this in three jumps:
 *  - First we update our new ring state to be the same as when the xHC stopped.
 *  - Then we traverse the ring to find the segment that contains
 *    the last TRB in the TD.  We toggle the xHC's new cycle state when we pass
 *    any link TRBs with the toggle cycle bit set.
 *  - Finally we move the dequeue state one TRB further, toggling the cycle bit
 *    if we've moved it past a link TRB with the toggle cycle bit set.
 *
 * Some of the uses of xhci_generic_trb are grotty, but if they're done
 * with correct __le32 accesses they should work fine.  Only users of this are
 * in here.
 */
void xhci_find_new_dequeue_state(struct xhci_hcd *xhci,
		unsigned int slot_id, unsigned int ep_index,
		unsigned int stream_id, struct xhci_td *cur_td,
		struct xhci_dequeue_state *state)
{
	struct xhci_virt_device *dev = xhci->devs[slot_id];
	struct xhci_virt_ep *ep = &dev->eps[ep_index];
	struct xhci_ring *ep_ring;
	struct xhci_segment *new_seg;
	union xhci_trb *new_deq;
	dma_addr_t addr;
	u64 hw_dequeue;
	bool cycle_found = false;
	bool td_last_trb_found = false;

	ep_ring = xhci_triad_to_transfer_ring(xhci, slot_id,
			ep_index, stream_id);
	if (!ep_ring) {
		xhci_warn(xhci, "WARN can't find new dequeue state "
				"for invalid stream ID %u.\n",
				stream_id);
		return;
	}

	/* Dig out the cycle state saved by the xHC during the stop ep cmd */
	xhci_dbg_trace(xhci, trace_xhci_dbg_cancel_urb,
			"Finding endpoint context");
	/* 4.6.9 the css flag is written to the stream context for streams */
	if (ep->ep_state & EP_HAS_STREAMS) {
		struct xhci_stream_ctx *ctx =
			&ep->stream_info->stream_ctx_array[stream_id];
		hw_dequeue = le64_to_cpu(ctx->stream_ring);
	} else {
		struct xhci_ep_ctx *ep_ctx
			= xhci_get_ep_ctx(xhci, dev->out_ctx, ep_index);
		hw_dequeue = le64_to_cpu(ep_ctx->deq);
	}

	new_seg = ep_ring->deq_seg;
	new_deq = ep_ring->dequeue;
	state->new_cycle_state = hw_dequeue & 0x1;

	/*
	 * We want to find the pointer, segment and cycle state of the new trb
	 * (the one after current TD's last_trb). We know the cycle state at
	 * hw_dequeue, so walk the ring until both hw_dequeue and last_trb are
	 * found.
	 */
	do {
		if (!cycle_found && xhci_trb_virt_to_dma(new_seg, new_deq)
		    == (dma_addr_t)(hw_dequeue & ~0xf)) {
			cycle_found = true;
			if (td_last_trb_found)
				break;
		}
		if (new_deq == cur_td->last_trb)
			td_last_trb_found = true;

		if (cycle_found &&
		    TRB_TYPE_LINK_LE32(new_deq->generic.field[3]) &&
		    new_deq->generic.field[3] & cpu_to_le32(LINK_TOGGLE))
			state->new_cycle_state ^= 0x1;

		next_trb(xhci, ep_ring, &new_seg, &new_deq);

		/* Search wrapped around, bail out */
		if (new_deq == ep->ring->dequeue) {
			xhci_err(xhci, "Error: Failed finding new dequeue state\n");
			state->new_deq_seg = NULL;
			state->new_deq_ptr = NULL;
			return;
		}

	} while (!cycle_found || !td_last_trb_found);

	state->new_deq_seg = new_seg;
	state->new_deq_ptr = new_deq;

	/* Don't update the ring cycle state for the producer (us). */
	xhci_dbg_trace(xhci, trace_xhci_dbg_cancel_urb,
			"Cycle state = 0x%x", state->new_cycle_state);

	xhci_dbg_trace(xhci, trace_xhci_dbg_cancel_urb,
			"New dequeue segment = %pK (virtual)",
			state->new_deq_seg);
	addr = xhci_trb_virt_to_dma(state->new_deq_seg, state->new_deq_ptr);
	xhci_dbg_trace(xhci, trace_xhci_dbg_cancel_urb,
			"New dequeue pointer = 0x%llx (DMA)",
			(unsigned long long) addr);
}

/* flip_cycle means flip the cycle bit of all but the first and last TRB.
 * (The last TRB actually points to the ring enqueue pointer, which is not part
 * of this TD.)  This is used to remove partially enqueued isoc TDs from a ring.
 */
static void td_to_noop(struct xhci_hcd *xhci, struct xhci_ring *ep_ring,
		struct xhci_td *cur_td, bool flip_cycle)
{
	struct xhci_segment *cur_seg;
	union xhci_trb *cur_trb;

	for (cur_seg = cur_td->start_seg, cur_trb = cur_td->first_trb;
			true;
			next_trb(xhci, ep_ring, &cur_seg, &cur_trb)) {
		if (TRB_TYPE_LINK_LE32(cur_trb->generic.field[3])) {
			/* Unchain any chained Link TRBs, but
			 * leave the pointers intact.
			 */
			cur_trb->generic.field[3] &= cpu_to_le32(~TRB_CHAIN);
			/* Flip the cycle bit (link TRBs can't be the first
			 * or last TRB).
			 */
			if (flip_cycle)
				cur_trb->generic.field[3] ^=
					cpu_to_le32(TRB_CYCLE);
			xhci_dbg_trace(xhci, trace_xhci_dbg_cancel_urb,
					"Cancel (unchain) link TRB");
			xhci_dbg_trace(xhci, trace_xhci_dbg_cancel_urb,
					"Address = %pK (0x%llx dma); "
					"in seg %pK (0x%llx dma)",
					cur_trb,
					(unsigned long long)xhci_trb_virt_to_dma(cur_seg, cur_trb),
					cur_seg,
					(unsigned long long)cur_seg->dma);
		} else {
			cur_trb->generic.field[0] = 0;
			cur_trb->generic.field[1] = 0;
			cur_trb->generic.field[2] = 0;
			/* Preserve only the cycle bit of this TRB */
			cur_trb->generic.field[3] &= cpu_to_le32(TRB_CYCLE);
			/* Flip the cycle bit except on the first or last TRB */
			if (flip_cycle && cur_trb != cur_td->first_trb &&
					cur_trb != cur_td->last_trb)
				cur_trb->generic.field[3] ^=
					cpu_to_le32(TRB_CYCLE);
			cur_trb->generic.field[3] |= cpu_to_le32(
				TRB_TYPE(TRB_TR_NOOP));
			xhci_dbg_trace(xhci, trace_xhci_dbg_cancel_urb,
					"TRB to noop at offset 0x%llx",
					(unsigned long long)
					xhci_trb_virt_to_dma(cur_seg, cur_trb));
		}
		if (cur_trb == cur_td->last_trb)
			break;
	}
}

static void xhci_stop_watchdog_timer_in_irq(struct xhci_hcd *xhci,
		struct xhci_virt_ep *ep)
{
	ep->ep_state &= ~EP_HALT_PENDING;
	/* Can't del_timer_sync in interrupt, so we attempt to cancel.  If the
	 * timer is running on another CPU, we don't decrement stop_cmds_pending
	 * (since we didn't successfully stop the watchdog timer).
	 */
	if (del_timer(&ep->stop_cmd_timer))
		ep->stop_cmds_pending--;
}

/* Must be called with xhci->lock held in interrupt context */
static void xhci_giveback_urb_in_irq(struct xhci_hcd *xhci,
		struct xhci_td *cur_td, int status)
{
	struct usb_hcd *hcd;
	struct urb	*urb;
	struct urb_priv	*urb_priv;

	urb = cur_td->urb;
	urb_priv = urb->hcpriv;
	urb_priv->td_cnt++;
	hcd = bus_to_hcd(urb->dev->bus);

	/* Only giveback urb when this is the last td in urb */
	if (urb_priv->td_cnt == urb_priv->length) {
		if (usb_pipetype(urb->pipe) == PIPE_ISOCHRONOUS) {
			xhci_to_hcd(xhci)->self.bandwidth_isoc_reqs--;
			if (xhci_to_hcd(xhci)->self.bandwidth_isoc_reqs	== 0) {
				if (xhci->quirks & XHCI_AMD_PLL_FIX)
					usb_amd_quirk_pll_enable();
			}
		}
		usb_hcd_unlink_urb_from_ep(hcd, urb);

		spin_unlock(&xhci->lock);
		usb_hcd_giveback_urb(hcd, urb, status);
		xhci_urb_free_priv(urb_priv);
		spin_lock(&xhci->lock);
	}
}

/*
 * When we get a command completion for a Stop Endpoint Command, we need to
 * unlink any cancelled TDs from the ring.  There are two ways to do that:
 *
 *  1. If the HW was in the middle of processing the TD that needs to be
 *     cancelled, then we must move the ring's dequeue pointer past the last TRB
 *     in the TD with a Set Dequeue Pointer Command.
 *  2. Otherwise, we turn all the TRBs in the TD into No-op TRBs (with the chain
 *     bit cleared) so that the HW will skip over them.
 */
static void xhci_handle_cmd_stop_ep(struct xhci_hcd *xhci, int slot_id,
		union xhci_trb *trb, struct xhci_event_cmd *event)
{
	unsigned int ep_index;
	struct xhci_ring *ep_ring;
	struct xhci_virt_ep *ep;
	struct list_head *entry;
	struct xhci_td *cur_td = NULL;
	struct xhci_td *last_unlinked_td;

	struct xhci_dequeue_state deq_state;

	if (unlikely(TRB_TO_SUSPEND_PORT(le32_to_cpu(trb->generic.field[3])))) {
		if (!xhci->devs[slot_id])
			xhci_warn(xhci, "Stop endpoint command "
				"completion for disabled slot %u\n",
				slot_id);
		return;
	}

	memset(&deq_state, 0, sizeof(deq_state));
	ep_index = TRB_TO_EP_INDEX(le32_to_cpu(trb->generic.field[3]));
	ep = &xhci->devs[slot_id]->eps[ep_index];

	if (list_empty(&ep->cancelled_td_list)) {
		xhci_stop_watchdog_timer_in_irq(xhci, ep);
		ep->stopped_td = NULL;
		ring_doorbell_for_active_rings(xhci, slot_id, ep_index);
		return;
	}

	/* Fix up the ep ring first, so HW stops executing cancelled TDs.
	 * We have the xHCI lock, so nothing can modify this list until we drop
	 * it.  We're also in the event handler, so we can't get re-interrupted
	 * if another Stop Endpoint command completes
	 */
	list_for_each(entry, &ep->cancelled_td_list) {
		cur_td = list_entry(entry, struct xhci_td, cancelled_td_list);
		xhci_dbg_trace(xhci, trace_xhci_dbg_cancel_urb,
				"Removing canceled TD starting at 0x%llx (dma).",
				(unsigned long long)xhci_trb_virt_to_dma(
					cur_td->start_seg, cur_td->first_trb));
		ep_ring = xhci_urb_to_transfer_ring(xhci, cur_td->urb);
		if (!ep_ring) {
			/* This shouldn't happen unless a driver is mucking
			 * with the stream ID after submission.  This will
			 * leave the TD on the hardware ring, and the hardware
			 * will try to execute it, and may access a buffer
			 * that has already been freed.  In the best case, the
			 * hardware will execute it, and the event handler will
			 * ignore the completion event for that TD, since it was
			 * removed from the td_list for that endpoint.  In
			 * short, don't muck with the stream ID after
			 * submission.
			 */
			xhci_warn(xhci, "WARN Cancelled URB %pK "
					"has invalid stream ID %u.\n",
					cur_td->urb,
					cur_td->urb->stream_id);
			goto remove_finished_td;
		}
		/*
		 * If we stopped on the TD we need to cancel, then we have to
		 * move the xHC endpoint ring dequeue pointer past this TD.
		 */
		if (cur_td == ep->stopped_td)
			xhci_find_new_dequeue_state(xhci, slot_id, ep_index,
					cur_td->urb->stream_id,
					cur_td, &deq_state);
		else
			td_to_noop(xhci, ep_ring, cur_td, false);
remove_finished_td:
		/*
		 * The event handler won't see a completion for this TD anymore,
		 * so remove it from the endpoint ring's TD list.  Keep it in
		 * the cancelled TD list for URB completion later.
		 */
		list_del_init(&cur_td->td_list);
	}
	last_unlinked_td = cur_td;
	xhci_stop_watchdog_timer_in_irq(xhci, ep);

	/* If necessary, queue a Set Transfer Ring Dequeue Pointer command */
	if (deq_state.new_deq_ptr && deq_state.new_deq_seg) {
		xhci_queue_new_dequeue_state(xhci, slot_id, ep_index,
				ep->stopped_td->urb->stream_id, &deq_state);
		xhci_ring_cmd_db(xhci);
	} else {
		/* Otherwise ring the doorbell(s) to restart queued transfers */
		ring_doorbell_for_active_rings(xhci, slot_id, ep_index);
	}

	ep->stopped_td = NULL;

	/*
	 * Drop the lock and complete the URBs in the cancelled TD list.
	 * New TDs to be cancelled might be added to the end of the list before
	 * we can complete all the URBs for the TDs we already unlinked.
	 * So stop when we've completed the URB for the last TD we unlinked.
	 */
	do {
		cur_td = list_entry(ep->cancelled_td_list.next,
				struct xhci_td, cancelled_td_list);
		list_del_init(&cur_td->cancelled_td_list);

		/* Clean up the cancelled URB */
		/* Doesn't matter what we pass for status, since the core will
		 * just overwrite it (because the URB has been unlinked).
		 */
		xhci_giveback_urb_in_irq(xhci, cur_td, 0);

		/* Stop processing the cancelled list if the watchdog timer is
		 * running.
		 */
		if (xhci->xhc_state & XHCI_STATE_DYING)
			return;
	} while (cur_td != last_unlinked_td);

	/* Return to the event handler with xhci->lock re-acquired */
}

static void xhci_kill_ring_urbs(struct xhci_hcd *xhci, struct xhci_ring *ring)
{
	struct xhci_td *cur_td;

	while (!list_empty(&ring->td_list)) {
		cur_td = list_first_entry(&ring->td_list,
				struct xhci_td, td_list);
		list_del_init(&cur_td->td_list);
		if (!list_empty(&cur_td->cancelled_td_list))
			list_del_init(&cur_td->cancelled_td_list);
		xhci_giveback_urb_in_irq(xhci, cur_td, -ESHUTDOWN);
	}
}

static void xhci_kill_endpoint_urbs(struct xhci_hcd *xhci,
		int slot_id, int ep_index)
{
	struct xhci_td *cur_td;
	struct xhci_virt_ep *ep;
	struct xhci_ring *ring;

	ep = &xhci->devs[slot_id]->eps[ep_index];
	if ((ep->ep_state & EP_HAS_STREAMS) ||
			(ep->ep_state & EP_GETTING_NO_STREAMS)) {
		int stream_id;

		for (stream_id = 0; stream_id < ep->stream_info->num_streams;
				stream_id++) {
			xhci_dbg_trace(xhci, trace_xhci_dbg_cancel_urb,
					"Killing URBs for slot ID %u, ep index %u, stream %u",
					slot_id, ep_index, stream_id + 1);
			xhci_kill_ring_urbs(xhci,
					ep->stream_info->stream_rings[stream_id]);
		}
	} else {
		ring = ep->ring;
		if (!ring)
			return;
		xhci_dbg_trace(xhci, trace_xhci_dbg_cancel_urb,
				"Killing URBs for slot ID %u, ep index %u",
				slot_id, ep_index);
		xhci_kill_ring_urbs(xhci, ring);
	}
	while (!list_empty(&ep->cancelled_td_list)) {
		cur_td = list_first_entry(&ep->cancelled_td_list,
				struct xhci_td, cancelled_td_list);
		list_del_init(&cur_td->cancelled_td_list);
		xhci_giveback_urb_in_irq(xhci, cur_td, -ESHUTDOWN);
	}
}

/* Watchdog timer function for when a stop endpoint command fails to complete.
 * In this case, we assume the host controller is broken or dying or dead.  The
 * host may still be completing some other events, so we have to be careful to
 * let the event ring handler and the URB dequeueing/enqueueing functions know
 * through xhci->state.
 *
 * The timer may also fire if the host takes a very long time to respond to the
 * command, and the stop endpoint command completion handler cannot delete the
 * timer before the timer function is called.  Another endpoint cancellation may
 * sneak in before the timer function can grab the lock, and that may queue
 * another stop endpoint command and add the timer back.  So we cannot use a
 * simple flag to say whether there is a pending stop endpoint command for a
 * particular endpoint.
 *
 * Instead we use a combination of that flag and a counter for the number of
 * pending stop endpoint commands.  If the timer is the tail end of the last
 * stop endpoint command, and the endpoint's command is still pending, we assume
 * the host is dying.
 */
void xhci_stop_endpoint_command_watchdog(unsigned long arg)
{
	struct xhci_hcd *xhci;
	struct xhci_virt_ep *ep;
	int ret, i, j;
	unsigned long flags;

	ep = (struct xhci_virt_ep *) arg;
	xhci = ep->xhci;

	spin_lock_irqsave(&xhci->lock, flags);

	ep->stop_cmds_pending--;
	if (!(ep->stop_cmds_pending == 0 && (ep->ep_state & EP_HALT_PENDING))) {
		xhci_dbg_trace(xhci, trace_xhci_dbg_cancel_urb,
				"Stop EP timer ran, but no command pending, "
				"exiting.");
		spin_unlock_irqrestore(&xhci->lock, flags);
		return;
	}

	xhci_warn(xhci, "xHCI host not responding to stop endpoint command.\n");
	xhci_warn(xhci, "Assuming host is dying, halting host.\n");
	/* Oops, HC is dead or dying or at least not responding to the stop
	 * endpoint command.
	 */
	xhci->xhc_state |= XHCI_STATE_DYING;
	/* Disable interrupts from the host controller and start halting it */
	xhci_quiesce(xhci);
	spin_unlock_irqrestore(&xhci->lock, flags);

	ret = xhci_halt(xhci);

	spin_lock_irqsave(&xhci->lock, flags);
	if (ret < 0) {
		/* This is bad; the host is not responding to commands and it's
		 * not allowing itself to be halted.  At least interrupts are
		 * disabled. If we call usb_hc_died(), it will attempt to
		 * disconnect all device drivers under this host.  Those
		 * disconnect() methods will wait for all URBs to be unlinked,
		 * so we must complete them.
		 */
		xhci_warn(xhci, "Non-responsive xHCI host is not halting.\n");
		xhci_warn(xhci, "Completing active URBs anyway.\n");
		/* We could turn all TDs on the rings to no-ops.  This won't
		 * help if the host has cached part of the ring, and is slow if
		 * we want to preserve the cycle bit.  Skip it and hope the host
		 * doesn't touch the memory.
		 */
	}
	for (i = 0; i < MAX_HC_SLOTS; i++) {
		if (!xhci->devs[i])
			continue;
		for (j = 0; j < 31; j++)
			xhci_kill_endpoint_urbs(xhci, i, j);
	}
	spin_unlock_irqrestore(&xhci->lock, flags);
	xhci_dbg_trace(xhci, trace_xhci_dbg_cancel_urb,
			"Calling usb_hc_died()");
	usb_hc_died(xhci_to_hcd(xhci));
	xhci_dbg_trace(xhci, trace_xhci_dbg_cancel_urb,
			"xHCI host controller is dead.");
}


static void update_ring_for_set_deq_completion(struct xhci_hcd *xhci,
		struct xhci_virt_device *dev,
		struct xhci_ring *ep_ring,
		unsigned int ep_index)
{
	union xhci_trb *dequeue_temp;
	int num_trbs_free_temp;
	bool revert = false;

	num_trbs_free_temp = ep_ring->num_trbs_free;
	dequeue_temp = ep_ring->dequeue;

	/* If we get two back-to-back stalls, and the first stalled transfer
	 * ends just before a link TRB, the dequeue pointer will be left on
	 * the link TRB by the code in the while loop.  So we have to update
	 * the dequeue pointer one segment further, or we'll jump off
	 * the segment into la-la-land.
	 */
	if (last_trb(xhci, ep_ring, ep_ring->deq_seg, ep_ring->dequeue)) {
		ep_ring->deq_seg = ep_ring->deq_seg->next;
		ep_ring->dequeue = ep_ring->deq_seg->trbs;
	}

	while (ep_ring->dequeue != dev->eps[ep_index].queued_deq_ptr) {
		/* We have more usable TRBs */
		ep_ring->num_trbs_free++;
		ep_ring->dequeue++;
		if (last_trb(xhci, ep_ring, ep_ring->deq_seg,
				ep_ring->dequeue)) {
			if (ep_ring->dequeue ==
					dev->eps[ep_index].queued_deq_ptr)
				break;
			ep_ring->deq_seg = ep_ring->deq_seg->next;
			ep_ring->dequeue = ep_ring->deq_seg->trbs;
		}
		if (ep_ring->dequeue == dequeue_temp) {
			revert = true;
			break;
		}
	}

	if (revert) {
		xhci_dbg(xhci, "Unable to find new dequeue pointer\n");
		ep_ring->num_trbs_free = num_trbs_free_temp;
	}
}

/*
 * When we get a completion for a Set Transfer Ring Dequeue Pointer command,
 * we need to clear the set deq pending flag in the endpoint ring state, so that
 * the TD queueing code can ring the doorbell again.  We also need to ring the
 * endpoint doorbell to restart the ring, but only if there aren't more
 * cancellations pending.
 */
static void xhci_handle_cmd_set_deq(struct xhci_hcd *xhci, int slot_id,
		union xhci_trb *trb, u32 cmd_comp_code)
{
	unsigned int ep_index;
	unsigned int stream_id;
	struct xhci_ring *ep_ring;
	struct xhci_virt_device *dev;
	struct xhci_virt_ep *ep;
	struct xhci_ep_ctx *ep_ctx;
	struct xhci_slot_ctx *slot_ctx;

	ep_index = TRB_TO_EP_INDEX(le32_to_cpu(trb->generic.field[3]));
	stream_id = TRB_TO_STREAM_ID(le32_to_cpu(trb->generic.field[2]));
	dev = xhci->devs[slot_id];
	ep = &dev->eps[ep_index];

	ep_ring = xhci_stream_id_to_ring(dev, ep_index, stream_id);
	if (!ep_ring) {
		xhci_warn(xhci, "WARN Set TR deq ptr command for freed stream ID %u\n",
				stream_id);
		/* XXX: Harmless??? */
		goto cleanup;
	}

	ep_ctx = xhci_get_ep_ctx(xhci, dev->out_ctx, ep_index);
	slot_ctx = xhci_get_slot_ctx(xhci, dev->out_ctx);

	if (cmd_comp_code != COMP_SUCCESS) {
		unsigned int ep_state;
		unsigned int slot_state;

		switch (cmd_comp_code) {
		case COMP_TRB_ERR:
			xhci_warn(xhci, "WARN Set TR Deq Ptr cmd invalid because of stream ID configuration\n");
			break;
		case COMP_CTX_STATE:
			xhci_warn(xhci, "WARN Set TR Deq Ptr cmd failed due to incorrect slot or ep state.\n");
			ep_state = le32_to_cpu(ep_ctx->ep_info);
			ep_state &= EP_STATE_MASK;
			slot_state = le32_to_cpu(slot_ctx->dev_state);
			slot_state = GET_SLOT_STATE(slot_state);
			xhci_dbg_trace(xhci, trace_xhci_dbg_cancel_urb,
					"Slot state = %u, EP state = %u",
					slot_state, ep_state);
			break;
		case COMP_EBADSLT:
			xhci_warn(xhci, "WARN Set TR Deq Ptr cmd failed because slot %u was not enabled.\n",
					slot_id);
			break;
		default:
			xhci_warn(xhci, "WARN Set TR Deq Ptr cmd with unknown completion code of %u.\n",
					cmd_comp_code);
			break;
		}
		/* OK what do we do now?  The endpoint state is hosed, and we
		 * should never get to this point if the synchronization between
		 * queueing, and endpoint state are correct.  This might happen
		 * if the device gets disconnected after we've finished
		 * cancelling URBs, which might not be an error...
		 */
	} else {
		u64 deq;
		/* 4.6.10 deq ptr is written to the stream ctx for streams */
		if (ep->ep_state & EP_HAS_STREAMS) {
			struct xhci_stream_ctx *ctx =
				&ep->stream_info->stream_ctx_array[stream_id];
			deq = le64_to_cpu(ctx->stream_ring) & SCTX_DEQ_MASK;
		} else {
			deq = le64_to_cpu(ep_ctx->deq) & ~EP_CTX_CYCLE_MASK;
		}
		xhci_dbg_trace(xhci, trace_xhci_dbg_cancel_urb,
			"Successful Set TR Deq Ptr cmd, deq = @%08llx", deq);
		if (xhci_trb_virt_to_dma(ep->queued_deq_seg,
					 ep->queued_deq_ptr) == deq) {
			/* Update the ring's dequeue segment and dequeue pointer
			 * to reflect the new position.
			 */
			update_ring_for_set_deq_completion(xhci, dev,
				ep_ring, ep_index);
		} else {
			xhci_warn(xhci, "Mismatch between completed Set TR Deq Ptr command & xHCI internal state.\n");
			xhci_warn(xhci, "ep deq seg = %pK, deq ptr = %pK\n",
				  ep->queued_deq_seg, ep->queued_deq_ptr);
		}
	}

cleanup:
	dev->eps[ep_index].ep_state &= ~SET_DEQ_PENDING;
	dev->eps[ep_index].queued_deq_seg = NULL;
	dev->eps[ep_index].queued_deq_ptr = NULL;
	/* Restart any rings with pending URBs */
	ring_doorbell_for_active_rings(xhci, slot_id, ep_index);
}

static void xhci_handle_cmd_reset_ep(struct xhci_hcd *xhci, int slot_id,
		union xhci_trb *trb, u32 cmd_comp_code)
{
	unsigned int ep_index;

	ep_index = TRB_TO_EP_INDEX(le32_to_cpu(trb->generic.field[3]));
	/* This command will only fail if the endpoint wasn't halted,
	 * but we don't care.
	 */
	xhci_dbg_trace(xhci, trace_xhci_dbg_reset_ep,
		"Ignoring reset ep completion code of %u", cmd_comp_code);

	/* HW with the reset endpoint quirk needs to have a configure endpoint
	 * command complete before the endpoint can be used.  Queue that here
	 * because the HW can't handle two commands being queued in a row.
	 */
	if (xhci->quirks & XHCI_RESET_EP_QUIRK) {
		struct xhci_command *command;
		command = xhci_alloc_command(xhci, false, false, GFP_ATOMIC);
		if (!command) {
			xhci_warn(xhci, "WARN Cannot submit cfg ep: ENOMEM\n");
			return;
		}
		xhci_dbg_trace(xhci, trace_xhci_dbg_quirks,
				"Queueing configure endpoint command");
		xhci_queue_configure_endpoint(xhci, command,
				xhci->devs[slot_id]->in_ctx->dma, slot_id,
				false);
		xhci_ring_cmd_db(xhci);
	} else {
		/* Clear our internal halted state */
		xhci->devs[slot_id]->eps[ep_index].ep_state &= ~EP_HALTED;
	}
}

static void xhci_handle_cmd_enable_slot(struct xhci_hcd *xhci, int slot_id,
		u32 cmd_comp_code)
{
	if (cmd_comp_code == COMP_SUCCESS)
		xhci->slot_id = slot_id;
	else
		xhci->slot_id = 0;
}

static void xhci_handle_cmd_disable_slot(struct xhci_hcd *xhci, int slot_id)
{
	struct xhci_virt_device *virt_dev;

	virt_dev = xhci->devs[slot_id];
	if (!virt_dev)
		return;
	if (xhci->quirks & XHCI_EP_LIMIT_QUIRK)
		/* Delete default control endpoint resources */
		xhci_free_device_endpoint_resources(xhci, virt_dev, true);
	xhci_free_virt_device(xhci, slot_id);
}

static void xhci_handle_cmd_config_ep(struct xhci_hcd *xhci, int slot_id,
		struct xhci_event_cmd *event, u32 cmd_comp_code)
{
	struct xhci_virt_device *virt_dev;
	struct xhci_input_control_ctx *ctrl_ctx;
	unsigned int ep_index;
	unsigned int ep_state;
	u32 add_flags, drop_flags;

	/*
	 * Configure endpoint commands can come from the USB core
	 * configuration or alt setting changes, or because the HW
	 * needed an extra configure endpoint command after a reset
	 * endpoint command or streams were being configured.
	 * If the command was for a halted endpoint, the xHCI driver
	 * is not waiting on the configure endpoint command.
	 */
	virt_dev = xhci->devs[slot_id];
	ctrl_ctx = xhci_get_input_control_ctx(virt_dev->in_ctx);
	if (!ctrl_ctx) {
		xhci_warn(xhci, "Could not get input context, bad type.\n");
		return;
	}

	add_flags = le32_to_cpu(ctrl_ctx->add_flags);
	drop_flags = le32_to_cpu(ctrl_ctx->drop_flags);
	/* Input ctx add_flags are the endpoint index plus one */
	ep_index = xhci_last_valid_endpoint(add_flags) - 1;

	/* A usb_set_interface() call directly after clearing a halted
	 * condition may race on this quirky hardware.  Not worth
	 * worrying about, since this is prototype hardware.  Not sure
	 * if this will work for streams, but streams support was
	 * untested on this prototype.
	 */
	if (xhci->quirks & XHCI_RESET_EP_QUIRK &&
			ep_index != (unsigned int) -1 &&
			add_flags - SLOT_FLAG == drop_flags) {
		ep_state = virt_dev->eps[ep_index].ep_state;
		if (!(ep_state & EP_HALTED))
			return;
		xhci_dbg_trace(xhci, trace_xhci_dbg_quirks,
				"Completed config ep cmd - "
				"last ep index = %d, state = %d",
				ep_index, ep_state);
		/* Clear internal halted state and restart ring(s) */
		virt_dev->eps[ep_index].ep_state &= ~EP_HALTED;
		ring_doorbell_for_active_rings(xhci, slot_id, ep_index);
		return;
	}
	return;
}

static void xhci_handle_cmd_reset_dev(struct xhci_hcd *xhci, int slot_id,
		struct xhci_event_cmd *event)
{
	xhci_dbg(xhci, "Completed reset device command.\n");
	if (!xhci->devs[slot_id])
		xhci_warn(xhci, "Reset device command completion "
				"for disabled slot %u\n", slot_id);
}

static void xhci_handle_cmd_nec_get_fw(struct xhci_hcd *xhci,
		struct xhci_event_cmd *event)
{
	if (!(xhci->quirks & XHCI_NEC_HOST)) {
		xhci->error_bitmask |= 1 << 6;
		return;
	}
	xhci_dbg_trace(xhci, trace_xhci_dbg_quirks,
			"NEC firmware version %2x.%02x",
			NEC_FW_MAJOR(le32_to_cpu(event->status)),
			NEC_FW_MINOR(le32_to_cpu(event->status)));
}

static void xhci_complete_del_and_free_cmd(struct xhci_command *cmd, u32 status)
{
	list_del(&cmd->cmd_list);

	if (cmd->completion) {
		cmd->status = status;
		complete(cmd->completion);
	} else {
		kfree(cmd);
	}
}

void xhci_cleanup_command_queue(struct xhci_hcd *xhci)
{
	struct xhci_command *cur_cmd, *tmp_cmd;
	list_for_each_entry_safe(cur_cmd, tmp_cmd, &xhci->cmd_list, cmd_list)
		xhci_complete_del_and_free_cmd(cur_cmd, COMP_CMD_ABORT);
}

<<<<<<< HEAD
/*
 * Turn all commands on command ring with status set to "aborted" to no-op trbs.
 * If there are other commands waiting then restart the ring and kick the timer.
 * This must be called with command ring stopped and xhci->lock held.
 */
static void xhci_handle_stopped_cmd_ring(struct xhci_hcd *xhci,
					 struct xhci_command *cur_cmd)
{
	struct xhci_command *i_cmd, *tmp_cmd;
	u32 cycle_state;

	/* Turn all aborted commands in list to no-ops, then restart */
	list_for_each_entry_safe(i_cmd, tmp_cmd, &xhci->cmd_list,
				 cmd_list) {

		if (i_cmd->status != COMP_CMD_ABORT)
			continue;

		i_cmd->status = COMP_CMD_STOP;

		xhci_dbg(xhci, "Turn aborted command %pK to no-op\n",
			 i_cmd->command_trb);
		/* get cycle state from the original cmd trb */
		cycle_state = le32_to_cpu(
			i_cmd->command_trb->generic.field[3]) &	TRB_CYCLE;
		/* modify the command trb to no-op command */
		i_cmd->command_trb->generic.field[0] = 0;
		i_cmd->command_trb->generic.field[1] = 0;
		i_cmd->command_trb->generic.field[2] = 0;
		i_cmd->command_trb->generic.field[3] = cpu_to_le32(
			TRB_TYPE(TRB_CMD_NOOP) | cycle_state);

		/*
		 * caller waiting for completion is called when command
		 *  completion event is received for these no-op commands
		 */
	}

	xhci->cmd_ring_state = CMD_RING_STATE_RUNNING;

	/* ring command ring doorbell to restart the command ring */
	if ((xhci->cmd_ring->dequeue != xhci->cmd_ring->enqueue) &&
	    !(xhci->xhc_state & XHCI_STATE_DYING)) {
		xhci->current_cmd = cur_cmd;
		mod_timer(&xhci->cmd_timer, jiffies + XHCI_CMD_DEFAULT_TIMEOUT);
		xhci_ring_cmd_db(xhci);
	}
	return;
}


void xhci_handle_command_timeout(unsigned long data)
=======
void xhci_handle_command_timeout(struct work_struct *work)
>>>>>>> 26c81565
{
	struct xhci_hcd *xhci;
	int ret;
	unsigned long flags;
	u64 hw_ring_state;

	xhci = container_of(to_delayed_work(work), struct xhci_hcd, cmd_timer);

	spin_lock_irqsave(&xhci->lock, flags);

	/*
	 * If timeout work is pending, or current_cmd is NULL, it means we
	 * raced with command completion. Command is handled so just return.
	 */
	if (!xhci->current_cmd || delayed_work_pending(&xhci->cmd_timer)) {
		spin_unlock_irqrestore(&xhci->lock, flags);
		return;
	}
	/* mark this command to be cancelled */
	xhci->current_cmd->status = COMP_CMD_ABORT;

	/* Make sure command ring is running before aborting it */
	hw_ring_state = xhci_read_64(xhci, &xhci->op_regs->cmd_ring);
	if ((xhci->cmd_ring_state & CMD_RING_STATE_RUNNING) &&
	    (hw_ring_state & CMD_RING_RUNNING))  {
		/* Prevent new doorbell, and start command abort */
		xhci->cmd_ring_state = CMD_RING_STATE_ABORTED;
		xhci_dbg(xhci, "Command timeout\n");
		ret = xhci_abort_cmd_ring(xhci, flags);
		if (unlikely(ret == -ESHUTDOWN)) {
			xhci_err(xhci, "Abort command ring failed\n");
			xhci_cleanup_command_queue(xhci);
			spin_unlock_irqrestore(&xhci->lock, flags);
			usb_hc_died(xhci_to_hcd(xhci)->primary_hcd);
			xhci_dbg(xhci, "xHCI host controller is dead.\n");

			return;
		}

		goto time_out_completed;
	}

	/* host removed. Bail out */
	if (xhci->xhc_state & XHCI_STATE_REMOVING) {
		xhci_dbg(xhci, "host removed, ring start fail?\n");
		xhci_cleanup_command_queue(xhci);

		goto time_out_completed;
	}

	/* command timeout on stopped ring, ring can't be aborted */
	xhci_dbg(xhci, "Command timeout on stopped ring\n");
	xhci_handle_stopped_cmd_ring(xhci, xhci->current_cmd);

time_out_completed:
	spin_unlock_irqrestore(&xhci->lock, flags);
	return;
}

static void handle_cmd_completion(struct xhci_hcd *xhci,
		struct xhci_event_cmd *event)
{
	int slot_id = TRB_TO_SLOT_ID(le32_to_cpu(event->flags));
	u64 cmd_dma;
	dma_addr_t cmd_dequeue_dma;
	u32 cmd_comp_code;
	union xhci_trb *cmd_trb;
	struct xhci_command *cmd;
	u32 cmd_type;

	cmd_dma = le64_to_cpu(event->cmd_trb);
	cmd_trb = xhci->cmd_ring->dequeue;
	cmd_dequeue_dma = xhci_trb_virt_to_dma(xhci->cmd_ring->deq_seg,
			cmd_trb);
	/* Is the command ring deq ptr out of sync with the deq seg ptr? */
	if (cmd_dequeue_dma == 0) {
		xhci->error_bitmask |= 1 << 4;
		return;
	}
	/* Does the DMA address match our internal dequeue pointer address? */
	if (cmd_dma != (u64) cmd_dequeue_dma) {
		xhci->error_bitmask |= 1 << 5;
		return;
	}

	cmd = list_entry(xhci->cmd_list.next, struct xhci_command, cmd_list);

	cancel_delayed_work(&xhci->cmd_timer);

	trace_xhci_cmd_completion(cmd_trb, (struct xhci_generic_trb *) event);

	cmd_comp_code = GET_COMP_CODE(le32_to_cpu(event->status));

	/* If CMD ring stopped we own the trbs between enqueue and dequeue */
	if (cmd_comp_code == COMP_CMD_STOP) {
		complete_all(&xhci->cmd_ring_stop_completion);
		return;
	}

	if (cmd->command_trb != xhci->cmd_ring->dequeue) {
		xhci_err(xhci,
			 "Command completion event does not match command\n");
		return;
	}

	/*
	 * Host aborted the command ring, check if the current command was
	 * supposed to be aborted, otherwise continue normally.
	 * The command ring is stopped now, but the xHC will issue a Command
	 * Ring Stopped event which will cause us to restart it.
	 */
	if (cmd_comp_code == COMP_CMD_ABORT) {
		xhci->cmd_ring_state = CMD_RING_STATE_STOPPED;
		if (cmd->status == COMP_CMD_ABORT) {
			if (xhci->current_cmd == cmd)
				xhci->current_cmd = NULL;
			goto event_handled;
		}
	}

	cmd_type = TRB_FIELD_TO_TYPE(le32_to_cpu(cmd_trb->generic.field[3]));
	switch (cmd_type) {
	case TRB_ENABLE_SLOT:
		xhci_handle_cmd_enable_slot(xhci, slot_id, cmd_comp_code);
		break;
	case TRB_DISABLE_SLOT:
		xhci_handle_cmd_disable_slot(xhci, slot_id);
		break;
	case TRB_CONFIG_EP:
		if (!cmd->completion)
			xhci_handle_cmd_config_ep(xhci, slot_id, event,
						  cmd_comp_code);
		break;
	case TRB_EVAL_CONTEXT:
		break;
	case TRB_ADDR_DEV:
		break;
	case TRB_STOP_RING:
		WARN_ON(slot_id != TRB_TO_SLOT_ID(
				le32_to_cpu(cmd_trb->generic.field[3])));
		xhci_handle_cmd_stop_ep(xhci, slot_id, cmd_trb, event);
		break;
	case TRB_SET_DEQ:
		WARN_ON(slot_id != TRB_TO_SLOT_ID(
				le32_to_cpu(cmd_trb->generic.field[3])));
		xhci_handle_cmd_set_deq(xhci, slot_id, cmd_trb, cmd_comp_code);
		break;
	case TRB_CMD_NOOP:
		/* Is this an aborted command turned to NO-OP? */
		if (cmd->status == COMP_CMD_STOP)
			cmd_comp_code = COMP_CMD_STOP;
		break;
	case TRB_RESET_EP:
		WARN_ON(slot_id != TRB_TO_SLOT_ID(
				le32_to_cpu(cmd_trb->generic.field[3])));
		xhci_handle_cmd_reset_ep(xhci, slot_id, cmd_trb, cmd_comp_code);
		break;
	case TRB_RESET_DEV:
		/* SLOT_ID field in reset device cmd completion event TRB is 0.
		 * Use the SLOT_ID from the command TRB instead (xhci 4.6.11)
		 */
		slot_id = TRB_TO_SLOT_ID(
				le32_to_cpu(cmd_trb->generic.field[3]));
		xhci_handle_cmd_reset_dev(xhci, slot_id, event);
		break;
	case TRB_NEC_GET_FW:
		xhci_handle_cmd_nec_get_fw(xhci, event);
		break;
	default:
		/* Skip over unknown commands on the event ring */
		xhci->error_bitmask |= 1 << 6;
		break;
	}

	/* restart timer if this wasn't the last command */
	if (cmd->cmd_list.next != &xhci->cmd_list) {
		xhci->current_cmd = list_entry(cmd->cmd_list.next,
					       struct xhci_command, cmd_list);
		xhci_mod_cmd_timer(xhci, XHCI_CMD_DEFAULT_TIMEOUT);
	} else if (xhci->current_cmd == cmd) {
		xhci->current_cmd = NULL;
	}

event_handled:
	xhci_complete_del_and_free_cmd(cmd, cmd_comp_code);

	inc_deq(xhci, xhci->cmd_ring);
}

static void handle_vendor_event(struct xhci_hcd *xhci,
		union xhci_trb *event)
{
	u32 trb_type;

	trb_type = TRB_FIELD_TO_TYPE(le32_to_cpu(event->generic.field[3]));
	xhci_dbg(xhci, "Vendor specific event TRB type = %u\n", trb_type);
	if (trb_type == TRB_NEC_CMD_COMP && (xhci->quirks & XHCI_NEC_HOST))
		handle_cmd_completion(xhci, &event->event_cmd);
}

/* @port_id: the one-based port ID from the hardware (indexed from array of all
 * port registers -- USB 3.0 and USB 2.0).
 *
 * Returns a zero-based port number, which is suitable for indexing into each of
 * the split roothubs' port arrays and bus state arrays.
 * Add one to it in order to call xhci_find_slot_id_by_port.
 */
static unsigned int find_faked_portnum_from_hw_portnum(struct usb_hcd *hcd,
		struct xhci_hcd *xhci, u32 port_id)
{
	unsigned int i;
	unsigned int num_similar_speed_ports = 0;

	/* port_id from the hardware is 1-based, but port_array[], usb3_ports[],
	 * and usb2_ports are 0-based indexes.  Count the number of similar
	 * speed ports, up to 1 port before this port.
	 */
	for (i = 0; i < (port_id - 1); i++) {
		u8 port_speed = xhci->port_array[i];

		/*
		 * Skip ports that don't have known speeds, or have duplicate
		 * Extended Capabilities port speed entries.
		 */
		if (port_speed == 0 || port_speed == DUPLICATE_ENTRY)
			continue;

		/*
		 * USB 3.0 ports are always under a USB 3.0 hub.  USB 2.0 and
		 * 1.1 ports are under the USB 2.0 hub.  If the port speed
		 * matches the device speed, it's a similar speed port.
		 */
		if ((port_speed == 0x03) == (hcd->speed >= HCD_USB3))
			num_similar_speed_ports++;
	}
	return num_similar_speed_ports;
}

static void handle_device_notification(struct xhci_hcd *xhci,
		union xhci_trb *event)
{
	u32 slot_id;
	struct usb_device *udev;

	slot_id = TRB_TO_SLOT_ID(le32_to_cpu(event->generic.field[3]));
	if (!xhci->devs[slot_id]) {
		xhci_warn(xhci, "Device Notification event for "
				"unused slot %u\n", slot_id);
		return;
	}

	xhci_dbg(xhci, "Device Wake Notification event for slot ID %u\n",
			slot_id);
	udev = xhci->devs[slot_id]->udev;
	if (udev && udev->parent)
		usb_wakeup_notification(udev->parent, udev->portnum);
}

static void handle_port_status(struct xhci_hcd *xhci,
		union xhci_trb *event)
{
	struct usb_hcd *hcd;
	u32 port_id;
	u32 temp, temp1;
	int max_ports;
	int slot_id;
	unsigned int faked_port_index;
	u8 major_revision;
	struct xhci_bus_state *bus_state;
	__le32 __iomem **port_array;
	bool bogus_port_status = false;

	/* Port status change events always have a successful completion code */
	if (GET_COMP_CODE(le32_to_cpu(event->generic.field[2])) != COMP_SUCCESS) {
		xhci_warn(xhci, "WARN: xHC returned failed port status event\n");
		xhci->error_bitmask |= 1 << 8;
	}
	port_id = GET_PORT_ID(le32_to_cpu(event->generic.field[0]));
	xhci_dbg(xhci, "Port Status Change Event for port %d\n", port_id);

	max_ports = HCS_MAX_PORTS(xhci->hcs_params1);
	if ((port_id <= 0) || (port_id > max_ports)) {
		xhci_warn(xhci, "Invalid port id %d\n", port_id);
		inc_deq(xhci, xhci->event_ring);
		return;
	}

	/* Figure out which usb_hcd this port is attached to:
	 * is it a USB 3.0 port or a USB 2.0/1.1 port?
	 */
	major_revision = xhci->port_array[port_id - 1];

	/* Find the right roothub. */
	hcd = xhci_to_hcd(xhci);
	if ((major_revision == 0x03) != (hcd->speed >= HCD_USB3))
		hcd = xhci->shared_hcd;

	if (major_revision == 0) {
		xhci_warn(xhci, "Event for port %u not in "
				"Extended Capabilities, ignoring.\n",
				port_id);
		bogus_port_status = true;
		goto cleanup;
	}
	if (major_revision == DUPLICATE_ENTRY) {
		xhci_warn(xhci, "Event for port %u duplicated in"
				"Extended Capabilities, ignoring.\n",
				port_id);
		bogus_port_status = true;
		goto cleanup;
	}

	/*
	 * Hardware port IDs reported by a Port Status Change Event include USB
	 * 3.0 and USB 2.0 ports.  We want to check if the port has reported a
	 * resume event, but we first need to translate the hardware port ID
	 * into the index into the ports on the correct split roothub, and the
	 * correct bus_state structure.
	 */
	bus_state = &xhci->bus_state[hcd_index(hcd)];
	if (hcd->speed >= HCD_USB3)
		port_array = xhci->usb3_ports;
	else
		port_array = xhci->usb2_ports;
	/* Find the faked port hub number */
	faked_port_index = find_faked_portnum_from_hw_portnum(hcd, xhci,
			port_id);

	temp = readl(port_array[faked_port_index]);
	if (hcd->state == HC_STATE_SUSPENDED) {
		xhci_dbg(xhci, "resume root hub\n");
		usb_hcd_resume_root_hub(hcd);
	}

	if (hcd->speed >= HCD_USB3 && (temp & PORT_PLS_MASK) == XDEV_INACTIVE)
		bus_state->port_remote_wakeup &= ~(1 << faked_port_index);

	if ((temp & PORT_PLC) && (temp & PORT_PLS_MASK) == XDEV_RESUME) {
		xhci_dbg(xhci, "port resume event for port %d\n", port_id);

		temp1 = readl(&xhci->op_regs->command);
		if (!(temp1 & CMD_RUN)) {
			xhci_warn(xhci, "xHC is not running.\n");
			goto cleanup;
		}

		if (DEV_SUPERSPEED_ANY(temp)) {
			xhci_dbg(xhci, "remote wake SS port %d\n", port_id);
			/* Set a flag to say the port signaled remote wakeup,
			 * so we can tell the difference between the end of
			 * device and host initiated resume.
			 */
			bus_state->port_remote_wakeup |= 1 << faked_port_index;
			xhci_test_and_clear_bit(xhci, port_array,
					faked_port_index, PORT_PLC);
			xhci_set_link_state(xhci, port_array, faked_port_index,
						XDEV_U0);
			/* Need to wait until the next link state change
			 * indicates the device is actually in U0.
			 */
			bogus_port_status = true;
			goto cleanup;
		} else if (!test_bit(faked_port_index,
				     &bus_state->resuming_ports)) {
			xhci_dbg(xhci, "resume HS port %d\n", port_id);
			bus_state->resume_done[faked_port_index] = jiffies +
				msecs_to_jiffies(USB_RESUME_TIMEOUT);
			set_bit(faked_port_index, &bus_state->resuming_ports);
			mod_timer(&hcd->rh_timer,
				  bus_state->resume_done[faked_port_index]);
			/* Do the rest in GetPortStatus */
		}
	}

	if ((temp & PORT_PLC) && (temp & PORT_PLS_MASK) == XDEV_U0 &&
			DEV_SUPERSPEED_ANY(temp)) {
		xhci_dbg(xhci, "resume SS port %d finished\n", port_id);
		/* We've just brought the device into U0 through either the
		 * Resume state after a device remote wakeup, or through the
		 * U3Exit state after a host-initiated resume.  If it's a device
		 * initiated remote wake, don't pass up the link state change,
		 * so the roothub behavior is consistent with external
		 * USB 3.0 hub behavior.
		 */
		slot_id = xhci_find_slot_id_by_port(hcd, xhci,
				faked_port_index + 1);
		if (slot_id && xhci->devs[slot_id])
			xhci_ring_device(xhci, slot_id);
		if (bus_state->port_remote_wakeup & (1 << faked_port_index)) {
			bus_state->port_remote_wakeup &=
				~(1 << faked_port_index);
			xhci_test_and_clear_bit(xhci, port_array,
					faked_port_index, PORT_PLC);
			usb_wakeup_notification(hcd->self.root_hub,
					faked_port_index + 1);
			bogus_port_status = true;
			goto cleanup;
		}
	}

	/*
	 * Check to see if xhci-hub.c is waiting on RExit to U0 transition (or
	 * RExit to a disconnect state).  If so, let the the driver know it's
	 * out of the RExit state.
	 */
	if (!DEV_SUPERSPEED_ANY(temp) &&
			test_and_clear_bit(faked_port_index,
				&bus_state->rexit_ports)) {
		complete(&bus_state->rexit_done[faked_port_index]);
		bogus_port_status = true;
		goto cleanup;
	}

	if (hcd->speed < HCD_USB3)
		xhci_test_and_clear_bit(xhci, port_array, faked_port_index,
					PORT_PLC);

cleanup:
	/* Update event ring dequeue pointer before dropping the lock */
	inc_deq(xhci, xhci->event_ring);

	/* Don't make the USB core poll the roothub if we got a bad port status
	 * change event.  Besides, at that point we can't tell which roothub
	 * (USB 2.0 or USB 3.0) to kick.
	 */
	if (bogus_port_status)
		return;

	/*
	 * xHCI port-status-change events occur when the "or" of all the
	 * status-change bits in the portsc register changes from 0 to 1.
	 * New status changes won't cause an event if any other change
	 * bits are still set.  When an event occurs, switch over to
	 * polling to avoid losing status changes.
	 */
	xhci_dbg(xhci, "%s: starting port polling.\n", __func__);
	set_bit(HCD_FLAG_POLL_RH, &hcd->flags);
	spin_unlock(&xhci->lock);
	/* Pass this up to the core */
	usb_hcd_poll_rh_status(hcd);
	spin_lock(&xhci->lock);
}

/*
 * This TD is defined by the TRBs starting at start_trb in start_seg and ending
 * at end_trb, which may be in another segment.  If the suspect DMA address is a
 * TRB in this TD, this function returns that TRB's segment.  Otherwise it
 * returns 0.
 */
struct xhci_segment *trb_in_td(struct xhci_hcd *xhci,
		struct xhci_segment *start_seg,
		union xhci_trb	*start_trb,
		union xhci_trb	*end_trb,
		dma_addr_t	suspect_dma,
		bool		debug)
{
	dma_addr_t start_dma;
	dma_addr_t end_seg_dma;
	dma_addr_t end_trb_dma;
	struct xhci_segment *cur_seg;

	start_dma = xhci_trb_virt_to_dma(start_seg, start_trb);
	cur_seg = start_seg;

	do {
		if (start_dma == 0)
			return NULL;
		/* We may get an event for a Link TRB in the middle of a TD */
		end_seg_dma = xhci_trb_virt_to_dma(cur_seg,
				&cur_seg->trbs[TRBS_PER_SEGMENT - 1]);
		/* If the end TRB isn't in this segment, this is set to 0 */
		end_trb_dma = xhci_trb_virt_to_dma(cur_seg, end_trb);

		if (debug)
			xhci_warn(xhci,
				"Looking for event-dma %016llx trb-start %016llx trb-end %016llx seg-start %016llx seg-end %016llx\n",
				(unsigned long long)suspect_dma,
				(unsigned long long)start_dma,
				(unsigned long long)end_trb_dma,
				(unsigned long long)cur_seg->dma,
				(unsigned long long)end_seg_dma);

		if (end_trb_dma > 0) {
			/* The end TRB is in this segment, so suspect should be here */
			if (start_dma <= end_trb_dma) {
				if (suspect_dma >= start_dma && suspect_dma <= end_trb_dma)
					return cur_seg;
			} else {
				/* Case for one segment with
				 * a TD wrapped around to the top
				 */
				if ((suspect_dma >= start_dma &&
							suspect_dma <= end_seg_dma) ||
						(suspect_dma >= cur_seg->dma &&
						 suspect_dma <= end_trb_dma))
					return cur_seg;
			}
			return NULL;
		} else {
			/* Might still be somewhere in this segment */
			if (suspect_dma >= start_dma && suspect_dma <= end_seg_dma)
				return cur_seg;
		}
		cur_seg = cur_seg->next;
		start_dma = xhci_trb_virt_to_dma(cur_seg, &cur_seg->trbs[0]);
	} while (cur_seg != start_seg);

	return NULL;
}

static void xhci_cleanup_halted_endpoint(struct xhci_hcd *xhci,
		unsigned int slot_id, unsigned int ep_index,
		unsigned int stream_id,
		struct xhci_td *td, union xhci_trb *event_trb)
{
	struct xhci_virt_ep *ep = &xhci->devs[slot_id]->eps[ep_index];
	struct xhci_command *command;
	command = xhci_alloc_command(xhci, false, false, GFP_ATOMIC);
	if (!command)
		return;

	ep->ep_state |= EP_HALTED;
	ep->stopped_stream = stream_id;

	xhci_queue_reset_ep(xhci, command, slot_id, ep_index);
	xhci_cleanup_stalled_ring(xhci, ep_index, td);

	ep->stopped_stream = 0;

	xhci_ring_cmd_db(xhci);
}

/* Check if an error has halted the endpoint ring.  The class driver will
 * cleanup the halt for a non-default control endpoint if we indicate a stall.
 * However, a babble and other errors also halt the endpoint ring, and the class
 * driver won't clear the halt in that case, so we need to issue a Set Transfer
 * Ring Dequeue Pointer command manually.
 */
static int xhci_requires_manual_halt_cleanup(struct xhci_hcd *xhci,
		struct xhci_ep_ctx *ep_ctx,
		unsigned int trb_comp_code)
{
	/* TRB completion codes that may require a manual halt cleanup */
	if (trb_comp_code == COMP_TX_ERR ||
			trb_comp_code == COMP_BABBLE ||
			trb_comp_code == COMP_SPLIT_ERR)
		/* The 0.96 spec says a babbling control endpoint
		 * is not halted. The 0.96 spec says it is.  Some HW
		 * claims to be 0.95 compliant, but it halts the control
		 * endpoint anyway.  Check if a babble halted the
		 * endpoint.
		 */
		if ((ep_ctx->ep_info & cpu_to_le32(EP_STATE_MASK)) ==
		    cpu_to_le32(EP_STATE_HALTED))
			return 1;

	return 0;
}

int xhci_is_vendor_info_code(struct xhci_hcd *xhci, unsigned int trb_comp_code)
{
	if (trb_comp_code >= 224 && trb_comp_code <= 255) {
		/* Vendor defined "informational" completion code,
		 * treat as not-an-error.
		 */
		xhci_dbg(xhci, "Vendor defined info completion code %u\n",
				trb_comp_code);
		xhci_dbg(xhci, "Treating code as success.\n");
		return 1;
	}
	return 0;
}

/*
 * Finish the td processing, remove the td from td list;
 * Return 1 if the urb can be given back.
 */
static int finish_td(struct xhci_hcd *xhci, struct xhci_td *td,
	union xhci_trb *event_trb, struct xhci_transfer_event *event,
	struct xhci_virt_ep *ep, int *status, bool skip)
{
	struct xhci_virt_device *xdev;
	struct xhci_ring *ep_ring;
	unsigned int slot_id;
	int ep_index;
	struct urb *urb = NULL;
	struct xhci_ep_ctx *ep_ctx;
	int ret = 0;
	struct urb_priv	*urb_priv;
	u32 trb_comp_code;

	slot_id = TRB_TO_SLOT_ID(le32_to_cpu(event->flags));
	xdev = xhci->devs[slot_id];
	ep_index = TRB_TO_EP_ID(le32_to_cpu(event->flags)) - 1;
	ep_ring = xhci_dma_to_transfer_ring(ep, le64_to_cpu(event->buffer));
	ep_ctx = xhci_get_ep_ctx(xhci, xdev->out_ctx, ep_index);
	trb_comp_code = GET_COMP_CODE(le32_to_cpu(event->transfer_len));

	if (skip)
		goto td_cleanup;

	if (trb_comp_code == COMP_STOP_INVAL ||
			trb_comp_code == COMP_STOP ||
			trb_comp_code == COMP_STOP_SHORT) {
		/* The Endpoint Stop Command completion will take care of any
		 * stopped TDs.  A stopped TD may be restarted, so don't update
		 * the ring dequeue pointer or take this TD off any lists yet.
		 */
		ep->stopped_td = td;
		return 0;
	}
	if (trb_comp_code == COMP_STALL ||
		xhci_requires_manual_halt_cleanup(xhci, ep_ctx,
						trb_comp_code)) {
		/* Issue a reset endpoint command to clear the host side
		 * halt, followed by a set dequeue command to move the
		 * dequeue pointer past the TD.
		 * The class driver clears the device side halt later.
		 */
		xhci_cleanup_halted_endpoint(xhci, slot_id, ep_index,
					ep_ring->stream_id, td, event_trb);
	} else {
		/* Update ring dequeue pointer */
		while (ep_ring->dequeue != td->last_trb)
			inc_deq(xhci, ep_ring);
		inc_deq(xhci, ep_ring);
	}

td_cleanup:
	/* Clean up the endpoint's TD list */
	urb = td->urb;
	urb_priv = urb->hcpriv;

	/* Do one last check of the actual transfer length.
	 * If the host controller said we transferred more data than the buffer
	 * length, urb->actual_length will be a very big number (since it's
	 * unsigned).  Play it safe and say we didn't transfer anything.
	 */
	if (urb->actual_length > urb->transfer_buffer_length) {
		xhci_warn(xhci, "URB transfer length is wrong, xHC issue? req. len = %u, act. len = %u\n",
			urb->transfer_buffer_length,
			urb->actual_length);
		urb->actual_length = 0;
		if (td->urb->transfer_flags & URB_SHORT_NOT_OK)
			*status = -EREMOTEIO;
		else
			*status = 0;
	}
	list_del_init(&td->td_list);
	/* Was this TD slated to be cancelled but completed anyway? */
	if (!list_empty(&td->cancelled_td_list))
		list_del_init(&td->cancelled_td_list);

	urb_priv->td_cnt++;
	/* Giveback the urb when all the tds are completed */
	if (urb_priv->td_cnt == urb_priv->length) {
		ret = 1;
		if (usb_pipetype(urb->pipe) == PIPE_ISOCHRONOUS) {
			xhci_to_hcd(xhci)->self.bandwidth_isoc_reqs--;
			if (xhci_to_hcd(xhci)->self.bandwidth_isoc_reqs == 0) {
				if (xhci->quirks & XHCI_AMD_PLL_FIX)
					usb_amd_quirk_pll_enable();
			}
		}
	}

	return ret;
}

/*
 * Process control tds, update urb status and actual_length.
 */
static int process_ctrl_td(struct xhci_hcd *xhci, struct xhci_td *td,
	union xhci_trb *event_trb, struct xhci_transfer_event *event,
	struct xhci_virt_ep *ep, int *status)
{
	struct xhci_virt_device *xdev;
	struct xhci_ring *ep_ring;
	unsigned int slot_id;
	int ep_index;
	struct xhci_ep_ctx *ep_ctx;
	u32 trb_comp_code;

	slot_id = TRB_TO_SLOT_ID(le32_to_cpu(event->flags));
	xdev = xhci->devs[slot_id];
	ep_index = TRB_TO_EP_ID(le32_to_cpu(event->flags)) - 1;
	ep_ring = xhci_dma_to_transfer_ring(ep, le64_to_cpu(event->buffer));
	ep_ctx = xhci_get_ep_ctx(xhci, xdev->out_ctx, ep_index);
	trb_comp_code = GET_COMP_CODE(le32_to_cpu(event->transfer_len));

	switch (trb_comp_code) {
	case COMP_SUCCESS:
		if (event_trb == ep_ring->dequeue) {
			xhci_warn(xhci, "WARN: Success on ctrl setup TRB "
					"without IOC set??\n");
			*status = -ESHUTDOWN;
		} else if (event_trb != td->last_trb) {
			xhci_warn(xhci, "WARN: Success on ctrl data TRB "
					"without IOC set??\n");
			*status = -ESHUTDOWN;
		} else {
			*status = 0;
		}
		break;
	case COMP_SHORT_TX:
		if (td->urb->transfer_flags & URB_SHORT_NOT_OK)
			*status = -EREMOTEIO;
		else
			*status = 0;
		break;
	case COMP_STOP_SHORT:
		if (event_trb == ep_ring->dequeue || event_trb == td->last_trb)
			xhci_warn(xhci, "WARN: Stopped Short Packet on ctrl setup or status TRB\n");
		else
			td->urb->actual_length =
				EVENT_TRB_LEN(le32_to_cpu(event->transfer_len));

		return finish_td(xhci, td, event_trb, event, ep, status, false);
	case COMP_STOP:
		/* Did we stop at data stage? */
		if (event_trb != ep_ring->dequeue && event_trb != td->last_trb)
			td->urb->actual_length =
				td->urb->transfer_buffer_length -
				EVENT_TRB_LEN(le32_to_cpu(event->transfer_len));
		/* fall through */
	case COMP_STOP_INVAL:
		return finish_td(xhci, td, event_trb, event, ep, status, false);
	default:
		if (!xhci_requires_manual_halt_cleanup(xhci,
					ep_ctx, trb_comp_code))
			break;
		xhci_dbg(xhci, "TRB error code %u, "
				"halted endpoint index = %u\n",
				trb_comp_code, ep_index);
		/* else fall through */
	case COMP_STALL:
		/* Did we transfer part of the data (middle) phase? */
		if (event_trb != ep_ring->dequeue &&
				event_trb != td->last_trb)
			td->urb->actual_length =
				td->urb->transfer_buffer_length -
				EVENT_TRB_LEN(le32_to_cpu(event->transfer_len));
		else if (!td->urb_length_set)
			td->urb->actual_length = 0;

		return finish_td(xhci, td, event_trb, event, ep, status, false);
	}
	/*
	 * Did we transfer any data, despite the errors that might have
	 * happened?  I.e. did we get past the setup stage?
	 */
	if (event_trb != ep_ring->dequeue) {
		/* The event was for the status stage */
		if (event_trb == td->last_trb) {
			if (td->urb_length_set) {
				/* Don't overwrite a previously set error code
				 */
				if ((*status == -EINPROGRESS || *status == 0) &&
						(td->urb->transfer_flags
						 & URB_SHORT_NOT_OK))
					/* Did we already see a short data
					 * stage? */
					*status = -EREMOTEIO;
			} else {
				td->urb->actual_length =
					td->urb->transfer_buffer_length;
			}
		} else {
			/*
			 * Maybe the event was for the data stage? If so, update
			 * already the actual_length of the URB and flag it as
			 * set, so that it is not overwritten in the event for
			 * the last TRB.
			 */
			td->urb_length_set = true;
			td->urb->actual_length =
				td->urb->transfer_buffer_length -
				EVENT_TRB_LEN(le32_to_cpu(event->transfer_len));
			xhci_dbg(xhci, "Waiting for status "
					"stage event\n");
			return 0;
		}
	}

	return finish_td(xhci, td, event_trb, event, ep, status, false);
}

/*
 * Process isochronous tds, update urb packet status and actual_length.
 */
static int process_isoc_td(struct xhci_hcd *xhci, struct xhci_td *td,
	union xhci_trb *event_trb, struct xhci_transfer_event *event,
	struct xhci_virt_ep *ep, int *status)
{
	struct xhci_ring *ep_ring;
	struct urb_priv *urb_priv;
	int idx;
	int len = 0;
	union xhci_trb *cur_trb;
	struct xhci_segment *cur_seg;
	struct usb_iso_packet_descriptor *frame;
	u32 trb_comp_code;
	bool skip_td = false;

	ep_ring = xhci_dma_to_transfer_ring(ep, le64_to_cpu(event->buffer));
	trb_comp_code = GET_COMP_CODE(le32_to_cpu(event->transfer_len));
	urb_priv = td->urb->hcpriv;
	idx = urb_priv->td_cnt;
	frame = &td->urb->iso_frame_desc[idx];

	/* handle completion code */
	switch (trb_comp_code) {
	case COMP_SUCCESS:
		if (EVENT_TRB_LEN(le32_to_cpu(event->transfer_len)) == 0) {
			frame->status = 0;
			break;
		}
		if ((xhci->quirks & XHCI_TRUST_TX_LENGTH))
			trb_comp_code = COMP_SHORT_TX;
	/* fallthrough */
	case COMP_STOP_SHORT:
	case COMP_SHORT_TX:
		frame->status = td->urb->transfer_flags & URB_SHORT_NOT_OK ?
				-EREMOTEIO : 0;
		break;
	case COMP_BW_OVER:
		frame->status = -ECOMM;
		skip_td = true;
		break;
	case COMP_BUFF_OVER:
	case COMP_BABBLE:
		frame->status = -EOVERFLOW;
		skip_td = true;
		break;
	case COMP_DEV_ERR:
	case COMP_STALL:
		frame->status = -EPROTO;
		skip_td = true;
		break;
	case COMP_TX_ERR:
		frame->status = -EPROTO;
		if (event_trb != td->last_trb)
			return 0;
		skip_td = true;
		break;
	case COMP_STOP:
	case COMP_STOP_INVAL:
		break;
	default:
		frame->status = -1;
		break;
	}

	if (trb_comp_code == COMP_SUCCESS || skip_td) {
		frame->actual_length = frame->length;
		td->urb->actual_length += frame->length;
	} else if (trb_comp_code == COMP_STOP_SHORT) {
		frame->actual_length =
			EVENT_TRB_LEN(le32_to_cpu(event->transfer_len));
		td->urb->actual_length += frame->actual_length;
	} else {
		for (cur_trb = ep_ring->dequeue,
		     cur_seg = ep_ring->deq_seg; cur_trb != event_trb;
		     next_trb(xhci, ep_ring, &cur_seg, &cur_trb)) {
			if (!TRB_TYPE_NOOP_LE32(cur_trb->generic.field[3]) &&
			    !TRB_TYPE_LINK_LE32(cur_trb->generic.field[3]))
				len += TRB_LEN(le32_to_cpu(cur_trb->generic.field[2]));
		}
		len += TRB_LEN(le32_to_cpu(cur_trb->generic.field[2])) -
			EVENT_TRB_LEN(le32_to_cpu(event->transfer_len));

		if (trb_comp_code != COMP_STOP_INVAL) {
			frame->actual_length = len;
			td->urb->actual_length += len;
		}
	}

	return finish_td(xhci, td, event_trb, event, ep, status, false);
}

static int skip_isoc_td(struct xhci_hcd *xhci, struct xhci_td *td,
			struct xhci_transfer_event *event,
			struct xhci_virt_ep *ep, int *status)
{
	struct xhci_ring *ep_ring;
	struct urb_priv *urb_priv;
	struct usb_iso_packet_descriptor *frame;
	int idx;

	ep_ring = xhci_dma_to_transfer_ring(ep, le64_to_cpu(event->buffer));
	urb_priv = td->urb->hcpriv;
	idx = urb_priv->td_cnt;
	frame = &td->urb->iso_frame_desc[idx];

	/* The transfer is partly done. */
	frame->status = -EXDEV;

	/* calc actual length */
	frame->actual_length = 0;

	/* Update ring dequeue pointer */
	while (ep_ring->dequeue != td->last_trb)
		inc_deq(xhci, ep_ring);
	inc_deq(xhci, ep_ring);

	return finish_td(xhci, td, NULL, event, ep, status, true);
}

/*
 * Process bulk and interrupt tds, update urb status and actual_length.
 */
static int process_bulk_intr_td(struct xhci_hcd *xhci, struct xhci_td *td,
	union xhci_trb *event_trb, struct xhci_transfer_event *event,
	struct xhci_virt_ep *ep, int *status)
{
	struct xhci_ring *ep_ring;
	union xhci_trb *cur_trb;
	struct xhci_segment *cur_seg;
	u32 trb_comp_code;

	ep_ring = xhci_dma_to_transfer_ring(ep, le64_to_cpu(event->buffer));
	trb_comp_code = GET_COMP_CODE(le32_to_cpu(event->transfer_len));

	switch (trb_comp_code) {
	case COMP_SUCCESS:
		/* Double check that the HW transferred everything. */
		if (event_trb != td->last_trb ||
		    EVENT_TRB_LEN(le32_to_cpu(event->transfer_len)) != 0) {
			xhci_warn(xhci, "WARN Successful completion "
					"on short TX\n");
			if (td->urb->transfer_flags & URB_SHORT_NOT_OK)
				*status = -EREMOTEIO;
			else
				*status = 0;
			if ((xhci->quirks & XHCI_TRUST_TX_LENGTH))
				trb_comp_code = COMP_SHORT_TX;
		} else {
			*status = 0;
		}
		break;
	case COMP_STOP_SHORT:
	case COMP_SHORT_TX:
		if (td->urb->transfer_flags & URB_SHORT_NOT_OK)
			*status = -EREMOTEIO;
		else
			*status = 0;
		break;
	default:
		/* Others already handled above */
		break;
	}
	if (trb_comp_code == COMP_SHORT_TX)
		xhci_dbg(xhci, "ep %#x - asked for %d bytes, "
				"%d bytes untransferred\n",
				td->urb->ep->desc.bEndpointAddress,
				td->urb->transfer_buffer_length,
				EVENT_TRB_LEN(le32_to_cpu(event->transfer_len)));
	/* Stopped - short packet completion */
	if (trb_comp_code == COMP_STOP_SHORT) {
		td->urb->actual_length =
			EVENT_TRB_LEN(le32_to_cpu(event->transfer_len));

		if (td->urb->transfer_buffer_length <
				td->urb->actual_length) {
			xhci_warn(xhci, "HC gave bad length of %d bytes txed\n",
				EVENT_TRB_LEN(le32_to_cpu(event->transfer_len)));
			td->urb->actual_length = 0;
			 /* status will be set by usb core for canceled urbs */
		}
	/* Fast path - was this the last TRB in the TD for this URB? */
	} else if (event_trb == td->last_trb) {
		if (EVENT_TRB_LEN(le32_to_cpu(event->transfer_len)) != 0) {
			td->urb->actual_length =
				td->urb->transfer_buffer_length -
				EVENT_TRB_LEN(le32_to_cpu(event->transfer_len));
			if (td->urb->transfer_buffer_length <
					td->urb->actual_length) {
				xhci_warn(xhci, "HC gave bad length "
						"of %d bytes left\n",
					  EVENT_TRB_LEN(le32_to_cpu(event->transfer_len)));
				td->urb->actual_length = 0;
				if (td->urb->transfer_flags & URB_SHORT_NOT_OK)
					*status = -EREMOTEIO;
				else
					*status = 0;
			}
			/* Don't overwrite a previously set error code */
			if (*status == -EINPROGRESS) {
				if (td->urb->transfer_flags & URB_SHORT_NOT_OK)
					*status = -EREMOTEIO;
				else
					*status = 0;
			}
		} else {
			td->urb->actual_length =
				td->urb->transfer_buffer_length;
			/* Ignore a short packet completion if the
			 * untransferred length was zero.
			 */
			if (*status == -EREMOTEIO)
				*status = 0;
		}
	} else {
		/* Slow path - walk the list, starting from the dequeue
		 * pointer, to get the actual length transferred.
		 */
		td->urb->actual_length = 0;
		for (cur_trb = ep_ring->dequeue, cur_seg = ep_ring->deq_seg;
				cur_trb != event_trb;
				next_trb(xhci, ep_ring, &cur_seg, &cur_trb)) {
			if (!TRB_TYPE_NOOP_LE32(cur_trb->generic.field[3]) &&
			    !TRB_TYPE_LINK_LE32(cur_trb->generic.field[3]))
				td->urb->actual_length +=
					TRB_LEN(le32_to_cpu(cur_trb->generic.field[2]));
		}
		/* If the ring didn't stop on a Link or No-op TRB, add
		 * in the actual bytes transferred from the Normal TRB
		 */
		if (trb_comp_code != COMP_STOP_INVAL)
			td->urb->actual_length +=
				TRB_LEN(le32_to_cpu(cur_trb->generic.field[2])) -
				EVENT_TRB_LEN(le32_to_cpu(event->transfer_len));
	}

	return finish_td(xhci, td, event_trb, event, ep, status, false);
}

/*
 * If this function returns an error condition, it means it got a Transfer
 * event with a corrupted Slot ID, Endpoint ID, or TRB DMA address.
 * At this point, the host controller is probably hosed and should be reset.
 */
static int handle_tx_event(struct xhci_hcd *xhci,
		struct xhci_transfer_event *event)
	__releases(&xhci->lock)
	__acquires(&xhci->lock)
{
	struct xhci_virt_device *xdev;
	struct xhci_virt_ep *ep;
	struct xhci_ring *ep_ring;
	unsigned int slot_id;
	int ep_index;
	struct xhci_td *td = NULL;
	dma_addr_t event_dma;
	struct xhci_segment *event_seg;
	union xhci_trb *event_trb;
	struct urb *urb = NULL;
	int status = -EINPROGRESS;
	struct urb_priv *urb_priv;
	struct xhci_ep_ctx *ep_ctx;
	struct list_head *tmp;
	u32 trb_comp_code;
	int ret = 0;
	int td_num = 0;
	bool handling_skipped_tds = false;

	slot_id = TRB_TO_SLOT_ID(le32_to_cpu(event->flags));
	xdev = xhci->devs[slot_id];
	if (!xdev) {
		xhci_err(xhci, "ERROR Transfer event pointed to bad slot\n");
		xhci_err(xhci, "@%016llx %08x %08x %08x %08x\n",
			 (unsigned long long) xhci_trb_virt_to_dma(
				 xhci->event_ring->deq_seg,
				 xhci->event_ring->dequeue),
			 lower_32_bits(le64_to_cpu(event->buffer)),
			 upper_32_bits(le64_to_cpu(event->buffer)),
			 le32_to_cpu(event->transfer_len),
			 le32_to_cpu(event->flags));
		xhci_dbg(xhci, "Event ring:\n");
		xhci_debug_segment(xhci, xhci->event_ring->deq_seg);
		return -ENODEV;
	}

	/* Endpoint ID is 1 based, our index is zero based */
	ep_index = TRB_TO_EP_ID(le32_to_cpu(event->flags)) - 1;
	ep = &xdev->eps[ep_index];
	ep_ring = xhci_dma_to_transfer_ring(ep, le64_to_cpu(event->buffer));
	ep_ctx = xhci_get_ep_ctx(xhci, xdev->out_ctx, ep_index);
	if (!ep_ring ||
	    (le32_to_cpu(ep_ctx->ep_info) & EP_STATE_MASK) ==
	    EP_STATE_DISABLED) {
		xhci_err(xhci, "ERROR Transfer event for disabled endpoint "
				"or incorrect stream ring\n");
		xhci_err(xhci, "@%016llx %08x %08x %08x %08x\n",
			 (unsigned long long) xhci_trb_virt_to_dma(
				 xhci->event_ring->deq_seg,
				 xhci->event_ring->dequeue),
			 lower_32_bits(le64_to_cpu(event->buffer)),
			 upper_32_bits(le64_to_cpu(event->buffer)),
			 le32_to_cpu(event->transfer_len),
			 le32_to_cpu(event->flags));
		xhci_dbg(xhci, "Event ring:\n");
		xhci_debug_segment(xhci, xhci->event_ring->deq_seg);
		return -ENODEV;
	}

	/* Count current td numbers if ep->skip is set */
	if (ep->skip) {
		list_for_each(tmp, &ep_ring->td_list)
			td_num++;
	}

	event_dma = le64_to_cpu(event->buffer);
	trb_comp_code = GET_COMP_CODE(le32_to_cpu(event->transfer_len));
	/* Look for common error cases */
	switch (trb_comp_code) {
	/* Skip codes that require special handling depending on
	 * transfer type
	 */
	case COMP_SUCCESS:
		if (EVENT_TRB_LEN(le32_to_cpu(event->transfer_len)) == 0)
			break;
		if (xhci->quirks & XHCI_TRUST_TX_LENGTH)
			trb_comp_code = COMP_SHORT_TX;
		else
			xhci_warn_ratelimited(xhci,
					"WARN Successful completion on short TX: needs XHCI_TRUST_TX_LENGTH quirk?\n");
	case COMP_SHORT_TX:
		break;
	case COMP_STOP:
		xhci_dbg(xhci, "Stopped on Transfer TRB\n");
		break;
	case COMP_STOP_INVAL:
		xhci_dbg(xhci, "Stopped on No-op or Link TRB\n");
		break;
	case COMP_STOP_SHORT:
		xhci_dbg(xhci, "Stopped with short packet transfer detected\n");
		break;
	case COMP_STALL:
		xhci_dbg(xhci, "Stalled endpoint\n");
		ep->ep_state |= EP_HALTED;
		status = -EPIPE;
		break;
	case COMP_TRB_ERR:
		xhci_warn(xhci, "WARN: TRB error on endpoint\n");
		status = -EILSEQ;
		break;
	case COMP_SPLIT_ERR:
	case COMP_TX_ERR:
		xhci_dbg(xhci, "Transfer error on endpoint\n");
		status = -EPROTO;
		break;
	case COMP_BABBLE:
		xhci_dbg(xhci, "Babble error on endpoint\n");
		status = -EOVERFLOW;
		break;
	case COMP_DB_ERR:
		xhci_warn(xhci, "WARN: HC couldn't access mem fast enough\n");
		status = -ENOSR;
		break;
	case COMP_BW_OVER:
		xhci_warn(xhci, "WARN: bandwidth overrun event on endpoint\n");
		break;
	case COMP_BUFF_OVER:
		xhci_warn(xhci, "WARN: buffer overrun event on endpoint\n");
		break;
	case COMP_UNDERRUN:
		/*
		 * When the Isoch ring is empty, the xHC will generate
		 * a Ring Overrun Event for IN Isoch endpoint or Ring
		 * Underrun Event for OUT Isoch endpoint.
		 */
		xhci_dbg(xhci, "underrun event on endpoint\n");
		if (!list_empty(&ep_ring->td_list))
			xhci_dbg(xhci, "Underrun Event for slot %d ep %d "
					"still with TDs queued?\n",
				 TRB_TO_SLOT_ID(le32_to_cpu(event->flags)),
				 ep_index);
		goto cleanup;
	case COMP_OVERRUN:
		xhci_dbg(xhci, "overrun event on endpoint\n");
		if (!list_empty(&ep_ring->td_list))
			xhci_dbg(xhci, "Overrun Event for slot %d ep %d "
					"still with TDs queued?\n",
				 TRB_TO_SLOT_ID(le32_to_cpu(event->flags)),
				 ep_index);
		goto cleanup;
	case COMP_DEV_ERR:
		xhci_warn(xhci, "WARN: detect an incompatible device");
		status = -EPROTO;
		break;
	case COMP_MISSED_INT:
		/*
		 * When encounter missed service error, one or more isoc tds
		 * may be missed by xHC.
		 * Set skip flag of the ep_ring; Complete the missed tds as
		 * short transfer when process the ep_ring next time.
		 */
		ep->skip = true;
		xhci_dbg(xhci, "Miss service interval error, set skip flag\n");
		goto cleanup;
	case COMP_PING_ERR:
		ep->skip = true;
		xhci_dbg(xhci, "No Ping response error, Skip one Isoc TD\n");
		goto cleanup;
	default:
		if (xhci_is_vendor_info_code(xhci, trb_comp_code)) {
			status = 0;
			break;
		}
		xhci_warn(xhci, "ERROR Unknown event condition %u, HC probably busted\n",
			  trb_comp_code);
		goto cleanup;
	}

	do {
		/* This TRB should be in the TD at the head of this ring's
		 * TD list.
		 */
		if (list_empty(&ep_ring->td_list)) {
			/*
			 * A stopped endpoint may generate an extra completion
			 * event if the device was suspended.  Don't print
			 * warnings.
			 */
			if (!(trb_comp_code == COMP_STOP ||
						trb_comp_code == COMP_STOP_INVAL)) {
				xhci_warn(xhci, "WARN Event TRB for slot %d ep %d with no TDs queued?\n",
						TRB_TO_SLOT_ID(le32_to_cpu(event->flags)),
						ep_index);
				xhci_dbg(xhci, "Event TRB with TRB type ID %u\n",
						(le32_to_cpu(event->flags) &
						 TRB_TYPE_BITMASK)>>10);
				xhci_print_trb_offsets(xhci, (union xhci_trb *) event);
			}
			if (ep->skip) {
				ep->skip = false;
				xhci_dbg(xhci, "td_list is empty while skip "
						"flag set. Clear skip flag.\n");
			}
			ret = 0;
			goto cleanup;
		}

		/* We've skipped all the TDs on the ep ring when ep->skip set */
		if (ep->skip && td_num == 0) {
			ep->skip = false;
			xhci_dbg(xhci, "All tds on the ep_ring skipped. "
						"Clear skip flag.\n");
			ret = 0;
			goto cleanup;
		}

		td = list_entry(ep_ring->td_list.next, struct xhci_td, td_list);
		if (ep->skip)
			td_num--;

		/* Is this a TRB in the currently executing TD? */
		event_seg = trb_in_td(xhci, ep_ring->deq_seg, ep_ring->dequeue,
				td->last_trb, event_dma, false);

		/*
		 * Skip the Force Stopped Event. The event_trb(event_dma) of FSE
		 * is not in the current TD pointed by ep_ring->dequeue because
		 * that the hardware dequeue pointer still at the previous TRB
		 * of the current TD. The previous TRB maybe a Link TD or the
		 * last TRB of the previous TD. The command completion handle
		 * will take care the rest.
		 */
		if (!event_seg && (trb_comp_code == COMP_STOP ||
				   trb_comp_code == COMP_STOP_INVAL)) {
			ret = 0;
			goto cleanup;
		}

		if (!event_seg) {
			if (!ep->skip ||
			    !usb_endpoint_xfer_isoc(&td->urb->ep->desc)) {
				/* Some host controllers give a spurious
				 * successful event after a short transfer.
				 * Ignore it.
				 */
				if ((xhci->quirks & XHCI_SPURIOUS_SUCCESS) &&
						ep_ring->last_td_was_short) {
					ep_ring->last_td_was_short = false;
					ret = 0;
					goto cleanup;
				}
				/* HC is busted, give up! */
				xhci_err(xhci,
					"ERROR Transfer event TRB DMA ptr not "
					"part of current TD ep_index %d "
					"comp_code %u\n", ep_index,
					trb_comp_code);
				trb_in_td(xhci, ep_ring->deq_seg,
					  ep_ring->dequeue, td->last_trb,
					  event_dma, true);
				return -ESHUTDOWN;
			}

			ret = skip_isoc_td(xhci, td, event, ep, &status);
			goto cleanup;
		}
		if (trb_comp_code == COMP_SHORT_TX)
			ep_ring->last_td_was_short = true;
		else
			ep_ring->last_td_was_short = false;

		if (ep->skip) {
			xhci_dbg(xhci, "Found td. Clear skip flag.\n");
			ep->skip = false;
		}

		event_trb = &event_seg->trbs[(event_dma - event_seg->dma) /
						sizeof(*event_trb)];
		/*
		 * No-op TRB should not trigger interrupts.
		 * If event_trb is a no-op TRB, it means the
		 * corresponding TD has been cancelled. Just ignore
		 * the TD.
		 */
		if (TRB_TYPE_NOOP_LE32(event_trb->generic.field[3])) {
			xhci_dbg(xhci,
				 "event_trb is a no-op TRB. Skip it\n");
			goto cleanup;
		}

		/* Now update the urb's actual_length and give back to
		 * the core
		 */
		if (usb_endpoint_xfer_control(&td->urb->ep->desc))
			ret = process_ctrl_td(xhci, td, event_trb, event, ep,
						 &status);
		else if (usb_endpoint_xfer_isoc(&td->urb->ep->desc))
			ret = process_isoc_td(xhci, td, event_trb, event, ep,
						 &status);
		else
			ret = process_bulk_intr_td(xhci, td, event_trb, event,
						 ep, &status);

cleanup:


		handling_skipped_tds = ep->skip &&
			trb_comp_code != COMP_MISSED_INT &&
			trb_comp_code != COMP_PING_ERR;

		/*
		 * Do not update event ring dequeue pointer if we're in a loop
		 * processing missed tds.
		 */
		if (!handling_skipped_tds)
			inc_deq(xhci, xhci->event_ring);

		if (ret) {
			urb = td->urb;
			urb_priv = urb->hcpriv;

			xhci_urb_free_priv(urb_priv);

			usb_hcd_unlink_urb_from_ep(bus_to_hcd(urb->dev->bus), urb);
			if ((urb->actual_length != urb->transfer_buffer_length &&
						(urb->transfer_flags &
						 URB_SHORT_NOT_OK)) ||
					(status != 0 &&
					 !usb_endpoint_xfer_isoc(&urb->ep->desc)))
				xhci_dbg(xhci, "Giveback URB %pK, len = %d, "
						"expected = %d, status = %d\n",
						urb, urb->actual_length,
						urb->transfer_buffer_length,
						status);
			spin_unlock(&xhci->lock);
			/* EHCI, UHCI, and OHCI always unconditionally set the
			 * urb->status of an isochronous endpoint to 0.
			 */
			if (usb_pipetype(urb->pipe) == PIPE_ISOCHRONOUS)
				status = 0;
			usb_hcd_giveback_urb(bus_to_hcd(urb->dev->bus), urb, status);
			spin_lock(&xhci->lock);
		}

	/*
	 * If ep->skip is set, it means there are missed tds on the
	 * endpoint ring need to take care of.
	 * Process them as short transfer until reach the td pointed by
	 * the event.
	 */
	} while (handling_skipped_tds);

	return 0;
}

/*
 * This function handles all OS-owned events on the event ring.  It may drop
 * xhci->lock between event processing (e.g. to pass up port status changes).
 * Returns >0 for "possibly more events to process" (caller should call again),
 * otherwise 0 if done.  In future, <0 returns should indicate error code.
 */
static int xhci_handle_event(struct xhci_hcd *xhci)
{
	union xhci_trb *event;
	int update_ptrs = 1;
	int ret;

	if (!xhci->event_ring || !xhci->event_ring->dequeue) {
		xhci->error_bitmask |= 1 << 1;
		return 0;
	}

	event = xhci->event_ring->dequeue;
	/* Does the HC or OS own the TRB? */
	if ((le32_to_cpu(event->event_cmd.flags) & TRB_CYCLE) !=
	    xhci->event_ring->cycle_state) {
		xhci->error_bitmask |= 1 << 2;
		return 0;
	}

	/*
	 * Barrier between reading the TRB_CYCLE (valid) flag above and any
	 * speculative reads of the event's flags/data below.
	 */
	rmb();
	/* FIXME: Handle more event types. */
	switch ((le32_to_cpu(event->event_cmd.flags) & TRB_TYPE_BITMASK)) {
	case TRB_TYPE(TRB_COMPLETION):
		handle_cmd_completion(xhci, &event->event_cmd);
		break;
	case TRB_TYPE(TRB_PORT_STATUS):
		handle_port_status(xhci, event);
		update_ptrs = 0;
		break;
	case TRB_TYPE(TRB_TRANSFER):
		ret = handle_tx_event(xhci, &event->trans_event);
		if (ret < 0)
			xhci->error_bitmask |= 1 << 9;
		else
			update_ptrs = 0;
		break;
	case TRB_TYPE(TRB_DEV_NOTE):
		handle_device_notification(xhci, event);
		break;
	default:
		if ((le32_to_cpu(event->event_cmd.flags) & TRB_TYPE_BITMASK) >=
		    TRB_TYPE(48))
			handle_vendor_event(xhci, event);
		else
			xhci->error_bitmask |= 1 << 3;
	}
	/* Any of the above functions may drop and re-acquire the lock, so check
	 * to make sure a watchdog timer didn't mark the host as non-responsive.
	 */
	if (xhci->xhc_state & XHCI_STATE_DYING) {
		xhci_dbg(xhci, "xHCI host dying, returning from "
				"event handler.\n");
		return 0;
	}

	if (update_ptrs)
		/* Update SW event ring dequeue pointer */
		inc_deq(xhci, xhci->event_ring);

	/* Are there more items on the event ring?  Caller will call us again to
	 * check.
	 */
	return 1;
}

/*
 * xHCI spec says we can get an interrupt, and if the HC has an error condition,
 * we might get bad data out of the event ring.  Section 4.10.2.7 has a list of
 * indicators of an event TRB error, but we check the status *first* to be safe.
 */
irqreturn_t xhci_irq(struct usb_hcd *hcd)
{
	struct xhci_hcd *xhci = hcd_to_xhci(hcd);
	u32 status;
	u64 temp_64;
	union xhci_trb *event_ring_deq;
	dma_addr_t deq;

	spin_lock(&xhci->lock);
	/* Check if the xHC generated the interrupt, or the irq is shared */
	status = readl(&xhci->op_regs->status);
	if (status == 0xffffffff)
		goto hw_died;

	if (!(status & STS_EINT)) {
		spin_unlock(&xhci->lock);
		return IRQ_NONE;
	}
	if (status & STS_FATAL) {
		xhci_warn(xhci, "WARNING: Host System Error\n");
		xhci_halt(xhci);
hw_died:
		spin_unlock(&xhci->lock);
		return IRQ_HANDLED;
	}

	/*
	 * Clear the op reg interrupt status first,
	 * so we can receive interrupts from other MSI-X interrupters.
	 * Write 1 to clear the interrupt status.
	 */
	status |= STS_EINT;
	writel(status, &xhci->op_regs->status);
	/* FIXME when MSI-X is supported and there are multiple vectors */
	/* Clear the MSI-X event interrupt status */

	if (hcd->irq) {
		u32 irq_pending;
		/* Acknowledge the PCI interrupt */
		irq_pending = readl(&xhci->ir_set->irq_pending);
		irq_pending |= IMAN_IP;
		writel(irq_pending, &xhci->ir_set->irq_pending);
	}

	if (xhci->xhc_state & XHCI_STATE_DYING ||
	    xhci->xhc_state & XHCI_STATE_HALTED) {
		xhci_dbg(xhci, "xHCI dying, ignoring interrupt. "
				"Shouldn't IRQs be disabled?\n");
		/* Clear the event handler busy flag (RW1C);
		 * the event ring should be empty.
		 */
		temp_64 = xhci_read_64(xhci, &xhci->ir_set->erst_dequeue);
		xhci_write_64(xhci, temp_64 | ERST_EHB,
				&xhci->ir_set->erst_dequeue);
		spin_unlock(&xhci->lock);

		return IRQ_HANDLED;
	}

	event_ring_deq = xhci->event_ring->dequeue;
	/* FIXME this should be a delayed service routine
	 * that clears the EHB.
	 */
	while (xhci_handle_event(xhci) > 0) {}

	temp_64 = xhci_read_64(xhci, &xhci->ir_set->erst_dequeue);
	/* If necessary, update the HW's version of the event ring deq ptr. */
	if (event_ring_deq != xhci->event_ring->dequeue) {
		deq = xhci_trb_virt_to_dma(xhci->event_ring->deq_seg,
				xhci->event_ring->dequeue);
		if (deq == 0)
			xhci_warn(xhci, "WARN something wrong with SW event "
					"ring dequeue ptr.\n");
		/* Update HC event ring dequeue pointer */
		temp_64 &= ERST_PTR_MASK;
		temp_64 |= ((u64) deq & (u64) ~ERST_PTR_MASK);
	}

	/* Clear the event handler busy flag (RW1C); event ring is empty. */
	temp_64 |= ERST_EHB;
	xhci_write_64(xhci, temp_64, &xhci->ir_set->erst_dequeue);

	spin_unlock(&xhci->lock);

	return IRQ_HANDLED;
}

irqreturn_t xhci_msi_irq(int irq, void *hcd)
{
	return xhci_irq(hcd);
}

/****		Endpoint Ring Operations	****/

/*
 * Generic function for queueing a TRB on a ring.
 * The caller must have checked to make sure there's room on the ring.
 *
 * @more_trbs_coming:	Will you enqueue more TRBs before calling
 *			prepare_transfer()?
 */
static void queue_trb(struct xhci_hcd *xhci, struct xhci_ring *ring,
		bool more_trbs_coming,
		u32 field1, u32 field2, u32 field3, u32 field4)
{
	struct xhci_generic_trb *trb;

	trb = &ring->enqueue->generic;
	trb->field[0] = cpu_to_le32(field1);
	trb->field[1] = cpu_to_le32(field2);
	trb->field[2] = cpu_to_le32(field3);
	trb->field[3] = cpu_to_le32(field4);
	inc_enq(xhci, ring, more_trbs_coming);
}

/*
 * Does various checks on the endpoint ring, and makes it ready to queue num_trbs.
 * FIXME allocate segments if the ring is full.
 */
static int prepare_ring(struct xhci_hcd *xhci, struct xhci_ring *ep_ring,
		u32 ep_state, unsigned int num_trbs, gfp_t mem_flags)
{
	unsigned int num_trbs_needed;

	/* Make sure the endpoint has been added to xHC schedule */
	switch (ep_state) {
	case EP_STATE_DISABLED:
		/*
		 * USB core changed config/interfaces without notifying us,
		 * or hardware is reporting the wrong state.
		 */
		xhci_warn(xhci, "WARN urb submitted to disabled ep\n");
		return -ENOENT;
	case EP_STATE_ERROR:
		xhci_warn(xhci, "WARN waiting for error on ep to be cleared\n");
		/* FIXME event handling code for error needs to clear it */
		/* XXX not sure if this should be -ENOENT or not */
		return -EINVAL;
	case EP_STATE_HALTED:
		xhci_dbg(xhci, "WARN halted endpoint, queueing URB anyway.\n");
	case EP_STATE_STOPPED:
	case EP_STATE_RUNNING:
		break;
	default:
		xhci_err(xhci, "ERROR unknown endpoint state for ep\n");
		/*
		 * FIXME issue Configure Endpoint command to try to get the HC
		 * back into a known state.
		 */
		return -EINVAL;
	}

	while (1) {
		if (room_on_ring(xhci, ep_ring, num_trbs))
			break;

		if (ep_ring == xhci->cmd_ring) {
			xhci_err(xhci, "Do not support expand command ring\n");
			return -ENOMEM;
		}

		xhci_dbg_trace(xhci, trace_xhci_dbg_ring_expansion,
				"ERROR no room on ep ring, try ring expansion");
		num_trbs_needed = num_trbs - ep_ring->num_trbs_free;
		if (xhci_ring_expansion(xhci, ep_ring, num_trbs_needed,
					mem_flags)) {
			xhci_err(xhci, "Ring expansion failed\n");
			return -ENOMEM;
		}
	}

	if (enqueue_is_link_trb(ep_ring)) {
		struct xhci_ring *ring = ep_ring;
		union xhci_trb *next;

		next = ring->enqueue;

		while (last_trb(xhci, ring, ring->enq_seg, next)) {
			/* If we're not dealing with 0.95 hardware or isoc rings
			 * on AMD 0.96 host, clear the chain bit.
			 */
			if (!xhci_link_trb_quirk(xhci) &&
					!(ring->type == TYPE_ISOC &&
					 (xhci->quirks & XHCI_AMD_0x96_HOST)))
				next->link.control &= cpu_to_le32(~TRB_CHAIN);
			else
				next->link.control |= cpu_to_le32(TRB_CHAIN);

			wmb();
			next->link.control ^= cpu_to_le32(TRB_CYCLE);

			/* Toggle the cycle bit after the last ring segment. */
			if (last_trb_on_last_seg(xhci, ring, ring->enq_seg, next)) {
				ring->cycle_state ^= 1;
			}
			ring->enq_seg = ring->enq_seg->next;
			ring->enqueue = ring->enq_seg->trbs;
			next = ring->enqueue;
		}
	}

	return 0;
}

static int prepare_transfer(struct xhci_hcd *xhci,
		struct xhci_virt_device *xdev,
		unsigned int ep_index,
		unsigned int stream_id,
		unsigned int num_trbs,
		struct urb *urb,
		unsigned int td_index,
		gfp_t mem_flags)
{
	int ret;
	struct urb_priv *urb_priv;
	struct xhci_td	*td;
	struct xhci_ring *ep_ring;
	struct xhci_ep_ctx *ep_ctx = xhci_get_ep_ctx(xhci, xdev->out_ctx, ep_index);

	ep_ring = xhci_stream_id_to_ring(xdev, ep_index, stream_id);
	if (!ep_ring) {
		xhci_dbg(xhci, "Can't prepare ring for bad stream ID %u\n",
				stream_id);
		return -EINVAL;
	}

	ret = prepare_ring(xhci, ep_ring,
			   le32_to_cpu(ep_ctx->ep_info) & EP_STATE_MASK,
			   num_trbs, mem_flags);
	if (ret)
		return ret;

	urb_priv = urb->hcpriv;
	td = urb_priv->td[td_index];

	INIT_LIST_HEAD(&td->td_list);
	INIT_LIST_HEAD(&td->cancelled_td_list);

	if (td_index == 0) {
		ret = usb_hcd_link_urb_to_ep(bus_to_hcd(urb->dev->bus), urb);
		if (unlikely(ret))
			return ret;
	}

	td->urb = urb;
	/* Add this TD to the tail of the endpoint ring's TD list */
	list_add_tail(&td->td_list, &ep_ring->td_list);
	td->start_seg = ep_ring->enq_seg;
	td->first_trb = ep_ring->enqueue;

	urb_priv->td[td_index] = td;

	return 0;
}

static unsigned int count_sg_trbs_needed(struct xhci_hcd *xhci, struct urb *urb)
{
	int num_sgs, num_trbs, running_total, temp, i;
	struct scatterlist *sg;

	sg = NULL;
	num_sgs = urb->num_mapped_sgs;
	temp = urb->transfer_buffer_length;

	num_trbs = 0;
	for_each_sg(urb->sg, sg, num_sgs, i) {
		unsigned int len = sg_dma_len(sg);

		/* Scatter gather list entries may cross 64KB boundaries */
		running_total = TRB_MAX_BUFF_SIZE -
			(sg_dma_address(sg) & (TRB_MAX_BUFF_SIZE - 1));
		running_total &= TRB_MAX_BUFF_SIZE - 1;
		if (running_total != 0)
			num_trbs++;

		/* How many more 64KB chunks to transfer, how many more TRBs? */
		while (running_total < sg_dma_len(sg) && running_total < temp) {
			num_trbs++;
			running_total += TRB_MAX_BUFF_SIZE;
		}
		len = min_t(int, len, temp);
		temp -= len;
		if (temp == 0)
			break;
	}
	return num_trbs;
}

static void check_trb_math(struct urb *urb, int num_trbs, int running_total)
{
	if (num_trbs != 0)
		dev_err(&urb->dev->dev, "%s - ep %#x - Miscalculated number of "
				"TRBs, %d left\n", __func__,
				urb->ep->desc.bEndpointAddress, num_trbs);
	if (running_total != urb->transfer_buffer_length)
		dev_err(&urb->dev->dev, "%s - ep %#x - Miscalculated tx length, "
				"queued %#x (%d), asked for %#x (%d)\n",
				__func__,
				urb->ep->desc.bEndpointAddress,
				running_total, running_total,
				urb->transfer_buffer_length,
				urb->transfer_buffer_length);
}

static void giveback_first_trb(struct xhci_hcd *xhci, int slot_id,
		unsigned int ep_index, unsigned int stream_id, int start_cycle,
		struct xhci_generic_trb *start_trb)
{
	/*
	 * Pass all the TRBs to the hardware at once and make sure this write
	 * isn't reordered.
	 */
	wmb();
	if (start_cycle)
		start_trb->field[3] |= cpu_to_le32(start_cycle);
	else
		start_trb->field[3] &= cpu_to_le32(~TRB_CYCLE);
	xhci_ring_ep_doorbell(xhci, slot_id, ep_index, stream_id);
}

/*
 * xHCI uses normal TRBs for both bulk and interrupt.  When the interrupt
 * endpoint is to be serviced, the xHC will consume (at most) one TD.  A TD
 * (comprised of sg list entries) can take several service intervals to
 * transmit.
 */
int xhci_queue_intr_tx(struct xhci_hcd *xhci, gfp_t mem_flags,
		struct urb *urb, int slot_id, unsigned int ep_index)
{
	struct xhci_ep_ctx *ep_ctx = xhci_get_ep_ctx(xhci,
			xhci->devs[slot_id]->out_ctx, ep_index);
	int xhci_interval;
	int ep_interval;

	xhci_interval = EP_INTERVAL_TO_UFRAMES(le32_to_cpu(ep_ctx->ep_info));
	ep_interval = urb->interval;
	/* Convert to microframes */
	if (urb->dev->speed == USB_SPEED_LOW ||
			urb->dev->speed == USB_SPEED_FULL)
		ep_interval *= 8;
	/* FIXME change this to a warning and a suggestion to use the new API
	 * to set the polling interval (once the API is added).
	 */
	if (xhci_interval != ep_interval) {
		dev_dbg_ratelimited(&urb->dev->dev,
				"Driver uses different interval (%d microframe%s) than xHCI (%d microframe%s)\n",
				ep_interval, ep_interval == 1 ? "" : "s",
				xhci_interval, xhci_interval == 1 ? "" : "s");
		urb->interval = xhci_interval;
		/* Convert back to frames for LS/FS devices */
		if (urb->dev->speed == USB_SPEED_LOW ||
				urb->dev->speed == USB_SPEED_FULL)
			urb->interval /= 8;
	}
	return xhci_queue_bulk_tx(xhci, mem_flags, urb, slot_id, ep_index);
}

/*
 * For xHCI 1.0 host controllers, TD size is the number of max packet sized
 * packets remaining in the TD (*not* including this TRB).
 *
 * Total TD packet count = total_packet_count =
 *     DIV_ROUND_UP(TD size in bytes / wMaxPacketSize)
 *
 * Packets transferred up to and including this TRB = packets_transferred =
 *     rounddown(total bytes transferred including this TRB / wMaxPacketSize)
 *
 * TD size = total_packet_count - packets_transferred
 *
 * For xHCI 0.96 and older, TD size field should be the remaining bytes
 * including this TRB, right shifted by 10
 *
 * For all hosts it must fit in bits 21:17, so it can't be bigger than 31.
 * This is taken care of in the TRB_TD_SIZE() macro
 *
 * The last TRB in a TD must have the TD size set to zero.
 */
static u32 xhci_td_remainder(struct xhci_hcd *xhci, int transferred,
			      int trb_buff_len, unsigned int td_total_len,
			      struct urb *urb, unsigned int num_trbs_left)
{
	u32 maxp, total_packet_count;

	if (xhci->hci_version < 0x100)
		return ((td_total_len - transferred) >> 10);

	maxp = GET_MAX_PACKET(usb_endpoint_maxp(&urb->ep->desc));
	total_packet_count = DIV_ROUND_UP(td_total_len, maxp);

	/* One TRB with a zero-length data packet. */
	if (num_trbs_left == 0 || (transferred == 0 && trb_buff_len == 0) ||
	    trb_buff_len == td_total_len)
		return 0;

	/* Queueing functions don't count the current TRB into transferred */
	return (total_packet_count - ((transferred + trb_buff_len) / maxp));
}


static int queue_bulk_sg_tx(struct xhci_hcd *xhci, gfp_t mem_flags,
		struct urb *urb, int slot_id, unsigned int ep_index)
{
	struct xhci_ring *ep_ring;
	unsigned int num_trbs;
	struct urb_priv *urb_priv;
	struct xhci_td *td;
	struct scatterlist *sg;
	int num_sgs;
	int trb_buff_len, this_sg_len, running_total, ret;
	unsigned int total_packet_count;
	bool zero_length_needed;
	bool first_trb;
	int last_trb_num;
	u64 addr;
	bool more_trbs_coming;

	struct xhci_generic_trb *start_trb;
	int start_cycle;

	ep_ring = xhci_urb_to_transfer_ring(xhci, urb);
	if (!ep_ring)
		return -EINVAL;

	num_trbs = count_sg_trbs_needed(xhci, urb);
	num_sgs = urb->num_mapped_sgs;
	total_packet_count = DIV_ROUND_UP(urb->transfer_buffer_length,
			usb_endpoint_maxp(&urb->ep->desc));

	ret = prepare_transfer(xhci, xhci->devs[slot_id],
			ep_index, urb->stream_id,
			num_trbs, urb, 0, mem_flags);
	if (ret < 0)
		return ret;

	urb_priv = urb->hcpriv;

	/* Deal with URB_ZERO_PACKET - need one more td/trb */
	zero_length_needed = urb->transfer_flags & URB_ZERO_PACKET &&
		urb_priv->length == 2;
	if (zero_length_needed) {
		num_trbs++;
		xhci_dbg(xhci, "Creating zero length td.\n");
		ret = prepare_transfer(xhci, xhci->devs[slot_id],
				ep_index, urb->stream_id,
				1, urb, 1, mem_flags);
		if (ret < 0)
			return ret;
	}

	td = urb_priv->td[0];

	/*
	 * Don't give the first TRB to the hardware (by toggling the cycle bit)
	 * until we've finished creating all the other TRBs.  The ring's cycle
	 * state may change as we enqueue the other TRBs, so save it too.
	 */
	start_trb = &ep_ring->enqueue->generic;
	start_cycle = ep_ring->cycle_state;

	running_total = 0;
	/*
	 * How much data is in the first TRB?
	 *
	 * There are three forces at work for TRB buffer pointers and lengths:
	 * 1. We don't want to walk off the end of this sg-list entry buffer.
	 * 2. The transfer length that the driver requested may be smaller than
	 *    the amount of memory allocated for this scatter-gather list.
	 * 3. TRBs buffers can't cross 64KB boundaries.
	 */
	sg = urb->sg;
	addr = (u64) sg_dma_address(sg);
	this_sg_len = sg_dma_len(sg);
	trb_buff_len = TRB_MAX_BUFF_SIZE - (addr & (TRB_MAX_BUFF_SIZE - 1));
	trb_buff_len = min_t(int, trb_buff_len, this_sg_len);
	if (trb_buff_len > urb->transfer_buffer_length)
		trb_buff_len = urb->transfer_buffer_length;

	first_trb = true;
	last_trb_num = zero_length_needed ? 2 : 1;
	/* Queue the first TRB, even if it's zero-length */
	do {
		u32 field = 0;
		u32 length_field = 0;
		u32 remainder = 0;

		/* Don't change the cycle bit of the first TRB until later */
		if (first_trb) {
			first_trb = false;
			if (start_cycle == 0)
				field |= 0x1;
		} else
			field |= ep_ring->cycle_state;

		/* Chain all the TRBs together; clear the chain bit in the last
		 * TRB to indicate it's the last TRB in the chain.
		 */
		if (num_trbs > last_trb_num) {
			field |= TRB_CHAIN;
		} else if (num_trbs == last_trb_num) {
			td->last_trb = ep_ring->enqueue;
			field |= TRB_IOC;
		} else if (zero_length_needed && num_trbs == 1) {
			trb_buff_len = 0;
			urb_priv->td[1]->last_trb = ep_ring->enqueue;
			field |= TRB_IOC;
		}

		/* Only set interrupt on short packet for IN endpoints */
		if (usb_urb_dir_in(urb))
			field |= TRB_ISP;

		if (TRB_MAX_BUFF_SIZE -
				(addr & (TRB_MAX_BUFF_SIZE - 1)) < trb_buff_len) {
			xhci_warn(xhci, "WARN: sg dma xfer crosses 64KB boundaries!\n");
			xhci_dbg(xhci, "Next boundary at %#x, end dma = %#x\n",
					(unsigned int) (addr + TRB_MAX_BUFF_SIZE) & ~(TRB_MAX_BUFF_SIZE - 1),
					(unsigned int) addr + trb_buff_len);
		}

		/* Set the TRB length, TD size, and interrupter fields. */
		remainder = xhci_td_remainder(xhci, running_total, trb_buff_len,
					   urb->transfer_buffer_length,
					   urb, num_trbs - 1);

		length_field = TRB_LEN(trb_buff_len) |
			TRB_TD_SIZE(remainder) |
			TRB_INTR_TARGET(0);

		if (num_trbs > 1)
			more_trbs_coming = true;
		else
			more_trbs_coming = false;
		queue_trb(xhci, ep_ring, more_trbs_coming,
				lower_32_bits(addr),
				upper_32_bits(addr),
				length_field,
				field | TRB_TYPE(TRB_NORMAL));
		--num_trbs;
		running_total += trb_buff_len;

		/* Calculate length for next transfer --
		 * Are we done queueing all the TRBs for this sg entry?
		 */
		this_sg_len -= trb_buff_len;
		if (this_sg_len == 0) {
			--num_sgs;
			if (num_sgs == 0)
				break;
			sg = sg_next(sg);
			addr = (u64) sg_dma_address(sg);
			this_sg_len = sg_dma_len(sg);
		} else {
			addr += trb_buff_len;
		}

		trb_buff_len = TRB_MAX_BUFF_SIZE -
			(addr & (TRB_MAX_BUFF_SIZE - 1));
		trb_buff_len = min_t(int, trb_buff_len, this_sg_len);
		if (running_total + trb_buff_len > urb->transfer_buffer_length)
			trb_buff_len =
				urb->transfer_buffer_length - running_total;
	} while (num_trbs > 0);

	check_trb_math(urb, num_trbs, running_total);
	giveback_first_trb(xhci, slot_id, ep_index, urb->stream_id,
			start_cycle, start_trb);
	return 0;
}

/* This is very similar to what ehci-q.c qtd_fill() does */
int xhci_queue_bulk_tx(struct xhci_hcd *xhci, gfp_t mem_flags,
		struct urb *urb, int slot_id, unsigned int ep_index)
{
	struct xhci_ring *ep_ring;
	struct urb_priv *urb_priv;
	struct xhci_td *td;
	int num_trbs;
	struct xhci_generic_trb *start_trb;
	bool first_trb;
	int last_trb_num;
	bool more_trbs_coming;
	bool zero_length_needed;
	int start_cycle;
	u32 field, length_field;

	int running_total, trb_buff_len, ret;
	unsigned int total_packet_count;
	u64 addr;

	if (urb->num_sgs)
		return queue_bulk_sg_tx(xhci, mem_flags, urb, slot_id, ep_index);

	ep_ring = xhci_urb_to_transfer_ring(xhci, urb);
	if (!ep_ring)
		return -EINVAL;

	num_trbs = 0;
	/* How much data is (potentially) left before the 64KB boundary? */
	running_total = TRB_MAX_BUFF_SIZE -
		(urb->transfer_dma & (TRB_MAX_BUFF_SIZE - 1));
	running_total &= TRB_MAX_BUFF_SIZE - 1;

	/* If there's some data on this 64KB chunk, or we have to send a
	 * zero-length transfer, we need at least one TRB
	 */
	if (running_total != 0 || urb->transfer_buffer_length == 0)
		num_trbs++;
	/* How many more 64KB chunks to transfer, how many more TRBs? */
	while (running_total < urb->transfer_buffer_length) {
		num_trbs++;
		running_total += TRB_MAX_BUFF_SIZE;
	}

	ret = prepare_transfer(xhci, xhci->devs[slot_id],
			ep_index, urb->stream_id,
			num_trbs, urb, 0, mem_flags);
	if (ret < 0)
		return ret;

	urb_priv = urb->hcpriv;

	/* Deal with URB_ZERO_PACKET - need one more td/trb */
	zero_length_needed = urb->transfer_flags & URB_ZERO_PACKET &&
		urb_priv->length == 2;
	if (zero_length_needed) {
		num_trbs++;
		xhci_dbg(xhci, "Creating zero length td.\n");
		ret = prepare_transfer(xhci, xhci->devs[slot_id],
				ep_index, urb->stream_id,
				1, urb, 1, mem_flags);
		if (ret < 0)
			return ret;
	}

	td = urb_priv->td[0];

	/*
	 * Don't give the first TRB to the hardware (by toggling the cycle bit)
	 * until we've finished creating all the other TRBs.  The ring's cycle
	 * state may change as we enqueue the other TRBs, so save it too.
	 */
	start_trb = &ep_ring->enqueue->generic;
	start_cycle = ep_ring->cycle_state;

	running_total = 0;
	total_packet_count = DIV_ROUND_UP(urb->transfer_buffer_length,
			usb_endpoint_maxp(&urb->ep->desc));
	/* How much data is in the first TRB? */
	addr = (u64) urb->transfer_dma;
	trb_buff_len = TRB_MAX_BUFF_SIZE -
		(urb->transfer_dma & (TRB_MAX_BUFF_SIZE - 1));
	if (trb_buff_len > urb->transfer_buffer_length)
		trb_buff_len = urb->transfer_buffer_length;

	first_trb = true;
	last_trb_num = zero_length_needed ? 2 : 1;
	/* Queue the first TRB, even if it's zero-length */
	do {
		u32 remainder = 0;
		field = 0;

		/* Don't change the cycle bit of the first TRB until later */
		if (first_trb) {
			first_trb = false;
			if (start_cycle == 0)
				field |= 0x1;
		} else
			field |= ep_ring->cycle_state;

		/* Chain all the TRBs together; clear the chain bit in the last
		 * TRB to indicate it's the last TRB in the chain.
		 */
		if (num_trbs > last_trb_num) {
			field |= TRB_CHAIN;
		} else if (num_trbs == last_trb_num) {
			td->last_trb = ep_ring->enqueue;
			field |= TRB_IOC;
		} else if (zero_length_needed && num_trbs == 1) {
			trb_buff_len = 0;
			urb_priv->td[1]->last_trb = ep_ring->enqueue;
			field |= TRB_IOC;
		}

		/* Only set interrupt on short packet for IN endpoints */
		if (usb_urb_dir_in(urb))
			field |= TRB_ISP;

		/* Set the TRB length, TD size, and interrupter fields. */
		remainder = xhci_td_remainder(xhci, running_total, trb_buff_len,
					   urb->transfer_buffer_length,
					   urb, num_trbs - 1);

		length_field = TRB_LEN(trb_buff_len) |
			TRB_TD_SIZE(remainder) |
			TRB_INTR_TARGET(0);

		if (num_trbs > 1)
			more_trbs_coming = true;
		else
			more_trbs_coming = false;
		queue_trb(xhci, ep_ring, more_trbs_coming,
				lower_32_bits(addr),
				upper_32_bits(addr),
				length_field,
				field | TRB_TYPE(TRB_NORMAL));
		--num_trbs;
		running_total += trb_buff_len;

		/* Calculate length for next transfer */
		addr += trb_buff_len;
		trb_buff_len = urb->transfer_buffer_length - running_total;
		if (trb_buff_len > TRB_MAX_BUFF_SIZE)
			trb_buff_len = TRB_MAX_BUFF_SIZE;
	} while (num_trbs > 0);

	check_trb_math(urb, num_trbs, running_total);
	giveback_first_trb(xhci, slot_id, ep_index, urb->stream_id,
			start_cycle, start_trb);
	return 0;
}

/* Caller must have locked xhci->lock */
int xhci_queue_ctrl_tx(struct xhci_hcd *xhci, gfp_t mem_flags,
		struct urb *urb, int slot_id, unsigned int ep_index)
{
	struct xhci_ring *ep_ring;
	int num_trbs;
	int ret;
	struct usb_ctrlrequest *setup;
	struct xhci_generic_trb *start_trb;
	int start_cycle;
	u32 field, length_field, remainder;
	struct urb_priv *urb_priv;
	struct xhci_td *td;

	ep_ring = xhci_urb_to_transfer_ring(xhci, urb);
	if (!ep_ring)
		return -EINVAL;

	/*
	 * Need to copy setup packet into setup TRB, so we can't use the setup
	 * DMA address.
	 */
	if (!urb->setup_packet)
		return -EINVAL;

	/* 1 TRB for setup, 1 for status */
	num_trbs = 2;
	/*
	 * Don't need to check if we need additional event data and normal TRBs,
	 * since data in control transfers will never get bigger than 16MB
	 * XXX: can we get a buffer that crosses 64KB boundaries?
	 */
	if (urb->transfer_buffer_length > 0)
		num_trbs++;
	ret = prepare_transfer(xhci, xhci->devs[slot_id],
			ep_index, urb->stream_id,
			num_trbs, urb, 0, mem_flags);
	if (ret < 0)
		return ret;

	urb_priv = urb->hcpriv;
	td = urb_priv->td[0];

	/*
	 * Don't give the first TRB to the hardware (by toggling the cycle bit)
	 * until we've finished creating all the other TRBs.  The ring's cycle
	 * state may change as we enqueue the other TRBs, so save it too.
	 */
	start_trb = &ep_ring->enqueue->generic;
	start_cycle = ep_ring->cycle_state;

	/* Queue setup TRB - see section 6.4.1.2.1 */
	/* FIXME better way to translate setup_packet into two u32 fields? */
	setup = (struct usb_ctrlrequest *) urb->setup_packet;
	field = 0;
	field |= TRB_IDT | TRB_TYPE(TRB_SETUP);
	if (start_cycle == 0)
		field |= 0x1;

	/* xHCI 1.0/1.1 6.4.1.2.1: Transfer Type field */
	if (xhci->hci_version >= 0x100) {
		if (urb->transfer_buffer_length > 0) {
			if (setup->bRequestType & USB_DIR_IN)
				field |= TRB_TX_TYPE(TRB_DATA_IN);
			else
				field |= TRB_TX_TYPE(TRB_DATA_OUT);
		}
	}

	queue_trb(xhci, ep_ring, true,
		  setup->bRequestType | setup->bRequest << 8 | le16_to_cpu(setup->wValue) << 16,
		  le16_to_cpu(setup->wIndex) | le16_to_cpu(setup->wLength) << 16,
		  TRB_LEN(8) | TRB_INTR_TARGET(0),
		  /* Immediate data in pointer */
		  field);

	/* If there's data, queue data TRBs */
	/* Only set interrupt on short packet for IN endpoints */
	if (usb_urb_dir_in(urb))
		field = TRB_ISP | TRB_TYPE(TRB_DATA);
	else
		field = TRB_TYPE(TRB_DATA);

	remainder = xhci_td_remainder(xhci, 0,
				   urb->transfer_buffer_length,
				   urb->transfer_buffer_length,
				   urb, 1);

	length_field = TRB_LEN(urb->transfer_buffer_length) |
		TRB_TD_SIZE(remainder) |
		TRB_INTR_TARGET(0);

	if (urb->transfer_buffer_length > 0) {
		if (setup->bRequestType & USB_DIR_IN)
			field |= TRB_DIR_IN;
		queue_trb(xhci, ep_ring, true,
				lower_32_bits(urb->transfer_dma),
				upper_32_bits(urb->transfer_dma),
				length_field,
				field | ep_ring->cycle_state);
	}

	/* Save the DMA address of the last TRB in the TD */
	td->last_trb = ep_ring->enqueue;

	/* Queue status TRB - see Table 7 and sections 4.11.2.2 and 6.4.1.2.3 */
	/* If the device sent data, the status stage is an OUT transfer */
	if (urb->transfer_buffer_length > 0 && setup->bRequestType & USB_DIR_IN)
		field = 0;
	else
		field = TRB_DIR_IN;
	queue_trb(xhci, ep_ring, false,
			0,
			0,
			TRB_INTR_TARGET(0),
			/* Event on completion */
			field | TRB_IOC | TRB_TYPE(TRB_STATUS) | ep_ring->cycle_state);

	giveback_first_trb(xhci, slot_id, ep_index, 0,
			start_cycle, start_trb);
	return 0;
}

/*
 * Variant of xhci_queue_ctrl_tx() used to implement EHSET
 * SINGLE_STEP_SET_FEATURE test mode. It differs in that the control
 * transfer is broken up so that the SETUP stage can happen and call
 * the URB's completion handler before the DATA/STATUS stages are
 * executed by the xHC hardware. This assumes the control transfer is a
 * GetDescriptor, with a DATA stage in the IN direction, and an OUT
 * STATUS stage.
 *
 * This function is called twice, usually with a 15-second delay in between.
 * - with is_setup==true, the SETUP stage for the control request
 *   (GetDescriptor) is queued in the TRB ring and sent to HW immediately
 * - with is_setup==false, the DATA and STATUS TRBs are queued and exceuted
 *
 * Caller must have locked xhci->lock
 */
int xhci_submit_single_step_set_feature(struct usb_hcd *hcd, struct urb *urb,
					int is_setup)
{
	struct xhci_hcd *xhci = hcd_to_xhci(hcd);
	struct xhci_ring *ep_ring;
	int num_trbs;
	int ret;
	unsigned int slot_id, ep_index;
	struct usb_ctrlrequest *setup;
	struct xhci_generic_trb *start_trb;
	int start_cycle;
	u32 field, length_field, remainder;
	struct urb_priv *urb_priv;
	struct xhci_td *td;

	ep_ring = xhci_urb_to_transfer_ring(xhci, urb);
	if (!ep_ring)
		return -EINVAL;

	/* Need buffer for data stage */
	if (urb->transfer_buffer_length <= 0)
		return -EINVAL;

	/*
	 * Need to copy setup packet into setup TRB, so we can't use the setup
	 * DMA address.
	 */
	if (!urb->setup_packet)
		return -EINVAL;
	setup = (struct usb_ctrlrequest *) urb->setup_packet;

	slot_id = urb->dev->slot_id;
	ep_index = xhci_get_endpoint_index(&urb->ep->desc);

	urb_priv = kzalloc(sizeof(struct urb_priv) +
				  sizeof(struct xhci_td *), GFP_ATOMIC);
	if (!urb_priv)
		return -ENOMEM;

	td = urb_priv->td[0] = kzalloc(sizeof(struct xhci_td), GFP_ATOMIC);
	if (!td) {
		kfree(urb_priv);
		return -ENOMEM;
	}

	urb_priv->length = 1;
	urb_priv->td_cnt = 0;
	urb->hcpriv = urb_priv;

	num_trbs = is_setup ? 1 : 2;

	ret = prepare_transfer(xhci, xhci->devs[slot_id],
			ep_index, urb->stream_id,
			num_trbs, urb, 0, GFP_ATOMIC);
	if (ret < 0) {
		kfree(td);
		kfree(urb_priv);
		return ret;
	}

	/*
	 * Don't give the first TRB to the hardware (by toggling the cycle bit)
	 * until we've finished creating all the other TRBs.  The ring's cycle
	 * state may change as we enqueue the other TRBs, so save it too.
	 */
	start_trb = &ep_ring->enqueue->generic;
	start_cycle = ep_ring->cycle_state;

	if (is_setup) {
		/* Queue only the setup TRB */
		field = TRB_IDT | TRB_IOC | TRB_TYPE(TRB_SETUP);
		if (start_cycle == 0)
			field |= 0x1;

		/* xHCI 1.0 6.4.1.2.1: Transfer Type field */
		if (xhci->hci_version == 0x100) {
			if (setup->bRequestType & USB_DIR_IN)
				field |= TRB_TX_TYPE(TRB_DATA_IN);
			else
				field |= TRB_TX_TYPE(TRB_DATA_OUT);
		}

		/* Save the DMA address of the last TRB in the TD */
		td->last_trb = ep_ring->enqueue;

		queue_trb(xhci, ep_ring, false,
			  setup->bRequestType | setup->bRequest << 8 |
				le16_to_cpu(setup->wValue) << 16,
			  le16_to_cpu(setup->wIndex) |
				le16_to_cpu(setup->wLength) << 16,
			  TRB_LEN(8) | TRB_INTR_TARGET(0),
			  field);
	} else {
		/* Queue data TRB */
		field = TRB_ISP | TRB_TYPE(TRB_DATA);
		if (start_cycle == 0)
			field |= 0x1;
		if (setup->bRequestType & USB_DIR_IN)
			field |= TRB_DIR_IN;

		remainder = xhci_td_remainder(xhci, 0,
					   urb->transfer_buffer_length,
					   urb->transfer_buffer_length,
					   urb, 1);

		length_field = TRB_LEN(urb->transfer_buffer_length) |
			TRB_TD_SIZE(remainder) |
			TRB_INTR_TARGET(0);

		queue_trb(xhci, ep_ring, true,
			  lower_32_bits(urb->transfer_dma),
			  upper_32_bits(urb->transfer_dma),
			  length_field,
			  field);

		/* Save the DMA address of the last TRB in the TD */
		td->last_trb = ep_ring->enqueue;

		/* Queue status TRB */
		field = TRB_IOC | TRB_TYPE(TRB_STATUS);
		if (!(setup->bRequestType & USB_DIR_IN))
			field |= TRB_DIR_IN;

		queue_trb(xhci, ep_ring, false,
			  0,
			  0,
			  TRB_INTR_TARGET(0),
			  field | ep_ring->cycle_state);
	}

	giveback_first_trb(xhci, slot_id, ep_index, 0, start_cycle, start_trb);
	return 0;
}

static int count_isoc_trbs_needed(struct xhci_hcd *xhci,
		struct urb *urb, int i)
{
	int num_trbs = 0;
	u64 addr, td_len;

	addr = (u64) (urb->transfer_dma + urb->iso_frame_desc[i].offset);
	td_len = urb->iso_frame_desc[i].length;

	num_trbs = DIV_ROUND_UP(td_len + (addr & (TRB_MAX_BUFF_SIZE - 1)),
			TRB_MAX_BUFF_SIZE);
	if (num_trbs == 0)
		num_trbs++;

	return num_trbs;
}

/*
 * The transfer burst count field of the isochronous TRB defines the number of
 * bursts that are required to move all packets in this TD.  Only SuperSpeed
 * devices can burst up to bMaxBurst number of packets per service interval.
 * This field is zero based, meaning a value of zero in the field means one
 * burst.  Basically, for everything but SuperSpeed devices, this field will be
 * zero.  Only xHCI 1.0 host controllers support this field.
 */
static unsigned int xhci_get_burst_count(struct xhci_hcd *xhci,
		struct usb_device *udev,
		struct urb *urb, unsigned int total_packet_count)
{
	unsigned int max_burst;

	if (xhci->hci_version < 0x100 || udev->speed < USB_SPEED_SUPER)
		return 0;

	max_burst = urb->ep->ss_ep_comp.bMaxBurst;
	return DIV_ROUND_UP(total_packet_count, max_burst + 1) - 1;
}

/*
 * Returns the number of packets in the last "burst" of packets.  This field is
 * valid for all speeds of devices.  USB 2.0 devices can only do one "burst", so
 * the last burst packet count is equal to the total number of packets in the
 * TD.  SuperSpeed endpoints can have up to 3 bursts.  All but the last burst
 * must contain (bMaxBurst + 1) number of packets, but the last burst can
 * contain 1 to (bMaxBurst + 1) packets.
 */
static unsigned int xhci_get_last_burst_packet_count(struct xhci_hcd *xhci,
		struct usb_device *udev,
		struct urb *urb, unsigned int total_packet_count)
{
	unsigned int max_burst;
	unsigned int residue;

	if (xhci->hci_version < 0x100)
		return 0;

	switch (udev->speed) {
	case USB_SPEED_SUPER_PLUS:
	case USB_SPEED_SUPER:
		/* bMaxBurst is zero based: 0 means 1 packet per burst */
		max_burst = urb->ep->ss_ep_comp.bMaxBurst;
		residue = total_packet_count % (max_burst + 1);
		/* If residue is zero, the last burst contains (max_burst + 1)
		 * number of packets, but the TLBPC field is zero-based.
		 */
		if (residue == 0)
			return max_burst;
		return residue - 1;
	default:
		if (total_packet_count == 0)
			return 0;
		return total_packet_count - 1;
	}
}

/*
 * Calculates Frame ID field of the isochronous TRB identifies the
 * target frame that the Interval associated with this Isochronous
 * Transfer Descriptor will start on. Refer to 4.11.2.5 in 1.1 spec.
 *
 * Returns actual frame id on success, negative value on error.
 */
static int xhci_get_isoc_frame_id(struct xhci_hcd *xhci,
		struct urb *urb, int index)
{
	int start_frame, ist, ret = 0;
	int start_frame_id, end_frame_id, current_frame_id;

	if (urb->dev->speed == USB_SPEED_LOW ||
			urb->dev->speed == USB_SPEED_FULL)
		start_frame = urb->start_frame + index * urb->interval;
	else
		start_frame = (urb->start_frame + index * urb->interval) >> 3;

	/* Isochronous Scheduling Threshold (IST, bits 0~3 in HCSPARAMS2):
	 *
	 * If bit [3] of IST is cleared to '0', software can add a TRB no
	 * later than IST[2:0] Microframes before that TRB is scheduled to
	 * be executed.
	 * If bit [3] of IST is set to '1', software can add a TRB no later
	 * than IST[2:0] Frames before that TRB is scheduled to be executed.
	 */
	ist = HCS_IST(xhci->hcs_params2) & 0x7;
	if (HCS_IST(xhci->hcs_params2) & (1 << 3))
		ist <<= 3;

	/* Software shall not schedule an Isoch TD with a Frame ID value that
	 * is less than the Start Frame ID or greater than the End Frame ID,
	 * where:
	 *
	 * End Frame ID = (Current MFINDEX register value + 895 ms.) MOD 2048
	 * Start Frame ID = (Current MFINDEX register value + IST + 1) MOD 2048
	 *
	 * Both the End Frame ID and Start Frame ID values are calculated
	 * in microframes. When software determines the valid Frame ID value;
	 * The End Frame ID value should be rounded down to the nearest Frame
	 * boundary, and the Start Frame ID value should be rounded up to the
	 * nearest Frame boundary.
	 */
	current_frame_id = readl(&xhci->run_regs->microframe_index);
	start_frame_id = roundup(current_frame_id + ist + 1, 8);
	end_frame_id = rounddown(current_frame_id + 895 * 8, 8);

	start_frame &= 0x7ff;
	start_frame_id = (start_frame_id >> 3) & 0x7ff;
	end_frame_id = (end_frame_id >> 3) & 0x7ff;

	xhci_dbg(xhci, "%s: index %d, reg 0x%x start_frame_id 0x%x, end_frame_id 0x%x, start_frame 0x%x\n",
		 __func__, index, readl(&xhci->run_regs->microframe_index),
		 start_frame_id, end_frame_id, start_frame);

	if (start_frame_id < end_frame_id) {
		if (start_frame > end_frame_id ||
				start_frame < start_frame_id)
			ret = -EINVAL;
	} else if (start_frame_id > end_frame_id) {
		if ((start_frame > end_frame_id &&
				start_frame < start_frame_id))
			ret = -EINVAL;
	} else {
			ret = -EINVAL;
	}

	if (index == 0) {
		if (ret == -EINVAL || start_frame == start_frame_id) {
			start_frame = start_frame_id + 1;
			if (urb->dev->speed == USB_SPEED_LOW ||
					urb->dev->speed == USB_SPEED_FULL)
				urb->start_frame = start_frame;
			else
				urb->start_frame = start_frame << 3;
			ret = 0;
		}
	}

	if (ret) {
		xhci_warn(xhci, "Frame ID %d (reg %d, index %d) beyond range (%d, %d)\n",
				start_frame, current_frame_id, index,
				start_frame_id, end_frame_id);
		xhci_warn(xhci, "Ignore frame ID field, use SIA bit instead\n");
		return ret;
	}

	return start_frame;
}

/* This is for isoc transfer */
static int xhci_queue_isoc_tx(struct xhci_hcd *xhci, gfp_t mem_flags,
		struct urb *urb, int slot_id, unsigned int ep_index)
{
	struct xhci_ring *ep_ring;
	struct urb_priv *urb_priv;
	struct xhci_td *td;
	int num_tds, trbs_per_td;
	struct xhci_generic_trb *start_trb;
	bool first_trb;
	int start_cycle;
	u32 field, length_field;
	int running_total, trb_buff_len, td_len, td_remain_len, ret;
	u64 start_addr, addr;
	int i, j;
	bool more_trbs_coming;
	struct xhci_virt_ep *xep;

	xep = &xhci->devs[slot_id]->eps[ep_index];
	ep_ring = xhci->devs[slot_id]->eps[ep_index].ring;

	num_tds = urb->number_of_packets;
	if (num_tds < 1) {
		xhci_dbg(xhci, "Isoc URB with zero packets?\n");
		return -EINVAL;
	}

	start_addr = (u64) urb->transfer_dma;
	start_trb = &ep_ring->enqueue->generic;
	start_cycle = ep_ring->cycle_state;

	urb_priv = urb->hcpriv;
	/* Queue the first TRB, even if it's zero-length */
	for (i = 0; i < num_tds; i++) {
		unsigned int total_packet_count;
		unsigned int burst_count;
		unsigned int residue;

		first_trb = true;
		running_total = 0;
		addr = start_addr + urb->iso_frame_desc[i].offset;
		td_len = urb->iso_frame_desc[i].length;
		td_remain_len = td_len;
		total_packet_count = DIV_ROUND_UP(td_len,
				GET_MAX_PACKET(
					usb_endpoint_maxp(&urb->ep->desc)));
		/* A zero-length transfer still involves at least one packet. */
		if (total_packet_count == 0)
			total_packet_count++;
		burst_count = xhci_get_burst_count(xhci, urb->dev, urb,
				total_packet_count);
		residue = xhci_get_last_burst_packet_count(xhci,
				urb->dev, urb, total_packet_count);

		trbs_per_td = count_isoc_trbs_needed(xhci, urb, i);

		ret = prepare_transfer(xhci, xhci->devs[slot_id], ep_index,
				urb->stream_id, trbs_per_td, urb, i, mem_flags);
		if (ret < 0) {
			if (i == 0)
				return ret;
			goto cleanup;
		}

		td = urb_priv->td[i];
		for (j = 0; j < trbs_per_td; j++) {
			int frame_id = 0;
			u32 remainder = 0;
			field = 0;

			if (first_trb) {
				field = TRB_TBC(burst_count) |
					TRB_TLBPC(residue);
				/* Queue the isoc TRB */
				field |= TRB_TYPE(TRB_ISOC);

				/* Calculate Frame ID and SIA fields */
				if (!(urb->transfer_flags & URB_ISO_ASAP) &&
						HCC_CFC(xhci->hcc_params)) {
					frame_id = xhci_get_isoc_frame_id(xhci,
									  urb,
									  i);
					if (frame_id >= 0)
						field |= TRB_FRAME_ID(frame_id);
					else
						field |= TRB_SIA;
				} else
					field |= TRB_SIA;

				if (i == 0) {
					if (start_cycle == 0)
						field |= 0x1;
				} else
					field |= ep_ring->cycle_state;
				first_trb = false;
			} else {
				/* Queue other normal TRBs */
				field |= TRB_TYPE(TRB_NORMAL);
				field |= ep_ring->cycle_state;
			}

			/* Only set interrupt on short packet for IN EPs */
			if (usb_urb_dir_in(urb))
				field |= TRB_ISP;

			/* Chain all the TRBs together; clear the chain bit in
			 * the last TRB to indicate it's the last TRB in the
			 * chain.
			 */
			if (j < trbs_per_td - 1) {
				field |= TRB_CHAIN;
				more_trbs_coming = true;
			} else {
				td->last_trb = ep_ring->enqueue;
				field |= TRB_IOC;
				if (xhci->hci_version == 0x100 &&
						!(xhci->quirks &
							XHCI_AVOID_BEI)) {
					/* Set BEI bit except for the last td */
					if (i < num_tds - 1)
						field |= TRB_BEI;
				}
				more_trbs_coming = false;
			}

			/* Calculate TRB length */
			trb_buff_len = TRB_MAX_BUFF_SIZE -
				(addr & ((1 << TRB_MAX_BUFF_SHIFT) - 1));
			if (trb_buff_len > td_remain_len)
				trb_buff_len = td_remain_len;

			/* Set the TRB length, TD size, & interrupter fields. */
			remainder = xhci_td_remainder(xhci, running_total,
						   trb_buff_len, td_len,
						   urb, trbs_per_td - j - 1);

			length_field = TRB_LEN(trb_buff_len) |
				TRB_TD_SIZE(remainder) |
				TRB_INTR_TARGET(0);

			queue_trb(xhci, ep_ring, more_trbs_coming,
				lower_32_bits(addr),
				upper_32_bits(addr),
				length_field,
				field);
			running_total += trb_buff_len;

			addr += trb_buff_len;
			td_remain_len -= trb_buff_len;
		}

		/* Check TD length */
		if (running_total != td_len) {
			xhci_err(xhci, "ISOC TD length unmatch\n");
			ret = -EINVAL;
			goto cleanup;
		}
	}

	/* store the next frame id */
	if (HCC_CFC(xhci->hcc_params))
		xep->next_frame_id = urb->start_frame + num_tds * urb->interval;

	if (xhci_to_hcd(xhci)->self.bandwidth_isoc_reqs == 0) {
		if (xhci->quirks & XHCI_AMD_PLL_FIX)
			usb_amd_quirk_pll_disable();
	}
	xhci_to_hcd(xhci)->self.bandwidth_isoc_reqs++;

	giveback_first_trb(xhci, slot_id, ep_index, urb->stream_id,
			start_cycle, start_trb);
	return 0;
cleanup:
	/* Clean up a partially enqueued isoc transfer. */

	for (i--; i >= 0; i--)
		list_del_init(&urb_priv->td[i]->td_list);

	/* Use the first TD as a temporary variable to turn the TDs we've queued
	 * into No-ops with a software-owned cycle bit. That way the hardware
	 * won't accidentally start executing bogus TDs when we partially
	 * overwrite them.  td->first_trb and td->start_seg are already set.
	 */
	urb_priv->td[0]->last_trb = ep_ring->enqueue;
	/* Every TRB except the first & last will have its cycle bit flipped. */
	td_to_noop(xhci, ep_ring, urb_priv->td[0], true);

	/* Reset the ring enqueue back to the first TRB and its cycle bit. */
	ep_ring->enqueue = urb_priv->td[0]->first_trb;
	ep_ring->enq_seg = urb_priv->td[0]->start_seg;
	ep_ring->cycle_state = start_cycle;
	ep_ring->num_trbs_free = ep_ring->num_trbs_free_temp;
	usb_hcd_unlink_urb_from_ep(bus_to_hcd(urb->dev->bus), urb);
	return ret;
}

/*
 * Check transfer ring to guarantee there is enough room for the urb.
 * Update ISO URB start_frame and interval.
 * Update interval as xhci_queue_intr_tx does. Use xhci frame_index to
 * update urb->start_frame if URB_ISO_ASAP is set in transfer_flags or
 * Contiguous Frame ID is not supported by HC.
 */
int xhci_queue_isoc_tx_prepare(struct xhci_hcd *xhci, gfp_t mem_flags,
		struct urb *urb, int slot_id, unsigned int ep_index)
{
	struct xhci_virt_device *xdev;
	struct xhci_ring *ep_ring;
	struct xhci_ep_ctx *ep_ctx;
	int start_frame;
	int xhci_interval;
	int ep_interval;
	int num_tds, num_trbs, i;
	int ret;
	struct xhci_virt_ep *xep;
	int ist;

	xdev = xhci->devs[slot_id];
	xep = &xhci->devs[slot_id]->eps[ep_index];
	ep_ring = xdev->eps[ep_index].ring;
	ep_ctx = xhci_get_ep_ctx(xhci, xdev->out_ctx, ep_index);

	num_trbs = 0;
	num_tds = urb->number_of_packets;
	for (i = 0; i < num_tds; i++)
		num_trbs += count_isoc_trbs_needed(xhci, urb, i);

	/* Check the ring to guarantee there is enough room for the whole urb.
	 * Do not insert any td of the urb to the ring if the check failed.
	 */
	ret = prepare_ring(xhci, ep_ring, le32_to_cpu(ep_ctx->ep_info) & EP_STATE_MASK,
			   num_trbs, mem_flags);
	if (ret)
		return ret;

	/*
	 * Check interval value. This should be done before we start to
	 * calculate the start frame value.
	 */
	xhci_interval = EP_INTERVAL_TO_UFRAMES(le32_to_cpu(ep_ctx->ep_info));
	ep_interval = urb->interval;
	/* Convert to microframes */
	if (urb->dev->speed == USB_SPEED_LOW ||
			urb->dev->speed == USB_SPEED_FULL)
		ep_interval *= 8;
	/* FIXME change this to a warning and a suggestion to use the new API
	 * to set the polling interval (once the API is added).
	 */
	if (xhci_interval != ep_interval) {
		dev_dbg_ratelimited(&urb->dev->dev,
				"Driver uses different interval (%d microframe%s) than xHCI (%d microframe%s)\n",
				ep_interval, ep_interval == 1 ? "" : "s",
				xhci_interval, xhci_interval == 1 ? "" : "s");
		urb->interval = xhci_interval;
		/* Convert back to frames for LS/FS devices */
		if (urb->dev->speed == USB_SPEED_LOW ||
				urb->dev->speed == USB_SPEED_FULL)
			urb->interval /= 8;
	}

	/* Calculate the start frame and put it in urb->start_frame. */
	if (HCC_CFC(xhci->hcc_params) && !list_empty(&ep_ring->td_list)) {
		if ((le32_to_cpu(ep_ctx->ep_info) & EP_STATE_MASK) ==
				EP_STATE_RUNNING) {
			urb->start_frame = xep->next_frame_id;
			goto skip_start_over;
		}
	}

	start_frame = readl(&xhci->run_regs->microframe_index);
	start_frame &= 0x3fff;
	/*
	 * Round up to the next frame and consider the time before trb really
	 * gets scheduled by hardare.
	 */
	ist = HCS_IST(xhci->hcs_params2) & 0x7;
	if (HCS_IST(xhci->hcs_params2) & (1 << 3))
		ist <<= 3;
	start_frame += ist + XHCI_CFC_DELAY;
	start_frame = roundup(start_frame, 8);

	/*
	 * Round up to the next ESIT (Endpoint Service Interval Time) if ESIT
	 * is greate than 8 microframes.
	 */
	if (urb->dev->speed == USB_SPEED_LOW ||
			urb->dev->speed == USB_SPEED_FULL) {
		start_frame = roundup(start_frame, urb->interval << 3);
		urb->start_frame = start_frame >> 3;
	} else {
		start_frame = roundup(start_frame, urb->interval);
		urb->start_frame = start_frame;
	}

skip_start_over:
	ep_ring->num_trbs_free_temp = ep_ring->num_trbs_free;

	return xhci_queue_isoc_tx(xhci, mem_flags, urb, slot_id, ep_index);
}

/****		Command Ring Operations		****/

/* Generic function for queueing a command TRB on the command ring.
 * Check to make sure there's room on the command ring for one command TRB.
 * Also check that there's room reserved for commands that must not fail.
 * If this is a command that must not fail, meaning command_must_succeed = TRUE,
 * then only check for the number of reserved spots.
 * Don't decrement xhci->cmd_ring_reserved_trbs after we've queued the TRB
 * because the command event handler may want to resubmit a failed command.
 */
static int queue_command(struct xhci_hcd *xhci, struct xhci_command *cmd,
			 u32 field1, u32 field2,
			 u32 field3, u32 field4, bool command_must_succeed)
{
	int reserved_trbs = xhci->cmd_ring_reserved_trbs;
	int ret;

	if ((xhci->xhc_state & XHCI_STATE_DYING) ||
		(xhci->xhc_state & XHCI_STATE_HALTED)) {
		xhci_dbg(xhci, "xHCI dying or halted, can't queue_command\n");
		return -ESHUTDOWN;
	}

	if (!command_must_succeed)
		reserved_trbs++;

	ret = prepare_ring(xhci, xhci->cmd_ring, EP_STATE_RUNNING,
			reserved_trbs, GFP_ATOMIC);
	if (ret < 0) {
		xhci_err(xhci, "ERR: No room for command on command ring\n");
		if (command_must_succeed)
			xhci_err(xhci, "ERR: Reserved TRB counting for "
					"unfailable commands failed.\n");
		return ret;
	}

	cmd->command_trb = xhci->cmd_ring->enqueue;
	list_add_tail(&cmd->cmd_list, &xhci->cmd_list);

	/* if there are no other commands queued we start the timeout timer */
	if (xhci->cmd_list.next == &cmd->cmd_list &&
	    !delayed_work_pending(&xhci->cmd_timer)) {
		xhci->current_cmd = cmd;
		xhci_mod_cmd_timer(xhci, XHCI_CMD_DEFAULT_TIMEOUT);
	}

	queue_trb(xhci, xhci->cmd_ring, false, field1, field2, field3,
			field4 | xhci->cmd_ring->cycle_state);
	return 0;
}

/* Queue a slot enable or disable request on the command ring */
int xhci_queue_slot_control(struct xhci_hcd *xhci, struct xhci_command *cmd,
		u32 trb_type, u32 slot_id)
{
	return queue_command(xhci, cmd, 0, 0, 0,
			TRB_TYPE(trb_type) | SLOT_ID_FOR_TRB(slot_id), false);
}

/* Queue an address device command TRB */
int xhci_queue_address_device(struct xhci_hcd *xhci, struct xhci_command *cmd,
		dma_addr_t in_ctx_ptr, u32 slot_id, enum xhci_setup_dev setup)
{
	return queue_command(xhci, cmd, lower_32_bits(in_ctx_ptr),
			upper_32_bits(in_ctx_ptr), 0,
			TRB_TYPE(TRB_ADDR_DEV) | SLOT_ID_FOR_TRB(slot_id)
			| (setup == SETUP_CONTEXT_ONLY ? TRB_BSR : 0), false);
}

int xhci_queue_vendor_command(struct xhci_hcd *xhci, struct xhci_command *cmd,
		u32 field1, u32 field2, u32 field3, u32 field4)
{
	return queue_command(xhci, cmd, field1, field2, field3, field4, false);
}

/* Queue a reset device command TRB */
int xhci_queue_reset_device(struct xhci_hcd *xhci, struct xhci_command *cmd,
		u32 slot_id)
{
	return queue_command(xhci, cmd, 0, 0, 0,
			TRB_TYPE(TRB_RESET_DEV) | SLOT_ID_FOR_TRB(slot_id),
			false);
}

/* Queue a configure endpoint command TRB */
int xhci_queue_configure_endpoint(struct xhci_hcd *xhci,
		struct xhci_command *cmd, dma_addr_t in_ctx_ptr,
		u32 slot_id, bool command_must_succeed)
{
	return queue_command(xhci, cmd, lower_32_bits(in_ctx_ptr),
			upper_32_bits(in_ctx_ptr), 0,
			TRB_TYPE(TRB_CONFIG_EP) | SLOT_ID_FOR_TRB(slot_id),
			command_must_succeed);
}

/* Queue an evaluate context command TRB */
int xhci_queue_evaluate_context(struct xhci_hcd *xhci, struct xhci_command *cmd,
		dma_addr_t in_ctx_ptr, u32 slot_id, bool command_must_succeed)
{
	return queue_command(xhci, cmd, lower_32_bits(in_ctx_ptr),
			upper_32_bits(in_ctx_ptr), 0,
			TRB_TYPE(TRB_EVAL_CONTEXT) | SLOT_ID_FOR_TRB(slot_id),
			command_must_succeed);
}

/*
 * Suspend is set to indicate "Stop Endpoint Command" is being issued to stop
 * activity on an endpoint that is about to be suspended.
 */
int xhci_queue_stop_endpoint(struct xhci_hcd *xhci, struct xhci_command *cmd,
			     int slot_id, unsigned int ep_index, int suspend)
{
	u32 trb_slot_id = SLOT_ID_FOR_TRB(slot_id);
	u32 trb_ep_index = EP_ID_FOR_TRB(ep_index);
	u32 type = TRB_TYPE(TRB_STOP_RING);
	u32 trb_suspend = SUSPEND_PORT_FOR_TRB(suspend);

	return queue_command(xhci, cmd, 0, 0, 0,
			trb_slot_id | trb_ep_index | type | trb_suspend, false);
}

/* Set Transfer Ring Dequeue Pointer command */
void xhci_queue_new_dequeue_state(struct xhci_hcd *xhci,
		unsigned int slot_id, unsigned int ep_index,
		unsigned int stream_id,
		struct xhci_dequeue_state *deq_state)
{
	dma_addr_t addr;
	u32 trb_slot_id = SLOT_ID_FOR_TRB(slot_id);
	u32 trb_ep_index = EP_ID_FOR_TRB(ep_index);
	u32 trb_stream_id = STREAM_ID_FOR_TRB(stream_id);
	u32 trb_sct = 0;
	u32 type = TRB_TYPE(TRB_SET_DEQ);
	struct xhci_virt_ep *ep;
	struct xhci_command *cmd;
	int ret;

	xhci_dbg_trace(xhci, trace_xhci_dbg_cancel_urb,
		"Set TR Deq Ptr cmd, new deq seg = %pK (0x%llx dma), new deq ptr = %pK (0x%llx dma), new cycle = %u",
		deq_state->new_deq_seg,
		(unsigned long long)deq_state->new_deq_seg->dma,
		deq_state->new_deq_ptr,
		(unsigned long long)xhci_trb_virt_to_dma(
			deq_state->new_deq_seg, deq_state->new_deq_ptr),
		deq_state->new_cycle_state);

	addr = xhci_trb_virt_to_dma(deq_state->new_deq_seg,
				    deq_state->new_deq_ptr);
	if (addr == 0) {
		xhci_warn(xhci, "WARN Cannot submit Set TR Deq Ptr\n");
		xhci_warn(xhci, "WARN deq seg = %pK, deq pt = %pK\n",
			  deq_state->new_deq_seg, deq_state->new_deq_ptr);
		return;
	}
	ep = &xhci->devs[slot_id]->eps[ep_index];
	if ((ep->ep_state & SET_DEQ_PENDING)) {
		xhci_warn(xhci, "WARN Cannot submit Set TR Deq Ptr\n");
		xhci_warn(xhci, "A Set TR Deq Ptr command is pending.\n");
		return;
	}

	/* This function gets called from contexts where it cannot sleep */
	cmd = xhci_alloc_command(xhci, false, false, GFP_ATOMIC);
	if (!cmd) {
		xhci_warn(xhci, "WARN Cannot submit Set TR Deq Ptr: ENOMEM\n");
		return;
	}

	ep->queued_deq_seg = deq_state->new_deq_seg;
	ep->queued_deq_ptr = deq_state->new_deq_ptr;
	if (stream_id)
		trb_sct = SCT_FOR_TRB(SCT_PRI_TR);
	ret = queue_command(xhci, cmd,
		lower_32_bits(addr) | trb_sct | deq_state->new_cycle_state,
		upper_32_bits(addr), trb_stream_id,
		trb_slot_id | trb_ep_index | type, false);
	if (ret < 0) {
		xhci_free_command(xhci, cmd);
		return;
	}

	/* Stop the TD queueing code from ringing the doorbell until
	 * this command completes.  The HC won't set the dequeue pointer
	 * if the ring is running, and ringing the doorbell starts the
	 * ring running.
	 */
	ep->ep_state |= SET_DEQ_PENDING;
}

int xhci_queue_reset_ep(struct xhci_hcd *xhci, struct xhci_command *cmd,
			int slot_id, unsigned int ep_index)
{
	u32 trb_slot_id = SLOT_ID_FOR_TRB(slot_id);
	u32 trb_ep_index = EP_ID_FOR_TRB(ep_index);
	u32 type = TRB_TYPE(TRB_RESET_EP);

	return queue_command(xhci, cmd, 0, 0, 0,
			trb_slot_id | trb_ep_index | type, false);
}<|MERGE_RESOLUTION|>--- conflicted
+++ resolved
@@ -310,7 +310,7 @@
 
 		i_cmd->status = COMP_CMD_STOP;
 
-		xhci_dbg(xhci, "Turn aborted command %p to no-op\n",
+		xhci_dbg(xhci, "Turn aborted command %pK to no-op\n",
 			 i_cmd->command_trb);
 		/* get cycle state from the original cmd trb */
 		cycle_state = le32_to_cpu(
@@ -1264,62 +1264,7 @@
 		xhci_complete_del_and_free_cmd(cur_cmd, COMP_CMD_ABORT);
 }
 
-<<<<<<< HEAD
-/*
- * Turn all commands on command ring with status set to "aborted" to no-op trbs.
- * If there are other commands waiting then restart the ring and kick the timer.
- * This must be called with command ring stopped and xhci->lock held.
- */
-static void xhci_handle_stopped_cmd_ring(struct xhci_hcd *xhci,
-					 struct xhci_command *cur_cmd)
-{
-	struct xhci_command *i_cmd, *tmp_cmd;
-	u32 cycle_state;
-
-	/* Turn all aborted commands in list to no-ops, then restart */
-	list_for_each_entry_safe(i_cmd, tmp_cmd, &xhci->cmd_list,
-				 cmd_list) {
-
-		if (i_cmd->status != COMP_CMD_ABORT)
-			continue;
-
-		i_cmd->status = COMP_CMD_STOP;
-
-		xhci_dbg(xhci, "Turn aborted command %pK to no-op\n",
-			 i_cmd->command_trb);
-		/* get cycle state from the original cmd trb */
-		cycle_state = le32_to_cpu(
-			i_cmd->command_trb->generic.field[3]) &	TRB_CYCLE;
-		/* modify the command trb to no-op command */
-		i_cmd->command_trb->generic.field[0] = 0;
-		i_cmd->command_trb->generic.field[1] = 0;
-		i_cmd->command_trb->generic.field[2] = 0;
-		i_cmd->command_trb->generic.field[3] = cpu_to_le32(
-			TRB_TYPE(TRB_CMD_NOOP) | cycle_state);
-
-		/*
-		 * caller waiting for completion is called when command
-		 *  completion event is received for these no-op commands
-		 */
-	}
-
-	xhci->cmd_ring_state = CMD_RING_STATE_RUNNING;
-
-	/* ring command ring doorbell to restart the command ring */
-	if ((xhci->cmd_ring->dequeue != xhci->cmd_ring->enqueue) &&
-	    !(xhci->xhc_state & XHCI_STATE_DYING)) {
-		xhci->current_cmd = cur_cmd;
-		mod_timer(&xhci->cmd_timer, jiffies + XHCI_CMD_DEFAULT_TIMEOUT);
-		xhci_ring_cmd_db(xhci);
-	}
-	return;
-}
-
-
-void xhci_handle_command_timeout(unsigned long data)
-=======
 void xhci_handle_command_timeout(struct work_struct *work)
->>>>>>> 26c81565
 {
 	struct xhci_hcd *xhci;
 	int ret;
