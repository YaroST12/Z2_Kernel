/*
 * Copyright (c) International Business Machines Corp., 2006
 *
 * This program is free software; you can redistribute it and/or modify
 * it under the terms of the GNU General Public License as published by
 * the Free Software Foundation; either version 2 of the License, or
 * (at your option) any later version.
 *
 * This program is distributed in the hope that it will be useful,
 * but WITHOUT ANY WARRANTY; without even the implied warranty of
 * MERCHANTABILITY or FITNESS FOR A PARTICULAR PURPOSE. See
 * the GNU General Public License for more details.
 *
 * You should have received a copy of the GNU General Public License
 * along with this program; if not, write to the Free Software
 * Foundation, Inc., 59 Temple Place, Suite 330, Boston, MA 02111-1307 USA
 *
 * Authors: Artem Bityutskiy (Битюцкий Артём), Thomas Gleixner
 */

/*
 * UBI wear-leveling sub-system.
 *
 * This sub-system is responsible for wear-leveling. It works in terms of
 * physical eraseblocks and erase counters and knows nothing about logical
 * eraseblocks, volumes, etc. From this sub-system's perspective all physical
 * eraseblocks are of two types - used and free. Used physical eraseblocks are
 * those that were "get" by the 'ubi_wl_get_peb()' function, and free physical
 * eraseblocks are those that were put by the 'ubi_wl_put_peb()' function.
 *
 * Physical eraseblocks returned by 'ubi_wl_get_peb()' have only erase counter
 * header. The rest of the physical eraseblock contains only %0xFF bytes.
 *
 * When physical eraseblocks are returned to the WL sub-system by means of the
 * 'ubi_wl_put_peb()' function, they are scheduled for erasure. The erasure is
 * done asynchronously in context of the per-UBI device background thread,
 * which is also managed by the WL sub-system.
 *
 * The wear-leveling is ensured by means of moving the contents of used
 * physical eraseblocks with low erase counter to free physical eraseblocks
 * with high erase counter.
 *
 * If the WL sub-system fails to erase a physical eraseblock, it marks it as
 * bad.
 *
 * This sub-system is also responsible for scrubbing. If a bit-flip is detected
 * in a physical eraseblock, it has to be moved. Technically this is the same
 * as moving it for wear-leveling reasons.
 *
 * As it was said, for the UBI sub-system all physical eraseblocks are either
 * "free" or "used". Free eraseblock are kept in the @wl->free RB-tree, while
 * used eraseblocks are kept in @wl->used, @wl->erroneous, or @wl->scrub
 * RB-trees, as well as (temporarily) in the @wl->pq queue.
 *
 * When the WL sub-system returns a physical eraseblock, the physical
 * eraseblock is protected from being moved for some "time". For this reason,
 * the physical eraseblock is not directly moved from the @wl->free tree to the
 * @wl->used tree. There is a protection queue in between where this
 * physical eraseblock is temporarily stored (@wl->pq).
 *
 * All this protection stuff is needed because:
 *  o we don't want to move physical eraseblocks just after we have given them
 *    to the user; instead, we first want to let users fill them up with data;
 *
 *  o there is a chance that the user will put the physical eraseblock very
 *    soon, so it makes sense not to move it for some time, but wait.
 *
 * Physical eraseblocks stay protected only for limited time. But the "time" is
 * measured in erase cycles in this case. This is implemented with help of the
 * protection queue. Eraseblocks are put to the tail of this queue when they
 * are returned by the 'ubi_wl_get_peb()', and eraseblocks are removed from the
 * head of the queue on each erase operation (for any eraseblock). So the
 * length of the queue defines how may (global) erase cycles PEBs are protected.
 *
 * To put it differently, each physical eraseblock has 2 main states: free and
 * used. The former state corresponds to the @wl->free tree. The latter state
 * is split up on several sub-states:
 * o the WL movement is allowed (@wl->used tree);
 * o the WL movement is disallowed (@wl->erroneous) because the PEB is
 *   erroneous - e.g., there was a read error;
 * o the WL movement is temporarily prohibited (@wl->pq queue);
 * o scrubbing is needed (@wl->scrub tree).
 *
 * Depending on the sub-state, wear-leveling entries of the used physical
 * eraseblocks may be kept in one of those structures.
 *
 * Note, in this implementation, we keep a small in-RAM object for each physical
 * eraseblock. This is surely not a scalable solution. But it appears to be good
 * enough for moderately large flashes and it is simple. In future, one may
 * re-work this sub-system and make it more scalable.
 *
 * At the moment this sub-system does not utilize the sequence number, which
 * was introduced relatively recently. But it would be wise to do this because
 * the sequence number of a logical eraseblock characterizes how old is it. For
 * example, when we move a PEB with low erase counter, and we need to pick the
 * target PEB, we pick a PEB with the highest EC if our PEB is "old" and we
 * pick target PEB with an average EC if our PEB is not very "old". This is a
 * room for future re-works of the WL sub-system.
 */

#include <linux/slab.h>
#include <linux/crc32.h>
#include <linux/freezer.h>
#include <linux/kthread.h>
#include <linux/delay.h>
#include "ubi.h"
#include "wl.h"

/* Number of physical eraseblocks reserved for wear-leveling purposes */
#define WL_RESERVED_PEBS 1

/*
 * Maximum difference between two erase counters. If this threshold is
 * exceeded, the WL sub-system starts moving data from used physical
 * eraseblocks with low erase counter to free physical eraseblocks with high
 * erase counter.
 */
#define UBI_WL_THRESHOLD CONFIG_MTD_UBI_WL_THRESHOLD

/*
 * When a physical eraseblock is moved, the WL sub-system has to pick the target
 * physical eraseblock to move to. The simplest way would be just to pick the
 * one with the highest erase counter. But in certain workloads this could lead
 * to an unlimited wear of one or few physical eraseblock. Indeed, imagine a
 * situation when the picked physical eraseblock is constantly erased after the
 * data is written to it. So, we have a constant which limits the highest erase
 * counter of the free physical eraseblock to pick. Namely, the WL sub-system
 * does not pick eraseblocks with erase counter greater than the lowest erase
 * counter plus %WL_FREE_MAX_DIFF.
 */
#define WL_FREE_MAX_DIFF (2*UBI_WL_THRESHOLD)

/*
 * Maximum number of consecutive background thread failures which is enough to
 * switch to read-only mode.
 */
#define WL_MAX_FAILURES 32

static int self_check_ec(struct ubi_device *ubi, int pnum, int ec);
static int self_check_in_wl_tree(const struct ubi_device *ubi,
				 struct ubi_wl_entry *e, struct rb_root *root);
static int self_check_in_pq(const struct ubi_device *ubi,
			    struct ubi_wl_entry *e);

<<<<<<< HEAD
=======
#ifdef CONFIG_MTD_UBI_FASTMAP
/**
 * update_fastmap_work_fn - calls ubi_update_fastmap from a work queue
 * @wrk: the work description object
 */
static void update_fastmap_work_fn(struct work_struct *wrk)
{
	struct ubi_device *ubi = container_of(wrk, struct ubi_device, fm_work);
	ubi_update_fastmap(ubi);
	spin_lock(&ubi->wl_lock);
	ubi->fm_work_scheduled = 0;
	spin_unlock(&ubi->wl_lock);
}

/**
 *  ubi_ubi_is_fm_block - returns 1 if a PEB is currently used in a fastmap.
 *  @ubi: UBI device description object
 *  @pnum: the to be checked PEB
 */
static int ubi_is_fm_block(struct ubi_device *ubi, int pnum)
{
	int i;

	if (!ubi->fm)
		return 0;

	for (i = 0; i < ubi->fm->used_blocks; i++)
		if (ubi->fm->e[i]->pnum == pnum)
			return 1;

	return 0;
}
#else
static int ubi_is_fm_block(struct ubi_device *ubi, int pnum)
{
	return 0;
}
#endif

>>>>>>> b5076139
/**
 * wl_tree_add - add a wear-leveling entry to a WL RB-tree.
 * @e: the wear-leveling entry to add
 * @root: the root of the tree
 *
 * Note, we use (erase counter, physical eraseblock number) pairs as keys in
 * the @ubi->used and @ubi->free RB-trees.
 */
static void wl_tree_add(struct ubi_wl_entry *e, struct rb_root *root)
{
	struct rb_node **p, *parent = NULL;

	p = &root->rb_node;
	while (*p) {
		struct ubi_wl_entry *e1;

		parent = *p;
		e1 = rb_entry(parent, struct ubi_wl_entry, u.rb);

		if (e->ec < e1->ec)
			p = &(*p)->rb_left;
		else if (e->ec > e1->ec)
			p = &(*p)->rb_right;
		else {
			ubi_assert(e->pnum != e1->pnum);
			if (e->pnum < e1->pnum)
				p = &(*p)->rb_left;
			else
				p = &(*p)->rb_right;
		}
	}

	rb_link_node(&e->u.rb, parent, p);
	rb_insert_color(&e->u.rb, root);
}

/**
 * wl_tree_destroy - destroy a wear-leveling entry.
 * @ubi: UBI device description object
 * @e: the wear-leveling entry to add
 *
 * This function destroys a wear leveling entry and removes
 * the reference from the lookup table.
 */
static void wl_entry_destroy(struct ubi_device *ubi, struct ubi_wl_entry *e)
{
	ubi->lookuptbl[e->pnum] = NULL;
	kmem_cache_free(ubi_wl_entry_slab, e);
}

/**
 * do_work - do one pending work.
 * @ubi: UBI device description object
 *
 * This function returns zero in case of success and a negative error code in
 * case of failure.
 */
static int do_work(struct ubi_device *ubi)
{
	int err;
	struct ubi_work *wrk;

	cond_resched();

	/*
	 * @ubi->work_sem is used to synchronize with the workers. Workers take
	 * it in read mode, so many of them may be doing works at a time. But
	 * the queue flush code has to be sure the whole queue of works is
	 * done, and it takes the mutex in write mode.
	 */
	down_read(&ubi->work_sem);
	spin_lock(&ubi->wl_lock);
	if (list_empty(&ubi->works)) {
		spin_unlock(&ubi->wl_lock);
		up_read(&ubi->work_sem);
		return 0;
	}

	wrk = list_entry(ubi->works.next, struct ubi_work, list);
	list_del(&wrk->list);
	ubi->works_count -= 1;
	ubi_assert(ubi->works_count >= 0);
	spin_unlock(&ubi->wl_lock);

	/*
	 * Call the worker function. Do not touch the work structure
	 * after this call as it will have been freed or reused by that
	 * time by the worker function.
	 */
	err = wrk->func(ubi, wrk, 0);
	if (err)
		ubi_err(ubi, "work failed with error code %d", err);
	up_read(&ubi->work_sem);

	return err;
}

/**
 * in_wl_tree - check if wear-leveling entry is present in a WL RB-tree.
 * @e: the wear-leveling entry to check
 * @root: the root of the tree
 *
 * This function returns non-zero if @e is in the @root RB-tree and zero if it
 * is not.
 */
static int in_wl_tree(struct ubi_wl_entry *e, struct rb_root *root)
{
	struct rb_node *p;

	p = root->rb_node;
	while (p) {
		struct ubi_wl_entry *e1;

		e1 = rb_entry(p, struct ubi_wl_entry, u.rb);

		if (e->pnum == e1->pnum) {
			ubi_assert(e == e1);
			return 1;
		}

		if (e->ec < e1->ec)
			p = p->rb_left;
		else if (e->ec > e1->ec)
			p = p->rb_right;
		else {
			ubi_assert(e->pnum != e1->pnum);
			if (e->pnum < e1->pnum)
				p = p->rb_left;
			else
				p = p->rb_right;
		}
	}

	return 0;
}

/**
 * prot_queue_add - add physical eraseblock to the protection queue.
 * @ubi: UBI device description object
 * @e: the physical eraseblock to add
 *
 * This function adds @e to the tail of the protection queue @ubi->pq, where
 * @e will stay for %UBI_PROT_QUEUE_LEN erase operations and will be
 * temporarily protected from the wear-leveling worker. Note, @wl->lock has to
 * be locked.
 */
static void prot_queue_add(struct ubi_device *ubi, struct ubi_wl_entry *e)
{
	int pq_tail = ubi->pq_head - 1;

	if (pq_tail < 0)
		pq_tail = UBI_PROT_QUEUE_LEN - 1;
	ubi_assert(pq_tail >= 0 && pq_tail < UBI_PROT_QUEUE_LEN);
	list_add_tail(&e->u.list, &ubi->pq[pq_tail]);
	dbg_wl("added PEB %d EC %d to the protection queue", e->pnum, e->ec);
}

/**
 * find_wl_entry - find wear-leveling entry closest to certain erase counter.
 * @ubi: UBI device description object
 * @root: the RB-tree where to look for
 * @diff: maximum possible difference from the smallest erase counter
 *
 * This function looks for a wear leveling entry with erase counter closest to
 * min + @diff, where min is the smallest erase counter.
 */
static struct ubi_wl_entry *find_wl_entry(struct ubi_device *ubi,
					  struct rb_root *root, int diff)
{
	struct rb_node *p;
	struct ubi_wl_entry *e, *prev_e = NULL;
	int max;

	e = rb_entry(rb_first(root), struct ubi_wl_entry, u.rb);
	max = e->ec + diff;

	p = root->rb_node;
	while (p) {
		struct ubi_wl_entry *e1;

		e1 = rb_entry(p, struct ubi_wl_entry, u.rb);
		if (e1->ec >= max)
			p = p->rb_left;
		else {
			p = p->rb_right;
			prev_e = e;
			e = e1;
		}
	}

	/* If no fastmap has been written and this WL entry can be used
	 * as anchor PEB, hold it back and return the second best WL entry
	 * such that fastmap can use the anchor PEB later. */
	if (prev_e && !ubi->fm_disabled &&
	    !ubi->fm && e->pnum < UBI_FM_MAX_START)
		return prev_e;

	return e;
}

/**
 * find_mean_wl_entry - find wear-leveling entry with medium erase counter.
 * @ubi: UBI device description object
 * @root: the RB-tree where to look for
 *
 * This function looks for a wear leveling entry with medium erase counter,
 * but not greater or equivalent than the lowest erase counter plus
 * %WL_FREE_MAX_DIFF/2.
 */
static struct ubi_wl_entry *find_mean_wl_entry(struct ubi_device *ubi,
					       struct rb_root *root)
{
	struct ubi_wl_entry *e, *first, *last;

	first = rb_entry(rb_first(root), struct ubi_wl_entry, u.rb);
	last = rb_entry(rb_last(root), struct ubi_wl_entry, u.rb);

	if (last->ec - first->ec < WL_FREE_MAX_DIFF) {
		e = rb_entry(root->rb_node, struct ubi_wl_entry, u.rb);

		/* If no fastmap has been written and this WL entry can be used
		 * as anchor PEB, hold it back and return the second best
		 * WL entry such that fastmap can use the anchor PEB later. */
		e = may_reserve_for_fm(ubi, e, root);
	} else
		e = find_wl_entry(ubi, root, WL_FREE_MAX_DIFF/2);

	return e;
}

/**
 * wl_get_wle - get a mean wl entry to be used by ubi_wl_get_peb() or
 * refill_wl_user_pool().
 * @ubi: UBI device description object
 *
 * This function returns a a wear leveling entry in case of success and
 * NULL in case of failure.
 */
static struct ubi_wl_entry *wl_get_wle(struct ubi_device *ubi)
{
	struct ubi_wl_entry *e;

	e = find_mean_wl_entry(ubi, &ubi->free);
	if (!e) {
		ubi_err(ubi, "no free eraseblocks");
		return NULL;
	}

	self_check_in_wl_tree(ubi, e, &ubi->free);

	/*
	 * Move the physical eraseblock to the protection queue where it will
	 * be protected from being moved for some time.
	 */
	rb_erase(&e->u.rb, &ubi->free);
	ubi->free_count--;
	dbg_wl("PEB %d EC %d", e->pnum, e->ec);
<<<<<<< HEAD
=======
#ifndef CONFIG_MTD_UBI_FASTMAP
	/* We have to enqueue e only if fastmap is disabled,
	 * is fastmap enabled prot_queue_add() will be called by
	 * ubi_wl_get_peb() after removing e from the pool. */
	prot_queue_add(ubi, e);
#endif
	return e->pnum;
}

#ifdef CONFIG_MTD_UBI_FASTMAP
/**
 * return_unused_pool_pebs - returns unused PEB to the free tree.
 * @ubi: UBI device description object
 * @pool: fastmap pool description object
 */
static void return_unused_pool_pebs(struct ubi_device *ubi,
				    struct ubi_fm_pool *pool)
{
	int i;
	struct ubi_wl_entry *e;

	for (i = pool->used; i < pool->size; i++) {
		e = ubi->lookuptbl[pool->pebs[i]];
		wl_tree_add(e, &ubi->free);
		ubi->free_count++;
	}
}

/**
 * refill_wl_pool - refills all the fastmap pool used by the
 * WL sub-system.
 * @ubi: UBI device description object
 */
static void refill_wl_pool(struct ubi_device *ubi)
{
	struct ubi_wl_entry *e;
	struct ubi_fm_pool *pool = &ubi->fm_wl_pool;

	return_unused_pool_pebs(ubi, pool);

	for (pool->size = 0; pool->size < pool->max_size; pool->size++) {
		if (!ubi->free.rb_node ||
		   (ubi->free_count - ubi->beb_rsvd_pebs < 5))
			break;

		e = find_wl_entry(ubi, &ubi->free, WL_FREE_MAX_DIFF);
		self_check_in_wl_tree(ubi, e, &ubi->free);
		rb_erase(&e->u.rb, &ubi->free);
		ubi->free_count--;

		pool->pebs[pool->size] = e->pnum;
	}
	pool->used = 0;
}

/**
 * refill_wl_user_pool - refills all the fastmap pool used by ubi_wl_get_peb.
 * @ubi: UBI device description object
 */
static void refill_wl_user_pool(struct ubi_device *ubi)
{
	struct ubi_fm_pool *pool = &ubi->fm_pool;

	return_unused_pool_pebs(ubi, pool);

	for (pool->size = 0; pool->size < pool->max_size; pool->size++) {
		pool->pebs[pool->size] = __wl_get_peb(ubi);
		if (pool->pebs[pool->size] < 0)
			break;
	}
	pool->used = 0;
}

/**
 * ubi_refill_pools - refills all fastmap PEB pools.
 * @ubi: UBI device description object
 */
void ubi_refill_pools(struct ubi_device *ubi)
{
	spin_lock(&ubi->wl_lock);
	refill_wl_pool(ubi);
	refill_wl_user_pool(ubi);
	spin_unlock(&ubi->wl_lock);
}

/* ubi_wl_get_peb - works exaclty like __wl_get_peb but keeps track of
 * the fastmap pool.
 */
int ubi_wl_get_peb(struct ubi_device *ubi)
{
	int ret;
	struct ubi_fm_pool *pool = &ubi->fm_pool;
	struct ubi_fm_pool *wl_pool = &ubi->fm_wl_pool;

	if (!pool->size || !wl_pool->size || pool->used == pool->size ||
	    wl_pool->used == wl_pool->size)
		ubi_update_fastmap(ubi);

	/* we got not a single free PEB */
	if (!pool->size)
		ret = -ENOSPC;
	else {
		spin_lock(&ubi->wl_lock);
		ret = pool->pebs[pool->used++];
		prot_queue_add(ubi, ubi->lookuptbl[ret]);
		spin_unlock(&ubi->wl_lock);
	}

	return ret;
}

/* get_peb_for_wl - returns a PEB to be used internally by the WL sub-system.
 *
 * @ubi: UBI device description object
 */
static struct ubi_wl_entry *get_peb_for_wl(struct ubi_device *ubi)
{
	struct ubi_fm_pool *pool = &ubi->fm_wl_pool;
	int pnum;

	if (pool->used == pool->size || !pool->size) {
		/* We cannot update the fastmap here because this
		 * function is called in atomic context.
		 * Let's fail here and refill/update it as soon as possible. */
		if (!ubi->fm_work_scheduled) {
			ubi->fm_work_scheduled = 1;
			schedule_work(&ubi->fm_work);
		}
		return NULL;
	} else {
		pnum = pool->pebs[pool->used++];
		return ubi->lookuptbl[pnum];
	}
}
#else
static struct ubi_wl_entry *get_peb_for_wl(struct ubi_device *ubi)
{
	struct ubi_wl_entry *e;

	e = find_wl_entry(ubi, &ubi->free, WL_FREE_MAX_DIFF);
	self_check_in_wl_tree(ubi, e, &ubi->free);
	ubi->free_count--;
	ubi_assert(ubi->free_count >= 0);
	rb_erase(&e->u.rb, &ubi->free);
>>>>>>> b5076139

	return e;
}

/**
 * prot_queue_del - remove a physical eraseblock from the protection queue.
 * @ubi: UBI device description object
 * @pnum: the physical eraseblock to remove
 *
 * This function deletes PEB @pnum from the protection queue and returns zero
 * in case of success and %-ENODEV if the PEB was not found.
 */
static int prot_queue_del(struct ubi_device *ubi, int pnum)
{
	struct ubi_wl_entry *e;

	e = ubi->lookuptbl[pnum];
	if (!e)
		return -ENODEV;

	if (self_check_in_pq(ubi, e))
		return -ENODEV;

	list_del(&e->u.list);
	dbg_wl("deleted PEB %d from the protection queue", e->pnum);
	return 0;
}

/**
 * sync_erase - synchronously erase a physical eraseblock.
 * @ubi: UBI device description object
 * @e: the the physical eraseblock to erase
 * @torture: if the physical eraseblock has to be tortured
 *
 * This function returns zero in case of success and a negative error code in
 * case of failure.
 */
static int sync_erase(struct ubi_device *ubi, struct ubi_wl_entry *e,
		      int torture)
{
	int err;
	struct ubi_ec_hdr *ec_hdr;
	unsigned long long ec = e->ec;

	dbg_wl("erase PEB %d, old EC %llu", e->pnum, ec);

	err = self_check_ec(ubi, e->pnum, e->ec);
	if (err)
		return -EINVAL;

	ec_hdr = kzalloc(ubi->ec_hdr_alsize, GFP_NOFS);
	if (!ec_hdr)
		return -ENOMEM;

	err = ubi_io_sync_erase(ubi, e->pnum, torture);
	if (err < 0)
		goto out_free;

	ec += err;
	if (ec > UBI_MAX_ERASECOUNTER) {
		/*
		 * Erase counter overflow. Upgrade UBI and use 64-bit
		 * erase counters internally.
		 */
		ubi_err(ubi, "erase counter overflow at PEB %d, EC %llu",
			e->pnum, ec);
		err = -EINVAL;
		goto out_free;
	}

	dbg_wl("erased PEB %d, new EC %llu", e->pnum, ec);

	ec_hdr->ec = cpu_to_be64(ec);

	err = ubi_io_write_ec_hdr(ubi, e->pnum, ec_hdr);
	if (err)
		goto out_free;

	e->ec = ec;
	spin_lock(&ubi->wl_lock);
	if (e->ec > ubi->max_ec)
		ubi->max_ec = e->ec;
	spin_unlock(&ubi->wl_lock);

out_free:
	kfree(ec_hdr);
	return err;
}

/**
 * ubi_wl_erase_peb - synchronously erase a physical eraseblock.
 * @ubi: UBI device description object
 * @pnum: the the physical eraseblock number to erase
 *
 * This function returns zero in case of success and a negative error code in
 * case of failure.
 */
int ubi_wl_erase_peb(struct ubi_device *ubi, int pnum)
{
	struct ubi_wl_entry *e;

	spin_lock(&ubi->wl_lock);
	e = ubi->lookuptbl[pnum];
	spin_unlock(&ubi->wl_lock);
	return sync_erase(ubi, e, 0);
}

/**
 * serve_prot_queue - check if it is time to stop protecting PEBs.
 * @ubi: UBI device description object
 *
 * This function is called after each erase operation and removes PEBs from the
 * tail of the protection queue. These PEBs have been protected for long enough
 * and should be moved to the used tree.
 */
static void serve_prot_queue(struct ubi_device *ubi)
{
	struct ubi_wl_entry *e, *tmp;
	int count;

	/*
	 * There may be several protected physical eraseblock to remove,
	 * process them all.
	 */
repeat:
	count = 0;
	spin_lock(&ubi->wl_lock);
	list_for_each_entry_safe(e, tmp, &ubi->pq[ubi->pq_head], u.list) {
		dbg_wl("PEB %d EC %d protection over, move to used tree",
			e->pnum, e->ec);

		list_del(&e->u.list);
		wl_tree_add(e, &ubi->used);
		if (count++ > 32) {
			/*
			 * Let's be nice and avoid holding the spinlock for
			 * too long.
			 */
			spin_unlock(&ubi->wl_lock);
			cond_resched();
			goto repeat;
		}
	}

	ubi->pq_head += 1;
	if (ubi->pq_head == UBI_PROT_QUEUE_LEN)
		ubi->pq_head = 0;
	ubi_assert(ubi->pq_head >= 0 && ubi->pq_head < UBI_PROT_QUEUE_LEN);
	spin_unlock(&ubi->wl_lock);
}

/**
 * __schedule_ubi_work - schedule a work.
 * @ubi: UBI device description object
 * @wrk: the work to schedule
 *
 * This function adds a work defined by @wrk to the tail of the pending works
 * list. Can only be used if ubi->work_sem is already held in read mode!
 */
static void __schedule_ubi_work(struct ubi_device *ubi, struct ubi_work *wrk)
{
	spin_lock(&ubi->wl_lock);
	list_add_tail(&wrk->list, &ubi->works);
	ubi_assert(ubi->works_count >= 0);
	ubi->works_count += 1;
	if (ubi->thread_enabled && !ubi_dbg_is_bgt_disabled(ubi))
		wake_up_process(ubi->bgt_thread);
	spin_unlock(&ubi->wl_lock);
}

/**
 * schedule_ubi_work - schedule a work.
 * @ubi: UBI device description object
 * @wrk: the work to schedule
 *
 * This function adds a work defined by @wrk to the tail of the pending works
 * list.
 */
static void schedule_ubi_work(struct ubi_device *ubi, struct ubi_work *wrk)
{
	down_read(&ubi->work_sem);
	__schedule_ubi_work(ubi, wrk);
	up_read(&ubi->work_sem);
}

static int erase_worker(struct ubi_device *ubi, struct ubi_work *wl_wrk,
			int shutdown);

/**
 * schedule_erase - schedule an erase work.
 * @ubi: UBI device description object
 * @e: the WL entry of the physical eraseblock to erase
 * @vol_id: the volume ID that last used this PEB
 * @lnum: the last used logical eraseblock number for the PEB
 * @torture: if the physical eraseblock has to be tortured
 *
 * This function returns zero in case of success and a %-ENOMEM in case of
 * failure.
 */
static int schedule_erase(struct ubi_device *ubi, struct ubi_wl_entry *e,
			  int vol_id, int lnum, int torture)
{
	struct ubi_work *wl_wrk;

	ubi_assert(e);

	dbg_wl("schedule erasure of PEB %d, EC %d, torture %d",
	       e->pnum, e->ec, torture);

	wl_wrk = kmalloc(sizeof(struct ubi_work), GFP_NOFS);
	if (!wl_wrk)
		return -ENOMEM;

	wl_wrk->func = &erase_worker;
	wl_wrk->e = e;
	wl_wrk->vol_id = vol_id;
	wl_wrk->lnum = lnum;
	wl_wrk->torture = torture;

	schedule_ubi_work(ubi, wl_wrk);
	return 0;
}

static int __erase_worker(struct ubi_device *ubi, struct ubi_work *wl_wrk);
/**
 * do_sync_erase - run the erase worker synchronously.
 * @ubi: UBI device description object
 * @e: the WL entry of the physical eraseblock to erase
 * @vol_id: the volume ID that last used this PEB
 * @lnum: the last used logical eraseblock number for the PEB
 * @torture: if the physical eraseblock has to be tortured
 *
 */
static int do_sync_erase(struct ubi_device *ubi, struct ubi_wl_entry *e,
			 int vol_id, int lnum, int torture)
{
	struct ubi_work wl_wrk;

	dbg_wl("sync erase of PEB %i", e->pnum);

	wl_wrk.e = e;
	wl_wrk.vol_id = vol_id;
	wl_wrk.lnum = lnum;
	wl_wrk.torture = torture;

	return __erase_worker(ubi, &wl_wrk);
}

static int ensure_wear_leveling(struct ubi_device *ubi, int nested);
/**
 * wear_leveling_worker - wear-leveling worker function.
 * @ubi: UBI device description object
 * @wrk: the work object
 * @shutdown: non-zero if the worker has to free memory and exit
 * because the WL-subsystem is shutting down
 *
 * This function copies a more worn out physical eraseblock to a less worn out
 * one. Returns zero in case of success and a negative error code in case of
 * failure.
 */
static int wear_leveling_worker(struct ubi_device *ubi, struct ubi_work *wrk,
				int shutdown)
{
	int err, scrubbing = 0, torture = 0, protect = 0, erroneous = 0;
	int vol_id = -1, lnum = -1;
#ifdef CONFIG_MTD_UBI_FASTMAP
	int anchor = wrk->anchor;
#endif
	struct ubi_wl_entry *e1, *e2;
	struct ubi_vid_hdr *vid_hdr;
	int dst_leb_clean = 0;

	kfree(wrk);
	if (shutdown)
		return 0;

	vid_hdr = ubi_zalloc_vid_hdr(ubi, GFP_NOFS);
	if (!vid_hdr)
		return -ENOMEM;

	mutex_lock(&ubi->move_mutex);
	spin_lock(&ubi->wl_lock);
	ubi_assert(!ubi->move_from && !ubi->move_to);
	ubi_assert(!ubi->move_to_put);

	if (!ubi->free.rb_node ||
	    (!ubi->used.rb_node && !ubi->scrub.rb_node)) {
		/*
		 * No free physical eraseblocks? Well, they must be waiting in
		 * the queue to be erased. Cancel movement - it will be
		 * triggered again when a free physical eraseblock appears.
		 *
		 * No used physical eraseblocks? They must be temporarily
		 * protected from being moved. They will be moved to the
		 * @ubi->used tree later and the wear-leveling will be
		 * triggered again.
		 */
		dbg_wl("cancel WL, a list is empty: free %d, used %d",
		       !ubi->free.rb_node, !ubi->used.rb_node);
		goto out_cancel;
	}

#ifdef CONFIG_MTD_UBI_FASTMAP
	/* Check whether we need to produce an anchor PEB */
	if (!anchor)
		anchor = !anchor_pebs_avalible(&ubi->free);

	if (anchor) {
		e1 = find_anchor_wl_entry(&ubi->used);
		if (!e1)
			goto out_cancel;
		e2 = get_peb_for_wl(ubi);
		if (!e2)
			goto out_cancel;

		self_check_in_wl_tree(ubi, e1, &ubi->used);
		rb_erase(&e1->u.rb, &ubi->used);
		dbg_wl("anchor-move PEB %d to PEB %d", e1->pnum, e2->pnum);
	} else if (!ubi->scrub.rb_node) {
#else
	if (!ubi->scrub.rb_node) {
#endif
		/*
		 * Now pick the least worn-out used physical eraseblock and a
		 * highly worn-out free physical eraseblock. If the erase
		 * counters differ much enough, start wear-leveling.
		 */
		e1 = rb_entry(rb_first(&ubi->used), struct ubi_wl_entry, u.rb);
		e2 = get_peb_for_wl(ubi);
		if (!e2)
			goto out_cancel;

		if (!(e2->ec - e1->ec >= UBI_WL_THRESHOLD)) {
			dbg_wl("no WL needed: min used EC %d, max free EC %d",
			       e1->ec, e2->ec);

			/* Give the unused PEB back */
			wl_tree_add(e2, &ubi->free);
			ubi->free_count++;
			goto out_cancel;
		}
		self_check_in_wl_tree(ubi, e1, &ubi->used);
		rb_erase(&e1->u.rb, &ubi->used);
		dbg_wl("move PEB %d EC %d to PEB %d EC %d",
		       e1->pnum, e1->ec, e2->pnum, e2->ec);
	} else {
		/* Perform scrubbing */
		scrubbing = 1;
		e1 = rb_entry(rb_first(&ubi->scrub), struct ubi_wl_entry, u.rb);
		e2 = get_peb_for_wl(ubi);
		if (!e2)
			goto out_cancel;

		self_check_in_wl_tree(ubi, e1, &ubi->scrub);
		rb_erase(&e1->u.rb, &ubi->scrub);
		dbg_wl("scrub PEB %d to PEB %d", e1->pnum, e2->pnum);
	}

	ubi->move_from = e1;
	ubi->move_to = e2;
	spin_unlock(&ubi->wl_lock);

	/*
	 * Now we are going to copy physical eraseblock @e1->pnum to @e2->pnum.
	 * We so far do not know which logical eraseblock our physical
	 * eraseblock (@e1) belongs to. We have to read the volume identifier
	 * header first.
	 *
	 * Note, we are protected from this PEB being unmapped and erased. The
	 * 'ubi_wl_put_peb()' would wait for moving to be finished if the PEB
	 * which is being moved was unmapped.
	 */

	err = ubi_io_read_vid_hdr(ubi, e1->pnum, vid_hdr, 0);
	if (err && err != UBI_IO_BITFLIPS) {
		dst_leb_clean = 1;
		if (err == UBI_IO_FF) {
			/*
			 * We are trying to move PEB without a VID header. UBI
			 * always write VID headers shortly after the PEB was
			 * given, so we have a situation when it has not yet
			 * had a chance to write it, because it was preempted.
			 * So add this PEB to the protection queue so far,
			 * because presumably more data will be written there
			 * (including the missing VID header), and then we'll
			 * move it.
			 */
			dbg_wl("PEB %d has no VID header", e1->pnum);
			protect = 1;
			goto out_not_moved;
		} else if (err == UBI_IO_FF_BITFLIPS) {
			/*
			 * The same situation as %UBI_IO_FF, but bit-flips were
			 * detected. It is better to schedule this PEB for
			 * scrubbing.
			 */
			dbg_wl("PEB %d has no VID header but has bit-flips",
			       e1->pnum);
			scrubbing = 1;
			goto out_not_moved;
		}

		ubi_err(ubi, "error %d while reading VID header from PEB %d",
			err, e1->pnum);
		goto out_error;
	}

	vol_id = be32_to_cpu(vid_hdr->vol_id);
	lnum = be32_to_cpu(vid_hdr->lnum);

	err = ubi_eba_copy_leb(ubi, e1->pnum, e2->pnum, vid_hdr);
	if (err) {
		if (err == MOVE_CANCEL_RACE) {
			/*
			 * The LEB has not been moved because the volume is
			 * being deleted or the PEB has been put meanwhile. We
			 * should prevent this PEB from being selected for
			 * wear-leveling movement again, so put it to the
			 * protection queue.
			 */
			protect = 1;
			dst_leb_clean = 1;
			goto out_not_moved;
		}
		if (err == MOVE_RETRY) {
			scrubbing = 1;
			dst_leb_clean = 1;
			goto out_not_moved;
		}
		if (err == MOVE_TARGET_BITFLIPS || err == MOVE_TARGET_WR_ERR ||
		    err == MOVE_TARGET_RD_ERR) {
			/*
			 * Target PEB had bit-flips or write error - torture it.
			 */
			torture = 1;
			goto out_not_moved;
		}

		if (err == MOVE_SOURCE_RD_ERR) {
			/*
			 * An error happened while reading the source PEB. Do
			 * not switch to R/O mode in this case, and give the
			 * upper layers a possibility to recover from this,
			 * e.g. by unmapping corresponding LEB. Instead, just
			 * put this PEB to the @ubi->erroneous list to prevent
			 * UBI from trying to move it over and over again.
			 */
			if (ubi->erroneous_peb_count > ubi->max_erroneous) {
				ubi_err(ubi, "too many erroneous eraseblocks (%d)",
					ubi->erroneous_peb_count);
				goto out_error;
			}
			dst_leb_clean = 1;
			erroneous = 1;
			goto out_not_moved;
		}

		if (err < 0)
			goto out_error;

		ubi_assert(0);
	}

	/* The PEB has been successfully moved */
	if (scrubbing) {
		spin_lock(&ubi->wl_lock);
		if (e1->tagged_scrub_all) {
			BUG_ON(atomic_read(&ubi->scrub_work_count) <= 0);
			atomic_dec(&ubi->scrub_work_count);
			e1->tagged_scrub_all = 0;
			e2->tagged_scrub_all = 0;
		} else {
			ubi_msg(ubi, "scrubbed PEB %d (LEB %d:%d), data moved to PEB %d",
				e1->pnum, vol_id, lnum, e2->pnum);
		}
		spin_unlock(&ubi->wl_lock);
	}
	ubi_free_vid_hdr(ubi, vid_hdr);

	spin_lock(&ubi->wl_lock);
	if (!ubi->move_to_put) {
		wl_tree_add(e2, &ubi->used);
		e2 = NULL;
	}
	ubi->move_from = ubi->move_to = NULL;
	ubi->move_to_put = ubi->wl_scheduled = 0;
	spin_unlock(&ubi->wl_lock);

	err = do_sync_erase(ubi, e1, vol_id, lnum, 0);
	if (err) {
		if (e2)
			wl_entry_destroy(ubi, e2);
		goto out_ro;
	}

	if (e2) {
		/*
		 * Well, the target PEB was put meanwhile, schedule it for
		 * erasure.
		 */
		dbg_wl("PEB %d (LEB %d:%d) was put meanwhile, erase",
		       e2->pnum, vol_id, lnum);
		err = do_sync_erase(ubi, e2, vol_id, lnum, 0);
		if (err)
			goto out_ro;
	}

	dbg_wl("done");
	mutex_unlock(&ubi->move_mutex);
	return 0;

	/*
	 * For some reasons the LEB was not moved, might be an error, might be
	 * something else. @e1 was not changed, so return it back. @e2 might
	 * have been changed, schedule it for erasure.
	 */
out_not_moved:
	if (vol_id != -1)
		dbg_wl("cancel moving PEB %d (LEB %d:%d) to PEB %d (%d)",
		       e1->pnum, vol_id, lnum, e2->pnum, err);
	else
		dbg_wl("cancel moving PEB %d to PEB %d (%d)",
		       e1->pnum, e2->pnum, err);
	spin_lock(&ubi->wl_lock);
	if (protect)
		prot_queue_add(ubi, e1);
	else if (erroneous) {
		wl_tree_add(e1, &ubi->erroneous);
		ubi->erroneous_peb_count += 1;
	} else if (scrubbing)
		wl_tree_add(e1, &ubi->scrub);
	else
		wl_tree_add(e1, &ubi->used);
	if (dst_leb_clean) {
		wl_tree_add(e2, &ubi->free);
		ubi->free_count++;
	}

	ubi_assert(!ubi->move_to_put);
	ubi->move_from = ubi->move_to = NULL;
	ubi->wl_scheduled = 0;
	spin_unlock(&ubi->wl_lock);

	ubi_free_vid_hdr(ubi, vid_hdr);
	if (dst_leb_clean) {
		ensure_wear_leveling(ubi, 1);
	} else {
		err = do_sync_erase(ubi, e2, vol_id, lnum, torture);
		if (err)
			goto out_ro;
	}

	mutex_unlock(&ubi->move_mutex);
	return 0;

out_error:
	if (vol_id != -1)
		ubi_err(ubi, "error %d while moving PEB %d to PEB %d",
			err, e1->pnum, e2->pnum);
	else
		ubi_err(ubi, "error %d while moving PEB %d (LEB %d:%d) to PEB %d",
			err, e1->pnum, vol_id, lnum, e2->pnum);
	spin_lock(&ubi->wl_lock);
	ubi->move_from = ubi->move_to = NULL;
	ubi->move_to_put = ubi->wl_scheduled = 0;
	spin_unlock(&ubi->wl_lock);

	ubi_free_vid_hdr(ubi, vid_hdr);
	wl_entry_destroy(ubi, e1);
	wl_entry_destroy(ubi, e2);

out_ro:
	ubi_ro_mode(ubi);
	mutex_unlock(&ubi->move_mutex);
	ubi_assert(err != 0);
	return err < 0 ? err : -EIO;

out_cancel:
	ubi->wl_scheduled = 0;
	spin_unlock(&ubi->wl_lock);
	mutex_unlock(&ubi->move_mutex);
	ubi_free_vid_hdr(ubi, vid_hdr);
	return 0;
}

/**
 * ensure_wear_leveling - schedule wear-leveling if it is needed.
 * @ubi: UBI device description object
 * @nested: set to non-zero if this function is called from UBI worker
 *
 * This function checks if it is time to start wear-leveling and schedules it
 * if yes. This function returns zero in case of success and a negative error
 * code in case of failure.
 */
static int ensure_wear_leveling(struct ubi_device *ubi, int nested)
{
	int err = 0;
	struct ubi_wl_entry *e1;
	struct ubi_wl_entry *e2;
	struct ubi_work *wrk;

	spin_lock(&ubi->wl_lock);
	if (ubi->wl_scheduled)
		/* Wear-leveling is already in the work queue */
		goto out_unlock;

	/*
	 * If the ubi->scrub tree is not empty, scrubbing is needed, and the
	 * the WL worker has to be scheduled anyway.
	 */
	if (!ubi->scrub.rb_node) {
		if (!ubi->used.rb_node || !ubi->free.rb_node)
			/* No physical eraseblocks - no deal */
			goto out_unlock;

		/*
		 * We schedule wear-leveling only if the difference between the
		 * lowest erase counter of used physical eraseblocks and a high
		 * erase counter of free physical eraseblocks is greater than
		 * %UBI_WL_THRESHOLD.
		 */
		e1 = rb_entry(rb_first(&ubi->used), struct ubi_wl_entry, u.rb);
		e2 = find_wl_entry(ubi, &ubi->free, WL_FREE_MAX_DIFF);

		if (!(e2->ec - e1->ec >= UBI_WL_THRESHOLD))
			goto out_unlock;
		dbg_wl("schedule wear-leveling");
	} else
		dbg_wl("schedule scrubbing");

	ubi->wl_scheduled = 1;
	spin_unlock(&ubi->wl_lock);

	wrk = kmalloc(sizeof(struct ubi_work), GFP_NOFS);
	if (!wrk) {
		err = -ENOMEM;
		goto out_cancel;
	}

	wrk->anchor = 0;
	wrk->func = &wear_leveling_worker;
	if (nested)
		__schedule_ubi_work(ubi, wrk);
	else
		schedule_ubi_work(ubi, wrk);
	return err;

out_cancel:
	spin_lock(&ubi->wl_lock);
	ubi->wl_scheduled = 0;
out_unlock:
	spin_unlock(&ubi->wl_lock);
	return err;
}

/**
 * __erase_worker - physical eraseblock erase worker function.
 * @ubi: UBI device description object
 * @wl_wrk: the work object
 * @shutdown: non-zero if the worker has to free memory and exit
 * because the WL sub-system is shutting down
 *
 * This function erases a physical eraseblock and perform torture testing if
 * needed. It also takes care about marking the physical eraseblock bad if
 * needed. Returns zero in case of success and a negative error code in case of
 * failure.
 */
static int __erase_worker(struct ubi_device *ubi, struct ubi_work *wl_wrk)
{
	struct ubi_wl_entry *e = wl_wrk->e;
	int pnum = e->pnum;
	int vol_id = wl_wrk->vol_id;
	int lnum = wl_wrk->lnum;
	int err, available_consumed = 0;

	dbg_wl("erase PEB %d EC %d LEB %d:%d",
	       pnum, e->ec, wl_wrk->vol_id, wl_wrk->lnum);

	err = sync_erase(ubi, e, wl_wrk->torture);
	if (!err) {
		spin_lock(&ubi->wl_lock);
		wl_tree_add(e, &ubi->free);
		ubi->free_count++;
		spin_unlock(&ubi->wl_lock);

		/*
		 * One more erase operation has happened, take care about
		 * protected physical eraseblocks.
		 */
		serve_prot_queue(ubi);

		/* And take care about wear-leveling */
		err = ensure_wear_leveling(ubi, 1);
		return err;
	}

	ubi_err(ubi, "failed to erase PEB %d, error %d", pnum, err);

	if (err == -EINTR || err == -ENOMEM || err == -EAGAIN ||
	    err == -EBUSY) {
		int err1;

		/* Re-schedule the LEB for erasure */
		err1 = schedule_erase(ubi, e, vol_id, lnum, 0);
		if (err1) {
			wl_entry_destroy(ubi, e);
			err = err1;
			goto out_ro;
		}
		return err;
	}

	wl_entry_destroy(ubi, e);
	if (err != -EIO)
		/*
		 * If this is not %-EIO, we have no idea what to do. Scheduling
		 * this physical eraseblock for erasure again would cause
		 * errors again and again. Well, lets switch to R/O mode.
		 */
		goto out_ro;

	/* It is %-EIO, the PEB went bad */

	if (!ubi->bad_allowed) {
		ubi_err(ubi, "bad physical eraseblock %d detected", pnum);
		goto out_ro;
	}

	spin_lock(&ubi->volumes_lock);
	if (ubi->beb_rsvd_pebs == 0) {
		if (ubi->avail_pebs == 0) {
			spin_unlock(&ubi->volumes_lock);
			ubi_err(ubi, "no reserved/available physical eraseblocks");
			goto out_ro;
		}
		ubi->avail_pebs -= 1;
		available_consumed = 1;
	}
	spin_unlock(&ubi->volumes_lock);

	ubi_msg(ubi, "mark PEB %d as bad", pnum);
	err = ubi_io_mark_bad(ubi, pnum);
	if (err)
		goto out_ro;

	spin_lock(&ubi->volumes_lock);
	if (ubi->beb_rsvd_pebs > 0) {
		if (available_consumed) {
			/*
			 * The amount of reserved PEBs increased since we last
			 * checked.
			 */
			ubi->avail_pebs += 1;
			available_consumed = 0;
		}
		ubi->beb_rsvd_pebs -= 1;
	}
	ubi->bad_peb_count += 1;
	ubi->good_peb_count -= 1;
	ubi_calculate_reserved(ubi);
	if (available_consumed)
		ubi_warn(ubi, "no PEBs in the reserved pool, used an available PEB");
	else if (ubi->beb_rsvd_pebs)
		ubi_msg(ubi, "%d PEBs left in the reserve",
			ubi->beb_rsvd_pebs);
	else
		ubi_warn(ubi, "last PEB from the reserve was used");
	spin_unlock(&ubi->volumes_lock);

	return err;

out_ro:
	if (available_consumed) {
		spin_lock(&ubi->volumes_lock);
		ubi->avail_pebs += 1;
		spin_unlock(&ubi->volumes_lock);
	}
	ubi_ro_mode(ubi);
	return err;
}

static int erase_worker(struct ubi_device *ubi, struct ubi_work *wl_wrk,
			  int shutdown)
{
	int ret;

	if (shutdown) {
		struct ubi_wl_entry *e = wl_wrk->e;

		dbg_wl("cancel erasure of PEB %d EC %d", e->pnum, e->ec);
		kfree(wl_wrk);
		wl_entry_destroy(ubi, e);
		return 0;
	}

	ret = __erase_worker(ubi, wl_wrk);
	kfree(wl_wrk);
	return ret;
}

/**
 * ubi_wl_put_peb - return a PEB to the wear-leveling sub-system.
 * @ubi: UBI device description object
 * @vol_id: the volume ID that last used this PEB
 * @lnum: the last used logical eraseblock number for the PEB
 * @pnum: physical eraseblock to return
 * @torture: if this physical eraseblock has to be tortured
 *
 * This function is called to return physical eraseblock @pnum to the pool of
 * free physical eraseblocks. The @torture flag has to be set if an I/O error
 * occurred to this @pnum and it has to be tested. This function returns zero
 * in case of success, and a negative error code in case of failure.
 */
int ubi_wl_put_peb(struct ubi_device *ubi, int vol_id, int lnum,
		   int pnum, int torture)
{
	int err;
	struct ubi_wl_entry *e;

	dbg_wl("PEB %d", pnum);
	ubi_assert(pnum >= 0);
	ubi_assert(pnum < ubi->peb_count);

	down_read(&ubi->fm_protect);

retry:
	spin_lock(&ubi->wl_lock);
	e = ubi->lookuptbl[pnum];
	e->sqnum = UBI_UNKNOWN;
	if (e == ubi->move_from) {
		/*
		 * User is putting the physical eraseblock which was selected to
		 * be moved. It will be scheduled for erasure in the
		 * wear-leveling worker.
		 */
		dbg_wl("PEB %d is being moved, wait", pnum);
		spin_unlock(&ubi->wl_lock);

		/* Wait for the WL worker by taking the @ubi->move_mutex */
		mutex_lock(&ubi->move_mutex);
		mutex_unlock(&ubi->move_mutex);
		goto retry;
	} else if (e == ubi->move_to) {
		/*
		 * User is putting the physical eraseblock which was selected
		 * as the target the data is moved to. It may happen if the EBA
		 * sub-system already re-mapped the LEB in 'ubi_eba_copy_leb()'
		 * but the WL sub-system has not put the PEB to the "used" tree
		 * yet, but it is about to do this. So we just set a flag which
		 * will tell the WL worker that the PEB is not needed anymore
		 * and should be scheduled for erasure.
		 */
		dbg_wl("PEB %d is the target of data moving", pnum);
		ubi_assert(!ubi->move_to_put);
		ubi->move_to_put = 1;
		spin_unlock(&ubi->wl_lock);
		up_read(&ubi->fm_protect);
		return 0;
	} else {
		if (in_wl_tree(e, &ubi->used)) {
			self_check_in_wl_tree(ubi, e, &ubi->used);
			rb_erase(&e->u.rb, &ubi->used);
		} else if (in_wl_tree(e, &ubi->scrub)) {
			self_check_in_wl_tree(ubi, e, &ubi->scrub);
			rb_erase(&e->u.rb, &ubi->scrub);

			/*
			 * Since this PEB has been put we dont need to worry
			 * about it anymore
			 */
			if (e->tagged_scrub_all) {
				int wrk_count;

				wrk_count = atomic_read(&ubi->scrub_work_count);
				BUG_ON(wrk_count <= 0);

				atomic_dec(&ubi->scrub_work_count);
				e->tagged_scrub_all = 0;
			}
		} else if (in_wl_tree(e, &ubi->erroneous)) {
			self_check_in_wl_tree(ubi, e, &ubi->erroneous);
			rb_erase(&e->u.rb, &ubi->erroneous);
			ubi->erroneous_peb_count -= 1;
			ubi_assert(ubi->erroneous_peb_count >= 0);
			/* Erroneous PEBs should be tortured */
			torture = 1;
		} else {
			err = prot_queue_del(ubi, e->pnum);
			if (err) {
				ubi_err(ubi, "PEB %d not found", pnum);
				ubi_ro_mode(ubi);
				spin_unlock(&ubi->wl_lock);
				up_read(&ubi->fm_protect);
				return err;
			}
		}
	}
	spin_unlock(&ubi->wl_lock);

	err = schedule_erase(ubi, e, vol_id, lnum, torture);
	if (err) {
		spin_lock(&ubi->wl_lock);
		wl_tree_add(e, &ubi->used);
		spin_unlock(&ubi->wl_lock);
	}

	up_read(&ubi->fm_protect);
	return err;
}

/**
 * ubi_wl_scrub_get_min_sqnum - Return the minimum sqnum of the used/pq/scrub.
 * @ubi: UBI device description object
 *
 * This function returns the minimum sqnum of the PEB that are currently in use.
 *
 * Return the min sqnum if there are any used PEB's otherwise return ~(0)
 *
 */
unsigned long long ubi_wl_scrub_get_min_sqnum(struct ubi_device *ubi)
{
	int i;
	struct ubi_wl_entry *e, *tmp;
	struct rb_node *node;
	unsigned long long min_sqnum = ~((unsigned long long)0);

	spin_lock(&ubi->wl_lock);

	/* Go through the pq list */
	for (i = 0; i < UBI_PROT_QUEUE_LEN; ++i) {
		list_for_each_entry_safe(e, tmp, &ubi->pq[i], u.list) {
			if (e->sqnum < min_sqnum)
				min_sqnum = e->sqnum;
		}
	}

	/* Go through used PEB tree */
	for (node = rb_first(&ubi->used); node; node = rb_next(node)) {
		e = rb_entry(node, struct ubi_wl_entry, u.rb);
		self_check_in_wl_tree(ubi, e, &ubi->used);
		if (e->sqnum < min_sqnum)
			min_sqnum = e->sqnum;
	}
	/* Go through scrub PEB tree */
	for (node = rb_first(&ubi->scrub); node; node = rb_next(node)) {
		e = rb_entry(node, struct ubi_wl_entry, u.rb);
		self_check_in_wl_tree(ubi, e, &ubi->scrub);
		if (e->sqnum < min_sqnum)
			min_sqnum = e->sqnum;
	}
	spin_unlock(&ubi->wl_lock);
	return min_sqnum;
}

/**
 * ubi_wl_update_peb_sqnum - Update the vol hdr sqnum of the PEB.
 * @pnum: The PEB number.
 * @vid_hdr: The vol hdr being written to the PEB.
 *
 */
void ubi_wl_update_peb_sqnum(struct ubi_device *ubi, int pnum,
				struct ubi_vid_hdr *vid_hdr)
{
	struct ubi_wl_entry *e;

	spin_lock(&ubi->wl_lock);
	e = ubi->lookuptbl[pnum];
	e->sqnum = be64_to_cpu(vid_hdr->sqnum);
	e->tagged_scrub_all = 0;
	spin_unlock(&ubi->wl_lock);
}

static int is_ubi_readonly(struct ubi_device *ubi)
{
	int is_readonly = 0;

	spin_lock(&ubi->wl_lock);
	if (ubi->ro_mode || !ubi->thread_enabled ||
	    ubi_dbg_is_bgt_disabled(ubi))
		is_readonly = 1;
	spin_unlock(&ubi->wl_lock);

	return is_readonly;
}

/**
 * ubi_wl_scan_all - Scan all PEB's
 * @ubi: UBI device description object
 * @scrub_sqnum: The max seqnum of the PEB to scrub from the used/pq lists
 *
 * This function schedules all device PEBs for scrubbing if the sqnum of the
 * vol hdr is less than the sqnum in the trigger.
 *
 * Return 0 in case of success, (negative) error code otherwise
 *
 */
ssize_t ubi_wl_scrub_all(struct ubi_device *ubi, unsigned long long scrub_sqnum)
{
	struct rb_node *node;
	struct ubi_wl_entry *e, *tmp;
	int scrub_count = 0;
	int total_scrub_count = 0;
	int err, i;

	if (!ubi->lookuptbl) {
		ubi_err(ubi, "lookuptbl is null");
		return -ENOENT;
	}

	if (is_ubi_readonly(ubi)) {
		ubi_err(ubi, "Cannot *Initiate* scrub:background thread disabled or readonly!");
		return -EROFS;
	}

	/* Wait for all currently running work to be done! */
	down_write(&ubi->work_sem);
	spin_lock(&ubi->wl_lock);
	ubi_msg(ubi, "Scrub triggered sqnum = %llu!", scrub_sqnum);

	if (ubi->scrub_in_progress) {
		ubi_err(ubi, "Scrub already in progress, ignoring the trigger");
		spin_unlock(&ubi->wl_lock);
		up_write(&ubi->work_sem); /* Allow new work to start. */
		return -EBUSY;
	}
	ubi->scrub_in_progress = true;

	/* Go through scrub PEB tree and count pending */
	for (node = rb_first(&ubi->scrub); node; node = rb_next(node)) {
		e = rb_entry(node, struct ubi_wl_entry, u.rb);
		self_check_in_wl_tree(ubi, e, &ubi->scrub);
		e->tagged_scrub_all = 1;
		total_scrub_count++;
	}

	/* Move all used pebs to scrub tree */
	node = rb_first(&ubi->used);
	while (node != NULL) {
		e = rb_entry(node, struct ubi_wl_entry, u.rb);
		self_check_in_wl_tree(ubi, e, &ubi->used);
		node = rb_next(node);

		if (e->sqnum > scrub_sqnum)
			continue;
		rb_erase(&e->u.rb, &ubi->used);
		wl_tree_add(e, &ubi->scrub);
		e->tagged_scrub_all = 1;
		scrub_count++;
		total_scrub_count++;
	}

	/* Move all protected pebs to scrub tree */
	for (i = 0; i < UBI_PROT_QUEUE_LEN; ++i) {
		list_for_each_entry_safe(e, tmp, &ubi->pq[i], u.list) {

			if (e->sqnum > scrub_sqnum)
				continue;

			list_del(&e->u.list);
			wl_tree_add(e, &ubi->scrub);
			e->tagged_scrub_all = 1;
			scrub_count++;
			total_scrub_count++;
		}
	}

	atomic_set(&ubi->scrub_work_count, total_scrub_count);
	spin_unlock(&ubi->wl_lock);
	up_write(&ubi->work_sem); /* Allow new work to start. */

	/*
	 * Technically scrubbing is the same as wear-leveling, so it is done
	 * by the WL worker.
	 */
	err = ensure_wear_leveling(ubi, 0);
	if (err) {
		ubi_err(ubi, "Failed to start the WL worker err =%d", err);
		return err;
	}
	ubi_msg(ubi, "Scheduled %d PEB's for scrubbing!", scrub_count);
	ubi_msg(ubi, "Total PEB's for scrub = %d", total_scrub_count);

	/* Wait for scrub to finish */
	while (atomic_read(&ubi->scrub_work_count) > 0) {
		/* Poll every second to check if the scrub work is done */
		msleep(1000);

		if (is_ubi_readonly(ubi)) {
			ubi_err(ubi, "Cannot *Complete* scrub:background thread disabled or readonly!");
			return -EROFS;
		}
		wake_up_process(ubi->bgt_thread);
	}

	spin_lock(&ubi->wl_lock);
	ubi->scrub_in_progress = false;
	spin_unlock(&ubi->wl_lock);
	ubi_msg(ubi, "Done scrubbing %d PEB's!", scrub_count);
	return 0;
}

/**
 * ubi_wl_scrub_peb - schedule a physical eraseblock for scrubbing.
 * @ubi: UBI device description object
 * @pnum: the physical eraseblock to schedule
 *
 * If a bit-flip in a physical eraseblock is detected, this physical eraseblock
 * needs scrubbing. This function schedules a physical eraseblock for
 * scrubbing which is done in background. This function returns zero in case of
 * success and a negative error code in case of failure.
 */
int ubi_wl_scrub_peb(struct ubi_device *ubi, int pnum)
{
	struct ubi_wl_entry *e;

	ubi_msg(ubi, "schedule PEB %d for scrubbing", pnum);

retry:
	spin_lock(&ubi->wl_lock);
	e = ubi->lookuptbl[pnum];
	if (e == ubi->move_from || in_wl_tree(e, &ubi->scrub) ||
				   in_wl_tree(e, &ubi->erroneous)) {
		spin_unlock(&ubi->wl_lock);
		return 0;
	}

	if (e == ubi->move_to) {
		/*
		 * This physical eraseblock was used to move data to. The data
		 * was moved but the PEB was not yet inserted to the proper
		 * tree. We should just wait a little and let the WL worker
		 * proceed.
		 */
		spin_unlock(&ubi->wl_lock);
		dbg_wl("the PEB %d is not in proper tree, retry", pnum);
		yield();
		goto retry;
	}

	if (in_wl_tree(e, &ubi->used)) {
		self_check_in_wl_tree(ubi, e, &ubi->used);
		rb_erase(&e->u.rb, &ubi->used);
	} else {
		int err;

		err = prot_queue_del(ubi, e->pnum);
		if (err) {
			ubi_err(ubi, "PEB %d not found", pnum);
			ubi_ro_mode(ubi);
			spin_unlock(&ubi->wl_lock);
			return err;
		}
	}

	wl_tree_add(e, &ubi->scrub);
	spin_unlock(&ubi->wl_lock);

	/*
	 * Technically scrubbing is the same as wear-leveling, so it is done
	 * by the WL worker.
	 */
	return ensure_wear_leveling(ubi, 0);
}

/**
 * ubi_wl_flush - flush all pending works.
 * @ubi: UBI device description object
 * @vol_id: the volume id to flush for
 * @lnum: the logical eraseblock number to flush for
 *
 * This function executes all pending works for a particular volume id /
 * logical eraseblock number pair. If either value is set to %UBI_ALL, then it
 * acts as a wildcard for all of the corresponding volume numbers or logical
 * eraseblock numbers. It returns zero in case of success and a negative error
 * code in case of failure.
 */
int ubi_wl_flush(struct ubi_device *ubi, int vol_id, int lnum)
{
	int err = 0;
	int found = 1;

	/*
	 * Erase while the pending works queue is not empty, but not more than
	 * the number of currently pending works.
	 */
	dbg_wl("flush pending work for LEB %d:%d (%d pending works)",
	       vol_id, lnum, ubi->works_count);

	while (found) {
		struct ubi_work *wrk, *tmp;
		found = 0;

		down_read(&ubi->work_sem);
		spin_lock(&ubi->wl_lock);
		list_for_each_entry_safe(wrk, tmp, &ubi->works, list) {
			if ((vol_id == UBI_ALL || wrk->vol_id == vol_id) &&
			    (lnum == UBI_ALL || wrk->lnum == lnum)) {
				list_del(&wrk->list);
				ubi->works_count -= 1;
				ubi_assert(ubi->works_count >= 0);
				spin_unlock(&ubi->wl_lock);

				err = wrk->func(ubi, wrk, 0);
				if (err) {
					up_read(&ubi->work_sem);
					return err;
				}

				spin_lock(&ubi->wl_lock);
				found = 1;
				break;
			}
		}
		spin_unlock(&ubi->wl_lock);
		up_read(&ubi->work_sem);
	}

	/*
	 * Make sure all the works which have been done in parallel are
	 * finished.
	 */
	down_write(&ubi->work_sem);
	up_write(&ubi->work_sem);

	return err;
}

/**
 * tree_destroy - destroy an RB-tree.
 * @ubi: UBI device description object
 * @root: the root of the tree to destroy
 */
static void tree_destroy(struct ubi_device *ubi, struct rb_root *root)
{
	struct rb_node *rb;
	struct ubi_wl_entry *e;

	rb = root->rb_node;
	while (rb) {
		if (rb->rb_left)
			rb = rb->rb_left;
		else if (rb->rb_right)
			rb = rb->rb_right;
		else {
			e = rb_entry(rb, struct ubi_wl_entry, u.rb);

			rb = rb_parent(rb);
			if (rb) {
				if (rb->rb_left == &e->u.rb)
					rb->rb_left = NULL;
				else
					rb->rb_right = NULL;
			}

			wl_entry_destroy(ubi, e);
		}
	}
}

/**
 * ubi_thread - UBI background thread.
 * @u: the UBI device description object pointer
 */
int ubi_thread(void *u)
{
	int failures = 0;
	struct ubi_device *ubi = u;

	ubi_msg(ubi, "background thread \"%s\" started, PID %d",
		ubi->bgt_name, task_pid_nr(current));

	set_freezable();
	for (;;) {
		int err;

		if (kthread_should_stop())
			break;

		if (try_to_freeze())
			continue;

		spin_lock(&ubi->wl_lock);
		if (list_empty(&ubi->works) || ubi->ro_mode ||
		    !ubi->thread_enabled || ubi_dbg_is_bgt_disabled(ubi)) {
			set_current_state(TASK_INTERRUPTIBLE);
			spin_unlock(&ubi->wl_lock);
			schedule();
			continue;
		}
		spin_unlock(&ubi->wl_lock);

		err = do_work(ubi);
		if (err) {
			ubi_err(ubi, "%s: work failed with error code %d",
				ubi->bgt_name, err);
			if (failures++ > WL_MAX_FAILURES) {
				/*
				 * Too many failures, disable the thread and
				 * switch to read-only mode.
				 */
				ubi_msg(ubi, "%s: %d consecutive failures",
					ubi->bgt_name, WL_MAX_FAILURES);
				ubi_ro_mode(ubi);
				ubi->thread_enabled = 0;
				continue;
			}
		} else
			failures = 0;

		cond_resched();
	}

	dbg_wl("background thread \"%s\" is killed", ubi->bgt_name);
	return 0;
}

/**
 * shutdown_work - shutdown all pending works.
 * @ubi: UBI device description object
 */
static void shutdown_work(struct ubi_device *ubi)
{
#ifdef CONFIG_MTD_UBI_FASTMAP
	flush_work(&ubi->fm_work);
#endif
	while (!list_empty(&ubi->works)) {
		struct ubi_work *wrk;

		wrk = list_entry(ubi->works.next, struct ubi_work, list);
		list_del(&wrk->list);
		wrk->func(ubi, wrk, 1);
		ubi->works_count -= 1;
		ubi_assert(ubi->works_count >= 0);
	}
}

/**
 * ubi_wl_init - initialize the WL sub-system using attaching information.
 * @ubi: UBI device description object
 * @ai: attaching information
 *
 * This function returns zero in case of success, and a negative error code in
 * case of failure.
 */
int ubi_wl_init(struct ubi_device *ubi, struct ubi_attach_info *ai)
{
	int err, i, reserved_pebs, found_pebs = 0;
	struct rb_node *rb1, *rb2;
	struct ubi_ainf_volume *av;
	struct ubi_ainf_peb *aeb, *tmp;
	struct ubi_wl_entry *e;

	ubi->used = ubi->erroneous = ubi->free = ubi->scrub = RB_ROOT;
	spin_lock_init(&ubi->wl_lock);
	mutex_init(&ubi->move_mutex);
	init_rwsem(&ubi->work_sem);
	ubi->max_ec = ai->max_ec;
	INIT_LIST_HEAD(&ubi->works);

	sprintf(ubi->bgt_name, UBI_BGT_NAME_PATTERN, ubi->ubi_num);

	err = -ENOMEM;
	ubi->lookuptbl = kzalloc(ubi->peb_count * sizeof(void *), GFP_KERNEL);
	if (!ubi->lookuptbl)
		return err;

	for (i = 0; i < UBI_PROT_QUEUE_LEN; i++)
		INIT_LIST_HEAD(&ubi->pq[i]);
	ubi->pq_head = 0;

	list_for_each_entry_safe(aeb, tmp, &ai->erase, u.list) {
		cond_resched();

		e = kmem_cache_alloc(ubi_wl_entry_slab, GFP_KERNEL);
		if (!e)
			goto out_free;

		e->pnum = aeb->pnum;
		e->ec = aeb->ec;
		e->tagged_scrub_all = 0;
		e->sqnum = aeb->sqnum;
		ubi->lookuptbl[e->pnum] = e;
		if (schedule_erase(ubi, e, aeb->vol_id, aeb->lnum, 0)) {
			wl_entry_destroy(ubi, e);
			goto out_free;
		}

		found_pebs++;
	}

	ubi->free_count = 0;
	list_for_each_entry(aeb, &ai->free, u.list) {
		cond_resched();

		e = kmem_cache_alloc(ubi_wl_entry_slab, GFP_KERNEL);
		if (!e)
			goto out_free;

		e->pnum = aeb->pnum;
		e->ec = aeb->ec;
		e->tagged_scrub_all = 0;
		e->sqnum = aeb->sqnum;
		ubi_assert(e->ec >= 0);

		wl_tree_add(e, &ubi->free);
		ubi->free_count++;

		ubi->lookuptbl[e->pnum] = e;

		found_pebs++;
	}

	ubi_rb_for_each_entry(rb1, av, &ai->volumes, rb) {
		ubi_rb_for_each_entry(rb2, aeb, &av->root, u.rb) {
			cond_resched();

			e = kmem_cache_alloc(ubi_wl_entry_slab, GFP_KERNEL);
			if (!e)
				goto out_free;

			e->pnum = aeb->pnum;
			e->ec = aeb->ec;
			e->tagged_scrub_all = 0;
			e->sqnum = aeb->sqnum;
			ubi->lookuptbl[e->pnum] = e;

			if (!aeb->scrub) {
				dbg_wl("add PEB %d EC %d to the used tree",
				       e->pnum, e->ec);
				wl_tree_add(e, &ubi->used);
			} else {
				dbg_wl("add PEB %d EC %d to the scrub tree",
				       e->pnum, e->ec);
				wl_tree_add(e, &ubi->scrub);
			}

			found_pebs++;
		}
	}

	dbg_wl("found %i PEBs", found_pebs);

	if (ubi->fm) {
		ubi_assert(ubi->good_peb_count ==
			   found_pebs + ubi->fm->used_blocks);

		for (i = 0; i < ubi->fm->used_blocks; i++) {
			e = ubi->fm->e[i];
			ubi->lookuptbl[e->pnum] = e;
		}
	}
	else
		ubi_assert(ubi->good_peb_count == found_pebs);

	reserved_pebs = WL_RESERVED_PEBS;
	ubi_fastmap_init(ubi, &reserved_pebs);

	if (ubi->avail_pebs < reserved_pebs) {
		ubi_err(ubi, "no enough physical eraseblocks (%d, need %d)",
			ubi->avail_pebs, reserved_pebs);
		if (ubi->corr_peb_count)
			ubi_err(ubi, "%d PEBs are corrupted and not used",
				ubi->corr_peb_count);
		err = -ENOSPC;
		goto out_free;
	}
	ubi->avail_pebs -= reserved_pebs;
	ubi->rsvd_pebs += reserved_pebs;

	/* Schedule wear-leveling if needed */
	err = ensure_wear_leveling(ubi, 0);
	if (err)
		goto out_free;

	ubi->wl_is_inited = 1;
	return 0;

out_free:
	shutdown_work(ubi);
	tree_destroy(ubi, &ubi->used);
	tree_destroy(ubi, &ubi->free);
	tree_destroy(ubi, &ubi->scrub);
	kfree(ubi->lookuptbl);
	return err;
}

/**
 * protection_queue_destroy - destroy the protection queue.
 * @ubi: UBI device description object
 */
static void protection_queue_destroy(struct ubi_device *ubi)
{
	int i;
	struct ubi_wl_entry *e, *tmp;

	for (i = 0; i < UBI_PROT_QUEUE_LEN; ++i) {
		list_for_each_entry_safe(e, tmp, &ubi->pq[i], u.list) {
			list_del(&e->u.list);
			wl_entry_destroy(ubi, e);
		}
	}
}

/**
 * ubi_wl_close - close the wear-leveling sub-system.
 * @ubi: UBI device description object
 */
void ubi_wl_close(struct ubi_device *ubi)
{
	dbg_wl("close the WL sub-system");
	ubi_fastmap_close(ubi);
	shutdown_work(ubi);
	protection_queue_destroy(ubi);
	tree_destroy(ubi, &ubi->used);
	tree_destroy(ubi, &ubi->erroneous);
	tree_destroy(ubi, &ubi->free);
	tree_destroy(ubi, &ubi->scrub);
	kfree(ubi->lookuptbl);
}

/**
 * self_check_ec - make sure that the erase counter of a PEB is correct.
 * @ubi: UBI device description object
 * @pnum: the physical eraseblock number to check
 * @ec: the erase counter to check
 *
 * This function returns zero if the erase counter of physical eraseblock @pnum
 * is equivalent to @ec, and a negative error code if not or if an error
 * occurred.
 */
static int self_check_ec(struct ubi_device *ubi, int pnum, int ec)
{
	int err;
	long long read_ec;
	struct ubi_ec_hdr *ec_hdr;

	if (!ubi_dbg_chk_gen(ubi))
		return 0;

	ec_hdr = kzalloc(ubi->ec_hdr_alsize, GFP_NOFS);
	if (!ec_hdr)
		return -ENOMEM;

	err = ubi_io_read_ec_hdr(ubi, pnum, ec_hdr, 0);
	if (err && err != UBI_IO_BITFLIPS) {
		/* The header does not have to exist */
		err = 0;
		goto out_free;
	}

	read_ec = be64_to_cpu(ec_hdr->ec);
	if (ec != read_ec && read_ec - ec > 1) {
		ubi_err(ubi, "self-check failed for PEB %d", pnum);
		ubi_err(ubi, "read EC is %lld, should be %d", read_ec, ec);
		dump_stack();
		err = 1;
	} else
		err = 0;

out_free:
	kfree(ec_hdr);
	return err;
}

/**
 * self_check_in_wl_tree - check that wear-leveling entry is in WL RB-tree.
 * @ubi: UBI device description object
 * @e: the wear-leveling entry to check
 * @root: the root of the tree
 *
 * This function returns zero if @e is in the @root RB-tree and %-EINVAL if it
 * is not.
 */
static int self_check_in_wl_tree(const struct ubi_device *ubi,
				 struct ubi_wl_entry *e, struct rb_root *root)
{
	if (!ubi_dbg_chk_gen(ubi))
		return 0;

	if (in_wl_tree(e, root))
		return 0;

	ubi_err(ubi, "self-check failed for PEB %d, EC %d, RB-tree %p ",
		e->pnum, e->ec, root);
	dump_stack();
	return -EINVAL;
}

/**
 * self_check_in_pq - check if wear-leveling entry is in the protection
 *                        queue.
 * @ubi: UBI device description object
 * @e: the wear-leveling entry to check
 *
 * This function returns zero if @e is in @ubi->pq and %-EINVAL if it is not.
 */
static int self_check_in_pq(const struct ubi_device *ubi,
			    struct ubi_wl_entry *e)
{
	struct ubi_wl_entry *p;
	int i;

	if (!ubi_dbg_chk_gen(ubi))
		return 0;

	for (i = 0; i < UBI_PROT_QUEUE_LEN; ++i)
		list_for_each_entry(p, &ubi->pq[i], u.list)
			if (p == e)
				return 0;

	ubi_err(ubi, "self-check failed for PEB %d, EC %d, Protect queue",
		e->pnum, e->ec);
	dump_stack();
	return -EINVAL;
}
#ifndef CONFIG_MTD_UBI_FASTMAP
static struct ubi_wl_entry *get_peb_for_wl(struct ubi_device *ubi)
{
	struct ubi_wl_entry *e;

	e = find_wl_entry(ubi, &ubi->free, WL_FREE_MAX_DIFF);
	self_check_in_wl_tree(ubi, e, &ubi->free);
	ubi->free_count--;
	ubi_assert(ubi->free_count >= 0);
	rb_erase(&e->u.rb, &ubi->free);

	return e;
}

/**
 * produce_free_peb - produce a free physical eraseblock.
 * @ubi: UBI device description object
 *
 * This function tries to make a free PEB by means of synchronous execution of
 * pending works. This may be needed if, for example the background thread is
 * disabled. Returns zero in case of success and a negative error code in case
 * of failure.
 */
static int produce_free_peb(struct ubi_device *ubi)
{
	int err;

	while (!ubi->free.rb_node && ubi->works_count) {
		spin_unlock(&ubi->wl_lock);

		dbg_wl("do one work synchronously");
		err = do_work(ubi);

		spin_lock(&ubi->wl_lock);
		if (err)
			return err;
	}

	return 0;
}

/**
 * ubi_wl_get_peb - get a physical eraseblock.
 * @ubi: UBI device description object
 *
 * This function returns a physical eraseblock in case of success and a
 * negative error code in case of failure.
 * Returns with ubi->fm_eba_sem held in read mode!
 */
int ubi_wl_get_peb(struct ubi_device *ubi)
{
	int err;
	struct ubi_wl_entry *e;

retry:
	down_read(&ubi->fm_eba_sem);
	spin_lock(&ubi->wl_lock);
	if (!ubi->free.rb_node) {
		if (ubi->works_count == 0) {
			ubi_err(ubi, "no free eraseblocks");
			ubi_assert(list_empty(&ubi->works));
			spin_unlock(&ubi->wl_lock);
			return -ENOSPC;
		}

		err = produce_free_peb(ubi);
		if (err < 0) {
			spin_unlock(&ubi->wl_lock);
			return err;
		}
		spin_unlock(&ubi->wl_lock);
		up_read(&ubi->fm_eba_sem);
		goto retry;

	}
	e = wl_get_wle(ubi);
	prot_queue_add(ubi, e);
	spin_unlock(&ubi->wl_lock);

	err = ubi_self_check_all_ff(ubi, e->pnum, ubi->vid_hdr_aloffset,
				    ubi->peb_size - ubi->vid_hdr_aloffset);
	if (err) {
		ubi_err(ubi, "new PEB %d does not contain all 0xFF bytes", e->pnum);
		return err;
	}

	return e->pnum;
}
#else
#include "fastmap-wl.c"
#endif<|MERGE_RESOLUTION|>--- conflicted
+++ resolved
@@ -142,8 +142,6 @@
 static int self_check_in_pq(const struct ubi_device *ubi,
 			    struct ubi_wl_entry *e);
 
-<<<<<<< HEAD
-=======
 #ifdef CONFIG_MTD_UBI_FASTMAP
 /**
  * update_fastmap_work_fn - calls ubi_update_fastmap from a work queue
@@ -183,7 +181,6 @@
 }
 #endif
 
->>>>>>> b5076139
 /**
  * wl_tree_add - add a wear-leveling entry to a WL RB-tree.
  * @e: the wear-leveling entry to add
@@ -441,8 +438,7 @@
 	rb_erase(&e->u.rb, &ubi->free);
 	ubi->free_count--;
 	dbg_wl("PEB %d EC %d", e->pnum, e->ec);
-<<<<<<< HEAD
-=======
+	
 #ifndef CONFIG_MTD_UBI_FASTMAP
 	/* We have to enqueue e only if fastmap is disabled,
 	 * is fastmap enabled prot_queue_add() will be called by
@@ -587,7 +583,6 @@
 	ubi->free_count--;
 	ubi_assert(ubi->free_count >= 0);
 	rb_erase(&e->u.rb, &ubi->free);
->>>>>>> b5076139
 
 	return e;
 }
