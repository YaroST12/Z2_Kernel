/*
 * linux/fs/ext4/crypto_fname.c
 *
 * Copyright (C) 2015, Google, Inc.
 *
 * This contains functions for filename crypto management in ext4
 *
 * Written by Uday Savagaonkar, 2014.
 *
 * This has not yet undergone a rigorous security audit.
 *
 */

#include <crypto/hash.h>
#include <crypto/sha.h>
#include <keys/encrypted-type.h>
#include <keys/user-type.h>
#include <linux/crypto.h>
#include <linux/gfp.h>
#include <linux/kernel.h>
#include <linux/key.h>
#include <linux/list.h>
#include <linux/mempool.h>
#include <linux/random.h>
#include <linux/scatterlist.h>
#include <linux/spinlock_types.h>

#include "ext4.h"
#include "ext4_crypto.h"
#include "xattr.h"

/**
 * ext4_dir_crypt_complete() -
 */
static void ext4_dir_crypt_complete(struct crypto_async_request *req, int res)
{
	struct ext4_completion_result *ecr = req->data;

	if (res == -EINPROGRESS)
		return;
	ecr->res = res;
	complete(&ecr->completion);
}

<<<<<<< HEAD
=======
bool ext4_valid_filenames_enc_mode(uint32_t mode)
{
	return (mode == EXT4_ENCRYPTION_MODE_AES_256_CTS ||
		mode == EXT4_ENCRYPTION_MODE_AES_256_HEH);
}

>>>>>>> d0c3914f
static unsigned max_name_len(struct inode *inode)
{
	return S_ISLNK(inode->i_mode) ? inode->i_sb->s_blocksize :
		EXT4_NAME_LEN;
}

/**
 * ext4_fname_encrypt() -
 *
 * This function encrypts the input filename, and returns the length of the
 * ciphertext. Errors are returned as negative numbers.  We trust the caller to
 * allocate sufficient memory to oname string.
 */
static int ext4_fname_encrypt(struct inode *inode,
			      const struct qstr *iname,
			      struct ext4_str *oname)
{
	u32 ciphertext_len;
	struct ablkcipher_request *req = NULL;
	DECLARE_EXT4_COMPLETION_RESULT(ecr);
	struct ext4_crypt_info *ci = EXT4_I(inode)->i_crypt_info;
	struct crypto_ablkcipher *tfm = ci->ci_ctfm;
	int res = 0;
	char iv[EXT4_CRYPTO_BLOCK_SIZE];
	struct scatterlist src_sg, dst_sg;
	int padding = 4 << (ci->ci_flags & EXT4_POLICY_FLAGS_PAD_MASK);
	char *workbuf, buf[32], *alloc_buf = NULL;
	unsigned lim = max_name_len(inode);

	if (iname->len <= 0 || iname->len > lim)
		return -EIO;

	ciphertext_len = (iname->len < EXT4_CRYPTO_BLOCK_SIZE) ?
		EXT4_CRYPTO_BLOCK_SIZE : iname->len;
	ciphertext_len = ext4_fname_crypto_round_up(ciphertext_len, padding);
	ciphertext_len = (ciphertext_len > lim)
			? lim : ciphertext_len;

	if (ciphertext_len <= sizeof(buf)) {
		workbuf = buf;
	} else {
		alloc_buf = kmalloc(ciphertext_len, GFP_NOFS);
		if (!alloc_buf)
			return -ENOMEM;
		workbuf = alloc_buf;
	}

	/* Allocate request */
	req = ablkcipher_request_alloc(tfm, GFP_NOFS);
	if (!req) {
		printk_ratelimited(
		    KERN_ERR "%s: crypto_request_alloc() failed\n", __func__);
		kfree(alloc_buf);
		return -ENOMEM;
	}
	ablkcipher_request_set_callback(req,
		CRYPTO_TFM_REQ_MAY_BACKLOG | CRYPTO_TFM_REQ_MAY_SLEEP,
		ext4_dir_crypt_complete, &ecr);

	/* Copy the input */
	memcpy(workbuf, iname->name, iname->len);
	if (iname->len < ciphertext_len)
		memset(workbuf + iname->len, 0, ciphertext_len - iname->len);

	/* Initialize IV */
	memset(iv, 0, EXT4_CRYPTO_BLOCK_SIZE);

	/* Create encryption request */
	sg_init_one(&src_sg, workbuf, ciphertext_len);
	sg_init_one(&dst_sg, oname->name, ciphertext_len);
	ablkcipher_request_set_crypt(req, &src_sg, &dst_sg, ciphertext_len, iv);
	res = crypto_ablkcipher_encrypt(req);
	if (res == -EINPROGRESS || res == -EBUSY) {
		wait_for_completion(&ecr.completion);
		res = ecr.res;
	}
	kfree(alloc_buf);
	ablkcipher_request_free(req);
	if (res < 0) {
		printk_ratelimited(
		    KERN_ERR "%s: Error (error code %d)\n", __func__, res);
	}
	oname->len = ciphertext_len;
	return res;
}

/*
 * ext4_fname_decrypt()
 *	This function decrypts the input filename, and returns
 *	the length of the plaintext.
 *	Errors are returned as negative numbers.
 *	We trust the caller to allocate sufficient memory to oname string.
 */
static int ext4_fname_decrypt(struct inode *inode,
			      const struct ext4_str *iname,
			      struct ext4_str *oname)
{
	struct ext4_str tmp_in[2], tmp_out[1];
	struct ablkcipher_request *req = NULL;
	DECLARE_EXT4_COMPLETION_RESULT(ecr);
	struct scatterlist src_sg, dst_sg;
	struct ext4_crypt_info *ci = EXT4_I(inode)->i_crypt_info;
	struct crypto_ablkcipher *tfm = ci->ci_ctfm;
	int res = 0;
	char iv[EXT4_CRYPTO_BLOCK_SIZE];
	unsigned lim = max_name_len(inode);

	if (iname->len <= 0 || iname->len > lim)
		return -EIO;

	tmp_in[0].name = iname->name;
	tmp_in[0].len = iname->len;
	tmp_out[0].name = oname->name;

	/* Allocate request */
	req = ablkcipher_request_alloc(tfm, GFP_NOFS);
	if (!req) {
		printk_ratelimited(
		    KERN_ERR "%s: crypto_request_alloc() failed\n",  __func__);
		return -ENOMEM;
	}
	ablkcipher_request_set_callback(req,
		CRYPTO_TFM_REQ_MAY_BACKLOG | CRYPTO_TFM_REQ_MAY_SLEEP,
		ext4_dir_crypt_complete, &ecr);

	/* Initialize IV */
	memset(iv, 0, EXT4_CRYPTO_BLOCK_SIZE);

	/* Create encryption request */
	sg_init_one(&src_sg, iname->name, iname->len);
	sg_init_one(&dst_sg, oname->name, oname->len);
	ablkcipher_request_set_crypt(req, &src_sg, &dst_sg, iname->len, iv);
	res = crypto_ablkcipher_decrypt(req);
	if (res == -EINPROGRESS || res == -EBUSY) {
		wait_for_completion(&ecr.completion);
		res = ecr.res;
	}
	ablkcipher_request_free(req);
	if (res < 0) {
		printk_ratelimited(
		    KERN_ERR "%s: Error in ext4_fname_encrypt (error code %d)\n",
		    __func__, res);
		return res;
	}

	oname->len = strnlen(oname->name, iname->len);
	return oname->len;
}

static const char *lookup_table =
	"ABCDEFGHIJKLMNOPQRSTUVWXYZabcdefghijklmnopqrstuvwxyz0123456789+,";

/**
 * ext4_fname_encode_digest() -
 *
 * Encodes the input digest using characters from the set [a-zA-Z0-9_+].
 * The encoded string is roughly 4/3 times the size of the input string.
 */
static int digest_encode(const char *src, int len, char *dst)
{
	int i = 0, bits = 0, ac = 0;
	char *cp = dst;

	while (i < len) {
		ac += (((unsigned char) src[i]) << bits);
		bits += 8;
		do {
			*cp++ = lookup_table[ac & 0x3f];
			ac >>= 6;
			bits -= 6;
		} while (bits >= 6);
		i++;
	}
	if (bits)
		*cp++ = lookup_table[ac & 0x3f];
	return cp - dst;
}

static int digest_decode(const char *src, int len, char *dst)
{
	int i = 0, bits = 0, ac = 0;
	const char *p;
	char *cp = dst;

	while (i < len) {
		p = strchr(lookup_table, src[i]);
		if (p == NULL || src[i] == 0)
			return -2;
		ac += (p - lookup_table) << bits;
		bits += 6;
		if (bits >= 8) {
			*cp++ = ac & 0xff;
			ac >>= 8;
			bits -= 8;
		}
		i++;
	}
	if (ac)
		return -1;
	return cp - dst;
}

/**
 * ext4_fname_crypto_round_up() -
 *
 * Return: The next multiple of block size
 */
u32 ext4_fname_crypto_round_up(u32 size, u32 blksize)
{
	return ((size+blksize-1)/blksize)*blksize;
}

unsigned ext4_fname_encrypted_size(struct inode *inode, u32 ilen)
{
	struct ext4_crypt_info *ci = EXT4_I(inode)->i_crypt_info;
	int padding = 32;

	if (ci)
		padding = 4 << (ci->ci_flags & EXT4_POLICY_FLAGS_PAD_MASK);
	if (ilen < EXT4_CRYPTO_BLOCK_SIZE)
		ilen = EXT4_CRYPTO_BLOCK_SIZE;
	return ext4_fname_crypto_round_up(ilen, padding);
}

/*
 * ext4_fname_crypto_alloc_buffer() -
 *
 * Allocates an output buffer that is sufficient for the crypto operation
 * specified by the context and the direction.
 */
int ext4_fname_crypto_alloc_buffer(struct inode *inode,
				   u32 ilen, struct ext4_str *crypto_str)
{
	unsigned int olen = ext4_fname_encrypted_size(inode, ilen);

	crypto_str->len = olen;
	if (olen < EXT4_FNAME_CRYPTO_DIGEST_SIZE*2)
		olen = EXT4_FNAME_CRYPTO_DIGEST_SIZE*2;
	/* Allocated buffer can hold one more character to null-terminate the
	 * string */
	crypto_str->name = kmalloc(olen+1, GFP_NOFS);
	if (!(crypto_str->name))
		return -ENOMEM;
	return 0;
}

/**
 * ext4_fname_crypto_free_buffer() -
 *
 * Frees the buffer allocated for crypto operation.
 */
void ext4_fname_crypto_free_buffer(struct ext4_str *crypto_str)
{
	if (!crypto_str)
		return;
	kfree(crypto_str->name);
	crypto_str->name = NULL;
}

/**
 * ext4_fname_disk_to_usr() - converts a filename from disk space to user space
 */
int _ext4_fname_disk_to_usr(struct inode *inode,
			    struct dx_hash_info *hinfo,
			    const struct ext4_str *iname,
			    struct ext4_str *oname)
{
	char buf[24];
	int ret;

	if (iname->len < 3) {
		/*Check for . and .. */
		if (iname->name[0] == '.' && iname->name[iname->len-1] == '.') {
			oname->name[0] = '.';
			oname->name[iname->len-1] = '.';
			oname->len = iname->len;
			return oname->len;
		}
	}
	if (iname->len < EXT4_CRYPTO_BLOCK_SIZE) {
		EXT4_ERROR_INODE(inode, "encrypted inode too small");
		return -EUCLEAN;
	}
	if (EXT4_I(inode)->i_crypt_info)
		return ext4_fname_decrypt(inode, iname, oname);

	if (iname->len <= EXT4_FNAME_CRYPTO_DIGEST_SIZE) {
		ret = digest_encode(iname->name, iname->len, oname->name);
		oname->len = ret;
		return ret;
	}
	if (hinfo) {
		memcpy(buf, &hinfo->hash, 4);
		memcpy(buf+4, &hinfo->minor_hash, 4);
	} else
		memset(buf, 0, 8);
	memcpy(buf + 8, iname->name + ((iname->len - 17) & ~15), 16);
	oname->name[0] = '_';
	ret = digest_encode(buf, 24, oname->name+1);
	oname->len = ret + 1;
	return ret + 1;
}

int ext4_fname_disk_to_usr(struct inode *inode,
			   struct dx_hash_info *hinfo,
			   const struct ext4_dir_entry_2 *de,
			   struct ext4_str *oname)
{
	struct ext4_str iname = {.name = (unsigned char *) de->name,
				 .len = de->name_len };

	return _ext4_fname_disk_to_usr(inode, hinfo, &iname, oname);
}


/**
 * ext4_fname_usr_to_disk() - converts a filename from user space to disk space
 */
int ext4_fname_usr_to_disk(struct inode *inode,
			   const struct qstr *iname,
			   struct ext4_str *oname)
{
	int res;
	struct ext4_crypt_info *ci = EXT4_I(inode)->i_crypt_info;

	if (iname->len < 3) {
		/*Check for . and .. */
		if (iname->name[0] == '.' &&
				iname->name[iname->len-1] == '.') {
			oname->name[0] = '.';
			oname->name[iname->len-1] = '.';
			oname->len = iname->len;
			return oname->len;
		}
	}
	if (ci) {
		res = ext4_fname_encrypt(inode, iname, oname);
		return res;
	}
	/* Without a proper key, a user is not allowed to modify the filenames
	 * in a directory. Consequently, a user space name cannot be mapped to
	 * a disk-space name */
	return -EACCES;
}

int ext4_fname_setup_filename(struct inode *dir, const struct qstr *iname,
			      int lookup, struct ext4_filename *fname)
{
	struct ext4_crypt_info *ci;
	int ret = 0, bigname = 0;

	memset(fname, 0, sizeof(struct ext4_filename));
	fname->usr_fname = iname;

	if (!ext4_encrypted_inode(dir) ||
	    ((iname->name[0] == '.') &&
	     ((iname->len == 1) ||
	      ((iname->name[1] == '.') && (iname->len == 2))))) {
		fname->disk_name.name = (unsigned char *) iname->name;
		fname->disk_name.len = iname->len;
		return 0;
	}
	ret = ext4_get_encryption_info(dir);
	if (ret)
		return ret;
	ci = EXT4_I(dir)->i_crypt_info;
	if (ci) {
		ret = ext4_fname_crypto_alloc_buffer(dir, iname->len,
						     &fname->crypto_buf);
		if (ret < 0)
			return ret;
		ret = ext4_fname_encrypt(dir, iname, &fname->crypto_buf);
		if (ret < 0)
			goto errout;
		fname->disk_name.name = fname->crypto_buf.name;
		fname->disk_name.len = fname->crypto_buf.len;
		return 0;
	}
	if (!lookup)
		return -EACCES;

	/* We don't have the key and we are doing a lookup; decode the
	 * user-supplied name
	 */
	if (iname->name[0] == '_')
		bigname = 1;
	if ((bigname && (iname->len != 33)) ||
	    (!bigname && (iname->len > 43)))
		return -ENOENT;

	fname->crypto_buf.name = kmalloc(32, GFP_KERNEL);
	if (fname->crypto_buf.name == NULL)
		return -ENOMEM;
	ret = digest_decode(iname->name + bigname, iname->len - bigname,
			    fname->crypto_buf.name);
	if (ret < 0) {
		ret = -ENOENT;
		goto errout;
	}
	fname->crypto_buf.len = ret;
	if (bigname) {
		memcpy(&fname->hinfo.hash, fname->crypto_buf.name, 4);
		memcpy(&fname->hinfo.minor_hash, fname->crypto_buf.name + 4, 4);
	} else {
		fname->disk_name.name = fname->crypto_buf.name;
		fname->disk_name.len = fname->crypto_buf.len;
	}
	return 0;
errout:
	kfree(fname->crypto_buf.name);
	fname->crypto_buf.name = NULL;
	return ret;
}

void ext4_fname_free_filename(struct ext4_filename *fname)
{
	kfree(fname->crypto_buf.name);
	fname->crypto_buf.name = NULL;
	fname->usr_fname = NULL;
	fname->disk_name.name = NULL;
}<|MERGE_RESOLUTION|>--- conflicted
+++ resolved
@@ -42,15 +42,12 @@
 	complete(&ecr->completion);
 }
 
-<<<<<<< HEAD
-=======
 bool ext4_valid_filenames_enc_mode(uint32_t mode)
 {
 	return (mode == EXT4_ENCRYPTION_MODE_AES_256_CTS ||
 		mode == EXT4_ENCRYPTION_MODE_AES_256_HEH);
 }
 
->>>>>>> d0c3914f
 static unsigned max_name_len(struct inode *inode)
 {
 	return S_ISLNK(inode->i_mode) ? inode->i_sb->s_blocksize :
