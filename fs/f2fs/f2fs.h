--- conflicted
+++ resolved
@@ -69,11 +69,7 @@
 	unsigned int inject_type;
 };
 
-<<<<<<< HEAD
-extern char *f2fs_fault_name[FAULT_MAX];
-=======
 extern const char *f2fs_fault_name[FAULT_MAX];
->>>>>>> d0c3914f
 #define IS_FAULT_SET(fi, type) ((fi)->inject_type & (1 << (type)))
 #endif
 
@@ -158,14 +154,6 @@
 #define F2FS_FEATURE_VERITY		0x0400	/* reserved */
 #define F2FS_FEATURE_SB_CHKSUM		0x0800
 
-<<<<<<< HEAD
-#define F2FS_HAS_FEATURE(sb, mask)					\
-	((F2FS_SB(sb)->raw_super->feature & cpu_to_le32(mask)) != 0)
-#define F2FS_SET_FEATURE(sb, mask)					\
-	(F2FS_SB(sb)->raw_super->feature |= cpu_to_le32(mask))
-#define F2FS_CLEAR_FEATURE(sb, mask)					\
-	(F2FS_SB(sb)->raw_super->feature &= ~cpu_to_le32(mask))
-=======
 #define __F2FS_HAS_FEATURE(raw_super, mask)				\
 	((raw_super->feature & cpu_to_le32(mask)) != 0)
 #define F2FS_HAS_FEATURE(sbi, mask)	__F2FS_HAS_FEATURE(sbi->raw_super, mask)
@@ -173,13 +161,11 @@
 	(sbi->raw_super->feature |= cpu_to_le32(mask))
 #define F2FS_CLEAR_FEATURE(sbi, mask)					\
 	(sbi->raw_super->feature &= ~cpu_to_le32(mask))
->>>>>>> d0c3914f
 
 /* bio stuffs */
 #define REQ_OP_READ	READ
 #define REQ_OP_WRITE	WRITE
 #define bio_op(bio)	((bio)->bi_rw & 1)
-<<<<<<< HEAD
 
 static inline void bio_set_op_attrs(struct bio *bio, unsigned op,
 		unsigned op_flags)
@@ -204,32 +190,6 @@
  */
 static inline bool wq_has_sleeper(wait_queue_head_t *wq)
 {
-=======
-
-static inline void bio_set_op_attrs(struct bio *bio, unsigned op,
-		unsigned op_flags)
-{
-	bio->bi_rw = op | op_flags;
-}
-
-static inline int wbc_to_write_flags(struct writeback_control *wbc)
-{
-	if (wbc->sync_mode == WB_SYNC_ALL)
-		return REQ_SYNC | REQ_NOIDLE;
-	return 0;
-}
-
-/**
- * wq_has_sleeper - check if there are any waiting processes
- * @wq: wait queue head
- *
- * Returns true if wq has waiting processes
- *
- * Please refer to the comment for waitqueue_active.
- */
-static inline bool wq_has_sleeper(wait_queue_head_t *wq)
-{
->>>>>>> d0c3914f
 	/*
 	 * We need to be sure we are in sync with the
 	 * add_wait_queue modifications to the wait queue.
@@ -388,11 +348,7 @@
 	struct block_device *bdev;	/* bdev */
 	unsigned short ref;		/* reference count */
 	unsigned char state;		/* state */
-<<<<<<< HEAD
-	unsigned char issuing;		/* issuing discard */
-=======
 	unsigned char queued;		/* queued discard */
->>>>>>> d0c3914f
 	int error;			/* bio error */
 	spinlock_t lock;		/* for state/bio_ref updating */
 	unsigned short bio_ref;		/* bio reference count */
@@ -434,11 +390,7 @@
 	unsigned int undiscard_blks;		/* # of undiscard blocks */
 	unsigned int next_pos;			/* next discard position */
 	atomic_t issued_discard;		/* # of issued discard */
-<<<<<<< HEAD
-	atomic_t issing_discard;		/* # of issing discard */
-=======
 	atomic_t queued_discard;		/* # of queued discard */
->>>>>>> d0c3914f
 	atomic_t discard_cmd_cnt;		/* # of cached cmd count */
 	struct rb_root root;			/* root of discard rb-tree */
 	bool rbtree_check;			/* config for consistence check */
@@ -555,7 +507,6 @@
 	u64 pos_in;		/* start position in src_fd */
 	u64 pos_out;		/* start position in dst_fd */
 	u64 len;		/* size to move */
-<<<<<<< HEAD
 };
 
 struct f2fs_flush_device {
@@ -563,15 +514,6 @@
 	u32 segments;		/* # of segments to flush */
 };
 
-=======
-};
-
-struct f2fs_flush_device {
-	u32 dev_num;		/* device number to flush */
-	u32 segments;		/* # of segments to flush */
-};
-
->>>>>>> d0c3914f
 /* for inline stuff */
 #define DEF_INLINE_RESERVED_SIZE	1
 #define DEF_MIN_INLINE_SIZE		1
@@ -677,21 +619,8 @@
 };
 
 struct extent_node {
-<<<<<<< HEAD
-	struct rb_node rb_node;
-	union {
-		struct {
-			unsigned int fofs;
-			unsigned int len;
-			u32 blk;
-		};
-		struct extent_info ei;	/* extent info */
-
-	};
-=======
 	struct rb_node rb_node;		/* rb node located in rb-tree */
 	struct extent_info ei;		/* extent info */
->>>>>>> d0c3914f
 	struct list_head list;		/* node in global extent list of sbi */
 	struct extent_tree *et;		/* extent tree pointer */
 };
@@ -726,10 +655,7 @@
 	pgoff_t *m_next_pgofs;		/* point next possible non-hole pgofs */
 	pgoff_t *m_next_extent;		/* point to next possible extent */
 	int m_seg_type;
-<<<<<<< HEAD
-=======
 	bool m_may_create;		/* indicate it is from write path */
->>>>>>> d0c3914f
 };
 
 /* for flag in get_data_block */
@@ -1018,11 +944,7 @@
 	struct task_struct *f2fs_issue_flush;	/* flush thread */
 	wait_queue_head_t flush_wait_queue;	/* waiting queue for wake-up */
 	atomic_t issued_flush;			/* # of issued flushes */
-<<<<<<< HEAD
-	atomic_t issing_flush;			/* # of issing flushes */
-=======
 	atomic_t queued_flush;			/* # of queued flushes */
->>>>>>> d0c3914f
 	struct llist_head issue_list;		/* list for command issue */
 	struct llist_node *dispatch_list;	/* list for command dispatch */
 };
@@ -1089,11 +1011,8 @@
 	F2FS_RD_DATA,
 	F2FS_RD_NODE,
 	F2FS_RD_META,
-<<<<<<< HEAD
-=======
 	F2FS_DIO_WRITE,
 	F2FS_DIO_READ,
->>>>>>> d0c3914f
 	NR_COUNT_TYPE,
 };
 
@@ -1308,11 +1227,6 @@
 
 	/* for bio operations */
 	struct f2fs_bio_info *write_io[NR_PAGE_TYPE];	/* for write bios */
-<<<<<<< HEAD
-	struct mutex wio_mutex[NR_PAGE_TYPE - 1][NR_TEMP_TYPE];
-						/* bio ordering for NODE/DATA */
-=======
->>>>>>> d0c3914f
 	/* keep migration IO order for LFS mode */
 	struct rw_semaphore io_order_lock;
 	mempool_t *write_io_dummy;		/* Dummy pages */
@@ -1404,10 +1318,7 @@
 	struct f2fs_gc_kthread	*gc_thread;	/* GC thread */
 	unsigned int cur_victim_sec;		/* current victim section num */
 	unsigned int gc_mode;			/* current GC state */
-<<<<<<< HEAD
-=======
 	unsigned int next_victim_seg[2];	/* next segment in victim section */
->>>>>>> d0c3914f
 	/* for skip statistic */
 	unsigned long long skipped_atomic_files[2];	/* FG_GC and BG_GC */
 	unsigned long long skipped_gc_rwsem;		/* FG_GC only */
@@ -1475,8 +1386,6 @@
 
 	/* Precomputed FS UUID checksum for seeding other checksums */
 	__u32 s_chksum_seed;
-<<<<<<< HEAD
-=======
 };
 
 struct f2fs_private_dio {
@@ -1484,7 +1393,6 @@
 	void *orig_private;
 	bio_end_io_t *orig_end_io;
 	bool write;
->>>>>>> d0c3914f
 };
 
 #ifdef CONFIG_F2FS_FAULT_INJECTION
@@ -1765,24 +1673,16 @@
 {
 	unsigned long flags;
 
-<<<<<<< HEAD
-	set_sbi_flag(sbi, SBI_NEED_FSCK);
-=======
 	/*
 	 * In order to re-enable nat_bits we need to call fsck.f2fs by
 	 * set_sbi_flag(sbi, SBI_NEED_FSCK). But it may give huge cost,
 	 * so let's rely on regular fsck or unclean shutdown.
 	 */
->>>>>>> d0c3914f
 
 	if (lock)
 		spin_lock_irqsave(&sbi->cp_lock, flags);
 	__clear_ckpt_flags(F2FS_CKPT(sbi), CP_NAT_BITS_FLAG);
-<<<<<<< HEAD
-	kfree(NM_I(sbi)->nat_bits);
-=======
 	kvfree(NM_I(sbi)->nat_bits);
->>>>>>> d0c3914f
 	NM_I(sbi)->nat_bits = NULL;
 	if (lock)
 		spin_unlock_irqrestore(&sbi->cp_lock, flags);
@@ -1799,7 +1699,6 @@
 static inline void f2fs_lock_op(struct f2fs_sb_info *sbi)
 {
 	down_read(&sbi->cp_rwsem);
-<<<<<<< HEAD
 }
 
 static inline int f2fs_trylock_op(struct f2fs_sb_info *sbi)
@@ -1833,41 +1732,6 @@
 	return reason;
 }
 
-=======
-}
-
-static inline int f2fs_trylock_op(struct f2fs_sb_info *sbi)
-{
-	return down_read_trylock(&sbi->cp_rwsem);
-}
-
-static inline void f2fs_unlock_op(struct f2fs_sb_info *sbi)
-{
-	up_read(&sbi->cp_rwsem);
-}
-
-static inline void f2fs_lock_all(struct f2fs_sb_info *sbi)
-{
-	down_write(&sbi->cp_rwsem);
-}
-
-static inline void f2fs_unlock_all(struct f2fs_sb_info *sbi)
-{
-	up_write(&sbi->cp_rwsem);
-}
-
-static inline int __get_cp_reason(struct f2fs_sb_info *sbi)
-{
-	int reason = CP_SYNC;
-
-	if (test_opt(sbi, FASTBOOT))
-		reason = CP_FASTBOOT;
-	if (is_sbi_flag_set(sbi, SBI_IS_CLOSE))
-		reason = CP_UMOUNT;
-	return reason;
-}
-
->>>>>>> d0c3914f
 static inline bool __remain_node_summaries(int reason)
 {
 	return (reason & (CP_UMOUNT | CP_FASTBOOT));
@@ -2109,19 +1973,11 @@
 		start_addr += sbi->blocks_per_seg;
 	return start_addr;
 }
-<<<<<<< HEAD
 
 static inline block_t __start_cp_next_addr(struct f2fs_sb_info *sbi)
 {
 	block_t start_addr = le32_to_cpu(F2FS_RAW_SUPER(sbi)->cp_blkaddr);
 
-=======
-
-static inline block_t __start_cp_next_addr(struct f2fs_sb_info *sbi)
-{
-	block_t start_addr = le32_to_cpu(F2FS_RAW_SUPER(sbi)->cp_blkaddr);
-
->>>>>>> d0c3914f
 	if (sbi->cur_cp_pack == 1)
 		start_addr += sbi->blocks_per_seg;
 	return start_addr;
@@ -2359,15 +2215,11 @@
 {
 	if (get_pages(sbi, F2FS_RD_DATA) || get_pages(sbi, F2FS_RD_NODE) ||
 		get_pages(sbi, F2FS_RD_META) || get_pages(sbi, F2FS_WB_DATA) ||
-<<<<<<< HEAD
-		get_pages(sbi, F2FS_WB_CP_DATA))
-=======
 		get_pages(sbi, F2FS_WB_CP_DATA) ||
 		get_pages(sbi, F2FS_DIO_READ) ||
 		get_pages(sbi, F2FS_DIO_WRITE) ||
 		atomic_read(&SM_I(sbi)->dcc_info->queued_discard) ||
 		atomic_read(&SM_I(sbi)->fcc_info->queued_flush))
->>>>>>> d0c3914f
 		return false;
 	return f2fs_time_over(sbi, type);
 }
@@ -2591,10 +2443,7 @@
 	case FI_NEW_INODE:
 		if (set)
 			return;
-<<<<<<< HEAD
-=======
 		/* fall through */
->>>>>>> d0c3914f
 	case FI_DATA_EXIST:
 	case FI_INLINE_DOTS:
 	case FI_PIN_FILE:
@@ -2610,7 +2459,6 @@
 }
 
 static inline int is_inode_flag_set(struct inode *inode, int flag)
-<<<<<<< HEAD
 {
 	return test_bit(flag, &F2FS_I(inode)->flags);
 }
@@ -2700,97 +2548,6 @@
 
 static inline void get_inline_info(struct inode *inode, struct f2fs_inode *ri)
 {
-=======
-{
-	return test_bit(flag, &F2FS_I(inode)->flags);
-}
-
-static inline void clear_inode_flag(struct inode *inode, int flag)
-{
-	if (test_bit(flag, &F2FS_I(inode)->flags))
-		clear_bit(flag, &F2FS_I(inode)->flags);
-	__mark_inode_dirty_flag(inode, flag, false);
-}
-
-static inline void set_acl_inode(struct inode *inode, umode_t mode)
-{
-	F2FS_I(inode)->i_acl_mode = mode;
-	set_inode_flag(inode, FI_ACL_MODE);
-	f2fs_mark_inode_dirty_sync(inode, false);
-}
-
-static inline void f2fs_i_links_write(struct inode *inode, bool inc)
-{
-	if (inc)
-		inc_nlink(inode);
-	else
-		drop_nlink(inode);
-	f2fs_mark_inode_dirty_sync(inode, true);
-}
-
-static inline void f2fs_i_blocks_write(struct inode *inode,
-					block_t diff, bool add, bool claim)
-{
-	bool clean = !is_inode_flag_set(inode, FI_DIRTY_INODE);
-	bool recover = is_inode_flag_set(inode, FI_AUTO_RECOVER);
-
-	/* add = 1, claim = 1 should be dquot_reserve_block in pair */
-	if (add) {
-		if (claim)
-			dquot_claim_block(inode, diff);
-		else
-			dquot_alloc_block_nofail(inode, diff);
-	} else {
-		dquot_free_block(inode, diff);
-	}
-
-	f2fs_mark_inode_dirty_sync(inode, true);
-	if (clean || recover)
-		set_inode_flag(inode, FI_AUTO_RECOVER);
-}
-
-static inline void f2fs_i_size_write(struct inode *inode, loff_t i_size)
-{
-	bool clean = !is_inode_flag_set(inode, FI_DIRTY_INODE);
-	bool recover = is_inode_flag_set(inode, FI_AUTO_RECOVER);
-
-	if (i_size_read(inode) == i_size)
-		return;
-
-	i_size_write(inode, i_size);
-	f2fs_mark_inode_dirty_sync(inode, true);
-	if (clean || recover)
-		set_inode_flag(inode, FI_AUTO_RECOVER);
-}
-
-static inline void f2fs_i_depth_write(struct inode *inode, unsigned int depth)
-{
-	F2FS_I(inode)->i_current_depth = depth;
-	f2fs_mark_inode_dirty_sync(inode, true);
-}
-
-static inline void f2fs_i_gc_failures_write(struct inode *inode,
-					unsigned int count)
-{
-	F2FS_I(inode)->i_gc_failures[GC_FAILURE_PIN] = count;
-	f2fs_mark_inode_dirty_sync(inode, true);
-}
-
-static inline void f2fs_i_xnid_write(struct inode *inode, nid_t xnid)
-{
-	F2FS_I(inode)->i_xattr_nid = xnid;
-	f2fs_mark_inode_dirty_sync(inode, true);
-}
-
-static inline void f2fs_i_pino_write(struct inode *inode, nid_t pino)
-{
-	F2FS_I(inode)->i_pino = pino;
-	f2fs_mark_inode_dirty_sync(inode, true);
-}
-
-static inline void get_inline_info(struct inode *inode, struct f2fs_inode *ri)
-{
->>>>>>> d0c3914f
 	struct f2fs_inode_info *fi = F2FS_I(inode);
 
 	if (ri->i_inline & F2FS_INLINE_XATTR)
@@ -2989,17 +2746,6 @@
 
 static inline bool f2fs_may_extent_tree(struct inode *inode)
 {
-<<<<<<< HEAD
-	if (!test_opt(F2FS_I_SB(inode), EXTENT_CACHE) ||
-			is_inode_flag_set(inode, FI_NO_EXTENT))
-		return false;
-
-	return S_ISREG(inode->i_mode);
-}
-
-static inline void *f2fs_kmalloc(struct f2fs_sb_info *sbi,
-					size_t size, gfp_t flags)
-=======
 	struct f2fs_sb_info *sbi = F2FS_I_SB(inode);
 
 	if (!test_opt(sbi, EXTENT_CACHE) ||
@@ -3016,31 +2762,16 @@
 	return S_ISREG(inode->i_mode);
 }
 
-static inline void *kvmalloc(size_t size, gfp_t flags)
->>>>>>> d0c3914f
-{
+static inline void *f2fs_kmalloc(struct f2fs_sb_info *sbi,
+					size_t size, gfp_t flags)
+{
+	void *ret;
+
 	if (time_to_inject(sbi, FAULT_KMALLOC)) {
 		f2fs_show_injection_info(FAULT_KMALLOC);
 		return NULL;
 	}
 
-	return kmalloc(size, flags);
-}
-
-<<<<<<< HEAD
-static inline void *f2fs_kzalloc(struct f2fs_sb_info *sbi,
-					size_t size, gfp_t flags)
-=======
-static inline void *f2fs_kmalloc(struct f2fs_sb_info *sbi,
-					size_t size, gfp_t flags)
-{
-	void *ret;
-
-	if (time_to_inject(sbi, FAULT_KMALLOC)) {
-		f2fs_show_injection_info(FAULT_KMALLOC);
-		return NULL;
-	}
-
 	ret = kmalloc(size, flags);
 	if (ret)
 		return ret;
@@ -3048,8 +2779,8 @@
 	return kvmalloc(size, flags);
 }
 
-static inline void *kvzalloc(size_t size, gfp_t flags)
->>>>>>> d0c3914f
+static inline void *f2fs_kzalloc(struct f2fs_sb_info *sbi,
+					size_t size, gfp_t flags)
 {
 	return f2fs_kmalloc(sbi, size, flags | __GFP_ZERO);
 }
@@ -3071,32 +2802,6 @@
 	return f2fs_kvmalloc(sbi, size, flags | __GFP_ZERO);
 }
 
-<<<<<<< HEAD
-=======
-static inline void *f2fs_kzalloc(struct f2fs_sb_info *sbi,
-					size_t size, gfp_t flags)
-{
-	return f2fs_kmalloc(sbi, size, flags | __GFP_ZERO);
-}
-
-static inline void *f2fs_kvmalloc(struct f2fs_sb_info *sbi,
-					size_t size, gfp_t flags)
-{
-	if (time_to_inject(sbi, FAULT_KVMALLOC)) {
-		f2fs_show_injection_info(FAULT_KVMALLOC);
-		return NULL;
-	}
-
-	return kvmalloc(size, flags);
-}
-
-static inline void *f2fs_kvzalloc(struct f2fs_sb_info *sbi,
-					size_t size, gfp_t flags)
-{
-	return f2fs_kvmalloc(sbi, size, flags | __GFP_ZERO);
-}
-
->>>>>>> d0c3914f
 static inline int get_extra_isize(struct inode *inode)
 {
 	return F2FS_I(inode)->i_extra_isize / sizeof(__le32);
@@ -3146,11 +2851,8 @@
 	spin_unlock(&sbi->iostat_lock);
 }
 
-<<<<<<< HEAD
-=======
 #define __is_large_section(sbi)		((sbi)->segs_per_sec > 1)
 
->>>>>>> d0c3914f
 #define __is_meta_io(fio) (PAGE_TYPE_OF_BIO(fio->type) == META &&	\
 				(!is_read_io(fio->op) || fio->is_meta))
 
@@ -3395,11 +3097,7 @@
 			struct f2fs_summary *sum, int type,
 			struct f2fs_io_info *fio, bool add_list);
 void f2fs_wait_on_page_writeback(struct page *page,
-<<<<<<< HEAD
-			enum page_type type, bool ordered);
-=======
 			enum page_type type, bool ordered, bool locked);
->>>>>>> d0c3914f
 void f2fs_wait_on_block_writeback(struct inode *inode, block_t blkaddr);
 void f2fs_wait_on_block_writeback_range(struct inode *inode, block_t blkaddr,
 								block_t len);
@@ -3539,10 +3237,7 @@
 	int total_count, utilization;
 	int bg_gc, nr_wb_cp_data, nr_wb_data;
 	int nr_rd_data, nr_rd_node, nr_rd_meta;
-<<<<<<< HEAD
-=======
 	int nr_dio_read, nr_dio_write;
->>>>>>> d0c3914f
 	unsigned int io_skip_bggc, other_skip_bggc;
 	int nr_flushing, nr_flushed, flush_list_empty;
 	int nr_discarding, nr_discarded;
@@ -3851,16 +3546,6 @@
 static inline bool f2fs_post_read_required(struct inode *inode)
 {
 	return f2fs_encrypted_file(inode);
-<<<<<<< HEAD
-}
-
-#define F2FS_FEATURE_FUNCS(name, flagname) \
-static inline int f2fs_sb_has_##name(struct super_block *sb) \
-{ \
-	return F2FS_HAS_FEATURE(sb, F2FS_FEATURE_##flagname); \
-}
-
-=======
 }
 
 #define F2FS_FEATURE_FUNCS(name, flagname) \
@@ -3869,7 +3554,6 @@
 	return F2FS_HAS_FEATURE(sbi, F2FS_FEATURE_##flagname); \
 }
 
->>>>>>> d0c3914f
 F2FS_FEATURE_FUNCS(encrypt, ENCRYPT);
 F2FS_FEATURE_FUNCS(blkzoned, BLKZONED);
 F2FS_FEATURE_FUNCS(extra_attr, EXTRA_ATTR);
@@ -3897,11 +3581,7 @@
 
 static inline bool f2fs_hw_should_discard(struct f2fs_sb_info *sbi)
 {
-<<<<<<< HEAD
-	return f2fs_sb_has_blkzoned(sbi->sb);
-=======
 	return f2fs_sb_has_blkzoned(sbi);
->>>>>>> d0c3914f
 }
 
 static inline bool f2fs_hw_support_discard(struct f2fs_sb_info *sbi)
@@ -3948,7 +3628,6 @@
 	unsigned int blocksize_mask = (1 << i_blkbits) - 1;
 	loff_t offset = iocb->ki_pos;
 	unsigned long align = offset | iov_iter_alignment(iter);
-<<<<<<< HEAD
 
 	return align & blocksize_mask;
 }
@@ -3959,57 +3638,6 @@
 	struct f2fs_sb_info *sbi = F2FS_I_SB(inode);
 	int rw = iov_iter_rw(iter);
 
-	return (test_opt(sbi, LFS) && (rw == WRITE) &&
-				!block_unaligned_IO(inode, iocb, iter));
-}
-
-static inline bool f2fs_force_buffered_io(struct inode *inode,
-=======
-
-	return align & blocksize_mask;
-}
-
-static inline int allow_outplace_dio(struct inode *inode,
->>>>>>> d0c3914f
-				struct kiocb *iocb, struct iov_iter *iter)
-{
-	struct f2fs_sb_info *sbi = F2FS_I_SB(inode);
-	int rw = iov_iter_rw(iter);
-
-<<<<<<< HEAD
-	if (f2fs_post_read_required(inode))
-		return true;
-	if (sbi->s_ndevs)
-		return true;
-	/*
-	 * for blkzoned device, fallback direct IO to buffered IO, so
-	 * all IOs can be serialized by log-structured write.
-	 */
-	if (f2fs_sb_has_blkzoned(sbi->sb))
-		return true;
-	if (test_opt(sbi, LFS) && (rw == WRITE) &&
-				block_unaligned_IO(inode, iocb, iter))
-		return true;
-	if (is_sbi_flag_set(F2FS_I_SB(inode), SBI_CP_DISABLED))
-		return true;
-
-	return false;
-}
-
-#ifdef CONFIG_F2FS_FAULT_INJECTION
-extern void f2fs_build_fault_attr(struct f2fs_sb_info *sbi, unsigned int rate,
-							unsigned int type);
-#else
-#define f2fs_build_fault_attr(sbi, rate, type)		do { } while (0)
-#endif
-
-#endif
-
-static inline bool is_journalled_quota(struct f2fs_sb_info *sbi)
-{
-#ifdef CONFIG_QUOTA
-	if (f2fs_sb_has_quota_ino(sbi->sb))
-=======
 	return (test_opt(sbi, LFS) && (rw == WRITE) &&
 				!block_unaligned_IO(inode, iocb, iter));
 }
@@ -4052,7 +3680,6 @@
 {
 #ifdef CONFIG_QUOTA
 	if (f2fs_sb_has_quota_ino(sbi))
->>>>>>> d0c3914f
 		return true;
 	if (F2FS_OPTION(sbi).s_qf_names[USRQUOTA] ||
 		F2FS_OPTION(sbi).s_qf_names[GRPQUOTA] ||
