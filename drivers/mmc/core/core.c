/*
 *  linux/drivers/mmc/core/core.c
 *
 *  Copyright (C) 2003-2004 Russell King, All Rights Reserved.
 *  SD support Copyright (C) 2004 Ian Molton, All Rights Reserved.
 *  Copyright (C) 2005-2008 Pierre Ossman, All Rights Reserved.
 *  MMCv4 support Copyright (C) 2006 Philip Langdale, All Rights Reserved.
 *
 * This program is free software; you can redistribute it and/or modify
 * it under the terms of the GNU General Public License version 2 as
 * published by the Free Software Foundation.
 */
#include <linux/module.h>
#include <linux/init.h>
#include <linux/interrupt.h>
#include <linux/completion.h>
#include <linux/devfreq.h>
#include <linux/device.h>
#include <linux/delay.h>
#include <linux/pagemap.h>
#include <linux/err.h>
#include <linux/leds.h>
#include <linux/scatterlist.h>
#include <linux/log2.h>
#include <linux/regulator/consumer.h>
#include <linux/pm_runtime.h>
#include <linux/pm_wakeup.h>
#include <linux/suspend.h>
#include <linux/fault-inject.h>
#include <linux/random.h>
#include <linux/slab.h>
#include <linux/of.h>
#include <linux/pm.h>
#include <linux/jiffies.h>

#define CREATE_TRACE_POINTS
#include <trace/events/mmc.h>

#include <linux/mmc/card.h>
#include <linux/mmc/host.h>
#include <linux/mmc/mmc.h>
#include <linux/mmc/sd.h>
#include <linux/mmc/slot-gpio.h>

#include "core.h"
#include "bus.h"
#include "host.h"
#include "sdio_bus.h"
#include "pwrseq.h"

#include "mmc_ops.h"
#include "sd_ops.h"
#include "sdio_ops.h"

EXPORT_TRACEPOINT_SYMBOL_GPL(mmc_blk_erase_start);
EXPORT_TRACEPOINT_SYMBOL_GPL(mmc_blk_erase_end);
EXPORT_TRACEPOINT_SYMBOL_GPL(mmc_blk_rw_start);
EXPORT_TRACEPOINT_SYMBOL_GPL(mmc_blk_rw_end);

/* If the device is not responding */
#define MMC_CORE_TIMEOUT_MS	(10 * 60 * 1000) /* 10 minute timeout */

/*
 * Background operations can take a long time, depending on the housekeeping
 * operations the card has to perform.
 */
#define MMC_BKOPS_MAX_TIMEOUT	(4 * 60 * 1000) /* max time to wait in ms */

static struct workqueue_struct *workqueue;
static const unsigned freqs[] = { 400000, 300000, 200000, 100000 };

/*
 * Enabling software CRCs on the data blocks can be a significant (30%)
 * performance cost, and for other reasons may not always be desired.
 * So we allow it it to be disabled.
 */
bool use_spi_crc = 1;
module_param(use_spi_crc, bool, 0);

/*
 * Internal function. Schedule delayed work in the MMC work queue.
 */
static int mmc_schedule_delayed_work(struct delayed_work *work,
				     unsigned long delay)
{
	return queue_delayed_work(workqueue, work, delay);
}

/*
 * Internal function. Flush all scheduled work from the MMC work queue.
 */
static void mmc_flush_scheduled_work(void)
{
	flush_workqueue(workqueue);
}

#ifdef CONFIG_FAIL_MMC_REQUEST

/*
 * Internal function. Inject random data errors.
 * If mmc_data is NULL no errors are injected.
 */
static void mmc_should_fail_request(struct mmc_host *host,
				    struct mmc_request *mrq)
{
	struct mmc_command *cmd = mrq->cmd;
	struct mmc_data *data = mrq->data;
	static const int data_errors[] = {
		-ETIMEDOUT,
		-EILSEQ,
		-EIO,
	};

	if (!data)
		return;

	if (cmd->error || data->error ||
	    !should_fail(&host->fail_mmc_request, data->blksz * data->blocks))
		return;

	data->error = data_errors[prandom_u32() % ARRAY_SIZE(data_errors)];
	data->bytes_xfered = (prandom_u32() % (data->bytes_xfered >> 9)) << 9;
	data->fault_injected = true;
}

#else /* CONFIG_FAIL_MMC_REQUEST */

static inline void mmc_should_fail_request(struct mmc_host *host,
					   struct mmc_request *mrq)
{
}

#endif /* CONFIG_FAIL_MMC_REQUEST */

static bool mmc_is_data_request(struct mmc_request *mmc_request)
{
	switch (mmc_request->cmd->opcode) {
	case MMC_READ_SINGLE_BLOCK:
	case MMC_READ_MULTIPLE_BLOCK:
	case MMC_WRITE_BLOCK:
	case MMC_WRITE_MULTIPLE_BLOCK:
		return true;
	default:
		return false;
	}
}

static void mmc_clk_scaling_start_busy(struct mmc_host *host, bool lock_needed)
{
	struct mmc_devfeq_clk_scaling *clk_scaling = &host->clk_scaling;

	if (!clk_scaling->enable)
		return;

	if (lock_needed)
		spin_lock_bh(&clk_scaling->lock);

	clk_scaling->start_busy = ktime_get();
	clk_scaling->is_busy_started = true;

	if (lock_needed)
		spin_unlock_bh(&clk_scaling->lock);
}

static void mmc_clk_scaling_stop_busy(struct mmc_host *host, bool lock_needed)
{
	struct mmc_devfeq_clk_scaling *clk_scaling = &host->clk_scaling;

	if (!clk_scaling->enable)
		return;

	if (lock_needed)
		spin_lock_bh(&clk_scaling->lock);

	if (!clk_scaling->is_busy_started) {
		WARN_ON(1);
		goto out;
	}

	clk_scaling->total_busy_time_us +=
		ktime_to_us(ktime_sub(ktime_get(),
			clk_scaling->start_busy));
	pr_debug("%s: accumulated busy time is %lu usec\n",
		mmc_hostname(host), clk_scaling->total_busy_time_us);
	clk_scaling->is_busy_started = false;

out:
	if (lock_needed)
		spin_unlock_bh(&clk_scaling->lock);
}

/**
 * mmc_cmdq_clk_scaling_start_busy() - start busy timer for data requests
 * @host: pointer to mmc host structure
 * @lock_needed: flag indication if locking is needed
 *
 * This function starts the busy timer in case it was not already started.
 */
void mmc_cmdq_clk_scaling_start_busy(struct mmc_host *host,
	bool lock_needed)
{
	if (!host->clk_scaling.enable)
		return;

	if (lock_needed)
		spin_lock_bh(&host->clk_scaling.lock);

	if (!host->clk_scaling.is_busy_started &&
		!test_bit(CMDQ_STATE_DCMD_ACTIVE,
			&host->cmdq_ctx.curr_state)) {
		host->clk_scaling.start_busy = ktime_get();
		host->clk_scaling.is_busy_started = true;
	}

	if (lock_needed)
		spin_unlock_bh(&host->clk_scaling.lock);
}
EXPORT_SYMBOL(mmc_cmdq_clk_scaling_start_busy);

/**
 * mmc_cmdq_clk_scaling_stop_busy() - stop busy timer for last data requests
 * @host: pointer to mmc host structure
 * @lock_needed: flag indication if locking is needed
 *
 * This function stops the busy timer in case it is the last data request.
 * In case the current request is not the last one, the busy time till
 * now will be accumulated and the counter will be restarted.
 */
void mmc_cmdq_clk_scaling_stop_busy(struct mmc_host *host,
	bool lock_needed, bool is_cmdq_dcmd)
{
	if (!host->clk_scaling.enable)
		return;

	if (lock_needed)
		spin_lock_bh(&host->clk_scaling.lock);

	/*
	 *  For CQ mode: In completion of DCMD request, start busy time in
	 *  case of pending data requests
	 */
	if (is_cmdq_dcmd) {
		if (host->cmdq_ctx.data_active_reqs) {
			host->clk_scaling.is_busy_started = true;
			host->clk_scaling.start_busy = ktime_get();
		}
		goto out;
	}

	host->clk_scaling.total_busy_time_us +=
		ktime_to_us(ktime_sub(ktime_get(),
			host->clk_scaling.start_busy));

	if (host->cmdq_ctx.data_active_reqs) {
		host->clk_scaling.is_busy_started = true;
		host->clk_scaling.start_busy = ktime_get();
	} else {
		host->clk_scaling.is_busy_started = false;
	}
out:
	if (lock_needed)
		spin_unlock_bh(&host->clk_scaling.lock);

}
EXPORT_SYMBOL(mmc_cmdq_clk_scaling_stop_busy);

/**
 * mmc_can_scale_clk() - Check clock scaling capability
 * @host: pointer to mmc host structure
 */
bool mmc_can_scale_clk(struct mmc_host *host)
{
	if (!host) {
		pr_err("bad host parameter\n");
		WARN_ON(1);
		return false;
	}

	return host->caps2 & MMC_CAP2_CLK_SCALE;
}
EXPORT_SYMBOL(mmc_can_scale_clk);

static int mmc_devfreq_get_dev_status(struct device *dev,
		struct devfreq_dev_status *status)
{
	struct mmc_host *host = container_of(dev, struct mmc_host, class_dev);
	struct mmc_devfeq_clk_scaling *clk_scaling;
	bool disable = false;

	if (!host) {
		pr_err("bad host parameter\n");
		WARN_ON(1);
		return -EINVAL;
	}

	clk_scaling = &host->clk_scaling;

	if (!clk_scaling->enable)
		return 0;

	spin_lock_bh(&clk_scaling->lock);

	/* accumulate the busy time of ongoing work */
	memset(status, 0, sizeof(*status));
	if (clk_scaling->is_busy_started) {
		if (mmc_card_cmdq(host->card)) {
			/* the "busy-timer" will be restarted in case there
			 * are pending data requests */
			mmc_cmdq_clk_scaling_stop_busy(host, false, false);
		} else {
			mmc_clk_scaling_stop_busy(host, false);
			mmc_clk_scaling_start_busy(host, false);
		}
	}

	if (host->ops->check_temp &&
			host->card->clk_scaling_highest > UHS_DDR50_MAX_DTR)
		disable = host->ops->check_temp(host);
	/* busy_time=0 for running at low freq*/
	if (disable)
		status->busy_time = 0;
	else
		status->busy_time = clk_scaling->total_busy_time_us;
	status->total_time = ktime_to_us(ktime_sub(ktime_get(),
		clk_scaling->measure_interval_start));
	clk_scaling->total_busy_time_us = 0;
	status->current_frequency = clk_scaling->curr_freq;
	clk_scaling->measure_interval_start = ktime_get();

	pr_debug("%s: status: load = %lu%% - total_time=%lu busy_time = %lu, clk=%lu\n",
		mmc_hostname(host),
		(status->busy_time*100)/status->total_time,
		status->total_time, status->busy_time,
		status->current_frequency);

	spin_unlock_bh(&clk_scaling->lock);

	return 0;
}

static bool mmc_is_valid_state_for_clk_scaling(struct mmc_host *host)
{
	struct mmc_card *card = host->card;
	u32 status;

	/*
	 * If the current partition type is RPMB, clock switching may not
	 * work properly as sending tuning command (CMD21) is illegal in
	 * this mode.
	 */
	if (!card || (mmc_card_mmc(card) &&
			(card->part_curr == EXT_CSD_PART_CONFIG_ACC_RPMB ||
			mmc_card_doing_bkops(card))))
		return false;

	if (mmc_send_status(card, &status)) {
		pr_err("%s: Get card status fail\n", mmc_hostname(card->host));
		return false;
	}

	return R1_CURRENT_STATE(status) == R1_STATE_TRAN;
}

int mmc_cmdq_halt_on_empty_queue(struct mmc_host *host)
{
	int err = 0;

	err = wait_event_interruptible(host->cmdq_ctx.queue_empty_wq,
				(!host->cmdq_ctx.active_reqs));
	if (host->cmdq_ctx.active_reqs) {
		pr_err("%s: %s: unexpected active requests (%lu)\n",
			mmc_hostname(host), __func__,
			host->cmdq_ctx.active_reqs);
		return -EPERM;
	}

	err = mmc_cmdq_halt(host, true);
	if (err) {
		pr_err("%s: %s: mmc_cmdq_halt failed (%d)\n",
		       mmc_hostname(host), __func__, err);
		goto out;
	}

out:
	return err;
}
EXPORT_SYMBOL(mmc_cmdq_halt_on_empty_queue);

int mmc_clk_update_freq(struct mmc_host *host,
		unsigned long freq, enum mmc_load state)
{
	int err = 0;
	bool cmdq_mode;

	if (!host) {
		pr_err("bad host parameter\n");
		WARN_ON(1);
		return -EINVAL;
	}

	mmc_host_clk_hold(host);
	cmdq_mode = mmc_card_cmdq(host->card);

	/* make sure the card supports the frequency we want */
	if (unlikely(freq > host->card->clk_scaling_highest)) {
		freq = host->card->clk_scaling_highest;
		pr_warn("%s: %s: frequency was overridden to %lu\n",
				mmc_hostname(host), __func__,
				host->card->clk_scaling_highest);
	}

	if (unlikely(freq < host->card->clk_scaling_lowest)) {
		freq = host->card->clk_scaling_lowest;
		pr_warn("%s: %s: frequency was overridden to %lu\n",
			mmc_hostname(host), __func__,
			host->card->clk_scaling_lowest);
	}

	if (freq == host->clk_scaling.curr_freq)
		goto out;

	if (host->ops->notify_load) {
		err = host->ops->notify_load(host, state);
		if (err) {
			pr_err("%s: %s: fail on notify_load\n",
				mmc_hostname(host), __func__);
			goto out;
		}
	}

	if (cmdq_mode) {
		err = mmc_cmdq_halt_on_empty_queue(host);
		if (err) {
			pr_err("%s: %s: failed halting queue (%d)\n",
				mmc_hostname(host), __func__, err);
			goto halt_failed;
		}
	}

	if (!mmc_is_valid_state_for_clk_scaling(host)) {
		pr_debug("%s: invalid state for clock scaling - skipping",
			mmc_hostname(host));
		goto invalid_state;
	}

	err = host->bus_ops->change_bus_speed(host, &freq);
	if (!err)
		host->clk_scaling.curr_freq = freq;
	else
		pr_err("%s: %s: failed (%d) at freq=%lu\n",
			mmc_hostname(host), __func__, err, freq);

invalid_state:
	if (cmdq_mode) {
		if (mmc_cmdq_halt(host, false))
			pr_err("%s: %s: cmdq unhalt failed\n",
			mmc_hostname(host), __func__);
	}

halt_failed:
	if (err) {
		/* restore previous state */
		if (host->ops->notify_load)
			if (host->ops->notify_load(host,
				host->clk_scaling.state))
				pr_err("%s: %s: fail on notify_load restore\n",
					mmc_hostname(host), __func__);
	}
out:
	mmc_host_clk_release(host);
	return err;
}
EXPORT_SYMBOL(mmc_clk_update_freq);

int mmc_recovery_fallback_lower_speed(struct mmc_host *host)
{
	int err = 0;
	if (!host->card)
		return -EINVAL;

	if (host->sdr104_wa && mmc_card_sd(host->card) &&
	    (host->ios.timing == MMC_TIMING_UHS_SDR104) &&
	    !host->card->sdr104_blocked) {
		pr_err("%s: %s: blocked SDR104, lower the bus-speed (SDR50 / DDR50)\n",
			mmc_hostname(host), __func__);
		mmc_host_clear_sdr104(host);
		err = mmc_hw_reset(host);
		host->card->sdr104_blocked = true;
	} else {
		/* If sdr104_wa is not present, just return status */
		err = host->bus_ops->alive(host);
	}
	if (err)
		pr_err("%s: %s: Fallback to lower speed mode failed with err=%d\n",
			mmc_hostname(host), __func__, err);

	return err;
}

static int mmc_devfreq_set_target(struct device *dev,
				unsigned long *freq, u32 devfreq_flags)
{
	struct mmc_host *host = container_of(dev, struct mmc_host, class_dev);
	struct mmc_devfeq_clk_scaling *clk_scaling;
	int err = 0;
	int abort;
	unsigned long pflags = current->flags;

	/* Ensure scaling would happen even in memory pressure conditions */
	current->flags |= PF_MEMALLOC;

	if (!(host && freq)) {
		pr_err("%s: unexpected host/freq parameter\n", __func__);
		err = -EINVAL;
		goto out;
	}

	clk_scaling = &host->clk_scaling;

	if (!clk_scaling->enable)
		goto out;

	pr_debug("%s: target freq = %lu (%s)\n", mmc_hostname(host),
		*freq, current->comm);

	if ((clk_scaling->curr_freq == *freq) ||
		clk_scaling->skip_clk_scale_freq_update)
		goto out;

	/* No need to scale the clocks if they are gated */
	if (!host->ios.clock)
		goto out;

	spin_lock_bh(&clk_scaling->lock);
	if (clk_scaling->clk_scaling_in_progress) {
		pr_debug("%s: clocks scaling is already in-progress by mmc thread\n",
			mmc_hostname(host));
		spin_unlock_bh(&clk_scaling->lock);
		goto out;
	}
	clk_scaling->need_freq_change = true;
	clk_scaling->target_freq = *freq;
	clk_scaling->state = *freq < clk_scaling->curr_freq ?
		MMC_LOAD_LOW : MMC_LOAD_HIGH;
	spin_unlock_bh(&clk_scaling->lock);

	abort = __mmc_claim_host(host, &clk_scaling->devfreq_abort);
	if (abort)
		goto out;

	if (mmc_card_sd(host->card) && host->card->sdr104_blocked)
		goto rel_host;

	/*
	 * In case we were able to claim host there is no need to
	 * defer the frequency change. It will be done now
	 */
	clk_scaling->need_freq_change = false;

	mmc_host_clk_hold(host);
	err = mmc_clk_update_freq(host, *freq, clk_scaling->state);
	if (err && err != -EAGAIN) {
		pr_err("%s: clock scale to %lu failed with error %d\n",
			mmc_hostname(host), *freq, err);
		err = mmc_recovery_fallback_lower_speed(host);
	} else {
		pr_debug("%s: clock change to %lu finished successfully (%s)\n",
			mmc_hostname(host), *freq, current->comm);
	}


	mmc_host_clk_release(host);
rel_host:
	mmc_release_host(host);
out:
	tsk_restore_flags(current, pflags, PF_MEMALLOC);
	return err;
}

/**
 * mmc_deferred_scaling() - scale clocks from data path (mmc thread context)
 * @host: pointer to mmc host structure
 *
 * This function does clock scaling in case "need_freq_change" flag was set
 * by the clock scaling logic.
 */
void mmc_deferred_scaling(struct mmc_host *host)
{
	unsigned long target_freq;
	int err;

	if (!host->clk_scaling.enable)
		return;

	if (mmc_card_sd(host->card) && host->card->sdr104_blocked)
		return;

	spin_lock_bh(&host->clk_scaling.lock);

	if (host->clk_scaling.clk_scaling_in_progress ||
		!(host->clk_scaling.need_freq_change)) {
		spin_unlock_bh(&host->clk_scaling.lock);
		return;
	}


	atomic_inc(&host->clk_scaling.devfreq_abort);
	target_freq = host->clk_scaling.target_freq;
	host->clk_scaling.clk_scaling_in_progress = true;
	host->clk_scaling.need_freq_change = false;
	spin_unlock_bh(&host->clk_scaling.lock);
	pr_debug("%s: doing deferred frequency change (%lu) (%s)\n",
				mmc_hostname(host),
				target_freq, current->comm);

	err = mmc_clk_update_freq(host, target_freq,
		host->clk_scaling.state);
	if (err && err != -EAGAIN) {
		pr_err("%s: failed on deferred scale clocks (%d)\n",
			mmc_hostname(host), err);
		mmc_recovery_fallback_lower_speed(host);
	} else {
		pr_debug("%s: clocks were successfully scaled to %lu (%s)\n",
			mmc_hostname(host),
			target_freq, current->comm);
	}
	host->clk_scaling.clk_scaling_in_progress = false;
	atomic_dec(&host->clk_scaling.devfreq_abort);
}
EXPORT_SYMBOL(mmc_deferred_scaling);

static int mmc_devfreq_create_freq_table(struct mmc_host *host)
{
	int i;
	struct mmc_devfeq_clk_scaling *clk_scaling = &host->clk_scaling;

	pr_debug("%s: supported: lowest=%lu, highest=%lu\n",
		mmc_hostname(host),
		host->card->clk_scaling_lowest,
		host->card->clk_scaling_highest);

	/*
	 * Create the frequency table and initialize it with default values.
	 * Initialize it with platform specific frequencies if the frequency
	 * table supplied by platform driver is present, otherwise initialize
	 * it with min and max frequencies supported by the card.
	 */
	if (!clk_scaling->freq_table) {
		if (clk_scaling->pltfm_freq_table_sz)
			clk_scaling->freq_table_sz =
				clk_scaling->pltfm_freq_table_sz;
		else
			clk_scaling->freq_table_sz = 2;

		clk_scaling->freq_table = kzalloc(
			(clk_scaling->freq_table_sz *
			sizeof(*(clk_scaling->freq_table))), GFP_KERNEL);
		if (!clk_scaling->freq_table)
			return -ENOMEM;

		if (clk_scaling->pltfm_freq_table) {
			memcpy(clk_scaling->freq_table,
				clk_scaling->pltfm_freq_table,
				(clk_scaling->pltfm_freq_table_sz *
				sizeof(*(clk_scaling->pltfm_freq_table))));
		} else {
			pr_debug("%s: no frequency table defined -  setting default\n",
				mmc_hostname(host));
			clk_scaling->freq_table[0] =
				host->card->clk_scaling_lowest;
			clk_scaling->freq_table[1] =
				host->card->clk_scaling_highest;
			goto out;
		}
	}

	if (host->card->clk_scaling_lowest >
		clk_scaling->freq_table[0])
		pr_debug("%s: frequency table undershot possible freq\n",
			mmc_hostname(host));

	for (i = 0; i < clk_scaling->freq_table_sz; i++) {
		if (clk_scaling->freq_table[i] <=
			host->card->clk_scaling_highest)
			continue;
		clk_scaling->freq_table[i] =
			host->card->clk_scaling_highest;
		clk_scaling->freq_table_sz = i + 1;
		pr_debug("%s: frequency table overshot possible freq (%d)\n",
				mmc_hostname(host), clk_scaling->freq_table[i]);
		break;
	}

out:
	clk_scaling->devfreq_profile.freq_table = clk_scaling->freq_table;
	clk_scaling->devfreq_profile.max_state = clk_scaling->freq_table_sz;

	for (i = 0; i < clk_scaling->freq_table_sz; i++)
		pr_debug("%s: freq[%d] = %u\n",
			mmc_hostname(host), i, clk_scaling->freq_table[i]);

	return 0;
}

/**
 * mmc_init_devfreq_clk_scaling() - Initialize clock scaling
 * @host: pointer to mmc host structure
 *
 * Initialize clock scaling for supported hosts. It is assumed that the caller
 * ensure clock is running at maximum possible frequency before calling this
 * function. Shall use struct devfreq_simple_ondemand_data to configure
 * governor.
 */
int mmc_init_clk_scaling(struct mmc_host *host)
{
	int err;

	if (!host || !host->card) {
		pr_err("%s: unexpected host/card parameters\n",
			__func__);
		return -EINVAL;
	}

	if (!mmc_can_scale_clk(host) ||
		!host->bus_ops->change_bus_speed) {
		pr_debug("%s: clock scaling is not supported\n",
			mmc_hostname(host));
		return 0;
	}

	pr_debug("registering %s dev (%p) to devfreq",
		mmc_hostname(host),
		mmc_classdev(host));

	if (host->clk_scaling.devfreq) {
		pr_err("%s: dev is already registered for dev %p\n",
			mmc_hostname(host),
			mmc_dev(host));
		return -EPERM;
	}
	spin_lock_init(&host->clk_scaling.lock);
	atomic_set(&host->clk_scaling.devfreq_abort, 0);
	host->clk_scaling.curr_freq = host->ios.clock;
	host->clk_scaling.clk_scaling_in_progress = false;
	host->clk_scaling.need_freq_change = false;
	host->clk_scaling.is_busy_started = false;

	host->clk_scaling.devfreq_profile.polling_ms =
		host->clk_scaling.polling_delay_ms;
	host->clk_scaling.devfreq_profile.get_dev_status =
		mmc_devfreq_get_dev_status;
	host->clk_scaling.devfreq_profile.target = mmc_devfreq_set_target;
	host->clk_scaling.devfreq_profile.initial_freq = host->ios.clock;

	host->clk_scaling.ondemand_gov_data.simple_scaling = true;
	host->clk_scaling.ondemand_gov_data.upthreshold =
		host->clk_scaling.upthreshold;
	host->clk_scaling.ondemand_gov_data.downdifferential =
		host->clk_scaling.upthreshold - host->clk_scaling.downthreshold;

	err = mmc_devfreq_create_freq_table(host);
	if (err) {
		pr_err("%s: fail to create devfreq frequency table\n",
			mmc_hostname(host));
		return err;
	}

	pr_debug("%s: adding devfreq with: upthreshold=%u downthreshold=%u polling=%u\n",
		mmc_hostname(host),
		host->clk_scaling.ondemand_gov_data.upthreshold,
		host->clk_scaling.ondemand_gov_data.downdifferential,
		host->clk_scaling.devfreq_profile.polling_ms);
	host->clk_scaling.devfreq = devfreq_add_device(
		mmc_classdev(host),
		&host->clk_scaling.devfreq_profile,
		"simple_ondemand",
		&host->clk_scaling.ondemand_gov_data);
	if (!host->clk_scaling.devfreq) {
		pr_err("%s: unable to register with devfreq\n",
			mmc_hostname(host));
		return -EPERM;
	}

	pr_debug("%s: clk scaling is enabled for device %s (%p) with devfreq %p (clock = %uHz)\n",
		mmc_hostname(host),
		dev_name(mmc_classdev(host)),
		mmc_classdev(host),
		host->clk_scaling.devfreq,
		host->ios.clock);

	host->clk_scaling.enable = true;

	return err;
}
EXPORT_SYMBOL(mmc_init_clk_scaling);

/**
 * mmc_suspend_clk_scaling() - suspend clock scaling
 * @host: pointer to mmc host structure
 *
 * This API will suspend devfreq feature for the specific host.
 * The statistics collected by mmc will be cleared.
 * This function is intended to be called by the pm callbacks
 * (e.g. runtime_suspend, suspend) of the mmc device
 */
int mmc_suspend_clk_scaling(struct mmc_host *host)
{
	int err;

	if (!host) {
		WARN(1, "bad host parameter\n");
		return -EINVAL;
	}

	if (!mmc_can_scale_clk(host) || !host->clk_scaling.enable)
		return 0;

	if (!host->clk_scaling.devfreq) {
		pr_err("%s: %s: no devfreq is assosiated with this device\n",
			mmc_hostname(host), __func__);
		return -EPERM;
	}

	atomic_inc(&host->clk_scaling.devfreq_abort);
	wake_up(&host->wq);
	err = devfreq_suspend_device(host->clk_scaling.devfreq);
	if (err) {
		pr_err("%s: %s: failed to suspend devfreq\n",
			mmc_hostname(host), __func__);
		return err;
	}
	host->clk_scaling.enable = false;

	host->clk_scaling.total_busy_time_us = 0;

	pr_debug("%s: devfreq suspended\n", mmc_hostname(host));

	return 0;
}
EXPORT_SYMBOL(mmc_suspend_clk_scaling);

/**
 * mmc_resume_clk_scaling() - resume clock scaling
 * @host: pointer to mmc host structure
 *
 * This API will resume devfreq feature for the specific host.
 * This API is intended to be called by the pm callbacks
 * (e.g. runtime_suspend, suspend) of the mmc device
 */
int mmc_resume_clk_scaling(struct mmc_host *host)
{
	int err = 0;
	u32 max_clk_idx = 0;
	u32 devfreq_max_clk = 0;
	u32 devfreq_min_clk = 0;

	if (!host) {
		WARN(1, "bad host parameter\n");
		return -EINVAL;
	}

	if (!mmc_can_scale_clk(host))
		return 0;

	/*
	 * If clock scaling is already exited when resume is called, like
	 * during mmc shutdown, it is not an error and should not fail the
	 * API calling this.
	 */
	if (!host->clk_scaling.devfreq) {
		pr_warn("%s: %s: no devfreq is assosiated with this device\n",
			mmc_hostname(host), __func__);
		return 0;
	}

	atomic_set(&host->clk_scaling.devfreq_abort, 0);

	max_clk_idx = host->clk_scaling.freq_table_sz - 1;
	devfreq_max_clk = host->clk_scaling.freq_table[max_clk_idx];
	devfreq_min_clk = host->clk_scaling.freq_table[0];

	host->clk_scaling.curr_freq = devfreq_max_clk;
	if (host->ios.clock < host->clk_scaling.freq_table[max_clk_idx])
		host->clk_scaling.curr_freq = devfreq_min_clk;

	host->clk_scaling.clk_scaling_in_progress = false;
	host->clk_scaling.need_freq_change = false;

	err = devfreq_resume_device(host->clk_scaling.devfreq);
	if (err) {
		pr_err("%s: %s: failed to resume devfreq (%d)\n",
			mmc_hostname(host), __func__, err);
	} else {
		host->clk_scaling.enable = true;
		pr_debug("%s: devfreq resumed\n", mmc_hostname(host));
	}

	return err;
}
EXPORT_SYMBOL(mmc_resume_clk_scaling);

/**
 * mmc_exit_devfreq_clk_scaling() - Disable clock scaling
 * @host: pointer to mmc host structure
 *
 * Disable clock scaling permanently.
 */
int mmc_exit_clk_scaling(struct mmc_host *host)
{
	int err;

	if (!host) {
		pr_err("%s: bad host parameter\n", __func__);
		WARN_ON(1);
		return -EINVAL;
	}

	if (!mmc_can_scale_clk(host))
		return 0;

	if (!host->clk_scaling.devfreq) {
		pr_err("%s: %s: no devfreq is assosiated with this device\n",
			mmc_hostname(host), __func__);
		return -EPERM;
	}

	err = mmc_suspend_clk_scaling(host);
	if (err) {
		pr_err("%s: %s: fail to suspend clock scaling (%d)\n",
			mmc_hostname(host), __func__,  err);
		return err;
	}

	err = devfreq_remove_device(host->clk_scaling.devfreq);
	if (err) {
		pr_err("%s: remove devfreq failed (%d)\n",
			mmc_hostname(host), err);
		return err;
	}

	host->clk_scaling.devfreq = NULL;
	atomic_set(&host->clk_scaling.devfreq_abort, 1);

	kfree(host->clk_scaling.freq_table);
	host->clk_scaling.freq_table = NULL;

	pr_debug("%s: devfreq was removed\n", mmc_hostname(host));

	return 0;
}
EXPORT_SYMBOL(mmc_exit_clk_scaling);

/**
 *	mmc_request_done - finish processing an MMC request
 *	@host: MMC host which completed request
 *	@mrq: MMC request which request
 *
 *	MMC drivers should call this function when they have completed
 *	their processing of a request.
 */
void mmc_request_done(struct mmc_host *host, struct mmc_request *mrq)
{
	struct mmc_command *cmd = mrq->cmd;
	int err = cmd->error;
#ifdef CONFIG_MMC_PERF_PROFILING
	ktime_t diff;
#endif

	if (host->clk_scaling.is_busy_started)
		mmc_clk_scaling_stop_busy(host, true);

	/* Flag re-tuning needed on CRC errors */
	if ((cmd->opcode != MMC_SEND_TUNING_BLOCK &&
	    cmd->opcode != MMC_SEND_TUNING_BLOCK_HS200) &&
	    (err == -EILSEQ || (mrq->sbc && mrq->sbc->error == -EILSEQ) ||
	    (mrq->data && mrq->data->error == -EILSEQ) ||
	    (mrq->stop && mrq->stop->error == -EILSEQ)))
		mmc_retune_needed(host);

	if (err && cmd->retries && mmc_host_is_spi(host)) {
		if (cmd->resp[0] & R1_SPI_ILLEGAL_COMMAND)
			cmd->retries = 0;
	}

	if (err && cmd->retries && !mmc_card_removed(host->card)) {
		/*
		 * Request starter must handle retries - see
		 * mmc_wait_for_req_done().
		 */
		if (mrq->done)
			mrq->done(mrq);
	} else {
		mmc_should_fail_request(host, mrq);

		led_trigger_event(host->led, LED_OFF);

		if (mrq->sbc) {
			pr_debug("%s: req done <CMD%u>: %d: %08x %08x %08x %08x\n",
				mmc_hostname(host), mrq->sbc->opcode,
				mrq->sbc->error,
				mrq->sbc->resp[0], mrq->sbc->resp[1],
				mrq->sbc->resp[2], mrq->sbc->resp[3]);
		}

		pr_debug("%s: req done (CMD%u): %d: %08x %08x %08x %08x\n",
			mmc_hostname(host), cmd->opcode, err,
			cmd->resp[0], cmd->resp[1],
			cmd->resp[2], cmd->resp[3]);

		if (mrq->data) {
#ifdef CONFIG_MMC_PERF_PROFILING
			if (host->perf_enable) {
				diff = ktime_sub(ktime_get(), host->perf.start);
				if (mrq->data->flags == MMC_DATA_READ) {
					host->perf.rbytes_drv +=
							mrq->data->bytes_xfered;
					host->perf.rtime_drv =
						ktime_add(host->perf.rtime_drv,
							diff);
				} else {
					host->perf.wbytes_drv +=
						mrq->data->bytes_xfered;
					host->perf.wtime_drv =
						ktime_add(host->perf.wtime_drv,
							diff);
				}
			}
#endif
			pr_debug("%s:     %d bytes transferred: %d\n",
				mmc_hostname(host),
				mrq->data->bytes_xfered, mrq->data->error);
#ifdef CONFIG_BLOCK
			if (mrq->lat_hist_enabled) {
				ktime_t completion;
				u_int64_t delta_us;

				completion = ktime_get();
				delta_us = ktime_us_delta(completion,
							  mrq->io_start);
				blk_update_latency_hist(
					(mrq->data->flags & MMC_DATA_READ) ?
					&host->io_lat_read :
					&host->io_lat_write, delta_us);
			}
#endif
			trace_mmc_blk_rw_end(cmd->opcode, cmd->arg, mrq->data);
		}

		if (mrq->stop) {
			pr_debug("%s:     (CMD%u): %d: %08x %08x %08x %08x\n",
				mmc_hostname(host), mrq->stop->opcode,
				mrq->stop->error,
				mrq->stop->resp[0], mrq->stop->resp[1],
				mrq->stop->resp[2], mrq->stop->resp[3]);
		}

		if (mrq->done)
			mrq->done(mrq);

		mmc_host_clk_release(host);
	}
}

EXPORT_SYMBOL(mmc_request_done);

static void __mmc_start_request(struct mmc_host *host, struct mmc_request *mrq)
{
	int err;

	/* Assumes host controller has been runtime resumed by mmc_claim_host */
	err = mmc_retune(host);
	if (err) {
		mrq->cmd->error = err;
		mmc_request_done(host, mrq);
		return;
	}

	/*
	 * For sdio rw commands we must wait for card busy otherwise some
	 * sdio devices won't work properly.
	 */
	if (mmc_is_io_op(mrq->cmd->opcode) && host->ops->card_busy) {
		int tries = 500; /* Wait aprox 500ms at maximum */

		while (host->ops->card_busy(host) && --tries)
			mmc_delay(1);

		if (tries == 0) {
			mrq->cmd->error = -EBUSY;
			mmc_request_done(host, mrq);
			return;
		}
	}

	host->ops->request(host, mrq);
}

static int mmc_start_request(struct mmc_host *host, struct mmc_request *mrq)
{
#ifdef CONFIG_MMC_DEBUG
	unsigned int i, sz;
	struct scatterlist *sg;
#endif
	mmc_retune_hold(host);

	if (mmc_card_removed(host->card))
		return -ENOMEDIUM;

	if (mrq->sbc) {
		pr_debug("<%s: starting CMD%u arg %08x flags %08x>\n",
			 mmc_hostname(host), mrq->sbc->opcode,
			 mrq->sbc->arg, mrq->sbc->flags);
	}

	pr_debug("%s: starting CMD%u arg %08x flags %08x\n",
		 mmc_hostname(host), mrq->cmd->opcode,
		 mrq->cmd->arg, mrq->cmd->flags);

	if (mrq->data) {
		pr_debug("%s:     blksz %d blocks %d flags %08x "
			"tsac %d ms nsac %d\n",
			mmc_hostname(host), mrq->data->blksz,
			mrq->data->blocks, mrq->data->flags,
			mrq->data->timeout_ns / 1000000,
			mrq->data->timeout_clks);
	}

	if (mrq->stop) {
		pr_debug("%s:     CMD%u arg %08x flags %08x\n",
			 mmc_hostname(host), mrq->stop->opcode,
			 mrq->stop->arg, mrq->stop->flags);
	}

	WARN_ON(!host->claimed);

	mrq->cmd->error = 0;
	mrq->cmd->mrq = mrq;
	if (mrq->sbc) {
		mrq->sbc->error = 0;
		mrq->sbc->mrq = mrq;
	}
	if (mrq->data) {
		BUG_ON(mrq->data->blksz > host->max_blk_size);
		BUG_ON(mrq->data->blocks > host->max_blk_count);
		BUG_ON(mrq->data->blocks * mrq->data->blksz >
			host->max_req_size);

#ifdef CONFIG_MMC_DEBUG
		sz = 0;
		for_each_sg(mrq->data->sg, sg, mrq->data->sg_len, i)
			sz += sg->length;
		BUG_ON(sz != mrq->data->blocks * mrq->data->blksz);
#endif

		mrq->cmd->data = mrq->data;
		mrq->data->error = 0;
		mrq->data->mrq = mrq;
		if (mrq->stop) {
			mrq->data->stop = mrq->stop;
			mrq->stop->error = 0;
			mrq->stop->mrq = mrq;
		}
#ifdef CONFIG_MMC_PERF_PROFILING
		if (host->perf_enable)
			host->perf.start = ktime_get();
#endif
	}
	mmc_host_clk_hold(host);
	led_trigger_event(host->led, LED_FULL);

	if (mmc_is_data_request(mrq)) {
		mmc_deferred_scaling(host);
		mmc_clk_scaling_start_busy(host, true);
	}

	__mmc_start_request(host, mrq);

	return 0;
}

static int mmc_cmdq_check_retune(struct mmc_host *host)
{
	bool cmdq_mode;
	int err = 0;

	if (!host->need_retune || host->doing_retune || !host->card ||
			mmc_card_hs400es(host->card) ||
			(host->ios.clock <= MMC_HIGH_DDR_MAX_DTR))
		return 0;

	cmdq_mode = mmc_card_cmdq(host->card);
	if (cmdq_mode) {
		err = mmc_cmdq_halt(host, true);
		if (err) {
			pr_err("%s: %s: failed halting queue (%d)\n",
				mmc_hostname(host), __func__, err);
			host->cmdq_ops->dumpstate(host);
			goto halt_failed;
		}
	}

	mmc_retune_hold(host);
	err = mmc_retune(host);
	mmc_retune_release(host);

	if (cmdq_mode) {
		if (mmc_cmdq_halt(host, false)) {
			pr_err("%s: %s: cmdq unhalt failed\n",
			mmc_hostname(host), __func__);
			host->cmdq_ops->dumpstate(host);
		}
	}

halt_failed:
	pr_debug("%s: %s: Retuning done err: %d\n",
				mmc_hostname(host), __func__, err);

	return err;
}

static int mmc_start_cmdq_request(struct mmc_host *host,
				   struct mmc_request *mrq)
{
	int ret = 0;

	if (mrq->data) {
		pr_debug("%s:     blksz %d blocks %d flags %08x tsac %lu ms nsac %d\n",
			mmc_hostname(host), mrq->data->blksz,
			mrq->data->blocks, mrq->data->flags,
			mrq->data->timeout_ns / NSEC_PER_MSEC,
			mrq->data->timeout_clks);

		BUG_ON(mrq->data->blksz > host->max_blk_size);
		BUG_ON(mrq->data->blocks > host->max_blk_count);
		BUG_ON(mrq->data->blocks * mrq->data->blksz >
			host->max_req_size);
		mrq->data->error = 0;
		mrq->data->mrq = mrq;
	}

	if (mrq->cmd) {
		mrq->cmd->error = 0;
		mrq->cmd->mrq = mrq;
	}

	mmc_host_clk_hold(host);
	mmc_cmdq_check_retune(host);
	if (likely(host->cmdq_ops->request)) {
		ret = host->cmdq_ops->request(host, mrq);
	} else {
		ret = -ENOENT;
		pr_err("%s: %s: cmdq request host op is not available\n",
			mmc_hostname(host), __func__);
	}

	if (ret) {
		mmc_host_clk_release(host);
		pr_err("%s: %s: issue request failed, err=%d\n",
			mmc_hostname(host), __func__, ret);
	}

	return ret;
}

/**
 *	mmc_blk_init_bkops_statistics - initialize bkops statistics
 *	@card: MMC card to start BKOPS
 *
 *	Initialize and enable the bkops statistics
 */
void mmc_blk_init_bkops_statistics(struct mmc_card *card)
{
	int i;
	struct mmc_bkops_stats *stats;

	if (!card)
		return;

	stats = &card->bkops.stats;
	spin_lock(&stats->lock);

	stats->manual_start = 0;
	stats->hpi = 0;
	stats->auto_start = 0;
	stats->auto_stop = 0;
	for (i = 0 ; i < MMC_BKOPS_NUM_SEVERITY_LEVELS ; i++)
		stats->level[i] = 0;
	stats->enabled = true;

	spin_unlock(&stats->lock);
}
EXPORT_SYMBOL(mmc_blk_init_bkops_statistics);

static void mmc_update_bkops_hpi(struct mmc_bkops_stats *stats)
{
	spin_lock_irq(&stats->lock);
	if (stats->enabled)
		stats->hpi++;
	spin_unlock_irq(&stats->lock);
}

static void mmc_update_bkops_start(struct mmc_bkops_stats *stats)
{
	spin_lock_irq(&stats->lock);
	if (stats->enabled)
		stats->manual_start++;
	spin_unlock_irq(&stats->lock);
}

static void mmc_update_bkops_auto_on(struct mmc_bkops_stats *stats)
{
	spin_lock_irq(&stats->lock);
	if (stats->enabled)
		stats->auto_start++;
	spin_unlock_irq(&stats->lock);
}

static void mmc_update_bkops_auto_off(struct mmc_bkops_stats *stats)
{
	spin_lock_irq(&stats->lock);
	if (stats->enabled)
		stats->auto_stop++;
	spin_unlock_irq(&stats->lock);
}

static void mmc_update_bkops_level(struct mmc_bkops_stats *stats,
					unsigned level)
{
	BUG_ON(level >= MMC_BKOPS_NUM_SEVERITY_LEVELS);
	spin_lock_irq(&stats->lock);
	if (stats->enabled)
		stats->level[level]++;
	spin_unlock_irq(&stats->lock);
}

/**
 *	mmc_set_auto_bkops - set auto BKOPS for supported cards
 *	@card: MMC card to start BKOPS
 *	@enable: enable/disable flag
 *	Configure the card to run automatic BKOPS.
 *
 *	Should be called when host is claimed.
*/
int mmc_set_auto_bkops(struct mmc_card *card, bool enable)
{
	int ret = 0;
	u8 bkops_en;

	BUG_ON(!card);
	enable = !!enable;

	if (unlikely(!mmc_card_support_auto_bkops(card))) {
		pr_err("%s: %s: card doesn't support auto bkops\n",
				mmc_hostname(card->host), __func__);
		return -EPERM;
	}

	if (enable) {
		if (mmc_card_doing_auto_bkops(card))
			goto out;
		bkops_en = card->ext_csd.bkops_en | EXT_CSD_BKOPS_AUTO_EN;
	} else {
		if (!mmc_card_doing_auto_bkops(card))
			goto out;
		bkops_en = card->ext_csd.bkops_en & ~EXT_CSD_BKOPS_AUTO_EN;
	}

	ret = mmc_switch(card, EXT_CSD_CMD_SET_NORMAL, EXT_CSD_BKOPS_EN,
			bkops_en, 0);
	if (ret) {
		pr_err("%s: %s: error in setting auto bkops to %d (%d)\n",
			mmc_hostname(card->host), __func__, enable, ret);
	} else {
		if (enable) {
			mmc_card_set_auto_bkops(card);
			mmc_update_bkops_auto_on(&card->bkops.stats);
		} else {
			mmc_card_clr_auto_bkops(card);
			mmc_update_bkops_auto_off(&card->bkops.stats);
		}
		card->ext_csd.bkops_en = bkops_en;
		pr_debug("%s: %s: bkops state %x\n",
				mmc_hostname(card->host), __func__, bkops_en);
	}
out:
	return ret;
}
EXPORT_SYMBOL(mmc_set_auto_bkops);

/**
 *	mmc_check_bkops - check BKOPS for supported cards
 *	@card: MMC card to check BKOPS
 *
 *	Read the BKOPS status in order to determine whether the
 *	card requires bkops to be started.
*/
void mmc_check_bkops(struct mmc_card *card)
{
	int err;

	BUG_ON(!card);

	if (mmc_card_doing_bkops(card))
		return;

	err = mmc_read_bkops_status(card);
	if (err) {
		pr_err("%s: Failed to read bkops status: %d\n",
		       mmc_hostname(card->host), err);
		return;
	}

	card->bkops.needs_check = false;

	mmc_update_bkops_level(&card->bkops.stats,
				card->ext_csd.raw_bkops_status);

	card->bkops.needs_bkops = card->ext_csd.raw_bkops_status > 0;
}
EXPORT_SYMBOL(mmc_check_bkops);

/**
 *	mmc_start_manual_bkops - start BKOPS for supported cards
 *	@card: MMC card to start BKOPS
 *
 *      Send START_BKOPS to the card.
 *      The function should be called with claimed host.
*/
void mmc_start_manual_bkops(struct mmc_card *card)
{
	int err;
<<<<<<< HEAD

	BUG_ON(!card);

=======

	BUG_ON(!card);

>>>>>>> b9c9fa5d
	if (unlikely(!mmc_card_configured_manual_bkops(card)))
		return;

	if (mmc_card_doing_bkops(card))
		return;

	mmc_retune_hold(card->host);

	err = __mmc_switch(card, EXT_CSD_CMD_SET_NORMAL, EXT_CSD_BKOPS_START,
				1, 0, false, true, false);
	if (err) {
		pr_err("%s: Error %d starting manual bkops\n",
				mmc_hostname(card->host), err);
	} else {
		mmc_card_set_doing_bkops(card);
		mmc_update_bkops_start(&card->bkops.stats);
		card->bkops.needs_bkops = false;
	}

	mmc_retune_release(card->host);
}
EXPORT_SYMBOL(mmc_start_manual_bkops);

/*
 * mmc_wait_data_done() - done callback for data request
 * @mrq: done data request
 *
 * Wakes up mmc context, passed as a callback to host controller driver
 */
static void mmc_wait_data_done(struct mmc_request *mrq)
{
	unsigned long flags;
	struct mmc_context_info *context_info = &mrq->host->context_info;

	spin_lock_irqsave(&context_info->lock, flags);
	context_info->is_done_rcv = true;
	wake_up_interruptible(&context_info->wait);
	spin_unlock_irqrestore(&context_info->lock, flags);
}

static void mmc_wait_done(struct mmc_request *mrq)
{
	complete(&mrq->completion);
}

/*
 *__mmc_start_data_req() - starts data request
 * @host: MMC host to start the request
 * @mrq: data request to start
 *
 * Sets the done callback to be called when request is completed by the card.
 * Starts data mmc request execution
 */
static int __mmc_start_data_req(struct mmc_host *host, struct mmc_request *mrq)
{
	int err;

	mrq->done = mmc_wait_data_done;
	mrq->host = host;

	err = mmc_start_request(host, mrq);
	if (err) {
		mrq->cmd->error = err;
		mmc_wait_data_done(mrq);
	}

	return err;
}

static int __mmc_start_req(struct mmc_host *host, struct mmc_request *mrq)
{
	int err;

	init_completion(&mrq->completion);
	mrq->done = mmc_wait_done;

	err = mmc_start_request(host, mrq);
	if (err) {
		mrq->cmd->error = err;
		complete(&mrq->completion);
	}

	return err;
}

/*
 * mmc_wait_for_data_req_done() - wait for request completed
 * @host: MMC host to prepare the command.
 * @mrq: MMC request to wait for
 *
 * Blocks MMC context till host controller will ack end of data request
 * execution or new request notification arrives from the block layer.
 * Handles command retries.
 *
 * Returns enum mmc_blk_status after checking errors.
 */
static int mmc_wait_for_data_req_done(struct mmc_host *host,
				      struct mmc_request *mrq,
				      struct mmc_async_req *next_req)
{
	struct mmc_command *cmd;
	struct mmc_context_info *context_info = &host->context_info;
	int err;
	bool is_done_rcv = false;
	unsigned long flags;

	while (1) {
		wait_event_interruptible(context_info->wait,
				(context_info->is_done_rcv ||
				 context_info->is_new_req));
		spin_lock_irqsave(&context_info->lock, flags);
		is_done_rcv = context_info->is_done_rcv;
		context_info->is_waiting_last_req = false;
		spin_unlock_irqrestore(&context_info->lock, flags);
		if (is_done_rcv) {
			context_info->is_done_rcv = false;
			context_info->is_new_req = false;
			cmd = mrq->cmd;

			if (!cmd->error || !cmd->retries ||
			    mmc_card_removed(host->card)) {
				err = host->areq->err_check(host->card,
							    host->areq);
				break; /* return err */
			} else {
				mmc_retune_recheck(host);
				pr_info("%s: req failed (CMD%u): %d, retrying...\n",
					mmc_hostname(host),
					cmd->opcode, cmd->error);
				cmd->retries--;
				cmd->error = 0;
				__mmc_start_request(host, mrq);
				continue; /* wait for done/new event again */
			}
		} else if (context_info->is_new_req) {
			context_info->is_new_req = false;
			if (!next_req)
				return MMC_BLK_NEW_REQUEST;
		}
	}
	mmc_retune_release(host);
	return err;
}

static void mmc_wait_for_req_done(struct mmc_host *host,
				  struct mmc_request *mrq)
{
	struct mmc_command *cmd;

	while (1) {
		wait_for_completion_io(&mrq->completion);

		cmd = mrq->cmd;

		/*
		 * If host has timed out waiting for the sanitize/bkops
		 * to complete, card might be still in programming state
		 * so let's try to bring the card out of programming
		 * state.
		 */
		if ((cmd->bkops_busy || cmd->sanitize_busy) && cmd->error == -ETIMEDOUT) {
			if (!mmc_interrupt_hpi(host->card)) {
				pr_warn("%s: %s: Interrupted sanitize/bkops\n",
					   mmc_hostname(host), __func__);
				cmd->error = 0;
				break;
			} else {
				pr_err("%s: %s: Failed to interrupt sanitize\n",
				       mmc_hostname(host), __func__);
			}
		}
		if (!cmd->error || !cmd->retries ||
		    mmc_card_removed(host->card)) {
			if (cmd->error && !cmd->retries &&
			     cmd->opcode != MMC_SEND_STATUS &&
			     cmd->opcode != MMC_SEND_TUNING_BLOCK &&
			     cmd->opcode != MMC_SEND_TUNING_BLOCK_HS200)
				mmc_recovery_fallback_lower_speed(host);
			break;
		}

		mmc_retune_recheck(host);

		pr_debug("%s: req failed (CMD%u): %d, retrying...\n",
			 mmc_hostname(host), cmd->opcode, cmd->error);
		cmd->retries--;
		cmd->error = 0;
		__mmc_start_request(host, mrq);
	}

	mmc_retune_release(host);
}

/**
 *	mmc_pre_req - Prepare for a new request
 *	@host: MMC host to prepare command
 *	@mrq: MMC request to prepare for
 *	@is_first_req: true if there is no previous started request
 *                     that may run in parellel to this call, otherwise false
 *
 *	mmc_pre_req() is called in prior to mmc_start_req() to let
 *	host prepare for the new request. Preparation of a request may be
 *	performed while another request is running on the host.
 */
static void mmc_pre_req(struct mmc_host *host, struct mmc_request *mrq,
		 bool is_first_req)
{
	if (host->ops->pre_req) {
		mmc_host_clk_hold(host);
		host->ops->pre_req(host, mrq, is_first_req);
		mmc_host_clk_release(host);
	}
}

/**
 *	mmc_post_req - Post process a completed request
 *	@host: MMC host to post process command
 *	@mrq: MMC request to post process for
 *	@err: Error, if non zero, clean up any resources made in pre_req
 *
 *	Let the host post process a completed request. Post processing of
 *	a request may be performed while another reuqest is running.
 */
static void mmc_post_req(struct mmc_host *host, struct mmc_request *mrq,
			 int err)
{
	if (host->ops->post_req) {
		mmc_host_clk_hold(host);
		host->ops->post_req(host, mrq, err);
		mmc_host_clk_release(host);
	}
}

/**
 *	mmc_cmdq_discard_card_queue - discard the task[s] in the device
 *	@host: host instance
 *	@tasks: mask of tasks to be knocked off
 *		0: remove all queued tasks
 */
int mmc_cmdq_discard_queue(struct mmc_host *host, u32 tasks)
{
	return mmc_discard_queue(host, tasks);
}
EXPORT_SYMBOL(mmc_cmdq_discard_queue);


/**
 *	mmc_cmdq_post_req - post process of a completed request
 *	@host: host instance
 *	@tag: the request tag.
 *	@err: non-zero is error, success otherwise
 */
void mmc_cmdq_post_req(struct mmc_host *host, int tag, int err)
{
	if (likely(host->cmdq_ops->post_req))
		host->cmdq_ops->post_req(host, tag, err);
}
EXPORT_SYMBOL(mmc_cmdq_post_req);

/**
 *	mmc_cmdq_halt - halt/un-halt the command queue engine
 *	@host: host instance
 *	@halt: true - halt, un-halt otherwise
 *
 *	Host halts the command queue engine. It should complete
 *	the ongoing transfer and release the bus.
 *	All legacy commands can be sent upon successful
 *	completion of this function.
 *	Returns 0 on success, negative otherwise
 */
int mmc_cmdq_halt(struct mmc_host *host, bool halt)
{
	int err = 0;

	if (mmc_host_cq_disable(host)) {
		pr_debug("%s: %s: CQE is already disabled\n",
				mmc_hostname(host), __func__);
		return 0;
	}

	if ((halt && mmc_host_halt(host)) ||
			(!halt && !mmc_host_halt(host))) {
		pr_debug("%s: %s: CQE is already %s\n", mmc_hostname(host),
				__func__, halt ? "halted" : "un-halted");
		return 0;
	}

	mmc_host_clk_hold(host);
	if (host->cmdq_ops->halt) {
		err = host->cmdq_ops->halt(host, halt);
		if (!err && host->ops->notify_halt)
			host->ops->notify_halt(host, halt);
		if (!err && halt)
			mmc_host_set_halt(host);
		else if (!err && !halt) {
			mmc_host_clr_halt(host);
			wake_up(&host->cmdq_ctx.wait);
		}
	} else {
		err = -ENOSYS;
	}
	mmc_host_clk_release(host);
	return err;
}
EXPORT_SYMBOL(mmc_cmdq_halt);

int mmc_cmdq_start_req(struct mmc_host *host, struct mmc_cmdq_req *cmdq_req)
{
	struct mmc_request *mrq = &cmdq_req->mrq;

	mrq->host = host;
	if (mmc_card_removed(host->card)) {
		mrq->cmd->error = -ENOMEDIUM;
		return -ENOMEDIUM;
	}
	return mmc_start_cmdq_request(host, mrq);
}
EXPORT_SYMBOL(mmc_cmdq_start_req);

static void mmc_cmdq_dcmd_req_done(struct mmc_request *mrq)
{
	mmc_host_clk_release(mrq->host);
	complete(&mrq->completion);
}

int mmc_cmdq_wait_for_dcmd(struct mmc_host *host,
			struct mmc_cmdq_req *cmdq_req)
{
	struct mmc_request *mrq = &cmdq_req->mrq;
	struct mmc_command *cmd = mrq->cmd;
	int err = 0;

	init_completion(&mrq->completion);
	mrq->done = mmc_cmdq_dcmd_req_done;
	err = mmc_cmdq_start_req(host, cmdq_req);
	if (err)
		return err;

	wait_for_completion_io(&mrq->completion);
	if (cmd->error) {
		pr_err("%s: DCMD %d failed with err %d\n",
				mmc_hostname(host), cmd->opcode,
				cmd->error);
		err = cmd->error;
		mmc_host_clk_hold(host);
		host->cmdq_ops->dumpstate(host);
		mmc_host_clk_release(host);
	}
	return err;
}
EXPORT_SYMBOL(mmc_cmdq_wait_for_dcmd);

int mmc_cmdq_prepare_flush(struct mmc_command *cmd)
{
	return   __mmc_switch_cmdq_mode(cmd, EXT_CSD_CMD_SET_NORMAL,
				     EXT_CSD_FLUSH_CACHE, 1,
				     0, true, true);
}
EXPORT_SYMBOL(mmc_cmdq_prepare_flush);

/**
 *	mmc_start_req - start a non-blocking request
 *	@host: MMC host to start command
 *	@areq: async request to start
 *	@error: out parameter returns 0 for success, otherwise non zero
 *
 *	Start a new MMC custom command request for a host.
 *	If there is on ongoing async request wait for completion
 *	of that request and start the new one and return.
 *	Does not wait for the new request to complete.
 *
 *      Returns the completed request, NULL in case of none completed.
 *	Wait for the an ongoing request (previoulsy started) to complete and
 *	return the completed request. If there is no ongoing request, NULL
 *	is returned without waiting. NULL is not an error condition.
 */
struct mmc_async_req *mmc_start_req(struct mmc_host *host,
				    struct mmc_async_req *areq, int *error)
{
	int err = 0;
	struct mmc_async_req *data = host->areq;

	/* Prepare a new request */
	if (areq)
		mmc_pre_req(host, areq->mrq, !host->areq);

	if (host->areq) {
		err = mmc_wait_for_data_req_done(host, host->areq->mrq,	areq);
		if (err == MMC_BLK_NEW_REQUEST) {
			if (error)
				*error = err;
			/*
			 * The previous request was not completed,
			 * nothing to return
			 */
			return NULL;
		}
		/*
		 * Check BKOPS urgency for each R1 response
		 */
		if (host->card && mmc_card_mmc(host->card) &&
		    ((mmc_resp_type(host->areq->mrq->cmd) == MMC_RSP_R1) ||
		     (mmc_resp_type(host->areq->mrq->cmd) == MMC_RSP_R1B)) &&
		    (host->areq->mrq->cmd->resp[0] & R1_EXCEPTION_EVENT)) {

			/* Cancel the prepared request */
			if (areq)
				mmc_post_req(host, areq->mrq, -EINVAL);

			mmc_check_bkops(host->card);

			/* prepare the request again */
			if (areq)
				mmc_pre_req(host, areq->mrq, !host->areq);
		}
	}

	if (!err && areq) {
#ifdef CONFIG_BLOCK
		if (host->latency_hist_enabled) {
			areq->mrq->io_start = ktime_get();
			areq->mrq->lat_hist_enabled = 1;
		} else
			areq->mrq->lat_hist_enabled = 0;
#endif
		trace_mmc_blk_rw_start(areq->mrq->cmd->opcode,
				       areq->mrq->cmd->arg,
				       areq->mrq->data);
		__mmc_start_data_req(host, areq->mrq);
	}

	if (host->areq)
		mmc_post_req(host, host->areq->mrq, 0);

	if (err && areq)
		mmc_post_req(host, areq->mrq, -EINVAL);

	if (err)
		host->areq = NULL;
	else
		host->areq = areq;

	if (error)
		*error = err;
	return data;
}
EXPORT_SYMBOL(mmc_start_req);

/**
 *	mmc_wait_for_req - start a request and wait for completion
 *	@host: MMC host to start command
 *	@mrq: MMC request to start
 *
 *	Start a new MMC custom command request for a host, and wait
 *	for the command to complete. Does not attempt to parse the
 *	response.
 */
void mmc_wait_for_req(struct mmc_host *host, struct mmc_request *mrq)
{
	if (mmc_bus_needs_resume(host))
		mmc_resume_bus(host);

	__mmc_start_req(host, mrq);
	mmc_wait_for_req_done(host, mrq);
}
EXPORT_SYMBOL(mmc_wait_for_req);

/**
 *	mmc_interrupt_hpi - Issue for High priority Interrupt
 *	@card: the MMC card associated with the HPI transfer
 *
 *	Issued High Priority Interrupt, and check for card status
 *	until out-of prg-state.
 */
int mmc_interrupt_hpi(struct mmc_card *card)
{
	int err;
	u32 status;
	unsigned long prg_wait;

	BUG_ON(!card);

	if (!card->ext_csd.hpi_en) {
		pr_info("%s: HPI enable bit unset\n", mmc_hostname(card->host));
		return 1;
	}

	mmc_claim_host(card->host);
	err = mmc_send_status(card, &status);
	if (err) {
		pr_err("%s: Get card status fail\n", mmc_hostname(card->host));
		goto out;
	}

	switch (R1_CURRENT_STATE(status)) {
	case R1_STATE_IDLE:
	case R1_STATE_READY:
	case R1_STATE_STBY:
	case R1_STATE_TRAN:
		/*
		 * In idle and transfer states, HPI is not needed and the caller
		 * can issue the next intended command immediately
		 */
		goto out;
	case R1_STATE_PRG:
		break;
	default:
		/* In all other states, it's illegal to issue HPI */
		pr_debug("%s: HPI cannot be sent. Card state=%d\n",
			mmc_hostname(card->host), R1_CURRENT_STATE(status));
		err = -EINVAL;
		goto out;
	}

	err = mmc_send_hpi_cmd(card, &status);

	prg_wait = jiffies + msecs_to_jiffies(card->ext_csd.out_of_int_time);
	do {
		err = mmc_send_status(card, &status);

		if (!err && R1_CURRENT_STATE(status) == R1_STATE_TRAN)
			break;
		if (time_after(jiffies, prg_wait)) {
			err = mmc_send_status(card, &status);
			if (!err && R1_CURRENT_STATE(status) != R1_STATE_TRAN)
				err = -ETIMEDOUT;
			else
				break;
		}
	} while (!err);

out:
	mmc_release_host(card->host);
	return err;
}
EXPORT_SYMBOL(mmc_interrupt_hpi);

/**
 *	mmc_wait_for_cmd - start a command and wait for completion
 *	@host: MMC host to start command
 *	@cmd: MMC command to start
 *	@retries: maximum number of retries
 *
 *	Start a new MMC command for a host, and wait for the command
 *	to complete.  Return any error that occurred while the command
 *	was executing.  Do not attempt to parse the response.
 */
int mmc_wait_for_cmd(struct mmc_host *host, struct mmc_command *cmd, int retries)
{
	struct mmc_request mrq = {NULL};

	WARN_ON(!host->claimed);

	memset(cmd->resp, 0, sizeof(cmd->resp));
	cmd->retries = retries;

	mrq.cmd = cmd;
	cmd->data = NULL;

	mmc_wait_for_req(host, &mrq);

	return cmd->error;
}

EXPORT_SYMBOL(mmc_wait_for_cmd);

/**
 *	mmc_stop_bkops - stop ongoing BKOPS
 *	@card: MMC card to check BKOPS
 *
 *	Send HPI command to stop ongoing background operations to
 *	allow rapid servicing of foreground operations, e.g. read/
 *	writes. Wait until the card comes out of the programming state
 *	to avoid errors in servicing read/write requests.
 */
int mmc_stop_bkops(struct mmc_card *card)
{
	int err = 0;

	BUG_ON(!card);
	if (unlikely(!mmc_card_configured_manual_bkops(card)))
		goto out;
	if (!mmc_card_doing_bkops(card))
		goto out;

	err = mmc_interrupt_hpi(card);

	/*
	 * If err is EINVAL, we can't issue an HPI.
	 * It should complete the BKOPS.
	 */
	if (!err || (err == -EINVAL)) {
		mmc_card_clr_doing_bkops(card);
		mmc_update_bkops_hpi(&card->bkops.stats);
		mmc_retune_release(card->host);
		err = 0;
	}
out:
	return err;
}
EXPORT_SYMBOL(mmc_stop_bkops);

int mmc_read_bkops_status(struct mmc_card *card)
{
	int err;
	u8 *ext_csd;

	mmc_claim_host(card->host);
	err = mmc_get_ext_csd(card, &ext_csd);
	mmc_release_host(card->host);
	if (err)
		return err;

	card->ext_csd.raw_bkops_status = ext_csd[EXT_CSD_BKOPS_STATUS] &
		MMC_BKOPS_URGENCY_MASK;
	card->ext_csd.raw_exception_status =
		ext_csd[EXT_CSD_EXP_EVENTS_STATUS] & (EXT_CSD_URGENT_BKOPS |
						      EXT_CSD_DYNCAP_NEEDED |
						      EXT_CSD_SYSPOOL_EXHAUSTED
						      | EXT_CSD_PACKED_FAILURE);

	kfree(ext_csd);
	return 0;
}
EXPORT_SYMBOL(mmc_read_bkops_status);

/**
 *	mmc_set_data_timeout - set the timeout for a data command
 *	@data: data phase for command
 *	@card: the MMC card associated with the data transfer
 *
 *	Computes the data timeout parameters according to the
 *	correct algorithm given the card type.
 */
void mmc_set_data_timeout(struct mmc_data *data, const struct mmc_card *card)
{
	unsigned int mult;

	if (!card) {
		WARN_ON(1);
		return;
	}
	/*
	 * SDIO cards only define an upper 1 s limit on access.
	 */
	if (mmc_card_sdio(card)) {
		data->timeout_ns = 1000000000;
		data->timeout_clks = 0;
		return;
	}

	/*
	 * SD cards use a 100 multiplier rather than 10
	 */
	mult = mmc_card_sd(card) ? 100 : 10;

	/*
	 * Scale up the multiplier (and therefore the timeout) by
	 * the r2w factor for writes.
	 */
	if (data->flags & MMC_DATA_WRITE)
		mult <<= card->csd.r2w_factor;

	data->timeout_ns = card->csd.tacc_ns * mult;
	data->timeout_clks = card->csd.tacc_clks * mult;

	/*
	 * SD cards also have an upper limit on the timeout.
	 */
	if (mmc_card_sd(card)) {
		unsigned int timeout_us, limit_us;

		timeout_us = data->timeout_ns / 1000;
		if (mmc_host_clk_rate(card->host))
			timeout_us += data->timeout_clks * 1000 /
				(mmc_host_clk_rate(card->host) / 1000);

		if (data->flags & MMC_DATA_WRITE)
			/*
			 * The MMC spec "It is strongly recommended
			 * for hosts to implement more than 500ms
			 * timeout value even if the card indicates
			 * the 250ms maximum busy length."  Even the
			 * previous value of 300ms is known to be
			 * insufficient for some cards.
			 */
			limit_us = 3000000;
		else
			limit_us = 100000;

		/*
		 * SDHC cards always use these fixed values.
		 */
		if (timeout_us > limit_us || mmc_card_blockaddr(card)) {
			data->timeout_ns = limit_us * 1000;
			data->timeout_clks = 0;
		}

		/* assign limit value if invalid */
		if (timeout_us == 0)
			data->timeout_ns = limit_us * 1000;
	}

	/*
	 * Some cards require longer data read timeout than indicated in CSD.
	 * Address this by setting the read timeout to a "reasonably high"
	 * value. For the cards tested, 600ms has proven enough. If necessary,
	 * this value can be increased if other problematic cards require this.
	 * Certain Hynix 5.x cards giving read timeout even with 300ms.
	 * Increasing further to max value (4s).
	 */
	if (mmc_card_long_read_time(card) && data->flags & MMC_DATA_READ) {
		data->timeout_ns = 4000000000u;
		data->timeout_clks = 0;
	}

	/*
	 * Some cards need very high timeouts if driven in SPI mode.
	 * The worst observed timeout was 900ms after writing a
	 * continuous stream of data until the internal logic
	 * overflowed.
	 */
	if (mmc_host_is_spi(card->host)) {
		if (data->flags & MMC_DATA_WRITE) {
			if (data->timeout_ns < 1000000000)
				data->timeout_ns = 1000000000;	/* 1s */
		} else {
			if (data->timeout_ns < 100000000)
				data->timeout_ns =  100000000;	/* 100ms */
		}
	}
	/* Increase the timeout values for some bad INAND MCP devices */
	if (card->quirks & MMC_QUIRK_INAND_DATA_TIMEOUT) {
		data->timeout_ns = 4000000000u; /* 4s */
		data->timeout_clks = 0;
	}
}
EXPORT_SYMBOL(mmc_set_data_timeout);

/**
 *	mmc_align_data_size - pads a transfer size to a more optimal value
 *	@card: the MMC card associated with the data transfer
 *	@sz: original transfer size
 *
 *	Pads the original data size with a number of extra bytes in
 *	order to avoid controller bugs and/or performance hits
 *	(e.g. some controllers revert to PIO for certain sizes).
 *
 *	Returns the improved size, which might be unmodified.
 *
 *	Note that this function is only relevant when issuing a
 *	single scatter gather entry.
 */
unsigned int mmc_align_data_size(struct mmc_card *card, unsigned int sz)
{
	/*
	 * FIXME: We don't have a system for the controller to tell
	 * the core about its problems yet, so for now we just 32-bit
	 * align the size.
	 */
	sz = ((sz + 3) / 4) * 4;

	return sz;
}
EXPORT_SYMBOL(mmc_align_data_size);

/**
 *	__mmc_claim_host - exclusively claim a host
 *	@host: mmc host to claim
 *	@abort: whether or not the operation should be aborted
 *
 *	Claim a host for a set of operations.  If @abort is non null and
 *	dereference a non-zero value then this will return prematurely with
 *	that non-zero value without acquiring the lock.  Returns zero
 *	with the lock held otherwise.
 */
int __mmc_claim_host(struct mmc_host *host, atomic_t *abort)
{
	DECLARE_WAITQUEUE(wait, current);
	unsigned long flags;
	int stop;
	bool pm = false;

	might_sleep();

	add_wait_queue(&host->wq, &wait);

	spin_lock_irqsave(&host->lock, flags);
	while (1) {
		set_current_state(TASK_UNINTERRUPTIBLE);
		stop = abort ? atomic_read(abort) : 0;
		if (stop || !host->claimed || host->claimer == current)
			break;
		spin_unlock_irqrestore(&host->lock, flags);
		schedule();
		spin_lock_irqsave(&host->lock, flags);
	}
	set_current_state(TASK_RUNNING);
	if (!stop) {
		host->claimed = 1;
		host->claimer = current;
		host->claim_cnt += 1;
		if (host->claim_cnt == 1)
			pm = true;
	} else
		wake_up(&host->wq);
	spin_unlock_irqrestore(&host->lock, flags);
	remove_wait_queue(&host->wq, &wait);

	if (pm)
		pm_runtime_get_sync(mmc_dev(host));

	if (host->ops->enable && !stop && host->claim_cnt == 1)
		host->ops->enable(host);

	return stop;
}
EXPORT_SYMBOL(__mmc_claim_host);

/**
 *     mmc_try_claim_host - try exclusively to claim a host
 *        and keep trying for given time, with a gap of 10ms
 *     @host: mmc host to claim
 *     @dealy_ms: delay in ms
 *
 *     Returns %1 if the host is claimed, %0 otherwise.
 */
int mmc_try_claim_host(struct mmc_host *host, unsigned int delay_ms)
{
	int claimed_host = 0;
	unsigned long flags;
	int retry_cnt = delay_ms/10;
	bool pm = false;

	do {
		spin_lock_irqsave(&host->lock, flags);
		if (!host->claimed || host->claimer == current) {
			host->claimed = 1;
			host->claimer = current;
			host->claim_cnt += 1;
			claimed_host = 1;
			if (host->claim_cnt == 1)
				pm = true;
		}
		spin_unlock_irqrestore(&host->lock, flags);
		if (!claimed_host)
			mmc_delay(10);
	} while (!claimed_host && retry_cnt--);

	if (pm)
		pm_runtime_get_sync(mmc_dev(host));

	if (host->ops->enable && claimed_host && host->claim_cnt == 1)
		host->ops->enable(host);
	return claimed_host;
}
EXPORT_SYMBOL(mmc_try_claim_host);

/**
 *	mmc_release_host - release a host
 *	@host: mmc host to release
 *
 *	Release a MMC host, allowing others to claim the host
 *	for their operations.
 */
void mmc_release_host(struct mmc_host *host)
{
	unsigned long flags;

	WARN_ON(!host->claimed);

	if (host->ops->disable && host->claim_cnt == 1)
		host->ops->disable(host);

	spin_lock_irqsave(&host->lock, flags);
	if (--host->claim_cnt) {
		/* Release for nested claim */
		spin_unlock_irqrestore(&host->lock, flags);
	} else {
		host->claimed = 0;
		host->claimer = NULL;
		spin_unlock_irqrestore(&host->lock, flags);
		wake_up(&host->wq);
		pm_runtime_mark_last_busy(mmc_dev(host));
		pm_runtime_put_autosuspend(mmc_dev(host));
	}
}
EXPORT_SYMBOL(mmc_release_host);

/*
 * This is a helper function, which fetches a runtime pm reference for the
 * card device and also claims the host.
 */
void mmc_get_card(struct mmc_card *card)
{
	pm_runtime_get_sync(&card->dev);
	mmc_claim_host(card->host);

	if (mmc_bus_needs_resume(card->host))
		mmc_resume_bus(card->host);
}
EXPORT_SYMBOL(mmc_get_card);


/*
 * This is a helper function, which releases the host and drops the runtime
 * pm reference for the card device.
 */
void mmc_put_card(struct mmc_card *card)
{
	mmc_release_host(card->host);
	pm_runtime_mark_last_busy(&card->dev);
	pm_runtime_put_autosuspend(&card->dev);
}
EXPORT_SYMBOL(mmc_put_card);

/*
 * Internal function that does the actual ios call to the host driver,
 * optionally printing some debug output.
 */
void mmc_set_ios(struct mmc_host *host)
{
	struct mmc_ios *ios = &host->ios;

	pr_debug("%s: clock %uHz busmode %u powermode %u cs %u Vdd %u "
		"width %u timing %u\n",
		 mmc_hostname(host), ios->clock, ios->bus_mode,
		 ios->power_mode, ios->chip_select, ios->vdd,
		 1 << ios->bus_width, ios->timing);

	if (ios->clock > 0)
		mmc_set_ungated(host);
	host->ops->set_ios(host, ios);
	if (ios->old_rate != ios->clock) {
		if (likely(ios->clk_ts)) {
			char trace_info[80];
			snprintf(trace_info, 80,
				"%s: freq_KHz %d --> %d | t = %d",
				mmc_hostname(host), ios->old_rate / 1000,
				ios->clock / 1000, jiffies_to_msecs(
					(long)jiffies - (long)ios->clk_ts));
			trace_mmc_clk(trace_info);
		}
		ios->old_rate = ios->clock;
		ios->clk_ts = jiffies;
	}
}
EXPORT_SYMBOL(mmc_set_ios);

/*
 * Control chip select pin on a host.
 */
void mmc_set_chip_select(struct mmc_host *host, int mode)
{
	mmc_host_clk_hold(host);
	host->ios.chip_select = mode;
	mmc_set_ios(host);
	mmc_host_clk_release(host);
}

/*
 * Sets the host clock to the highest possible frequency that
 * is below "hz".
 */
static void __mmc_set_clock(struct mmc_host *host, unsigned int hz)
{
	WARN_ON(hz && hz < host->f_min);

	if (hz > host->f_max)
		hz = host->f_max;

	host->ios.clock = hz;
	mmc_set_ios(host);
}

void mmc_set_clock(struct mmc_host *host, unsigned int hz)
{
	mmc_host_clk_hold(host);
	__mmc_set_clock(host, hz);
	mmc_host_clk_release(host);
}

#ifdef CONFIG_MMC_CLKGATE
/*
 * This gates the clock by setting it to 0 Hz.
 */
void mmc_gate_clock(struct mmc_host *host)
{
	unsigned long flags;

	WARN_ON(!host->ios.clock);

	spin_lock_irqsave(&host->clk_lock, flags);
	host->clk_old = host->ios.clock;
	host->ios.clock = 0;
	host->clk_gated = true;
	spin_unlock_irqrestore(&host->clk_lock, flags);
	mmc_set_ios(host);
}

/*
 * This restores the clock from gating by using the cached
 * clock value.
 */
void mmc_ungate_clock(struct mmc_host *host)
{
	/*
	 * We should previously have gated the clock, so the clock shall
	 * be 0 here! The clock may however be 0 during initialization,
	 * when some request operations are performed before setting
	 * the frequency. When ungate is requested in that situation
	 * we just ignore the call.
	 */
	if (host->clk_old) {
		WARN_ON(host->ios.clock);
		/* This call will also set host->clk_gated to false */
		__mmc_set_clock(host, host->clk_old);
		/*
		 * We have seen that host controller's clock tuning circuit may
		 * go out of sync if controller clocks are gated.
		 * To workaround this issue, we are triggering retuning of the
		 * tuning circuit after ungating the controller clocks.
		 */
		mmc_retune_needed(host);
	}
}

void mmc_set_ungated(struct mmc_host *host)
{
	unsigned long flags;

	/*
	 * We've been given a new frequency while the clock is gated,
	 * so make sure we regard this as ungating it.
	 */
	spin_lock_irqsave(&host->clk_lock, flags);
	host->clk_gated = false;
	spin_unlock_irqrestore(&host->clk_lock, flags);
}

#else
void mmc_set_ungated(struct mmc_host *host)
{
}

void mmc_gate_clock(struct mmc_host *host)
{
}
#endif

int mmc_execute_tuning(struct mmc_card *card)
{
	struct mmc_host *host = card->host;
	u32 opcode;
	int err;

	if (!host->ops->execute_tuning)
		return 0;

	if (mmc_card_mmc(card))
		opcode = MMC_SEND_TUNING_BLOCK_HS200;
	else
		opcode = MMC_SEND_TUNING_BLOCK;

	mmc_host_clk_hold(host);
	err = host->ops->execute_tuning(host, opcode);
	mmc_host_clk_release(host);

	if (err)
		pr_err("%s: tuning execution failed\n", mmc_hostname(host));
	else
		mmc_retune_enable(host);

	return err;
}

/*
 * Change the bus mode (open drain/push-pull) of a host.
 */
void mmc_set_bus_mode(struct mmc_host *host, unsigned int mode)
{
	mmc_host_clk_hold(host);
	host->ios.bus_mode = mode;
	mmc_set_ios(host);
	mmc_host_clk_release(host);
}

/*
 * Change data bus width of a host.
 */
void mmc_set_bus_width(struct mmc_host *host, unsigned int width)
{
	mmc_host_clk_hold(host);
	host->ios.bus_width = width;
	mmc_set_ios(host);
	mmc_host_clk_release(host);
}

/*
 * Set initial state after a power cycle or a hw_reset.
 */
void mmc_set_initial_state(struct mmc_host *host)
{
	mmc_retune_disable(host);

	if (mmc_host_is_spi(host))
		host->ios.chip_select = MMC_CS_HIGH;
	else {
		host->ios.chip_select = MMC_CS_DONTCARE;
		host->ios.bus_mode = MMC_BUSMODE_OPENDRAIN;
	}
	host->ios.bus_width = MMC_BUS_WIDTH_1;
	host->ios.timing = MMC_TIMING_LEGACY;
	host->ios.drv_type = 0;

	mmc_set_ios(host);
}

/**
 * mmc_vdd_to_ocrbitnum - Convert a voltage to the OCR bit number
 * @vdd:	voltage (mV)
 * @low_bits:	prefer low bits in boundary cases
 *
 * This function returns the OCR bit number according to the provided @vdd
 * value. If conversion is not possible a negative errno value returned.
 *
 * Depending on the @low_bits flag the function prefers low or high OCR bits
 * on boundary voltages. For example,
 * with @low_bits = true, 3300 mV translates to ilog2(MMC_VDD_32_33);
 * with @low_bits = false, 3300 mV translates to ilog2(MMC_VDD_33_34);
 *
 * Any value in the [1951:1999] range translates to the ilog2(MMC_VDD_20_21).
 */
static int mmc_vdd_to_ocrbitnum(int vdd, bool low_bits)
{
	const int max_bit = ilog2(MMC_VDD_35_36);
	int bit;

	if (vdd < 1650 || vdd > 3600)
		return -EINVAL;

	if (vdd >= 1650 && vdd <= 1950)
		return ilog2(MMC_VDD_165_195);

	if (low_bits)
		vdd -= 1;

	/* Base 2000 mV, step 100 mV, bit's base 8. */
	bit = (vdd - 2000) / 100 + 8;
	if (bit > max_bit)
		return max_bit;
	return bit;
}

/**
 * mmc_vddrange_to_ocrmask - Convert a voltage range to the OCR mask
 * @vdd_min:	minimum voltage value (mV)
 * @vdd_max:	maximum voltage value (mV)
 *
 * This function returns the OCR mask bits according to the provided @vdd_min
 * and @vdd_max values. If conversion is not possible the function returns 0.
 *
 * Notes wrt boundary cases:
 * This function sets the OCR bits for all boundary voltages, for example
 * [3300:3400] range is translated to MMC_VDD_32_33 | MMC_VDD_33_34 |
 * MMC_VDD_34_35 mask.
 */
u32 mmc_vddrange_to_ocrmask(int vdd_min, int vdd_max)
{
	u32 mask = 0;

	if (vdd_max < vdd_min)
		return 0;

	/* Prefer high bits for the boundary vdd_max values. */
	vdd_max = mmc_vdd_to_ocrbitnum(vdd_max, false);
	if (vdd_max < 0)
		return 0;

	/* Prefer low bits for the boundary vdd_min values. */
	vdd_min = mmc_vdd_to_ocrbitnum(vdd_min, true);
	if (vdd_min < 0)
		return 0;

	/* Fill the mask, from max bit to min bit. */
	while (vdd_max >= vdd_min)
		mask |= 1 << vdd_max--;

	return mask;
}
EXPORT_SYMBOL(mmc_vddrange_to_ocrmask);

#ifdef CONFIG_OF

/**
 * mmc_of_parse_voltage - return mask of supported voltages
 * @np: The device node need to be parsed.
 * @mask: mask of voltages available for MMC/SD/SDIO
 *
 * 1. Return zero on success.
 * 2. Return negative errno: voltage-range is invalid.
 */
int mmc_of_parse_voltage(struct device_node *np, u32 *mask)
{
	const u32 *voltage_ranges;
	int num_ranges, i;

	voltage_ranges = of_get_property(np, "voltage-ranges", &num_ranges);
	num_ranges = num_ranges / sizeof(*voltage_ranges) / 2;
	if (!voltage_ranges) {
		pr_debug("%s: voltage-ranges unspecified\n", np->full_name);
		return -EINVAL;
	}
	if (!num_ranges) {
		pr_err("%s: voltage-ranges empty\n", np->full_name);
		return -EINVAL;
	}

	for (i = 0; i < num_ranges; i++) {
		const int j = i * 2;
		u32 ocr_mask;

		ocr_mask = mmc_vddrange_to_ocrmask(
				be32_to_cpu(voltage_ranges[j]),
				be32_to_cpu(voltage_ranges[j + 1]));
		if (!ocr_mask) {
			pr_err("%s: voltage-range #%d is invalid\n",
				np->full_name, i);
			return -EINVAL;
		}
		*mask |= ocr_mask;
	}

	return 0;
}
EXPORT_SYMBOL(mmc_of_parse_voltage);

#endif /* CONFIG_OF */

static int mmc_of_get_func_num(struct device_node *node)
{
	u32 reg;
	int ret;

	ret = of_property_read_u32(node, "reg", &reg);
	if (ret < 0)
		return ret;

	return reg;
}

struct device_node *mmc_of_find_child_device(struct mmc_host *host,
		unsigned func_num)
{
	struct device_node *node;

	if (!host->parent || !host->parent->of_node)
		return NULL;

	for_each_child_of_node(host->parent->of_node, node) {
		if (mmc_of_get_func_num(node) == func_num)
			return node;
	}

	return NULL;
}

#ifdef CONFIG_REGULATOR

/**
 * mmc_ocrbitnum_to_vdd - Convert a OCR bit number to its voltage
 * @vdd_bit:	OCR bit number
 * @min_uV:	minimum voltage value (mV)
 * @max_uV:	maximum voltage value (mV)
 *
 * This function returns the voltage range according to the provided OCR
 * bit number. If conversion is not possible a negative errno value returned.
 */
static int mmc_ocrbitnum_to_vdd(int vdd_bit, int *min_uV, int *max_uV)
{
	int		tmp;

	if (!vdd_bit)
		return -EINVAL;

	/*
	 * REVISIT mmc_vddrange_to_ocrmask() may have set some
	 * bits this regulator doesn't quite support ... don't
	 * be too picky, most cards and regulators are OK with
	 * a 0.1V range goof (it's a small error percentage).
	 */
	tmp = vdd_bit - ilog2(MMC_VDD_165_195);
	if (tmp == 0) {
		*min_uV = 1650 * 1000;
		*max_uV = 1950 * 1000;
	} else {
		*min_uV = 1900 * 1000 + tmp * 100 * 1000;
		*max_uV = *min_uV + 100 * 1000;
	}

	return 0;
}

/**
 * mmc_regulator_get_ocrmask - return mask of supported voltages
 * @supply: regulator to use
 *
 * This returns either a negative errno, or a mask of voltages that
 * can be provided to MMC/SD/SDIO devices using the specified voltage
 * regulator.  This would normally be called before registering the
 * MMC host adapter.
 */
int mmc_regulator_get_ocrmask(struct regulator *supply)
{
	int			result = 0;
	int			count;
	int			i;
	int			vdd_uV;
	int			vdd_mV;

	count = regulator_count_voltages(supply);
	if (count < 0)
		return count;

	for (i = 0; i < count; i++) {
		vdd_uV = regulator_list_voltage(supply, i);
		if (vdd_uV <= 0)
			continue;

		vdd_mV = vdd_uV / 1000;
		result |= mmc_vddrange_to_ocrmask(vdd_mV, vdd_mV);
	}

	if (!result) {
		vdd_uV = regulator_get_voltage(supply);
		if (vdd_uV <= 0)
			return vdd_uV;

		vdd_mV = vdd_uV / 1000;
		result = mmc_vddrange_to_ocrmask(vdd_mV, vdd_mV);
	}

	return result;
}
EXPORT_SYMBOL_GPL(mmc_regulator_get_ocrmask);

/**
 * mmc_regulator_set_ocr - set regulator to match host->ios voltage
 * @mmc: the host to regulate
 * @supply: regulator to use
 * @vdd_bit: zero for power off, else a bit number (host->ios.vdd)
 *
 * Returns zero on success, else negative errno.
 *
 * MMC host drivers may use this to enable or disable a regulator using
 * a particular supply voltage.  This would normally be called from the
 * set_ios() method.
 */
int mmc_regulator_set_ocr(struct mmc_host *mmc,
			struct regulator *supply,
			unsigned short vdd_bit)
{
	int			result = 0;
	int			min_uV, max_uV;

	if (vdd_bit) {
		mmc_ocrbitnum_to_vdd(vdd_bit, &min_uV, &max_uV);

		result = regulator_set_voltage(supply, min_uV, max_uV);
		if (result == 0 && !mmc->regulator_enabled) {
			result = regulator_enable(supply);
			if (!result)
				mmc->regulator_enabled = true;
		}
	} else if (mmc->regulator_enabled) {
		result = regulator_disable(supply);
		if (result == 0)
			mmc->regulator_enabled = false;
	}

	if (result)
		dev_err(mmc_dev(mmc),
			"could not set regulator OCR (%d)\n", result);
	return result;
}
EXPORT_SYMBOL_GPL(mmc_regulator_set_ocr);

static int mmc_regulator_set_voltage_if_supported(struct regulator *regulator,
						  int min_uV, int target_uV,
						  int max_uV)
{
	/*
	 * Check if supported first to avoid errors since we may try several
	 * signal levels during power up and don't want to show errors.
	 */
	if (!regulator_is_supported_voltage(regulator, min_uV, max_uV))
		return -EINVAL;

	return regulator_set_voltage_triplet(regulator, min_uV, target_uV,
					     max_uV);
}

/**
 * mmc_regulator_set_vqmmc - Set VQMMC as per the ios
 *
 * For 3.3V signaling, we try to match VQMMC to VMMC as closely as possible.
 * That will match the behavior of old boards where VQMMC and VMMC were supplied
 * by the same supply.  The Bus Operating conditions for 3.3V signaling in the
 * SD card spec also define VQMMC in terms of VMMC.
 * If this is not possible we'll try the full 2.7-3.6V of the spec.
 *
 * For 1.2V and 1.8V signaling we'll try to get as close as possible to the
 * requested voltage.  This is definitely a good idea for UHS where there's a
 * separate regulator on the card that's trying to make 1.8V and it's best if
 * we match.
 *
 * This function is expected to be used by a controller's
 * start_signal_voltage_switch() function.
 */
int mmc_regulator_set_vqmmc(struct mmc_host *mmc, struct mmc_ios *ios)
{
	struct device *dev = mmc_dev(mmc);
	int ret, volt, min_uV, max_uV;

	/* If no vqmmc supply then we can't change the voltage */
	if (IS_ERR(mmc->supply.vqmmc))
		return -EINVAL;

	switch (ios->signal_voltage) {
	case MMC_SIGNAL_VOLTAGE_120:
		return mmc_regulator_set_voltage_if_supported(mmc->supply.vqmmc,
						1100000, 1200000, 1300000);
	case MMC_SIGNAL_VOLTAGE_180:
		return mmc_regulator_set_voltage_if_supported(mmc->supply.vqmmc,
						1700000, 1800000, 1950000);
	case MMC_SIGNAL_VOLTAGE_330:
		ret = mmc_ocrbitnum_to_vdd(mmc->ios.vdd, &volt, &max_uV);
		if (ret < 0)
			return ret;

		dev_dbg(dev, "%s: found vmmc voltage range of %d-%duV\n",
			__func__, volt, max_uV);

		min_uV = max(volt - 300000, 2700000);
		max_uV = min(max_uV + 200000, 3600000);

		/*
		 * Due to a limitation in the current implementation of
		 * regulator_set_voltage_triplet() which is taking the lowest
		 * voltage possible if below the target, search for a suitable
		 * voltage in two steps and try to stay close to vmmc
		 * with a 0.3V tolerance at first.
		 */
		if (!mmc_regulator_set_voltage_if_supported(mmc->supply.vqmmc,
						min_uV, volt, max_uV))
			return 0;

		return mmc_regulator_set_voltage_if_supported(mmc->supply.vqmmc,
						2700000, volt, 3600000);
	default:
		return -EINVAL;
	}
}
EXPORT_SYMBOL_GPL(mmc_regulator_set_vqmmc);

#endif /* CONFIG_REGULATOR */

int mmc_regulator_get_supply(struct mmc_host *mmc)
{
	struct device *dev = mmc_dev(mmc);
	int ret;

	mmc->supply.vmmc = devm_regulator_get_optional(dev, "vmmc");
	mmc->supply.vqmmc = devm_regulator_get_optional(dev, "vqmmc");

	if (IS_ERR(mmc->supply.vmmc)) {
		if (PTR_ERR(mmc->supply.vmmc) == -EPROBE_DEFER)
			return -EPROBE_DEFER;
		dev_info(dev, "No vmmc regulator found\n");
	} else {
		ret = mmc_regulator_get_ocrmask(mmc->supply.vmmc);
		if (ret > 0)
			mmc->ocr_avail = ret;
		else
			dev_warn(dev, "Failed getting OCR mask: %d\n", ret);
	}

	if (IS_ERR(mmc->supply.vqmmc)) {
		if (PTR_ERR(mmc->supply.vqmmc) == -EPROBE_DEFER)
			return -EPROBE_DEFER;
		dev_info(dev, "No vqmmc regulator found\n");
	}

	return 0;
}
EXPORT_SYMBOL_GPL(mmc_regulator_get_supply);

/*
 * Mask off any voltages we don't support and select
 * the lowest voltage
 */
u32 mmc_select_voltage(struct mmc_host *host, u32 ocr)
{
	int bit;

	/*
	 * Sanity check the voltages that the card claims to
	 * support.
	 */
	if (ocr & 0x7F) {
		dev_warn(mmc_dev(host),
		"card claims to support voltages below defined range\n");
		ocr &= ~0x7F;
	}

	ocr &= host->ocr_avail;
	if (!ocr) {
		dev_warn(mmc_dev(host), "no support for card's volts\n");
		return 0;
	}

	if (host->caps2 & MMC_CAP2_FULL_PWR_CYCLE) {
		bit = ffs(ocr) - 1;
		ocr &= 3 << bit;
		mmc_power_cycle(host, ocr);
	} else {
		bit = fls(ocr) - 1;
		ocr &= 3 << bit;
		if (bit != host->ios.vdd)
			dev_warn(mmc_dev(host), "exceeding card's volts\n");
	}

	return ocr;
}

int __mmc_set_signal_voltage(struct mmc_host *host, int signal_voltage)
{
	int err = 0;
	int old_signal_voltage = host->ios.signal_voltage;

	host->ios.signal_voltage = signal_voltage;
	if (host->ops->start_signal_voltage_switch) {
		mmc_host_clk_hold(host);
		err = host->ops->start_signal_voltage_switch(host, &host->ios);
		mmc_host_clk_release(host);
	}

	if (err)
		host->ios.signal_voltage = old_signal_voltage;

	return err;

}

int mmc_set_signal_voltage(struct mmc_host *host, int signal_voltage, u32 ocr)
{
	struct mmc_command cmd = {0};
	int err = 0;
	u32 clock;

	BUG_ON(!host);

	/*
	 * Send CMD11 only if the request is to switch the card to
	 * 1.8V signalling.
	 */
	if (signal_voltage == MMC_SIGNAL_VOLTAGE_330)
		return __mmc_set_signal_voltage(host, signal_voltage);

	/*
	 * If we cannot switch voltages, return failure so the caller
	 * can continue without UHS mode
	 */
	if (!host->ops->start_signal_voltage_switch)
		return -EPERM;
	if (!host->ops->card_busy)
		pr_warn("%s: cannot verify signal voltage switch\n",
			mmc_hostname(host));

	cmd.opcode = SD_SWITCH_VOLTAGE;
	cmd.arg = 0;
	cmd.flags = MMC_RSP_R1 | MMC_CMD_AC;

	/*
	 * Hold the clock reference so clock doesn't get auto gated during this
	 * voltage switch sequence.
	 */
	mmc_host_clk_hold(host);
	err = mmc_wait_for_cmd(host, &cmd, 0);
	if (err) {
		if (err == -ETIMEDOUT) {
			pr_debug("%s: voltage switching failed with err %d\n",
				mmc_hostname(host), err);
			err = -EAGAIN;
			goto power_cycle;
		} else {
			goto err_command;
		}
	}

	if (!mmc_host_is_spi(host) && (cmd.resp[0] & R1_ERROR)) {
		err = -EIO;
		goto err_command;
	}
	/*
	 * The card should drive cmd and dat[0:3] low immediately
	 * after the response of cmd11, but wait 1 ms to be sure
	 */
	mmc_delay(1);
	if (host->ops->card_busy && !host->ops->card_busy(host)) {
		err = -EAGAIN;
		goto power_cycle;
	}
	/*
	 * During a signal voltage level switch, the clock must be gated
	 * for 5 ms according to the SD spec
	 */
	host->card_clock_off = true;
	clock = host->ios.clock;
	host->ios.clock = 0;
	mmc_set_ios(host);

	if (__mmc_set_signal_voltage(host, signal_voltage)) {
		/*
		 * Voltages may not have been switched, but we've already
		 * sent CMD11, so a power cycle is required anyway
		 */
		err = -EAGAIN;
		host->ios.clock = clock;
		mmc_set_ios(host);
		host->card_clock_off = false;
		goto power_cycle;
	}

	/* Keep clock gated for at least 10 ms, though spec only says 5 ms */
	mmc_delay(10);
	host->ios.clock = clock;
	mmc_set_ios(host);

	host->card_clock_off = false;
	/* Wait for at least 1 ms according to spec */
	mmc_delay(1);

	/*
	 * Failure to switch is indicated by the card holding
	 * dat[0:3] low
	 */
	if (host->ops->card_busy && host->ops->card_busy(host))
		err = -EAGAIN;

power_cycle:
	if (err) {
		pr_debug("%s: Signal voltage switch failed, "
			"power cycling card\n", mmc_hostname(host));
		mmc_power_cycle(host, ocr);
	}

err_command:
	mmc_host_clk_release(host);

	return err;
}

/*
 * Select timing parameters for host.
 */
void mmc_set_timing(struct mmc_host *host, unsigned int timing)
{
	mmc_host_clk_hold(host);
	host->ios.timing = timing;
	mmc_set_ios(host);
	mmc_host_clk_release(host);
}

/*
 * Select appropriate driver type for host.
 */
void mmc_set_driver_type(struct mmc_host *host, unsigned int drv_type)
{
	mmc_host_clk_hold(host);
	host->ios.drv_type = drv_type;
	mmc_set_ios(host);
	mmc_host_clk_release(host);
}

int mmc_select_drive_strength(struct mmc_card *card, unsigned int max_dtr,
			      int card_drv_type, int *drv_type)
{
	struct mmc_host *host = card->host;
	int host_drv_type = SD_DRIVER_TYPE_B;
	int drive_strength;

	*drv_type = 0;

	if (!host->ops->select_drive_strength)
		return 0;

	/* Use SD definition of driver strength for hosts */
	if (host->caps & MMC_CAP_DRIVER_TYPE_A)
		host_drv_type |= SD_DRIVER_TYPE_A;

	if (host->caps & MMC_CAP_DRIVER_TYPE_C)
		host_drv_type |= SD_DRIVER_TYPE_C;

	if (host->caps & MMC_CAP_DRIVER_TYPE_D)
		host_drv_type |= SD_DRIVER_TYPE_D;

	/*
	 * The drive strength that the hardware can support
	 * depends on the board design.  Pass the appropriate
	 * information and let the hardware specific code
	 * return what is possible given the options
	 */
	mmc_host_clk_hold(host);
	drive_strength = host->ops->select_drive_strength(card, max_dtr,
							  host_drv_type,
							  card_drv_type,
							  drv_type);
	mmc_host_clk_release(host);

	return drive_strength;
}

/*
 * Apply power to the MMC stack.  This is a two-stage process.
 * First, we enable power to the card without the clock running.
 * We then wait a bit for the power to stabilise.  Finally,
 * enable the bus drivers and clock to the card.
 *
 * We must _NOT_ enable the clock prior to power stablising.
 *
 * If a host does all the power sequencing itself, ignore the
 * initial MMC_POWER_UP stage.
 */
void mmc_power_up(struct mmc_host *host, u32 ocr)
{
	if (host->ios.power_mode == MMC_POWER_ON)
		return;

	mmc_host_clk_hold(host);

	mmc_pwrseq_pre_power_on(host);

	host->ios.vdd = fls(ocr) - 1;
	host->ios.power_mode = MMC_POWER_UP;
	/* Set initial state and call mmc_set_ios */
	mmc_set_initial_state(host);

	/* Try to set signal voltage to 3.3V but fall back to 1.8v or 1.2v */
	if (__mmc_set_signal_voltage(host, MMC_SIGNAL_VOLTAGE_330) == 0)
		dev_dbg(mmc_dev(host), "Initial signal voltage of 3.3v\n");
	else if (__mmc_set_signal_voltage(host, MMC_SIGNAL_VOLTAGE_180) == 0)
		dev_dbg(mmc_dev(host), "Initial signal voltage of 1.8v\n");
	else if (__mmc_set_signal_voltage(host, MMC_SIGNAL_VOLTAGE_120) == 0)
		dev_dbg(mmc_dev(host), "Initial signal voltage of 1.2v\n");

	/*
	 * This delay should be sufficient to allow the power supply
	 * to reach the minimum voltage.
	 */
	mmc_delay(10);

	mmc_pwrseq_post_power_on(host);

	host->ios.clock = host->f_init;

	host->ios.power_mode = MMC_POWER_ON;
	mmc_set_ios(host);

	/*
	 * This delay must be at least 74 clock sizes, or 1 ms, or the
	 * time required to reach a stable voltage.
	 */
	mmc_delay(10);

	mmc_host_clk_release(host);
}

void mmc_power_off(struct mmc_host *host)
{
	if (host->ios.power_mode == MMC_POWER_OFF)
		return;

	mmc_host_clk_hold(host);

	mmc_pwrseq_power_off(host);

	host->ios.clock = 0;
	host->ios.vdd = 0;

	host->ios.power_mode = MMC_POWER_OFF;
	/* Set initial state and call mmc_set_ios */
	mmc_set_initial_state(host);

	/*
	 * Some configurations, such as the 802.11 SDIO card in the OLPC
	 * XO-1.5, require a short delay after poweroff before the card
	 * can be successfully turned on again.
	 */
	mmc_delay(1);

	mmc_host_clk_release(host);
}

void mmc_power_cycle(struct mmc_host *host, u32 ocr)
{
	mmc_power_off(host);
	/* Wait at least 1 ms according to SD spec */
	mmc_delay(1);
	mmc_power_up(host, ocr);
}

/*
 * Cleanup when the last reference to the bus operator is dropped.
 */
static void __mmc_release_bus(struct mmc_host *host)
{
	BUG_ON(!host);
	BUG_ON(host->bus_refs);
	BUG_ON(!host->bus_dead);

	host->bus_ops = NULL;
}

/*
 * Increase reference count of bus operator
 */
static inline void mmc_bus_get(struct mmc_host *host)
{
	unsigned long flags;

	spin_lock_irqsave(&host->lock, flags);
	host->bus_refs++;
	spin_unlock_irqrestore(&host->lock, flags);
}

/*
 * Decrease reference count of bus operator and free it if
 * it is the last reference.
 */
static inline void mmc_bus_put(struct mmc_host *host)
{
	unsigned long flags;

	spin_lock_irqsave(&host->lock, flags);
	host->bus_refs--;
	if ((host->bus_refs == 0) && host->bus_ops)
		__mmc_release_bus(host);
	spin_unlock_irqrestore(&host->lock, flags);
}

int mmc_resume_bus(struct mmc_host *host)
{
	unsigned long flags;
	int err = 0;
	int card_present = true;

	if (!mmc_bus_needs_resume(host))
		return -EINVAL;

	pr_debug("%s: Starting deferred resume\n", mmc_hostname(host));
	spin_lock_irqsave(&host->lock, flags);
	host->bus_resume_flags &= ~MMC_BUSRESUME_NEEDS_RESUME;
	spin_unlock_irqrestore(&host->lock, flags);

	mmc_bus_get(host);
	if (host->ops->get_cd)
		card_present = host->ops->get_cd(host);

	if (host->bus_ops && !host->bus_dead && host->card && card_present) {
		mmc_power_up(host, host->card->ocr);
		BUG_ON(!host->bus_ops->resume);
		err = host->bus_ops->resume(host);
		if (err) {
			pr_err("%s: bus resume: failed: %d\n",
			       mmc_hostname(host), err);
			err = mmc_hw_reset(host);
			if (err) {
				pr_err("%s: reset: failed: %d\n",
				       mmc_hostname(host), err);
				goto err_reset;
			} else {
				mmc_card_clr_suspended(host->card);
			}
		}
		if (mmc_card_cmdq(host->card)) {
			err = mmc_cmdq_halt(host, false);
			if (err)
				pr_err("%s: %s: unhalt failed: %d\n",
				       mmc_hostname(host), __func__, err);
		}
	}

err_reset:
	mmc_bus_put(host);
	pr_debug("%s: Deferred resume completed\n", mmc_hostname(host));
	return err;
}
EXPORT_SYMBOL(mmc_resume_bus);

/*
 * Assign a mmc bus handler to a host. Only one bus handler may control a
 * host at any given time.
 */
void mmc_attach_bus(struct mmc_host *host, const struct mmc_bus_ops *ops)
{
	unsigned long flags;

	BUG_ON(!host);
	BUG_ON(!ops);

	WARN_ON(!host->claimed);

	spin_lock_irqsave(&host->lock, flags);

	BUG_ON(host->bus_ops);
	BUG_ON(host->bus_refs);

	host->bus_ops = ops;
	host->bus_refs = 1;
	host->bus_dead = 0;

	spin_unlock_irqrestore(&host->lock, flags);
}

/*
 * Remove the current bus handler from a host.
 */
void mmc_detach_bus(struct mmc_host *host)
{
	unsigned long flags;

	BUG_ON(!host);

	WARN_ON(!host->claimed);
	WARN_ON(!host->bus_ops);

	spin_lock_irqsave(&host->lock, flags);

	host->bus_dead = 1;

	spin_unlock_irqrestore(&host->lock, flags);

	mmc_bus_put(host);
}

static void _mmc_detect_change(struct mmc_host *host, unsigned long delay,
				bool cd_irq)
{
#ifdef CONFIG_MMC_DEBUG
	unsigned long flags;
	spin_lock_irqsave(&host->lock, flags);
	WARN_ON(host->removed);
	spin_unlock_irqrestore(&host->lock, flags);
#endif

	/*
	 * If the device is configured as wakeup, we prevent a new sleep for
	 * 5 s to give provision for user space to consume the event.
	 */
	if (cd_irq && !(host->caps & MMC_CAP_NEEDS_POLL) &&
		device_can_wakeup(mmc_dev(host)))
		pm_wakeup_event(mmc_dev(host), 5000);

	host->detect_change = 1;
	/*
	 * Change in cd_gpio state, so make sure detection part is
	 * not overided because of manual resume.
	 */
	if (cd_irq && mmc_bus_manual_resume(host))
		host->ignore_bus_resume_flags = true;

	mmc_schedule_delayed_work(&host->detect, delay);
}

/**
 *	mmc_detect_change - process change of state on a MMC socket
 *	@host: host which changed state.
 *	@delay: optional delay to wait before detection (jiffies)
 *
 *	MMC drivers should call this when they detect a card has been
 *	inserted or removed. The MMC layer will confirm that any
 *	present card is still functional, and initialize any newly
 *	inserted.
 */
void mmc_detect_change(struct mmc_host *host, unsigned long delay)
{
	_mmc_detect_change(host, delay, true);
}
EXPORT_SYMBOL(mmc_detect_change);

void mmc_init_erase(struct mmc_card *card)
{
	unsigned int sz;

	if (is_power_of_2(card->erase_size))
		card->erase_shift = ffs(card->erase_size) - 1;
	else
		card->erase_shift = 0;

	/*
	 * It is possible to erase an arbitrarily large area of an SD or MMC
	 * card.  That is not desirable because it can take a long time
	 * (minutes) potentially delaying more important I/O, and also the
	 * timeout calculations become increasingly hugely over-estimated.
	 * Consequently, 'pref_erase' is defined as a guide to limit erases
	 * to that size and alignment.
	 *
	 * For SD cards that define Allocation Unit size, limit erases to one
	 * Allocation Unit at a time.  For MMC cards that define High Capacity
	 * Erase Size, whether it is switched on or not, limit to that size.
	 * Otherwise just have a stab at a good value.  For modern cards it
	 * will end up being 4MiB.  Note that if the value is too small, it
	 * can end up taking longer to erase.
	 */
	if (mmc_card_sd(card) && card->ssr.au) {
		card->pref_erase = card->ssr.au;
		card->erase_shift = ffs(card->ssr.au) - 1;
	} else if (card->ext_csd.hc_erase_size) {
		card->pref_erase = card->ext_csd.hc_erase_size;
	} else if (card->erase_size) {
		sz = (card->csd.capacity << (card->csd.read_blkbits - 9)) >> 11;
		if (sz < 128)
			card->pref_erase = 512 * 1024 / 512;
		else if (sz < 512)
			card->pref_erase = 1024 * 1024 / 512;
		else if (sz < 1024)
			card->pref_erase = 2 * 1024 * 1024 / 512;
		else
			card->pref_erase = 4 * 1024 * 1024 / 512;
		if (card->pref_erase < card->erase_size)
			card->pref_erase = card->erase_size;
		else {
			sz = card->pref_erase % card->erase_size;
			if (sz)
				card->pref_erase += card->erase_size - sz;
		}
	} else
		card->pref_erase = 0;
}

static unsigned int mmc_mmc_erase_timeout(struct mmc_card *card,
					  unsigned int arg, unsigned int qty)
{
	unsigned int erase_timeout;

	if (arg == MMC_DISCARD_ARG ||
	    (arg == MMC_TRIM_ARG && card->ext_csd.rev >= 6)) {
		erase_timeout = card->ext_csd.trim_timeout;
	} else if (card->ext_csd.erase_group_def & 1) {
		/* High Capacity Erase Group Size uses HC timeouts */
		if (arg == MMC_TRIM_ARG)
			erase_timeout = card->ext_csd.trim_timeout;
		else
			erase_timeout = card->ext_csd.hc_erase_timeout;
	} else {
		/* CSD Erase Group Size uses write timeout */
		unsigned int mult = (10 << card->csd.r2w_factor);
		unsigned int timeout_clks = card->csd.tacc_clks * mult;
		unsigned int timeout_us;

		/* Avoid overflow: e.g. tacc_ns=80000000 mult=1280 */
		if (card->csd.tacc_ns < 1000000)
			timeout_us = (card->csd.tacc_ns * mult) / 1000;
		else
			timeout_us = (card->csd.tacc_ns / 1000) * mult;

		/*
		 * ios.clock is only a target.  The real clock rate might be
		 * less but not that much less, so fudge it by multiplying by 2.
		 */
		timeout_clks <<= 1;
		timeout_us += (timeout_clks * 1000) /
			      (mmc_host_clk_rate(card->host) / 1000);

		erase_timeout = timeout_us / 1000;

		/*
		 * Theoretically, the calculation could underflow so round up
		 * to 1ms in that case.
		 */
		if (!erase_timeout)
			erase_timeout = 1;
	}

	/* Multiplier for secure operations */
	if (arg & MMC_SECURE_ARGS) {
		if (arg == MMC_SECURE_ERASE_ARG)
			erase_timeout *= card->ext_csd.sec_erase_mult;
		else
			erase_timeout *= card->ext_csd.sec_trim_mult;
	}

	erase_timeout *= qty;

	/*
	 * Ensure at least a 1 second timeout for SPI as per
	 * 'mmc_set_data_timeout()'
	 */
	if (mmc_host_is_spi(card->host) && erase_timeout < 1000)
		erase_timeout = 1000;

	return erase_timeout;
}

static unsigned int mmc_sd_erase_timeout(struct mmc_card *card,
					 unsigned int arg,
					 unsigned int qty)
{
	unsigned int erase_timeout;

	if (card->ssr.erase_timeout) {
		/* Erase timeout specified in SD Status Register (SSR) */
		erase_timeout = card->ssr.erase_timeout * qty +
				card->ssr.erase_offset;
	} else {
		/*
		 * Erase timeout not specified in SD Status Register (SSR) so
		 * use 250ms per write block.
		 */
		erase_timeout = 250 * qty;
	}

	/* Must not be less than 1 second */
	if (erase_timeout < 1000)
		erase_timeout = 1000;

	return erase_timeout;
}

static unsigned int mmc_erase_timeout(struct mmc_card *card,
				      unsigned int arg,
				      unsigned int qty)
{
	if (mmc_card_sd(card))
		return mmc_sd_erase_timeout(card, arg, qty);
	else
		return mmc_mmc_erase_timeout(card, arg, qty);
}

static u32 mmc_get_erase_qty(struct mmc_card *card, u32 from, u32 to)
{
	u32 qty = 0;

	/*
	 * qty is used to calculate the erase timeout which depends on how many
	 * erase groups (or allocation units in SD terminology) are affected.
	 * We count erasing part of an erase group as one erase group.
	 * For SD, the allocation units are always a power of 2.  For MMC, the
	 * erase group size is almost certainly also power of 2, but it does not
	 * seem to insist on that in the JEDEC standard, so we fall back to
	 * division in that case.  SD may not specify an allocation unit size,
	 * in which case the timeout is based on the number of write blocks.
	 *
	 * Note that the timeout for secure trim 2 will only be correct if the
	 * number of erase groups specified is the same as the total of all
	 * preceding secure trim 1 commands.  Since the power may have been
	 * lost since the secure trim 1 commands occurred, it is generally
	 * impossible to calculate the secure trim 2 timeout correctly.
	 */
	if (card->erase_shift)
		qty += ((to >> card->erase_shift) -
			(from >> card->erase_shift)) + 1;
	else if (mmc_card_sd(card))
		qty += to - from + 1;
	else
		qty += ((to / card->erase_size) -
			(from / card->erase_size)) + 1;
	return qty;
}

static int mmc_cmdq_send_erase_cmd(struct mmc_cmdq_req *cmdq_req,
		struct mmc_card *card, u32 opcode, u32 arg, u32 qty)
{
	struct mmc_command *cmd = cmdq_req->mrq.cmd;
	int err;

	memset(cmd, 0, sizeof(struct mmc_command));

	cmd->opcode = opcode;
	cmd->arg = arg;
	if (cmd->opcode == MMC_ERASE) {
		cmd->flags = MMC_RSP_SPI_R1B | MMC_RSP_R1B | MMC_CMD_AC;
		cmd->busy_timeout = mmc_erase_timeout(card, arg, qty);
	} else {
		cmd->flags = MMC_RSP_SPI_R1 | MMC_RSP_R1 | MMC_CMD_AC;
	}

	err = mmc_cmdq_wait_for_dcmd(card->host, cmdq_req);
	if (err) {
		pr_err("mmc_erase: group start error %d, status %#x\n",
				err, cmd->resp[0]);
		return -EIO;
	}
	return 0;
}

static int mmc_cmdq_do_erase(struct mmc_cmdq_req *cmdq_req,
			struct mmc_card *card, unsigned int from,
			unsigned int to, unsigned int arg)
{
	struct mmc_command *cmd = cmdq_req->mrq.cmd;
	unsigned int qty = 0;
	unsigned long timeout;
	unsigned int fr, nr;
	int err;

	fr = from;
	nr = to - from + 1;
	trace_mmc_blk_erase_start(arg, fr, nr);

	qty = mmc_get_erase_qty(card, from, to);

	if (!mmc_card_blockaddr(card)) {
		from <<= 9;
		to <<= 9;
	}

	err = mmc_cmdq_send_erase_cmd(cmdq_req, card, MMC_ERASE_GROUP_START,
			from, qty);
	if (err)
		goto out;

	err = mmc_cmdq_send_erase_cmd(cmdq_req, card, MMC_ERASE_GROUP_END,
			to, qty);
	if (err)
		goto out;

	err = mmc_cmdq_send_erase_cmd(cmdq_req, card, MMC_ERASE,
			arg, qty);
	if (err)
		goto out;

	timeout = jiffies + msecs_to_jiffies(MMC_CORE_TIMEOUT_MS);
	do {
		memset(cmd, 0, sizeof(struct mmc_command));
		cmd->opcode = MMC_SEND_STATUS;
		cmd->arg = card->rca << 16;
		cmd->flags = MMC_RSP_R1 | MMC_CMD_AC;
		/* Do not retry else we can't see errors */
		err = mmc_cmdq_wait_for_dcmd(card->host, cmdq_req);
		if (err || (cmd->resp[0] & 0xFDF92000)) {
			pr_err("error %d requesting status %#x\n",
				err, cmd->resp[0]);
			err = -EIO;
			goto out;
		}
		/* Timeout if the device never becomes ready for data and
		 * never leaves the program state.
		 */
		if (time_after(jiffies, timeout)) {
			pr_err("%s: Card stuck in programming state! %s\n",
				mmc_hostname(card->host), __func__);
			err =  -EIO;
			goto out;
		}
	} while (!(cmd->resp[0] & R1_READY_FOR_DATA) ||
		 (R1_CURRENT_STATE(cmd->resp[0]) == R1_STATE_PRG));
out:
	trace_mmc_blk_erase_end(arg, fr, nr);
	return err;
}

static int mmc_do_erase(struct mmc_card *card, unsigned int from,
			unsigned int to, unsigned int arg)
{
	struct mmc_command cmd = {0};
	unsigned int qty = 0;
	unsigned long timeout;
	unsigned int fr, nr;
	int err;

	fr = from;
	nr = to - from + 1;
	trace_mmc_blk_erase_start(arg, fr, nr);

	qty = mmc_get_erase_qty(card, from, to);

	if (!mmc_card_blockaddr(card)) {
		from <<= 9;
		to <<= 9;
	}

	mmc_retune_hold(card->host);
	if (mmc_card_sd(card))
		cmd.opcode = SD_ERASE_WR_BLK_START;
	else
		cmd.opcode = MMC_ERASE_GROUP_START;
	cmd.arg = from;
	cmd.flags = MMC_RSP_SPI_R1 | MMC_RSP_R1 | MMC_CMD_AC;
	err = mmc_wait_for_cmd(card->host, &cmd, 0);
	if (err) {
		pr_err("mmc_erase: group start error %d, "
		       "status %#x\n", err, cmd.resp[0]);
		err = -EIO;
		goto out;
	}

	memset(&cmd, 0, sizeof(struct mmc_command));
	if (mmc_card_sd(card))
		cmd.opcode = SD_ERASE_WR_BLK_END;
	else
		cmd.opcode = MMC_ERASE_GROUP_END;
	cmd.arg = to;
	cmd.flags = MMC_RSP_SPI_R1 | MMC_RSP_R1 | MMC_CMD_AC;
	err = mmc_wait_for_cmd(card->host, &cmd, 0);
	if (err) {
		pr_err("mmc_erase: group end error %d, status %#x\n",
		       err, cmd.resp[0]);
		err = -EIO;
		goto out;
	}

	memset(&cmd, 0, sizeof(struct mmc_command));
	cmd.opcode = MMC_ERASE;
	cmd.arg = arg;
	cmd.flags = MMC_RSP_SPI_R1B | MMC_RSP_R1B | MMC_CMD_AC;
	cmd.busy_timeout = mmc_erase_timeout(card, arg, qty);
	err = mmc_wait_for_cmd(card->host, &cmd, 0);
	if (err) {
		pr_err("mmc_erase: erase error %d, status %#x\n",
		       err, cmd.resp[0]);
		err = -EIO;
		goto out;
	}

	if (mmc_host_is_spi(card->host))
		goto out;

	timeout = jiffies + msecs_to_jiffies(MMC_CORE_TIMEOUT_MS);
	do {
		memset(&cmd, 0, sizeof(struct mmc_command));
		cmd.opcode = MMC_SEND_STATUS;
		cmd.arg = card->rca << 16;
		cmd.flags = MMC_RSP_R1 | MMC_CMD_AC;
		/* Do not retry else we can't see errors */
		err = mmc_wait_for_cmd(card->host, &cmd, 0);
		if (err || (cmd.resp[0] & 0xFDF92000)) {
			pr_err("error %d requesting status %#x\n",
				err, cmd.resp[0]);
			err = -EIO;
			goto out;
		}

		/* Timeout if the device never becomes ready for data and
		 * never leaves the program state.
		 */
		if (time_after(jiffies, timeout)) {
			pr_err("%s: Card stuck in programming state! %s\n",
				mmc_hostname(card->host), __func__);
			err =  -EIO;
			goto out;
		}

	} while (!(cmd.resp[0] & R1_READY_FOR_DATA) ||
		 (R1_CURRENT_STATE(cmd.resp[0]) == R1_STATE_PRG));
out:
	mmc_retune_release(card->host);
	trace_mmc_blk_erase_end(arg, fr, nr);
	return err;
}

int mmc_erase_sanity_check(struct mmc_card *card, unsigned int from,
		unsigned int nr, unsigned int arg)
{
	if (!(card->host->caps & MMC_CAP_ERASE) ||
	    !(card->csd.cmdclass & CCC_ERASE))
		return -EOPNOTSUPP;

	if (!card->erase_size)
		return -EOPNOTSUPP;

	if (mmc_card_sd(card) && arg != MMC_ERASE_ARG)
		return -EOPNOTSUPP;

	if ((arg & MMC_SECURE_ARGS) &&
	    !(card->ext_csd.sec_feature_support & EXT_CSD_SEC_ER_EN))
		return -EOPNOTSUPP;

	if ((arg & MMC_TRIM_ARGS) &&
	    !(card->ext_csd.sec_feature_support & EXT_CSD_SEC_GB_CL_EN))
		return -EOPNOTSUPP;

	if (arg == MMC_SECURE_ERASE_ARG) {
		if (from % card->erase_size || nr % card->erase_size)
			return -EINVAL;
	}
	return 0;
}

int mmc_cmdq_erase(struct mmc_cmdq_req *cmdq_req,
	      struct mmc_card *card, unsigned int from, unsigned int nr,
	      unsigned int arg)
{
	unsigned int rem, to = from + nr;
	int ret;

	ret = mmc_erase_sanity_check(card, from, nr, arg);
	if (ret)
		return ret;

	if (arg == MMC_ERASE_ARG) {
		rem = from % card->erase_size;
		if (rem) {
			rem = card->erase_size - rem;
			from += rem;
			if (nr > rem)
				nr -= rem;
			else
				return 0;
		}
		rem = nr % card->erase_size;
		if (rem)
			nr -= rem;
	}

	if (nr == 0)
		return 0;

	to = from + nr;

	if (to <= from)
		return -EINVAL;

	/* 'from' and 'to' are inclusive */
	to -= 1;

	return mmc_cmdq_do_erase(cmdq_req, card, from, to, arg);
}
EXPORT_SYMBOL(mmc_cmdq_erase);

/**
 * mmc_erase - erase sectors.
 * @card: card to erase
 * @from: first sector to erase
 * @nr: number of sectors to erase
 * @arg: erase command argument (SD supports only %MMC_ERASE_ARG)
 *
 * Caller must claim host before calling this function.
 */
int mmc_erase(struct mmc_card *card, unsigned int from, unsigned int nr,
	      unsigned int arg)
{
	unsigned int rem, to = from + nr;
	int ret;

	ret = mmc_erase_sanity_check(card, from, nr, arg);
	if (ret)
		return ret;

	if (arg == MMC_ERASE_ARG) {
		rem = from % card->erase_size;
		if (rem) {
			rem = card->erase_size - rem;
			from += rem;
			if (nr > rem)
				nr -= rem;
			else
				return 0;
		}
		rem = nr % card->erase_size;
		if (rem)
			nr -= rem;
	}

	if (nr == 0)
		return 0;

	to = from + nr;

	if (to <= from)
		return -EINVAL;

	/* 'from' and 'to' are inclusive */
	to -= 1;

	/*
	 * Special case where only one erase-group fits in the timeout budget:
	 * If the region crosses an erase-group boundary on this particular
	 * case, we will be trimming more than one erase-group which, does not
	 * fit in the timeout budget of the controller, so we need to split it
	 * and call mmc_do_erase() twice if necessary. This special case is
	 * identified by the card->eg_boundary flag.
	 */
	rem = card->erase_size - (from % card->erase_size);
	if ((arg & MMC_TRIM_ARGS) && (card->eg_boundary) && (nr > rem)) {
		ret = mmc_do_erase(card, from, from + rem - 1, arg);
		from += rem;
		if ((ret) || (to <= from))
			return ret;
	}

	return mmc_do_erase(card, from, to, arg);
}
EXPORT_SYMBOL(mmc_erase);

int mmc_can_erase(struct mmc_card *card)
{
	if ((card->host->caps & MMC_CAP_ERASE) &&
	    (card->csd.cmdclass & CCC_ERASE) && card->erase_size)
		return 1;
	return 0;
}
EXPORT_SYMBOL(mmc_can_erase);

int mmc_can_trim(struct mmc_card *card)
{
	if ((card->ext_csd.sec_feature_support & EXT_CSD_SEC_GB_CL_EN) &&
	    (!(card->quirks & MMC_QUIRK_TRIM_BROKEN)))
		return 1;
	return 0;
}
EXPORT_SYMBOL(mmc_can_trim);

int mmc_can_discard(struct mmc_card *card)
{
	/*
	 * As there's no way to detect the discard support bit at v4.5
	 * use the s/w feature support filed.
	 */
	if (card->ext_csd.feature_support & MMC_DISCARD_FEATURE)
		return 1;
	return 0;
}
EXPORT_SYMBOL(mmc_can_discard);

int mmc_can_sanitize(struct mmc_card *card)
{
	if (!mmc_can_trim(card) && !mmc_can_erase(card))
		return 0;
	if (card->ext_csd.sec_feature_support & EXT_CSD_SEC_SANITIZE)
		return 1;
	return 0;
}
EXPORT_SYMBOL(mmc_can_sanitize);

int mmc_can_secure_erase_trim(struct mmc_card *card)
{
	if ((card->ext_csd.sec_feature_support & EXT_CSD_SEC_ER_EN) &&
	    !(card->quirks & MMC_QUIRK_SEC_ERASE_TRIM_BROKEN))
		return 1;
	return 0;
}
EXPORT_SYMBOL(mmc_can_secure_erase_trim);

int mmc_erase_group_aligned(struct mmc_card *card, unsigned int from,
			    unsigned int nr)
{
	if (!card->erase_size)
		return 0;
	if (from % card->erase_size || nr % card->erase_size)
		return 0;
	return 1;
}
EXPORT_SYMBOL(mmc_erase_group_aligned);

static unsigned int mmc_do_calc_max_discard(struct mmc_card *card,
					    unsigned int arg)
{
	struct mmc_host *host = card->host;
	unsigned int max_discard, x, y, qty = 0, max_qty, timeout;
	unsigned int last_timeout = 0;

	if (card->erase_shift)
		max_qty = UINT_MAX >> card->erase_shift;
	else if (mmc_card_sd(card))
		max_qty = UINT_MAX;
	else
		max_qty = UINT_MAX / card->erase_size;

	/* Find the largest qty with an OK timeout */
	do {
		y = 0;
		for (x = 1; x && x <= max_qty && max_qty - x >= qty; x <<= 1) {
			timeout = mmc_erase_timeout(card, arg, qty + x);
			if (timeout > host->max_busy_timeout)
				break;
			if (timeout < last_timeout)
				break;
			last_timeout = timeout;
			y = x;
		}
		qty += y;
	} while (y);

	if (!qty)
		return 0;

	/*
	 * When specifying a sector range to trim, chances are we might cross
	 * an erase-group boundary even if the amount of sectors is less than
	 * one erase-group.
	 * If we can only fit one erase-group in the controller timeout budget,
	 * we have to care that erase-group boundaries are not crossed by a
	 * single trim operation. We flag that special case with "eg_boundary".
	 * In all other cases we can just decrement qty and pretend that we
	 * always touch (qty + 1) erase-groups as a simple optimization.
	 */
	if (qty == 1)
		card->eg_boundary = 1;
	else
		qty--;

	/* Convert qty to sectors */
	if (card->erase_shift)
		max_discard = qty << card->erase_shift;
	else if (mmc_card_sd(card))
		max_discard = qty + 1;
	else
		max_discard = qty * card->erase_size;

	return max_discard;
}

unsigned int mmc_calc_max_discard(struct mmc_card *card)
{
	struct mmc_host *host = card->host;
	unsigned int max_discard, max_trim;

	if (!host->max_busy_timeout ||
			(host->caps2 & MMC_CAP2_MAX_DISCARD_SIZE))
		return UINT_MAX;

	/*
	 * Without erase_group_def set, MMC erase timeout depends on clock
	 * frequence which can change.  In that case, the best choice is
	 * just the preferred erase size.
	 */
	if (mmc_card_mmc(card) && !(card->ext_csd.erase_group_def & 1))
		return card->pref_erase;

	max_discard = mmc_do_calc_max_discard(card, MMC_ERASE_ARG);
	if (mmc_can_trim(card)) {
		max_trim = mmc_do_calc_max_discard(card, MMC_TRIM_ARG);
		if (max_trim < max_discard)
			max_discard = max_trim;
	} else if (max_discard < card->erase_size) {
		max_discard = 0;
	}
	pr_debug("%s: calculated max. discard sectors %u for timeout %u ms\n",
		 mmc_hostname(host), max_discard, host->max_busy_timeout);
	return max_discard;
}
EXPORT_SYMBOL(mmc_calc_max_discard);

int mmc_set_blocklen(struct mmc_card *card, unsigned int blocklen)
{
	struct mmc_command cmd = {0};

	if (mmc_card_blockaddr(card) || mmc_card_ddr52(card))
		return 0;

	cmd.opcode = MMC_SET_BLOCKLEN;
	cmd.arg = blocklen;
	cmd.flags = MMC_RSP_SPI_R1 | MMC_RSP_R1 | MMC_CMD_AC;
	return mmc_wait_for_cmd(card->host, &cmd, 5);
}
EXPORT_SYMBOL(mmc_set_blocklen);

int mmc_set_blockcount(struct mmc_card *card, unsigned int blockcount,
			bool is_rel_write)
{
	struct mmc_command cmd = {0};

	cmd.opcode = MMC_SET_BLOCK_COUNT;
	cmd.arg = blockcount & 0x0000FFFF;
	if (is_rel_write)
		cmd.arg |= 1 << 31;
	cmd.flags = MMC_RSP_SPI_R1 | MMC_RSP_R1 | MMC_CMD_AC;
	return mmc_wait_for_cmd(card->host, &cmd, 5);
}
EXPORT_SYMBOL(mmc_set_blockcount);

static void mmc_hw_reset_for_init(struct mmc_host *host)
{
	if (!(host->caps & MMC_CAP_HW_RESET) || !host->ops->hw_reset)
		return;
	mmc_host_clk_hold(host);
	host->ops->hw_reset(host);
	mmc_host_clk_release(host);
}

/*
 * mmc_cmdq_hw_reset: Helper API for doing
 * reset_all of host and reinitializing card.
 * This must be called with mmc_claim_host
 * acquired by the caller.
 */
int mmc_cmdq_hw_reset(struct mmc_host *host)
{
	if (!host->bus_ops->reset)
		return -EOPNOTSUPP;

	return host->bus_ops->reset(host);
}
EXPORT_SYMBOL(mmc_cmdq_hw_reset);

int mmc_hw_reset(struct mmc_host *host)
{
	int ret;

	if (!host->card)
		return -EINVAL;

	mmc_bus_get(host);
	if (!host->bus_ops || host->bus_dead || !host->bus_ops->reset) {
		mmc_bus_put(host);
		return -EOPNOTSUPP;
	}

	ret = host->bus_ops->reset(host);
	mmc_bus_put(host);

	if (ret)
		pr_warn("%s: tried to reset card, got error %d\n",
			mmc_hostname(host), ret);

	return ret;
}
EXPORT_SYMBOL(mmc_hw_reset);

static int mmc_rescan_try_freq(struct mmc_host *host, unsigned freq)
{
	host->f_init = freq;

#ifdef CONFIG_MMC_DEBUG
	pr_info("%s: %s: trying to init card at %u Hz\n",
		mmc_hostname(host), __func__, host->f_init);
#endif
	mmc_power_up(host, host->ocr_avail);

	/*
	 * Some eMMCs (with VCCQ always on) may not be reset after power up, so
	 * do a hardware reset if possible.
	 */
	mmc_hw_reset_for_init(host);

	/*
	 * sdio_reset sends CMD52 to reset card.  Since we do not know
	 * if the card is being re-initialized, just send it.  CMD52
	 * should be ignored by SD/eMMC cards.
	 */
	sdio_reset(host);
	mmc_go_idle(host);

	mmc_send_if_cond(host, host->ocr_avail);

	/* Order's important: probe SDIO, then SD, then MMC */
	if (!mmc_attach_sdio(host))
		return 0;
	if (!mmc_attach_sd(host))
		return 0;
	if (!mmc_attach_mmc(host))
		return 0;

	mmc_power_off(host);
	return -EIO;
}

int _mmc_detect_card_removed(struct mmc_host *host)
{
	int ret;

	if (host->caps & MMC_CAP_NONREMOVABLE)
		return 0;

	if (!host->card || mmc_card_removed(host->card))
		return 1;

	ret = host->bus_ops->alive(host);

	/*
	 * Card detect status and alive check may be out of sync if card is
	 * removed slowly, when card detect switch changes while card/slot
	 * pads are still contacted in hardware (refer to "SD Card Mechanical
	 * Addendum, Appendix C: Card Detection Switch"). So reschedule a
	 * detect work 200ms later for this case.
	 */
	if (!ret && host->ops->get_cd && !host->ops->get_cd(host)) {
		mmc_detect_change(host, msecs_to_jiffies(200));
		pr_debug("%s: card removed too slowly\n", mmc_hostname(host));
	}

	if (ret) {
		if (host->ops->get_cd && host->ops->get_cd(host)) {
			ret = mmc_recovery_fallback_lower_speed(host);
		} else {
			mmc_card_set_removed(host->card);
			if (host->card->sdr104_blocked) {
				mmc_host_set_sdr104(host);
				host->card->sdr104_blocked = false;
			}
			pr_debug("%s: card remove detected\n",
					mmc_hostname(host));
		}
	}

	return ret;
}

int mmc_detect_card_removed(struct mmc_host *host)
{
	struct mmc_card *card = host->card;
	int ret;

	WARN_ON(!host->claimed);

	if (!card)
		return 1;

	ret = mmc_card_removed(card);
	/*
	 * The card will be considered unchanged unless we have been asked to
	 * detect a change or host requires polling to provide card detection.
	 */
	if (!host->detect_change && !(host->caps & MMC_CAP_NEEDS_POLL))
		return ret;

	host->detect_change = 0;
	if (!ret) {
		ret = _mmc_detect_card_removed(host);
		if (ret && (host->caps & MMC_CAP_NEEDS_POLL)) {
			/*
			 * Schedule a detect work as soon as possible to let a
			 * rescan handle the card removal.
			 */
			cancel_delayed_work(&host->detect);
			_mmc_detect_change(host, 0, false);
		}
	}

	return ret;
}
EXPORT_SYMBOL(mmc_detect_card_removed);

/*
 * This should be called to make sure that detect work(mmc_rescan)
 * is completed.Drivers may use this function from async schedule/probe
 * contexts to make sure that the bootdevice detection is completed on
 * completion of async_schedule.
 */
void mmc_flush_detect_work(struct mmc_host *host)
{
	flush_delayed_work(&host->detect);
}
EXPORT_SYMBOL(mmc_flush_detect_work);

void mmc_rescan(struct work_struct *work)
{
	unsigned long flags;
	struct mmc_host *host =
		container_of(work, struct mmc_host, detect.work);

	if (host->trigger_card_event && host->ops->card_event) {
		host->ops->card_event(host);
		host->trigger_card_event = false;
	}

	spin_lock_irqsave(&host->lock, flags);
	if (host->rescan_disable) {
		spin_unlock_irqrestore(&host->lock, flags);
		return;
	}
	spin_unlock_irqrestore(&host->lock, flags);

	/* If there is a non-removable card registered, only scan once */
	if ((host->caps & MMC_CAP_NONREMOVABLE) && host->rescan_entered)
		return;
	host->rescan_entered = 1;

	mmc_bus_get(host);

	/*
	 * if there is a _removable_ card registered, check whether it is
	 * still present
	 */
	if (host->bus_ops && !host->bus_dead
	    && !(host->caps & MMC_CAP_NONREMOVABLE))
		host->bus_ops->detect(host);

	host->detect_change = 0;
	if (host->ignore_bus_resume_flags)
		host->ignore_bus_resume_flags = false;

	/*
	 * Let mmc_bus_put() free the bus/bus_ops if we've found that
	 * the card is no longer present.
	 */
	mmc_bus_put(host);
	mmc_bus_get(host);

	/* if there still is a card present, stop here */
	if (host->bus_ops != NULL) {
		mmc_bus_put(host);
		goto out;
	}

	/*
	 * Only we can add a new handler, so it's safe to
	 * release the lock here.
	 */
	mmc_bus_put(host);

	if (!(host->caps & MMC_CAP_NONREMOVABLE) && host->ops->get_cd &&
			host->ops->get_cd(host) == 0) {
		mmc_claim_host(host);
		mmc_power_off(host);
		mmc_release_host(host);
		goto out;
	}

	mmc_claim_host(host);
	mmc_rescan_try_freq(host, host->f_min);
	mmc_release_host(host);

 out:
	if (host->caps & MMC_CAP_NEEDS_POLL)
		mmc_schedule_delayed_work(&host->detect, HZ);
}

void mmc_start_host(struct mmc_host *host)
{
	mmc_claim_host(host);
	host->f_init = max(freqs[0], host->f_min);
	host->rescan_disable = 0;
	host->ios.power_mode = MMC_POWER_UNDEFINED;

	if (host->caps2 & MMC_CAP2_NO_PRESCAN_POWERUP)
		mmc_power_off(host);
	else
		mmc_power_up(host, host->ocr_avail);

	mmc_gpiod_request_cd_irq(host);
	mmc_release_host(host);
	_mmc_detect_change(host, 0, false);
}

void mmc_stop_host(struct mmc_host *host)
{
#ifdef CONFIG_MMC_DEBUG
	unsigned long flags;
	spin_lock_irqsave(&host->lock, flags);
	host->removed = 1;
	spin_unlock_irqrestore(&host->lock, flags);
#endif
	if (host->slot.cd_irq >= 0)
		disable_irq(host->slot.cd_irq);

	host->rescan_disable = 1;
	cancel_delayed_work_sync(&host->detect);
	mmc_flush_scheduled_work();

	/* clear pm flags now and let card drivers set them as needed */
	host->pm_flags = 0;

	mmc_bus_get(host);
	if (host->bus_ops && !host->bus_dead) {
		/* Calling bus_ops->remove() with a claimed host can deadlock */
		host->bus_ops->remove(host);
		mmc_claim_host(host);
		mmc_detach_bus(host);
		mmc_power_off(host);
		mmc_release_host(host);
		mmc_bus_put(host);
		return;
	}
	mmc_bus_put(host);

	BUG_ON(host->card);

	mmc_claim_host(host);
	mmc_power_off(host);
	mmc_release_host(host);
}

int mmc_power_save_host(struct mmc_host *host)
{
	int ret = 0;

#ifdef CONFIG_MMC_DEBUG
	pr_info("%s: %s: powering down\n", mmc_hostname(host), __func__);
#endif

	mmc_bus_get(host);

	if (!host->bus_ops || host->bus_dead) {
		mmc_bus_put(host);
		return -EINVAL;
	}

	if (host->bus_ops->power_save)
		ret = host->bus_ops->power_save(host);

	mmc_bus_put(host);

	mmc_power_off(host);

	return ret;
}
EXPORT_SYMBOL(mmc_power_save_host);

int mmc_power_restore_host(struct mmc_host *host)
{
	int ret;

#ifdef CONFIG_MMC_DEBUG
	pr_info("%s: %s: powering up\n", mmc_hostname(host), __func__);
#endif

	mmc_bus_get(host);

	if (!host->bus_ops || host->bus_dead) {
		mmc_bus_put(host);
		return -EINVAL;
	}

	mmc_power_up(host, host->card->ocr);
	mmc_claim_host(host);
	ret = host->bus_ops->power_restore(host);
	mmc_release_host(host);

	mmc_bus_put(host);

	return ret;
}
EXPORT_SYMBOL(mmc_power_restore_host);

/*
 * Add barrier request to the requests in cache
 */
int mmc_cache_barrier(struct mmc_card *card)
{
	struct mmc_host *host = card->host;
	int err = 0;

	if (!card->ext_csd.cache_ctrl ||
	     (card->quirks & MMC_QUIRK_CACHE_DISABLE))
		goto out;

	if (!mmc_card_mmc(card))
		goto out;

	if (!card->ext_csd.barrier_en)
		return -ENOTSUPP;

	/*
	 * If a device receives maximum supported barrier
	 * requests, a barrier command is treated as a
	 * flush command. Hence, it is betetr to use
	 * flush timeout instead a generic CMD6 timeout
	 */
	err = mmc_switch(card, EXT_CSD_CMD_SET_NORMAL,
			EXT_CSD_FLUSH_CACHE, 0x2, 0);
	if (err)
		pr_err("%s: cache barrier error %d\n",
				mmc_hostname(host), err);
out:
	return err;
}
EXPORT_SYMBOL(mmc_cache_barrier);

/*
 * Flush the cache to the non-volatile storage.
 */
int mmc_flush_cache(struct mmc_card *card)
{
	int err = 0;

	if (mmc_card_mmc(card) &&
			(card->ext_csd.cache_size > 0) &&
			(card->ext_csd.cache_ctrl & 1) &&
			(!(card->quirks & MMC_QUIRK_CACHE_DISABLE))) {
		err = mmc_switch(card, EXT_CSD_CMD_SET_NORMAL,
				EXT_CSD_FLUSH_CACHE, 1, 0);
		if (err == -ETIMEDOUT) {
			pr_err("%s: cache flush timeout\n",
					mmc_hostname(card->host));
			err = mmc_interrupt_hpi(card);
			if (err) {
				pr_err("%s: mmc_interrupt_hpi() failed (%d)\n",
						mmc_hostname(card->host), err);
				err = -ENODEV;
			}
		} else if (err) {
			pr_err("%s: cache flush error %d\n",
					mmc_hostname(card->host), err);
		}
	}

	return err;
}
EXPORT_SYMBOL(mmc_flush_cache);

#ifdef CONFIG_PM

/* Do the card removal on suspend if card is assumed removeable
 * Do that in pm notifier while userspace isn't yet frozen, so we will be able
   to sync the card.
*/
int mmc_pm_notify(struct notifier_block *notify_block,
					unsigned long mode, void *unused)
{
	struct mmc_host *host = container_of(
		notify_block, struct mmc_host, pm_notify);
	unsigned long flags;
	int err = 0, present = 0;

	switch (mode) {
	case PM_RESTORE_PREPARE:
	case PM_HIBERNATION_PREPARE:
		if (host->bus_ops && host->bus_ops->pre_hibernate)
			host->bus_ops->pre_hibernate(host);
	case PM_SUSPEND_PREPARE:
		spin_lock_irqsave(&host->lock, flags);
		host->rescan_disable = 1;
		spin_unlock_irqrestore(&host->lock, flags);
		cancel_delayed_work_sync(&host->detect);

		if (!host->bus_ops)
			break;

		/* Validate prerequisites for suspend */
		if (host->bus_ops->pre_suspend)
			err = host->bus_ops->pre_suspend(host);
		if (!err)
			break;

		if (!mmc_card_is_removable(host)) {
			dev_warn(mmc_dev(host),
				 "pre_suspend failed for non-removable host: "
				 "%d\n", err);
			/* Avoid removing non-removable hosts */
			break;
		}

		/* Calling bus_ops->remove() with a claimed host can deadlock */
		host->bus_ops->remove(host);
		mmc_claim_host(host);
		mmc_detach_bus(host);
		mmc_power_off(host);
		mmc_release_host(host);
		host->pm_flags = 0;
		break;

	case PM_POST_RESTORE:
	case PM_POST_HIBERNATION:
		if (host->bus_ops && host->bus_ops->post_hibernate)
			host->bus_ops->post_hibernate(host);
	case PM_POST_SUSPEND:

		spin_lock_irqsave(&host->lock, flags);
		host->rescan_disable = 0;
		if (mmc_card_is_removable(host))
			present = !!mmc_gpio_get_cd(host);

		if (mmc_bus_manual_resume(host) &&
				!host->ignore_bus_resume_flags &&
				present) {
			spin_unlock_irqrestore(&host->lock, flags);
			break;
		}
		spin_unlock_irqrestore(&host->lock, flags);
		_mmc_detect_change(host, 0, false);

	}

	return 0;
}
#endif

/**
 * mmc_init_context_info() - init synchronization context
 * @host: mmc host
 *
 * Init struct context_info needed to implement asynchronous
 * request mechanism, used by mmc core, host driver and mmc requests
 * supplier.
 */
void mmc_init_context_info(struct mmc_host *host)
{
	spin_lock_init(&host->context_info.lock);
	host->context_info.is_new_req = false;
	host->context_info.is_done_rcv = false;
	host->context_info.is_waiting_last_req = false;
	init_waitqueue_head(&host->context_info.wait);
}

#ifdef CONFIG_MMC_EMBEDDED_SDIO
void mmc_set_embedded_sdio_data(struct mmc_host *host,
				struct sdio_cis *cis,
				struct sdio_cccr *cccr,
				struct sdio_embedded_func *funcs,
				int num_funcs)
{
	host->embedded_sdio_data.cis = cis;
	host->embedded_sdio_data.cccr = cccr;
	host->embedded_sdio_data.funcs = funcs;
	host->embedded_sdio_data.num_funcs = num_funcs;
}

EXPORT_SYMBOL(mmc_set_embedded_sdio_data);
#endif

static int __init mmc_init(void)
{
	int ret;

	workqueue = alloc_ordered_workqueue("kmmcd", 0);
	if (!workqueue)
		return -ENOMEM;

	ret = mmc_register_bus();
	if (ret)
		goto destroy_workqueue;

	ret = mmc_register_host_class();
	if (ret)
		goto unregister_bus;

	ret = sdio_register_bus();
	if (ret)
		goto unregister_host_class;

	return 0;

unregister_host_class:
	mmc_unregister_host_class();
unregister_bus:
	mmc_unregister_bus();
destroy_workqueue:
	destroy_workqueue(workqueue);

	return ret;
}

static void __exit mmc_exit(void)
{
	sdio_unregister_bus();
	mmc_unregister_host_class();
	mmc_unregister_bus();
	destroy_workqueue(workqueue);
}

#ifdef CONFIG_BLOCK
static ssize_t
latency_hist_show(struct device *dev, struct device_attribute *attr, char *buf)
{
	struct mmc_host *host = cls_dev_to_mmc_host(dev);
	size_t written_bytes;

	written_bytes = blk_latency_hist_show("Read", &host->io_lat_read,
			buf, PAGE_SIZE);
	written_bytes += blk_latency_hist_show("Write", &host->io_lat_write,
			buf + written_bytes, PAGE_SIZE - written_bytes);

	return written_bytes;
}

/*
 * Values permitted 0, 1, 2.
 * 0 -> Disable IO latency histograms (default)
 * 1 -> Enable IO latency histograms
 * 2 -> Zero out IO latency histograms
 */
static ssize_t
latency_hist_store(struct device *dev, struct device_attribute *attr,
		   const char *buf, size_t count)
{
	struct mmc_host *host = cls_dev_to_mmc_host(dev);
	long value;

	if (kstrtol(buf, 0, &value))
		return -EINVAL;
	if (value == BLK_IO_LAT_HIST_ZERO) {
		memset(&host->io_lat_read, 0, sizeof(host->io_lat_read));
		memset(&host->io_lat_write, 0, sizeof(host->io_lat_write));
	} else if (value == BLK_IO_LAT_HIST_ENABLE ||
		 value == BLK_IO_LAT_HIST_DISABLE)
		host->latency_hist_enabled = value;
	return count;
}

static DEVICE_ATTR(latency_hist, S_IRUGO | S_IWUSR,
		   latency_hist_show, latency_hist_store);

void
mmc_latency_hist_sysfs_init(struct mmc_host *host)
{
	if (device_create_file(&host->class_dev, &dev_attr_latency_hist))
		dev_err(&host->class_dev,
			"Failed to create latency_hist sysfs entry\n");
}

void
mmc_latency_hist_sysfs_exit(struct mmc_host *host)
{
	device_remove_file(&host->class_dev, &dev_attr_latency_hist);
}
#endif

subsys_initcall(mmc_init);
module_exit(mmc_exit);

MODULE_LICENSE("GPL");<|MERGE_RESOLUTION|>--- conflicted
+++ resolved
@@ -1429,15 +1429,9 @@
 void mmc_start_manual_bkops(struct mmc_card *card)
 {
 	int err;
-<<<<<<< HEAD
 
 	BUG_ON(!card);
 
-=======
-
-	BUG_ON(!card);
-
->>>>>>> b9c9fa5d
 	if (unlikely(!mmc_card_configured_manual_bkops(card)))
 		return;
 
