--- conflicted
+++ resolved
@@ -2001,11 +2001,7 @@
 void task_dirty_inc(struct task_struct *tsk);
 
 /* readahead.c */
-<<<<<<< HEAD
 #define VM_MAX_READAHEAD	CONFIG_VM_MAX_READAHEAD	/* kbytes */
-=======
-#define VM_MAX_READAHEAD	512	/* kbytes */
->>>>>>> bed60c12
 #define VM_MIN_READAHEAD	16	/* kbytes (includes current page) */
 
 int force_page_cache_readahead(struct address_space *mapping, struct file *filp,
