/*
 * linux/kernel/power/swap.c
 *
 * This file provides functions for reading the suspend image from
 * and writing it to a swap partition.
 *
 * Copyright (C) 1998,2001-2005 Pavel Machek <pavel@ucw.cz>
 * Copyright (C) 2006 Rafael J. Wysocki <rjw@sisk.pl>
 * Copyright (C) 2010-2012 Bojan Smojver <bojan@rexursive.com>
 *
 * This file is released under the GPLv2.
 *
 */

#include <linux/module.h>
#include <linux/file.h>
#include <linux/delay.h>
#include <linux/bitops.h>
#include <linux/genhd.h>
#include <linux/device.h>
#include <linux/bio.h>
#include <linux/blkdev.h>
#include <linux/swap.h>
#include <linux/swapops.h>
#include <linux/pm.h>
#include <linux/slab.h>
#include <linux/lzo.h>
#include <linux/vmalloc.h>
#include <linux/cpumask.h>
#include <linux/atomic.h>
#include <linux/kthread.h>
#include <linux/crc32.h>
#include <linux/ktime.h>

#include "power.h"

#define HIBERNATE_SIG	"S1SUSPEND"

static int goldenimage;
/*
 * When reading an {un,}compressed image, we may restore pages in place,
 * in which case some architectures need these pages cleaning before they
 * can be executed. We don't know which pages these may be, so clean the lot.
 */
static bool clean_pages_on_read;
static bool clean_pages_on_decompress;

<<<<<<< HEAD
=======
/*
 * When reading an {un,}compressed image, we may restore pages in place,
 * in which case some architectures need these pages cleaning before they
 * can be executed. We don't know which pages these may be, so clean the lot.
 */
static bool clean_pages_on_read;
static bool clean_pages_on_decompress;

>>>>>>> b9c9fa5d
/*
 *	The swap map is a data structure used for keeping track of each page
 *	written to a swap partition.  It consists of many swap_map_page
 *	structures that contain each an array of MAP_PAGE_ENTRIES swap entries.
 *	These structures are stored on the swap and linked together with the
 *	help of the .next_swap member.
 *
 *	The swap map is created during suspend.  The swap map pages are
 *	allocated and populated one at a time, so we only need one memory
 *	page to set up the entire structure.
 *
 *	During resume we pick up all swap_map_page structures into a list.
 */

#define MAP_PAGE_ENTRIES	(PAGE_SIZE / sizeof(sector_t) - 1)

/*
 * Number of free pages that are not high.
 */
static inline unsigned long low_free_pages(void)
{
	return nr_free_pages() - nr_free_highpages();
}

/*
 * Number of pages required to be kept free while writing the image. Always
 * half of all available low pages before the writing starts.
 */
static inline unsigned long reqd_free_pages(void)
{
	return low_free_pages() / 2;
}

struct swap_map_page {
	sector_t entries[MAP_PAGE_ENTRIES];
	sector_t next_swap;
};

struct swap_map_page_list {
	struct swap_map_page *map;
	struct swap_map_page_list *next;
};

/**
 *	The swap_map_handle structure is used for handling swap in
 *	a file-alike way
 */

struct swap_map_handle {
	struct swap_map_page *cur;
	struct swap_map_page_list *maps;
	sector_t cur_swap;
	sector_t first_sector;
	unsigned int k;
	unsigned long reqd_free_pages;
	u32 crc32;
};

struct swsusp_header {
	char reserved[PAGE_SIZE - 20 - sizeof(sector_t) - sizeof(int) -
	              sizeof(u32)];
	u32	crc32;
	sector_t image;
	unsigned int flags;	/* Flags to pass to the "boot" kernel */
	char	orig_sig[10];
	char	sig[10];
} __packed;

static struct swsusp_header *swsusp_header;

/**
 *	The following functions are used for tracing the allocated
 *	swap pages, so that they can be freed in case of an error.
 */

struct swsusp_extent {
	struct rb_node node;
	unsigned long start;
	unsigned long end;
};

static struct rb_root swsusp_extents = RB_ROOT;

static int swsusp_extents_insert(unsigned long swap_offset)
{
	struct rb_node **new = &(swsusp_extents.rb_node);
	struct rb_node *parent = NULL;
	struct swsusp_extent *ext;

	/* Figure out where to put the new node */
	while (*new) {
		ext = rb_entry(*new, struct swsusp_extent, node);
		parent = *new;
		if (swap_offset < ext->start) {
			/* Try to merge */
			if (swap_offset == ext->start - 1) {
				ext->start--;
				return 0;
			}
			new = &((*new)->rb_left);
		} else if (swap_offset > ext->end) {
			/* Try to merge */
			if (swap_offset == ext->end + 1) {
				ext->end++;
				return 0;
			}
			new = &((*new)->rb_right);
		} else {
			/* It already is in the tree */
			return -EINVAL;
		}
	}
	/* Add the new node and rebalance the tree. */
	ext = kzalloc(sizeof(struct swsusp_extent), GFP_KERNEL);
	if (!ext)
		return -ENOMEM;

	ext->start = swap_offset;
	ext->end = swap_offset;
	rb_link_node(&ext->node, parent, new);
	rb_insert_color(&ext->node, &swsusp_extents);
	return 0;
}

/**
 *	alloc_swapdev_block - allocate a swap page and register that it has
 *	been allocated, so that it can be freed in case of an error.
 */

sector_t alloc_swapdev_block(int swap)
{
	unsigned long offset;

	offset = swp_offset(get_swap_page_of_type(swap));
	if (offset) {
		if (swsusp_extents_insert(offset))
			swap_free(swp_entry(swap, offset));
		else
			return swapdev_block(swap, offset);
	}
	return 0;
}

/**
 *	free_all_swap_pages - free swap pages allocated for saving image data.
 *	It also frees the extents used to register which swap entries had been
 *	allocated.
 */

void free_all_swap_pages(int swap)
{
	struct rb_node *node;

	while ((node = swsusp_extents.rb_node)) {
		struct swsusp_extent *ext;
		unsigned long offset;

		ext = container_of(node, struct swsusp_extent, node);
		rb_erase(node, &swsusp_extents);
		for (offset = ext->start; offset <= ext->end; offset++)
			swap_free(swp_entry(swap, offset));

		kfree(ext);
	}
}

int swsusp_swap_in_use(void)
{
	return (swsusp_extents.rb_node != NULL);
}

/*
 * General things
 */

static unsigned short root_swap = 0xffff;
static struct block_device *hib_resume_bdev;

struct hib_bio_batch {
	atomic_t		count;
	wait_queue_head_t	wait;
	int			error;
};

static void hib_init_batch(struct hib_bio_batch *hb)
{
	atomic_set(&hb->count, 0);
	init_waitqueue_head(&hb->wait);
	hb->error = 0;
}

static void hib_end_io(struct bio *bio)
{
	struct hib_bio_batch *hb = bio->bi_private;
	struct page *page = bio->bi_io_vec[0].bv_page;

	if (bio->bi_error) {
		printk(KERN_ALERT "Read-error on swap-device (%u:%u:%Lu)\n",
				imajor(bio->bi_bdev->bd_inode),
				iminor(bio->bi_bdev->bd_inode),
				(unsigned long long)bio->bi_iter.bi_sector);
	}

	if (bio_data_dir(bio) == WRITE)
		put_page(page);
	else if (clean_pages_on_read)
		flush_icache_range((unsigned long)page_address(page),
				   (unsigned long)page_address(page) + PAGE_SIZE);

	if (bio->bi_error && !hb->error)
		hb->error = bio->bi_error;
	if (atomic_dec_and_test(&hb->count))
		wake_up(&hb->wait);

	bio_put(bio);
}

static int hib_submit_io(int rw, pgoff_t page_off, void *addr,
		struct hib_bio_batch *hb)
{
	struct page *page = virt_to_page(addr);
	struct bio *bio;
	int error = 0;

	bio = bio_alloc(__GFP_RECLAIM | __GFP_HIGH, 1);
	bio->bi_iter.bi_sector = page_off * (PAGE_SIZE >> 9);
	bio->bi_bdev = hib_resume_bdev;

	if (bio_add_page(bio, page, PAGE_SIZE, 0) < PAGE_SIZE) {
		printk(KERN_ERR "PM: Adding page to bio failed at %llu\n",
			(unsigned long long)bio->bi_iter.bi_sector);
		bio_put(bio);
		return -EFAULT;
	}

	if (hb) {
		bio->bi_end_io = hib_end_io;
		bio->bi_private = hb;
		atomic_inc(&hb->count);
		submit_bio(rw, bio);
	} else {
		error = submit_bio_wait(rw, bio);
		bio_put(bio);
	}

	return error;
}

static int hib_wait_io(struct hib_bio_batch *hb)
{
	wait_event(hb->wait, atomic_read(&hb->count) == 0);
	return hb->error;
}

/*
 * Saving part
 */

static int mark_swapfiles(struct swap_map_handle *handle, unsigned int flags)
{
	int error;

	hib_submit_io(READ_SYNC, swsusp_resume_block, swsusp_header, NULL);
	if (!memcmp("SWAP-SPACE",swsusp_header->sig, 10) ||
	    !memcmp("SWAPSPACE2",swsusp_header->sig, 10)) {
		memcpy(swsusp_header->orig_sig,swsusp_header->sig, 10);
		memcpy(swsusp_header->sig, HIBERNATE_SIG, 10);
		swsusp_header->image = handle->first_sector;
		swsusp_header->flags = flags;
		if (flags & SF_CRC32_MODE)
			swsusp_header->crc32 = handle->crc32;
		error = hib_submit_io(WRITE_SYNC, swsusp_resume_block,
					swsusp_header, NULL);
	} else {
		printk(KERN_ERR "PM: Swap header not found!\n");
		error = -ENODEV;
	}
	return error;
}

/**
 *	swsusp_swap_check - check if the resume device is a swap device
 *	and get its index (if so)
 *
 *	This is called before saving image
 */
static int swsusp_swap_check(void)
{
	int res;

	res = swap_type_of(swsusp_resume_device, swsusp_resume_block,
			&hib_resume_bdev);
	if (res < 0)
		return res;

	root_swap = res;
	res = blkdev_get(hib_resume_bdev, FMODE_WRITE, NULL);
	if (res)
		return res;

	res = set_blocksize(hib_resume_bdev, PAGE_SIZE);
	if (res < 0)
		blkdev_put(hib_resume_bdev, FMODE_WRITE);

	return res;
}

/**
 *	write_page - Write one page to given swap location.
 *	@buf:		Address we're writing.
 *	@offset:	Offset of the swap page we're writing to.
 *	@hb:		bio completion batch
 */

static int write_page(void *buf, sector_t offset, struct hib_bio_batch *hb)
{
	void *src;
	int ret;

	if (!offset)
		return -ENOSPC;

	if (hb) {
		src = (void *)__get_free_page(__GFP_RECLAIM | __GFP_NOWARN |
		                              __GFP_NORETRY);
		if (src) {
			copy_page(src, buf);
		} else {
			ret = hib_wait_io(hb); /* Free pages */
			if (ret)
				return ret;
			src = (void *)__get_free_page(__GFP_RECLAIM |
			                              __GFP_NOWARN |
			                              __GFP_NORETRY);
			if (src) {
				copy_page(src, buf);
			} else {
				WARN_ON_ONCE(1);
				hb = NULL;	/* Go synchronous */
				src = buf;
			}
		}
	} else {
		src = buf;
	}
	return hib_submit_io(WRITE_SYNC, offset, src, hb);
}

static void release_swap_writer(struct swap_map_handle *handle)
{
	if (handle->cur)
		free_page((unsigned long)handle->cur);
	handle->cur = NULL;
}

static int get_swap_writer(struct swap_map_handle *handle)
{
	int ret;

	ret = swsusp_swap_check();
	if (ret) {
		if (ret != -ENOSPC)
			printk(KERN_ERR "PM: Cannot find swap device, try "
					"swapon -a.\n");
		return ret;
	}
	handle->cur = (struct swap_map_page *)get_zeroed_page(GFP_KERNEL);
	if (!handle->cur) {
		ret = -ENOMEM;
		goto err_close;
	}
	handle->cur_swap = alloc_swapdev_block(root_swap);
	if (!handle->cur_swap) {
		ret = -ENOSPC;
		goto err_rel;
	}
	handle->k = 0;
	handle->reqd_free_pages = reqd_free_pages();
	handle->first_sector = handle->cur_swap;
	return 0;
err_rel:
	release_swap_writer(handle);
err_close:
	swsusp_close(FMODE_WRITE);
	return ret;
}

static int swap_write_page(struct swap_map_handle *handle, void *buf,
		struct hib_bio_batch *hb)
{
	int error = 0;
	sector_t offset;

	if (!handle->cur)
		return -EINVAL;
	offset = alloc_swapdev_block(root_swap);
	error = write_page(buf, offset, hb);
	if (error)
		return error;
	handle->cur->entries[handle->k++] = offset;
	if (handle->k >= MAP_PAGE_ENTRIES) {
		offset = alloc_swapdev_block(root_swap);
		if (!offset)
			return -ENOSPC;
		handle->cur->next_swap = offset;
		error = write_page(handle->cur, handle->cur_swap, hb);
		if (error)
			goto out;
		clear_page(handle->cur);
		handle->cur_swap = offset;
		handle->k = 0;

		if (hb && low_free_pages() <= handle->reqd_free_pages) {
			error = hib_wait_io(hb);
			if (error)
				goto out;
			/*
			 * Recalculate the number of required free pages, to
			 * make sure we never take more than half.
			 */
			handle->reqd_free_pages = reqd_free_pages();
		}
	}
 out:
	return error;
}

static int flush_swap_writer(struct swap_map_handle *handle)
{
	if (handle->cur && handle->cur_swap)
		return write_page(handle->cur, handle->cur_swap, NULL);
	else
		return -EINVAL;
}

static int swap_writer_finish(struct swap_map_handle *handle,
		unsigned int flags, int error)
{
	if (!error) {
		flush_swap_writer(handle);
		printk(KERN_INFO "PM: S");
		error = mark_swapfiles(handle, flags);
		printk("|\n");
	}

	if (error)
		free_all_swap_pages(root_swap);
	release_swap_writer(handle);
	swsusp_close(FMODE_WRITE);

	return error;
}

/* We need to remember how much compressed data we need to read. */
#define LZO_HEADER	sizeof(size_t)

/* Number of pages/bytes we'll compress at one time. */
#define LZO_UNC_PAGES	32
#define LZO_UNC_SIZE	(LZO_UNC_PAGES * PAGE_SIZE)

/* Number of pages/bytes we need for compressed data (worst case). */
#define LZO_CMP_PAGES	DIV_ROUND_UP(lzo1x_worst_compress(LZO_UNC_SIZE) + \
			             LZO_HEADER, PAGE_SIZE)
#define LZO_CMP_SIZE	(LZO_CMP_PAGES * PAGE_SIZE)

/* Maximum number of threads for compression/decompression. */
#define LZO_THREADS	3

/* Minimum/maximum number of pages for read buffering. */
#define LZO_MIN_RD_PAGES	1024
#define LZO_MAX_RD_PAGES	8192


/**
 *	save_image - save the suspend image data
 */

static int save_image(struct swap_map_handle *handle,
                      struct snapshot_handle *snapshot,
                      unsigned int nr_to_write)
{
	unsigned int m;
	int ret;
	int nr_pages;
	int err2;
	struct hib_bio_batch hb;
	ktime_t start;
	ktime_t stop;

	hib_init_batch(&hb);

	printk(KERN_INFO "PM: Saving image data pages (%u pages)...\n",
		nr_to_write);
	m = nr_to_write / 10;
	if (!m)
		m = 1;
	nr_pages = 0;
	start = ktime_get();
	while (1) {
		ret = snapshot_read_next(snapshot);
		if (ret <= 0)
			break;
		ret = swap_write_page(handle, data_of(*snapshot), &hb);
		if (ret)
			break;
		if (!(nr_pages % m))
			printk(KERN_INFO "PM: Image saving progress: %3d%%\n",
			       nr_pages / m * 10);
		nr_pages++;
	}
	err2 = hib_wait_io(&hb);
	stop = ktime_get();
	if (!ret)
		ret = err2;
	if (!ret)
		printk(KERN_INFO "PM: Image saving done.\n");
	swsusp_show_speed(start, stop, nr_to_write, "Wrote");
	return ret;
}

/**
 * Structure used for CRC32.
 */
struct crc_data {
	struct task_struct *thr;                  /* thread */
	atomic_t ready;                           /* ready to start flag */
	atomic_t stop;                            /* ready to stop flag */
	unsigned run_threads;                     /* nr current threads */
	wait_queue_head_t go;                     /* start crc update */
	wait_queue_head_t done;                   /* crc update done */
	u32 *crc32;                               /* points to handle's crc32 */
	size_t *unc_len[LZO_THREADS];             /* uncompressed lengths */
	unsigned char *unc[LZO_THREADS];          /* uncompressed data */
};

/**
 * CRC32 update function that runs in its own thread.
 */
static int crc32_threadfn(void *data)
{
	struct crc_data *d = data;
	unsigned i;

	while (1) {
		wait_event(d->go, atomic_read(&d->ready) ||
		                  kthread_should_stop());
		if (kthread_should_stop()) {
			d->thr = NULL;
			atomic_set(&d->stop, 1);
			wake_up(&d->done);
			break;
		}
		atomic_set(&d->ready, 0);

		for (i = 0; i < d->run_threads; i++)
			*d->crc32 = crc32_le(*d->crc32,
			                     d->unc[i], *d->unc_len[i]);
		atomic_set(&d->stop, 1);
		wake_up(&d->done);
	}
	return 0;
}
/**
 * Structure used for LZO data compression.
 */
struct cmp_data {
	struct task_struct *thr;                  /* thread */
	atomic_t ready;                           /* ready to start flag */
	atomic_t stop;                            /* ready to stop flag */
	int ret;                                  /* return code */
	wait_queue_head_t go;                     /* start compression */
	wait_queue_head_t done;                   /* compression done */
	size_t unc_len;                           /* uncompressed length */
	size_t cmp_len;                           /* compressed length */
	unsigned char unc[LZO_UNC_SIZE];          /* uncompressed buffer */
	unsigned char cmp[LZO_CMP_SIZE];          /* compressed buffer */
	unsigned char wrk[LZO1X_1_MEM_COMPRESS];  /* compression workspace */
};

/**
 * Compression function that runs in its own thread.
 */
static int lzo_compress_threadfn(void *data)
{
	struct cmp_data *d = data;

	while (1) {
		wait_event(d->go, atomic_read(&d->ready) ||
		                  kthread_should_stop());
		if (kthread_should_stop()) {
			d->thr = NULL;
			d->ret = -1;
			atomic_set(&d->stop, 1);
			wake_up(&d->done);
			break;
		}
		atomic_set(&d->ready, 0);

		d->ret = lzo1x_1_compress(d->unc, d->unc_len,
		                          d->cmp + LZO_HEADER, &d->cmp_len,
		                          d->wrk);
		atomic_set(&d->stop, 1);
		wake_up(&d->done);
	}
	return 0;
}

/**
 * save_image_lzo - Save the suspend image data compressed with LZO.
 * @handle: Swap map handle to use for saving the image.
 * @snapshot: Image to read data from.
 * @nr_to_write: Number of pages to save.
 */
static int save_image_lzo(struct swap_map_handle *handle,
                          struct snapshot_handle *snapshot,
                          unsigned int nr_to_write)
{
	unsigned int m;
	int ret = 0;
	int nr_pages;
	int err2;
	struct hib_bio_batch hb;
	ktime_t start;
	ktime_t stop;
	size_t off;
	unsigned thr, run_threads, nr_threads;
	unsigned char *page = NULL;
	struct cmp_data *data = NULL;
	struct crc_data *crc = NULL;

	hib_init_batch(&hb);

	/*
	 * We'll limit the number of threads for compression to limit memory
	 * footprint.
	 */
	nr_threads = num_online_cpus() - 1;
	nr_threads = clamp_val(nr_threads, 1, LZO_THREADS);

	page = (void *)__get_free_page(__GFP_RECLAIM | __GFP_HIGH);
	if (!page) {
		printk(KERN_ERR "PM: Failed to allocate LZO page\n");
		ret = -ENOMEM;
		goto out_clean;
	}

	data = vmalloc(sizeof(*data) * nr_threads);
	if (!data) {
		printk(KERN_ERR "PM: Failed to allocate LZO data\n");
		ret = -ENOMEM;
		goto out_clean;
	}
	for (thr = 0; thr < nr_threads; thr++)
		memset(&data[thr], 0, offsetof(struct cmp_data, go));

	crc = kmalloc(sizeof(*crc), GFP_KERNEL);
	if (!crc) {
		printk(KERN_ERR "PM: Failed to allocate crc\n");
		ret = -ENOMEM;
		goto out_clean;
	}
	memset(crc, 0, offsetof(struct crc_data, go));

	/*
	 * Start the compression threads.
	 */
	for (thr = 0; thr < nr_threads; thr++) {
		init_waitqueue_head(&data[thr].go);
		init_waitqueue_head(&data[thr].done);

		data[thr].thr = kthread_run(lzo_compress_threadfn,
		                            &data[thr],
		                            "image_compress/%u", thr);
		if (IS_ERR(data[thr].thr)) {
			data[thr].thr = NULL;
			printk(KERN_ERR
			       "PM: Cannot start compression threads\n");
			ret = -ENOMEM;
			goto out_clean;
		}
	}

	/*
	 * Start the CRC32 thread.
	 */
	init_waitqueue_head(&crc->go);
	init_waitqueue_head(&crc->done);

	handle->crc32 = 0;
	crc->crc32 = &handle->crc32;
	for (thr = 0; thr < nr_threads; thr++) {
		crc->unc[thr] = data[thr].unc;
		crc->unc_len[thr] = &data[thr].unc_len;
	}

	crc->thr = kthread_run(crc32_threadfn, crc, "image_crc32");
	if (IS_ERR(crc->thr)) {
		crc->thr = NULL;
		printk(KERN_ERR "PM: Cannot start CRC32 thread\n");
		ret = -ENOMEM;
		goto out_clean;
	}

	/*
	 * Adjust the number of required free pages after all allocations have
	 * been done. We don't want to run out of pages when writing.
	 */
	handle->reqd_free_pages = reqd_free_pages();

	printk(KERN_INFO
		"PM: Using %u thread(s) for compression.\n"
		"PM: Compressing and saving image data (%u pages)...\n",
		nr_threads, nr_to_write);
	m = nr_to_write / 10;
	if (!m)
		m = 1;
	nr_pages = 0;
	start = ktime_get();
	for (;;) {
		for (thr = 0; thr < nr_threads; thr++) {
			for (off = 0; off < LZO_UNC_SIZE; off += PAGE_SIZE) {
				ret = snapshot_read_next(snapshot);
				if (ret < 0)
					goto out_finish;

				if (!ret)
					break;

				memcpy(data[thr].unc + off,
				       data_of(*snapshot), PAGE_SIZE);

				if (!(nr_pages % m))
					printk(KERN_INFO
					       "PM: Image saving progress: "
					       "%3d%%\n",
				               nr_pages / m * 10);
				nr_pages++;
			}
			if (!off)
				break;

			data[thr].unc_len = off;

			atomic_set(&data[thr].ready, 1);
			wake_up(&data[thr].go);
		}

		if (!thr)
			break;

		crc->run_threads = thr;
		atomic_set(&crc->ready, 1);
		wake_up(&crc->go);

		for (run_threads = thr, thr = 0; thr < run_threads; thr++) {
			wait_event(data[thr].done,
			           atomic_read(&data[thr].stop));
			atomic_set(&data[thr].stop, 0);

			ret = data[thr].ret;

			if (ret < 0) {
				printk(KERN_ERR "PM: LZO compression failed\n");
				goto out_finish;
			}

			if (unlikely(!data[thr].cmp_len ||
			             data[thr].cmp_len >
			             lzo1x_worst_compress(data[thr].unc_len))) {
				printk(KERN_ERR
				       "PM: Invalid LZO compressed length\n");
				ret = -1;
				goto out_finish;
			}

			*(size_t *)data[thr].cmp = data[thr].cmp_len;

			/*
			 * Given we are writing one page at a time to disk, we
			 * copy that much from the buffer, although the last
			 * bit will likely be smaller than full page. This is
			 * OK - we saved the length of the compressed data, so
			 * any garbage at the end will be discarded when we
			 * read it.
			 */
			for (off = 0;
			     off < LZO_HEADER + data[thr].cmp_len;
			     off += PAGE_SIZE) {
				memcpy(page, data[thr].cmp + off, PAGE_SIZE);

				ret = swap_write_page(handle, page, &hb);
				if (ret)
					goto out_finish;
			}
		}

		wait_event(crc->done, atomic_read(&crc->stop));
		atomic_set(&crc->stop, 0);
	}

out_finish:
	err2 = hib_wait_io(&hb);
	stop = ktime_get();
	if (!ret)
		ret = err2;
	if (!ret)
		printk(KERN_INFO "PM: Image saving done.\n");
	swsusp_show_speed(start, stop, nr_to_write, "Wrote");
out_clean:
	if (crc) {
		if (crc->thr)
			kthread_stop(crc->thr);
		kfree(crc);
	}
	if (data) {
		for (thr = 0; thr < nr_threads; thr++)
			if (data[thr].thr)
				kthread_stop(data[thr].thr);
		vfree(data);
	}
	if (page) free_page((unsigned long)page);

	return ret;
}

/**
 *	enough_swap - Make sure we have enough swap to save the image.
 *
 *	Returns TRUE or FALSE after checking the total amount of swap
 *	space avaiable from the resume partition.
 */

static int enough_swap(unsigned int nr_pages, unsigned int flags)
{
	unsigned int free_swap = count_swap_pages(root_swap, 1);
	unsigned int required;

	pr_debug("PM: Free swap pages: %u\n", free_swap);

	required = PAGES_FOR_IO + nr_pages;
	return free_swap > required;
}

/**
 *	swsusp_write - Write entire image and metadata.
 *	@flags: flags to pass to the "boot" kernel in the image header
 *
 *	It is important _NOT_ to umount filesystems at this point. We want
 *	them synced (in case something goes wrong) but we DO not want to mark
 *	filesystem clean: it is not. (And it does not matter, if we resume
 *	correctly, we'll mark system clean, anyway.)
 */

int swsusp_write(unsigned int flags)
{
	struct swap_map_handle handle;
	struct snapshot_handle snapshot;
	struct swsusp_info *header;
	unsigned long pages;
	int error;

	pages = snapshot_get_image_size();
	error = get_swap_writer(&handle);
	if (error) {
		printk(KERN_ERR "PM: Cannot get swap writer\n");
		return error;
	}
	if (flags & SF_NOCOMPRESS_MODE) {
		if (!enough_swap(pages, flags)) {
			printk(KERN_ERR "PM: Not enough free swap\n");
			error = -ENOSPC;
			goto out_finish;
		}
	}
	memset(&snapshot, 0, sizeof(struct snapshot_handle));
	error = snapshot_read_next(&snapshot);
	if (error < PAGE_SIZE) {
		if (error >= 0)
			error = -EFAULT;

		goto out_finish;
	}
	header = (struct swsusp_info *)data_of(snapshot);
	error = swap_write_page(&handle, header, NULL);
	if (!error) {
		error = (flags & SF_NOCOMPRESS_MODE) ?
			save_image(&handle, &snapshot, pages - 1) :
			save_image_lzo(&handle, &snapshot, pages - 1);
	}
out_finish:
	error = swap_writer_finish(&handle, flags, error);
	return error;
}

/**
 *	The following functions allow us to read data using a swap map
 *	in a file-alike way
 */

static void release_swap_reader(struct swap_map_handle *handle)
{
	struct swap_map_page_list *tmp;

	while (handle->maps) {
		if (handle->maps->map)
			free_page((unsigned long)handle->maps->map);
		tmp = handle->maps;
		handle->maps = handle->maps->next;
		kfree(tmp);
	}
	handle->cur = NULL;
}

static int get_swap_reader(struct swap_map_handle *handle,
		unsigned int *flags_p)
{
	int error;
	struct swap_map_page_list *tmp, *last;
	sector_t offset;

	*flags_p = swsusp_header->flags;

	if (!swsusp_header->image) /* how can this happen? */
		return -EINVAL;

	handle->cur = NULL;
	last = handle->maps = NULL;
	offset = swsusp_header->image;
	while (offset) {
		tmp = kmalloc(sizeof(*handle->maps), GFP_KERNEL);
		if (!tmp) {
			release_swap_reader(handle);
			return -ENOMEM;
		}
		memset(tmp, 0, sizeof(*tmp));
		if (!handle->maps)
			handle->maps = tmp;
		if (last)
			last->next = tmp;
		last = tmp;

		tmp->map = (struct swap_map_page *)
			   __get_free_page(__GFP_RECLAIM | __GFP_HIGH);
		if (!tmp->map) {
			release_swap_reader(handle);
			return -ENOMEM;
		}

		error = hib_submit_io(READ_SYNC, offset, tmp->map, NULL);
		if (error) {
			release_swap_reader(handle);
			return error;
		}
		offset = tmp->map->next_swap;
	}
	handle->k = 0;
	handle->cur = handle->maps->map;
	return 0;
}

static int swap_read_page(struct swap_map_handle *handle, void *buf,
		struct hib_bio_batch *hb)
{
	sector_t offset;
	int error;
	struct swap_map_page_list *tmp;

	if (!handle->cur)
		return -EINVAL;
	offset = handle->cur->entries[handle->k];
	if (!offset)
		return -EFAULT;
	error = hib_submit_io(READ_SYNC, offset, buf, hb);
	if (error)
		return error;
	if (++handle->k >= MAP_PAGE_ENTRIES) {
		handle->k = 0;
		free_page((unsigned long)handle->maps->map);
		tmp = handle->maps;
		handle->maps = handle->maps->next;
		kfree(tmp);
		if (!handle->maps)
			release_swap_reader(handle);
		else
			handle->cur = handle->maps->map;
	}
	return error;
}

static int swap_reader_finish(struct swap_map_handle *handle)
{
	release_swap_reader(handle);

	return 0;
}

/**
 *	load_image - load the image using the swap map handle
 *	@handle and the snapshot handle @snapshot
 *	(assume there are @nr_pages pages to load)
 */

static int load_image(struct swap_map_handle *handle,
                      struct snapshot_handle *snapshot,
                      unsigned int nr_to_read)
{
	unsigned int m;
	int ret = 0;
	ktime_t start;
	ktime_t stop;
	struct hib_bio_batch hb;
	int err2;
	unsigned nr_pages;

	hib_init_batch(&hb);

	clean_pages_on_read = true;
	printk(KERN_INFO "PM: Loading image data pages (%u pages)...\n",
		nr_to_read);
	m = nr_to_read / 10;
	if (!m)
		m = 1;
	nr_pages = 0;
	start = ktime_get();
	for ( ; ; ) {
		ret = snapshot_write_next(snapshot);
		if (ret <= 0)
			break;
		ret = swap_read_page(handle, data_of(*snapshot), &hb);
		if (ret)
			break;
		if (snapshot->sync_read)
			ret = hib_wait_io(&hb);
		if (ret)
			break;
		if (!(nr_pages % m))
			printk(KERN_INFO "PM: Image loading progress: %3d%%\n",
			       nr_pages / m * 10);
		nr_pages++;
	}
	err2 = hib_wait_io(&hb);
	stop = ktime_get();
	if (!ret)
		ret = err2;
	if (!ret) {
		printk(KERN_INFO "PM: Image loading done.\n");
		snapshot_write_finalize(snapshot);
		if (!snapshot_image_loaded(snapshot))
			ret = -ENODATA;
	}
	swsusp_show_speed(start, stop, nr_to_read, "Read");
	return ret;
}

/**
 * Structure used for LZO data decompression.
 */
struct dec_data {
	struct task_struct *thr;                  /* thread */
	atomic_t ready;                           /* ready to start flag */
	atomic_t stop;                            /* ready to stop flag */
	int ret;                                  /* return code */
	wait_queue_head_t go;                     /* start decompression */
	wait_queue_head_t done;                   /* decompression done */
	size_t unc_len;                           /* uncompressed length */
	size_t cmp_len;                           /* compressed length */
	unsigned char unc[LZO_UNC_SIZE];          /* uncompressed buffer */
	unsigned char cmp[LZO_CMP_SIZE];          /* compressed buffer */
};

/**
 * Deompression function that runs in its own thread.
 */
static int lzo_decompress_threadfn(void *data)
{
	struct dec_data *d = data;

	while (1) {
		wait_event(d->go, atomic_read(&d->ready) ||
		                  kthread_should_stop());
		if (kthread_should_stop()) {
			d->thr = NULL;
			d->ret = -1;
			atomic_set(&d->stop, 1);
			wake_up(&d->done);
			break;
		}
		atomic_set(&d->ready, 0);

		d->unc_len = LZO_UNC_SIZE;
		d->ret = lzo1x_decompress_safe(d->cmp + LZO_HEADER, d->cmp_len,
		                               d->unc, &d->unc_len);
		if (clean_pages_on_decompress)
			flush_icache_range((unsigned long)d->unc,
					   (unsigned long)d->unc + d->unc_len);

		atomic_set(&d->stop, 1);
		wake_up(&d->done);
	}
	return 0;
}

/**
 * load_image_lzo - Load compressed image data and decompress them with LZO.
 * @handle: Swap map handle to use for loading data.
 * @snapshot: Image to copy uncompressed data into.
 * @nr_to_read: Number of pages to load.
 */
static int load_image_lzo(struct swap_map_handle *handle,
                          struct snapshot_handle *snapshot,
                          unsigned int nr_to_read)
{
	unsigned int m;
	int ret = 0;
	int eof = 0;
	struct hib_bio_batch hb;
	ktime_t start;
	ktime_t stop;
	unsigned nr_pages;
	size_t off;
	unsigned i, thr, run_threads, nr_threads;
	unsigned ring = 0, pg = 0, ring_size = 0,
	         have = 0, want, need, asked = 0;
	unsigned long read_pages = 0;
	unsigned char **page = NULL;
	struct dec_data *data = NULL;
	struct crc_data *crc = NULL;

	hib_init_batch(&hb);

	/*
	 * We'll limit the number of threads for decompression to limit memory
	 * footprint.
	 */
	nr_threads = num_online_cpus() - 1;
	nr_threads = clamp_val(nr_threads, 1, LZO_THREADS);

	page = vmalloc(sizeof(*page) * LZO_MAX_RD_PAGES);
	if (!page) {
		printk(KERN_ERR "PM: Failed to allocate LZO page\n");
		ret = -ENOMEM;
		goto out_clean;
	}

	data = vmalloc(sizeof(*data) * nr_threads);
	if (!data) {
		printk(KERN_ERR "PM: Failed to allocate LZO data\n");
		ret = -ENOMEM;
		goto out_clean;
	}
	for (thr = 0; thr < nr_threads; thr++)
		memset(&data[thr], 0, offsetof(struct dec_data, go));

	crc = kmalloc(sizeof(*crc), GFP_KERNEL);
	if (!crc) {
		printk(KERN_ERR "PM: Failed to allocate crc\n");
		ret = -ENOMEM;
		goto out_clean;
	}
	memset(crc, 0, offsetof(struct crc_data, go));

	clean_pages_on_decompress = true;

	/*
	 * Start the decompression threads.
	 */
	for (thr = 0; thr < nr_threads; thr++) {
		init_waitqueue_head(&data[thr].go);
		init_waitqueue_head(&data[thr].done);

		data[thr].thr = kthread_run(lzo_decompress_threadfn,
		                            &data[thr],
		                            "image_decompress/%u", thr);
		if (IS_ERR(data[thr].thr)) {
			data[thr].thr = NULL;
			printk(KERN_ERR
			       "PM: Cannot start decompression threads\n");
			ret = -ENOMEM;
			goto out_clean;
		}
	}

	/*
	 * Start the CRC32 thread.
	 */
	init_waitqueue_head(&crc->go);
	init_waitqueue_head(&crc->done);

	handle->crc32 = 0;
	crc->crc32 = &handle->crc32;
	for (thr = 0; thr < nr_threads; thr++) {
		crc->unc[thr] = data[thr].unc;
		crc->unc_len[thr] = &data[thr].unc_len;
	}

	crc->thr = kthread_run(crc32_threadfn, crc, "image_crc32");
	if (IS_ERR(crc->thr)) {
		crc->thr = NULL;
		printk(KERN_ERR "PM: Cannot start CRC32 thread\n");
		ret = -ENOMEM;
		goto out_clean;
	}

	/*
	 * Set the number of pages for read buffering.
	 * This is complete guesswork, because we'll only know the real
	 * picture once prepare_image() is called, which is much later on
	 * during the image load phase. We'll assume the worst case and
	 * say that none of the image pages are from high memory.
	 */
	if (low_free_pages() > snapshot_get_image_size())
		read_pages = (low_free_pages() - snapshot_get_image_size()) / 2;
	read_pages = clamp_val(read_pages, LZO_MIN_RD_PAGES, LZO_MAX_RD_PAGES);

	for (i = 0; i < read_pages; i++) {
		page[i] = (void *)__get_free_page(i < LZO_CMP_PAGES ?
						  __GFP_RECLAIM | __GFP_HIGH :
						  __GFP_RECLAIM | __GFP_NOWARN |
						  __GFP_NORETRY);

		if (!page[i]) {
			if (i < LZO_CMP_PAGES) {
				ring_size = i;
				printk(KERN_ERR
				       "PM: Failed to allocate LZO pages\n");
				ret = -ENOMEM;
				goto out_clean;
			} else {
				break;
			}
		}
	}
	want = ring_size = i;

	printk(KERN_INFO
		"PM: Using %u thread(s) for decompression.\n"
		"PM: Loading and decompressing image data (%u pages)...\n",
		nr_threads, nr_to_read);
	m = nr_to_read / 10;
	if (!m)
		m = 1;
	nr_pages = 0;
	start = ktime_get();

	ret = snapshot_write_next(snapshot);
	if (ret <= 0)
		goto out_finish;

	for(;;) {
		for (i = 0; !eof && i < want; i++) {
			ret = swap_read_page(handle, page[ring], &hb);
			if (ret) {
				/*
				 * On real read error, finish. On end of data,
				 * set EOF flag and just exit the read loop.
				 */
				if (handle->cur &&
				    handle->cur->entries[handle->k]) {
					goto out_finish;
				} else {
					eof = 1;
					break;
				}
			}
			if (++ring >= ring_size)
				ring = 0;
		}
		asked += i;
		want -= i;

		/*
		 * We are out of data, wait for some more.
		 */
		if (!have) {
			if (!asked)
				break;

			ret = hib_wait_io(&hb);
			if (ret)
				goto out_finish;
			have += asked;
			asked = 0;
			if (eof)
				eof = 2;
		}

		if (crc->run_threads) {
			wait_event(crc->done, atomic_read(&crc->stop));
			atomic_set(&crc->stop, 0);
			crc->run_threads = 0;
		}

		for (thr = 0; have && thr < nr_threads; thr++) {
			data[thr].cmp_len = *(size_t *)page[pg];
			if (unlikely(!data[thr].cmp_len ||
			             data[thr].cmp_len >
			             lzo1x_worst_compress(LZO_UNC_SIZE))) {
				printk(KERN_ERR
				       "PM: Invalid LZO compressed length\n");
				ret = -1;
				goto out_finish;
			}

			need = DIV_ROUND_UP(data[thr].cmp_len + LZO_HEADER,
			                    PAGE_SIZE);
			if (need > have) {
				if (eof > 1) {
					ret = -1;
					goto out_finish;
				}
				break;
			}

			for (off = 0;
			     off < LZO_HEADER + data[thr].cmp_len;
			     off += PAGE_SIZE) {
				memcpy(data[thr].cmp + off,
				       page[pg], PAGE_SIZE);
				have--;
				want++;
				if (++pg >= ring_size)
					pg = 0;
			}

			atomic_set(&data[thr].ready, 1);
			wake_up(&data[thr].go);
		}

		/*
		 * Wait for more data while we are decompressing.
		 */
		if (have < LZO_CMP_PAGES && asked) {
			ret = hib_wait_io(&hb);
			if (ret)
				goto out_finish;
			have += asked;
			asked = 0;
			if (eof)
				eof = 2;
		}

		for (run_threads = thr, thr = 0; thr < run_threads; thr++) {
			wait_event(data[thr].done,
			           atomic_read(&data[thr].stop));
			atomic_set(&data[thr].stop, 0);

			ret = data[thr].ret;

			if (ret < 0) {
				printk(KERN_ERR
				       "PM: LZO decompression failed\n");
				goto out_finish;
			}

			if (unlikely(!data[thr].unc_len ||
			             data[thr].unc_len > LZO_UNC_SIZE ||
			             data[thr].unc_len & (PAGE_SIZE - 1))) {
				printk(KERN_ERR
				       "PM: Invalid LZO uncompressed length\n");
				ret = -1;
				goto out_finish;
			}

			for (off = 0;
			     off < data[thr].unc_len; off += PAGE_SIZE) {
				memcpy(data_of(*snapshot),
				       data[thr].unc + off, PAGE_SIZE);

				if (!(nr_pages % m))
					printk(KERN_INFO
					       "PM: Image loading progress: "
					       "%3d%%\n",
					       nr_pages / m * 10);
				nr_pages++;

				ret = snapshot_write_next(snapshot);
				if (ret <= 0) {
					crc->run_threads = thr + 1;
					atomic_set(&crc->ready, 1);
					wake_up(&crc->go);
					goto out_finish;
				}
			}
		}

		crc->run_threads = thr;
		atomic_set(&crc->ready, 1);
		wake_up(&crc->go);
	}

out_finish:
	if (crc->run_threads) {
		wait_event(crc->done, atomic_read(&crc->stop));
		atomic_set(&crc->stop, 0);
	}
	stop = ktime_get();
	if (!ret) {
		printk(KERN_INFO "PM: Image loading done.\n");
		snapshot_write_finalize(snapshot);
		if (!snapshot_image_loaded(snapshot))
			ret = -ENODATA;
		if (!ret) {
			if (swsusp_header->flags & SF_CRC32_MODE) {
				if(handle->crc32 != swsusp_header->crc32) {
					printk(KERN_ERR
					       "PM: Invalid image CRC32!\n");
					ret = -ENODATA;
				}
			}
		}
	}
	swsusp_show_speed(start, stop, nr_to_read, "Read");
out_clean:
	for (i = 0; i < ring_size; i++)
		free_page((unsigned long)page[i]);
	if (crc) {
		if (crc->thr)
			kthread_stop(crc->thr);
		kfree(crc);
	}
	if (data) {
		for (thr = 0; thr < nr_threads; thr++)
			if (data[thr].thr)
				kthread_stop(data[thr].thr);
		vfree(data);
	}
	vfree(page);

	return ret;
}

/**
 *	swsusp_read - read the hibernation image.
 *	@flags_p: flags passed by the "frozen" kernel in the image header should
 *		  be written into this memory location
 */

int swsusp_read(unsigned int *flags_p)
{
	int error;
	struct swap_map_handle handle;
	struct snapshot_handle snapshot;
	struct swsusp_info *header;

	memset(&snapshot, 0, sizeof(struct snapshot_handle));
	error = snapshot_write_next(&snapshot);
	if (error < PAGE_SIZE)
		return error < 0 ? error : -EFAULT;
	header = (struct swsusp_info *)data_of(snapshot);
	error = get_swap_reader(&handle, flags_p);
	if (error)
		goto end;
	if (!error)
		error = swap_read_page(&handle, header, NULL);
	if (!error) {
		error = (*flags_p & SF_NOCOMPRESS_MODE) ?
			load_image(&handle, &snapshot, header->pages - 1) :
			load_image_lzo(&handle, &snapshot, header->pages - 1);
	}
	swap_reader_finish(&handle);
end:
	if (!error)
		pr_debug("PM: Image successfully loaded\n");
	else
		pr_debug("PM: Error %d resuming\n", error);
	return error;
}

/**
 *      swsusp_check - Check for swsusp signature in the resume device
 */

int swsusp_check(void)
{
	int error;

	hib_resume_bdev = blkdev_get_by_dev(swsusp_resume_device,
					    FMODE_READ, NULL);
	if (!IS_ERR(hib_resume_bdev)) {
		set_blocksize(hib_resume_bdev, PAGE_SIZE);
		clear_page(swsusp_header);
		error = hib_submit_io(READ_SYNC, swsusp_resume_block,
					swsusp_header, NULL);
		if (error)
			goto put;

		if (!memcmp(HIBERNATE_SIG, swsusp_header->sig, 10)) {
			if (!goldenimage) {
				pr_debug("PM: corrupt hibernate image header\n");
				memcpy(swsusp_header->sig,
					swsusp_header->orig_sig, 10);
			} else {
				pr_debug("PM: Header corruption avoided\n");
			}
			/* Reset swap signature now */
			error = hib_submit_io(WRITE_SYNC, swsusp_resume_block,
						swsusp_header, NULL);
		} else {
			error = -EINVAL;
		}

put:
		if (error)
			blkdev_put(hib_resume_bdev, FMODE_READ);
		else
			pr_debug("PM: Image signature found, resuming\n");
	} else {
		error = PTR_ERR(hib_resume_bdev);
	}

	if (error)
		pr_debug("PM: Image not found (code %d)\n", error);

	return error;
}

/**
 *	swsusp_close - close swap device.
 */

void swsusp_close(fmode_t mode)
{
	if (IS_ERR(hib_resume_bdev)) {
		pr_debug("PM: Image device not initialised\n");
		return;
	}

	blkdev_put(hib_resume_bdev, mode);
}

/**
 *      swsusp_unmark - Unmark swsusp signature in the resume device
 */

#ifdef CONFIG_SUSPEND
int swsusp_unmark(void)
{
	int error;

	hib_submit_io(READ_SYNC, swsusp_resume_block, swsusp_header, NULL);
	if (!memcmp(HIBERNATE_SIG,swsusp_header->sig, 10)) {
		memcpy(swsusp_header->sig,swsusp_header->orig_sig, 10);
		error = hib_submit_io(WRITE_SYNC, swsusp_resume_block,
					swsusp_header, NULL);
	} else {
		printk(KERN_ERR "PM: Cannot find swsusp signature!\n");
		error = -ENODEV;
	}

	/*
	 * We just returned from suspend, we don't need the image any more.
	 */
	free_all_swap_pages(root_swap);

	return error;
}
#endif

static int swsusp_header_init(void)
{
	swsusp_header = (struct swsusp_header*) __get_free_page(GFP_KERNEL);
	if (!swsusp_header)
		panic("Could not allocate memory for swsusp_header\n");
	return 0;
}

core_initcall(swsusp_header_init);

static int __init golden_image_setup(char *str)
{
	goldenimage = 1;
	return 1;
}
__setup("golden_image", golden_image_setup);<|MERGE_RESOLUTION|>--- conflicted
+++ resolved
@@ -45,8 +45,6 @@
 static bool clean_pages_on_read;
 static bool clean_pages_on_decompress;
 
-<<<<<<< HEAD
-=======
 /*
  * When reading an {un,}compressed image, we may restore pages in place,
  * in which case some architectures need these pages cleaning before they
@@ -55,7 +53,6 @@
 static bool clean_pages_on_read;
 static bool clean_pages_on_decompress;
 
->>>>>>> b9c9fa5d
 /*
  *	The swap map is a data structure used for keeping track of each page
  *	written to a swap partition.  It consists of many swap_map_page
