--- conflicted
+++ resolved
@@ -174,6 +174,8 @@
 	if (!ci)
 		return;
 
+	if (ci->ci_keyring_key)
+		key_put(ci->ci_keyring_key);
 	crypto_free_ablkcipher(ci->ci_ctfm);
 	kmem_cache_free(ext4_crypt_info_cachep, ci);
 }
@@ -195,7 +197,6 @@
 	ext4_free_crypt_info(ci);
 }
 
-<<<<<<< HEAD
 static int ext4_default_data_encryption_mode(void)
 {
 	return ext4_is_ice_enabled() ? EXT4_ENCRYPTION_MODE_PRIVATE :
@@ -203,9 +204,6 @@
 }
 
 int _ext4_get_encryption_info(struct inode *inode)
-=======
-int ext4_get_encryption_info(struct inode *inode)
->>>>>>> c71ad0f6
 {
 	struct ext4_inode_info *ei = EXT4_I(inode);
 	struct ext4_crypt_info *crypt_info;
@@ -222,13 +220,20 @@
 	int mode;
 	int res;
 
-	if (ei->i_crypt_info)
-		return 0;
-
 	if (!ext4_read_workqueue) {
 		res = ext4_init_crypto();
 		if (res)
 			return res;
+	}
+
+retry:
+	crypt_info = ACCESS_ONCE(ei->i_crypt_info);
+	if (crypt_info) {
+		if (!crypt_info->ci_keyring_key ||
+		    key_validate(crypt_info->ci_keyring_key) == 0)
+			return 0;
+		ext4_free_encryption_info(inode, crypt_info);
+		goto retry;
 	}
 
 	res = ext4_xattr_get(inode, EXT4_XATTR_INDEX_ENCRYPTION,
@@ -254,6 +259,7 @@
 	crypt_info->ci_data_mode = ctx.contents_encryption_mode;
 	crypt_info->ci_filename_mode = ctx.filenames_encryption_mode;
 	crypt_info->ci_ctfm = NULL;
+	crypt_info->ci_keyring_key = NULL;
 	memcpy(crypt_info->ci_master_key, ctx.master_key_descriptor,
 	       sizeof(crypt_info->ci_master_key));
 	if (S_ISDIR(inode->i_mode) || S_ISLNK(inode->i_mode))
@@ -269,13 +275,10 @@
 	case EXT4_ENCRYPTION_MODE_AES_256_CTS:
 		cipher_str = "cts(cbc(aes))";
 		break;
-<<<<<<< HEAD
 	case EXT4_ENCRYPTION_MODE_PRIVATE:
 		cipher_str = "bugon";
-=======
 	case EXT4_ENCRYPTION_MODE_AES_256_HEH:
 		cipher_str = "heh(aes)";
->>>>>>> c71ad0f6
 		break;
 	default:
 		printk_once(KERN_WARNING
@@ -301,6 +304,7 @@
 		keyring_key = NULL;
 		goto out;
 	}
+	crypt_info->ci_keyring_key = keyring_key;
 	if (keyring_key->type != &key_type_logon) {
 		printk_once(KERN_WARNING
 			    "ext4: key type must be logon\n");
@@ -325,12 +329,8 @@
 		up_read(&keyring_key->sem);
 		goto out;
 	}
-<<<<<<< HEAD
-	res = ext4_derive_key_aes(ctx.nonce, master_key->raw,
+	res = ext4_derive_key(&ctx, master_key->raw,
 				  crypt_info->ci_raw_key);
-=======
-	res = ext4_derive_key(&ctx, master_key->raw, raw_key);
->>>>>>> c71ad0f6
 	up_read(&keyring_key->sem);
 	if (res)
 		goto out;
@@ -360,34 +360,17 @@
 		res = -EINVAL;
 		goto out;
 	}
-<<<<<<< HEAD
 	if (cmpxchg(&ei->i_crypt_info, NULL, crypt_info) != NULL) {
 		ext4_free_crypt_info(crypt_info);
 		goto retry;
 	}
 	return 0;
-=======
-	crypt_info->ci_ctfm = ctfm;
-	crypto_ablkcipher_clear_flags(ctfm, ~0);
-	crypto_tfm_set_flags(crypto_ablkcipher_tfm(ctfm),
-			     CRYPTO_TFM_REQ_WEAK_KEY);
-	res = crypto_ablkcipher_setkey(ctfm, raw_key,
-				       ext4_encryption_key_size(mode));
-	if (res)
-		goto out;
->>>>>>> c71ad0f6
-
-	if (cmpxchg(&ei->i_crypt_info, NULL, crypt_info) == NULL)
-		crypt_info = NULL;
+
 out:
 	if (res == -ENOKEY)
 		res = 0;
-<<<<<<< HEAD
 	memzero_explicit(crypt_info->ci_raw_key,
 		sizeof(crypt_info->ci_raw_key));
-=======
-	key_put(keyring_key);
->>>>>>> c71ad0f6
 	ext4_free_crypt_info(crypt_info);
 	return res;
 }
