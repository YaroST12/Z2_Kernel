--- conflicted
+++ resolved
@@ -47,11 +47,8 @@
 #include "msm_gem.h"
 #include "msm_mmu.h"
 
-<<<<<<< HEAD
-=======
 static struct completion wait_display_completion;
 
->>>>>>> d4f47e6c
 static void msm_drm_helper_hotplug_event(struct drm_device *dev)
 {
 	struct drm_connector *connector;
@@ -1123,7 +1120,6 @@
 
 	if (!gpu)
 		return -ENXIO;
-<<<<<<< HEAD
 
 	if (index > MSM_GPU_MAX_RINGS || index >= gpu->nr_rings ||
 		!gpu->rb[index])
@@ -1131,15 +1127,6 @@
 
 	submitted = gpu->funcs->submitted_fence(gpu, gpu->rb[index]);
 
-=======
-
-	if (index > MSM_GPU_MAX_RINGS || index >= gpu->nr_rings ||
-		!gpu->rb[index])
-		return -EINVAL;
-
-	submitted = gpu->funcs->submitted_fence(gpu, gpu->rb[index]);
-
->>>>>>> d4f47e6c
 	if (fence > submitted) {
 		DRM_ERROR("waiting on invalid fence: %u (of %u)\n",
 			fence, submitted);
@@ -2078,7 +2065,6 @@
 
 	state->acquire_ctx = ctx;
 	drm_for_each_connector(conn, ddev) {
-<<<<<<< HEAD
 
 		if (!conn->state || !conn->state->crtc ||
 				conn->dpms != DRM_MODE_DPMS_ON)
@@ -2103,32 +2089,6 @@
 		drm_atomic_state_free(state);
 	}
 
-=======
-
-		if (!conn->state || !conn->state->crtc ||
-				conn->dpms != DRM_MODE_DPMS_ON)
-			continue;
-
-		/* force CRTC to be inactive */
-		crtc_state = drm_atomic_get_crtc_state(state,
-				conn->state->crtc);
-		if (IS_ERR_OR_NULL(crtc_state)) {
-			DRM_ERROR("failed to get crtc %d state\n",
-					conn->state->crtc->base.id);
-			drm_atomic_state_free(state);
-			goto unlock;
-		}
-		crtc_state->active = false;
-	}
-
-	/* commit the "disable all" state */
-	ret = drm_atomic_commit(state);
-	if (ret < 0) {
-		DRM_ERROR("failed to disable crtcs, %d\n", ret);
-		drm_atomic_state_free(state);
-	}
-
->>>>>>> d4f47e6c
 unlock:
 	drm_modeset_unlock_all(ddev);
 
@@ -2143,7 +2103,6 @@
 	struct drm_device *ddev;
 	struct msm_drm_private *priv;
 	int ret;
-<<<<<<< HEAD
 
 	if (!dev)
 		return -EINVAL;
@@ -2152,16 +2111,6 @@
 	if (!ddev || !ddev->dev_private)
 		return -EINVAL;
 
-=======
-
-	if (!dev)
-		return -EINVAL;
-
-	ddev = dev_get_drvdata(dev);
-	if (!ddev || !ddev->dev_private)
-		return -EINVAL;
-
->>>>>>> d4f47e6c
 	priv = ddev->dev_private;
 
 	SDE_EVT32(priv->suspend_state != NULL);
@@ -2457,16 +2406,10 @@
 	ret = dma_set_mask_and_coherent(&pdev->dev, ~0);
 	if (ret)
 		return ret;
-<<<<<<< HEAD
-
-	ret = msm_add_master_component(&pdev->dev, match);
-
-=======
 
 	ret = msm_add_master_component(&pdev->dev, match);
 	complete(&wait_display_completion);
 
->>>>>>> d4f47e6c
 	return ret;
 }
 
@@ -2555,8 +2498,6 @@
 	msm_edp_unregister();
 	msm_dsi_unregister();
 	msm_smmu_driver_cleanup();
-<<<<<<< HEAD
-=======
 }
 
 static int __init msm_drm_late_register(void)
@@ -2565,7 +2506,6 @@
 	wait_for_completion(&wait_display_completion);
 
 	return 0;
->>>>>>> d4f47e6c
 }
 
 module_init(msm_drm_register);
