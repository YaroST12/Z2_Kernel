--- conflicted
+++ resolved
@@ -31,26 +31,8 @@
 #define PAGE_SIZE		(_AC(1, UL) << PAGE_SHIFT)
 #define PAGE_MASK		(~(PAGE_SIZE-1))
 
-<<<<<<< HEAD
-/*
- * The idmap and swapper page tables need some space reserved in the kernel
- * image. Both require pgd, pud (4 levels only) and pmd tables to (section)
- * map the kernel. With the 64K page configuration, swapper and idmap need to
- * map to pte level. The swapper also maps the FDT (see __create_page_tables
- * for more information).
- */
-#ifdef CONFIG_ARM64_64K_PAGES
-#define SWAPPER_PGTABLE_LEVELS	(CONFIG_PGTABLE_LEVELS)
-#else
-#define SWAPPER_PGTABLE_LEVELS	(CONFIG_PGTABLE_LEVELS - 1)
-#endif
-
-#define SWAPPER_DIR_SIZE	(SWAPPER_PGTABLE_LEVELS * PAGE_SIZE)
-#define IDMAP_DIR_SIZE		(SWAPPER_DIR_SIZE)
-=======
 #define CONT_SIZE		(_AC(1, UL) << (CONT_SHIFT + PAGE_SHIFT))
 #define CONT_MASK		(~(CONT_SIZE-1))
->>>>>>> 1203868f
 
 #ifndef __ASSEMBLY__
 
