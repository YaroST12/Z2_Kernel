/**
 * gadget.c - DesignWare USB3 DRD Controller Gadget Framework Link
 *
 * Copyright (C) 2010-2011 Texas Instruments Incorporated - http://www.ti.com
 *
 * Authors: Felipe Balbi <balbi@ti.com>,
 *	    Sebastian Andrzej Siewior <bigeasy@linutronix.de>
 *
 * This program is free software: you can redistribute it and/or modify
 * it under the terms of the GNU General Public License version 2  of
 * the License as published by the Free Software Foundation.
 *
 * This program is distributed in the hope that it will be useful,
 * but WITHOUT ANY WARRANTY; without even the implied warranty of
 * MERCHANTABILITY or FITNESS FOR A PARTICULAR PURPOSE.  See the
 * GNU General Public License for more details.
 */

#include <linux/kernel.h>
#include <linux/module.h>
#include <linux/init.h>
#include <linux/delay.h>
#include <linux/slab.h>
#include <linux/spinlock.h>
#include <linux/platform_device.h>
#include <linux/pm_runtime.h>
#include <linux/ratelimit.h>
#include <linux/interrupt.h>
#include <linux/io.h>
#include <linux/list.h>
#include <linux/dma-mapping.h>

#include <linux/usb/ch9.h>
#include <linux/usb/composite.h>
#include <linux/usb/gadget.h>

#include "debug.h"
#include "core.h"
#include "gadget.h"
#include "debug.h"
#include "io.h"

static void dwc3_gadget_wakeup_interrupt(struct dwc3 *dwc, bool remote_wakeup);
static int dwc3_gadget_wakeup_int(struct dwc3 *dwc);

/*
 * Some USB functions' endpoints are not enabled at set config stage.
 * So fifo_resize cannot happen for these endpoints.
 * So, user can specify Isochronous IN endpoint using high_bw_ep_in_num
 * to enable fifo_resize to support high bandwidth transfers.
 */
static int high_bw_ep_in_num;
module_param(high_bw_ep_in_num, int, S_IRUGO | S_IWUSR);
MODULE_PARM_DESC(high_bw_ep_in_num,
		"Isoc ep number to support for HS high bandwidth transfer");
/**
 * dwc3_gadget_set_test_mode - Enables USB2 Test Modes
 * @dwc: pointer to our context structure
 * @mode: the mode to set (J, K SE0 NAK, Force Enable)
 *
 * Caller should take care of locking. This function will
 * return 0 on success or -EINVAL if wrong Test Selector
 * is passed
 */
int dwc3_gadget_set_test_mode(struct dwc3 *dwc, int mode)
{
	u32		reg;

	reg = dwc3_readl(dwc->regs, DWC3_DCTL);
	reg &= ~DWC3_DCTL_TSTCTRL_MASK;

	switch (mode) {
	case TEST_J:
	case TEST_K:
	case TEST_SE0_NAK:
	case TEST_PACKET:
	case TEST_FORCE_EN:
		reg |= mode << 1;
		break;
	default:
		return -EINVAL;
	}

	dwc3_writel(dwc->regs, DWC3_DCTL, reg);

	return 0;
}

/**
 * dwc3_gadget_get_link_state - Gets current state of USB Link
 * @dwc: pointer to our context structure
 *
 * Caller should take care of locking. This function will
 * return the link state on success (>= 0) or -ETIMEDOUT.
 */
int dwc3_gadget_get_link_state(struct dwc3 *dwc)
{
	u32		reg;

	reg = dwc3_readl(dwc->regs, DWC3_DSTS);

	return DWC3_DSTS_USBLNKST(reg);
}

/**
 * dwc3_gadget_set_link_state - Sets USB Link to a particular State
 * @dwc: pointer to our context structure
 * @state: the state to put link into
 *
 * Caller should take care of locking. This function will
 * return 0 on success or -ETIMEDOUT.
 */
int dwc3_gadget_set_link_state(struct dwc3 *dwc, enum dwc3_link_state state)
{
	int		retries = 10000;
	u32		reg;

	/*
	 * Wait until device controller is ready. Only applies to 1.94a and
	 * later RTL.
	 */
	if (dwc->revision >= DWC3_REVISION_194A) {
		while (--retries) {
			reg = dwc3_readl(dwc->regs, DWC3_DSTS);
			if (reg & DWC3_DSTS_DCNRD)
				udelay(5);
			else
				break;
		}

		if (retries <= 0)
			return -ETIMEDOUT;
	}

	reg = dwc3_readl(dwc->regs, DWC3_DCTL);
	reg &= ~DWC3_DCTL_ULSTCHNGREQ_MASK;

	/* set requested state */
	reg |= DWC3_DCTL_ULSTCHNGREQ(state);
	dwc3_writel(dwc->regs, DWC3_DCTL, reg);

	/*
	 * The following code is racy when called from dwc3_gadget_wakeup,
	 * and is not needed, at least on newer versions
	 */
	if (dwc->revision >= DWC3_REVISION_194A)
		return 0;

	/* wait for a change in DSTS */
	retries = 10000;
	while (--retries) {
		reg = dwc3_readl(dwc->regs, DWC3_DSTS);

		if (DWC3_DSTS_USBLNKST(reg) == state)
			return 0;

		udelay(5);
	}

	dev_vdbg(dwc->dev, "link state change request timed out\n");

	return -ETIMEDOUT;
}

/**
 * dwc3_gadget_resize_tx_fifos - reallocate fifo spaces for current use-case
 * @dwc: pointer to our context structure
 *
 * This function will a best effort FIFO allocation in order
 * to improve FIFO usage and throughput, while still allowing
 * us to enable as many endpoints as possible.
 *
 * Keep in mind that this operation will be highly dependent
 * on the configured size for RAM1 - which contains TxFifo -,
 * the amount of endpoints enabled on coreConsultant tool, and
 * the width of the Master Bus.
 *
 * In the ideal world, we would always be able to satisfy the
 * following equation:
 *
 * ((512 + 2 * MDWIDTH-Bytes) + (Number of IN Endpoints - 1) * \
 * (3 * (1024 + MDWIDTH-Bytes) + MDWIDTH-Bytes)) / MDWIDTH-Bytes
 *
 * Unfortunately, due to many variables that's not always the case.
 */
int dwc3_gadget_resize_tx_fifos(struct dwc3 *dwc)
{
	int		last_fifo_depth = 0;
	int		ram1_depth;
	int		fifo_size;
	int		mdwidth;
	int		num;
	int		num_eps;
	int		max_packet = 1024;
	struct usb_composite_dev *cdev = get_gadget_data(&dwc->gadget);

	if (!(cdev && cdev->config) || !dwc->needs_fifo_resize)
		return 0;

	num_eps = dwc->num_in_eps;
	ram1_depth = DWC3_RAM1_DEPTH(dwc->hwparams.hwparams7);
	mdwidth = DWC3_MDWIDTH(dwc->hwparams.hwparams0);

	/* MDWIDTH is represented in bits, we need it in bytes */
	mdwidth >>= 3;
	last_fifo_depth = (dwc3_readl(dwc->regs, DWC3_GTXFIFOSIZ(0)) & 0xFFFF);
	dev_dbg(dwc->dev, "%s: num eps:%d max_packet:%d last_fifo_depth:%04x\n",
				__func__, num_eps, max_packet, last_fifo_depth);

	/* Don't resize ep0IN TxFIFO, start with ep1IN only. */
	for (num = 1; num < num_eps; num++) {
		/* bit0 indicates direction; 1 means IN ep */
		struct dwc3_ep	*dep = dwc->eps[(num << 1) | 1];
		int		mult = 1;
		int		tmp;

		tmp = max_packet + mdwidth;
		/*
		 * Interfaces like MBIM or ECM is having multiple data
		 * interfaces. SET_CONFIG() happens before set_alt with
		 * data interface 1 which results into calling this API
		 * before GSI endpoint enabled. This results no txfifo
		 * resize with GSI endpoint causing low throughput. Hence
		 * use mult as 3 for GSI IN endpoint always irrespective
		 * USB speed.
		 */
		if (dep->endpoint.ep_type == EP_TYPE_GSI)
			mult = 3;

		if (num == high_bw_ep_in_num)
			mult = 3;

		if (!(dep->flags & DWC3_EP_ENABLED)) {
			dev_dbg(dwc->dev, "ep%dIn not enabled", num);
			goto resize_fifo;
		}

		if (((dep->endpoint.maxburst > 1) &&
				usb_endpoint_xfer_bulk(dep->endpoint.desc))
				|| usb_endpoint_xfer_isoc(dep->endpoint.desc))
			mult = 3;

resize_fifo:
		tmp *= mult;
		tmp += mdwidth;

		fifo_size = DIV_ROUND_UP(tmp, mdwidth);

		fifo_size |= (last_fifo_depth << 16);

		dev_dbg(dwc->dev, "%s: Fifo Addr %04x Size %d\n",
				dep->name, last_fifo_depth, fifo_size & 0xffff);

		last_fifo_depth += (fifo_size & 0xffff);
		if (dwc->tx_fifo_size &&
				(last_fifo_depth >= dwc->tx_fifo_size)) {
			/*
			 * Fifo size allocated exceeded available RAM size.
			 * Hence return error.
			 */
			dev_err(dwc->dev, "Fifosize(%d) > available RAM(%d)\n",
					last_fifo_depth, dwc->tx_fifo_size);
			return -ENOMEM;
		}

		dwc3_writel(dwc->regs, DWC3_GTXFIFOSIZ(num), fifo_size);

	}

	return 0;
}

void dwc3_gadget_giveback(struct dwc3_ep *dep, struct dwc3_request *req,
		int status)
{
	struct dwc3			*dwc = dep->dwc;
	int				i;

	if (req->queued) {
		i = 0;
		do {
			dep->busy_slot++;
			/*
			 * Skip LINK TRB. We can't use req->trb and check for
			 * DWC3_TRBCTL_LINK_TRB because it points the TRB we
			 * just completed (not the LINK TRB).
			 */
			if (((dep->busy_slot & DWC3_TRB_MASK) ==
				DWC3_TRB_NUM- 1) &&
				usb_endpoint_xfer_isoc(dep->endpoint.desc))
				dep->busy_slot++;
		} while(++i < req->request.num_mapped_sgs);
		req->queued = false;

		if (req->request.zero && req->ztrb) {
			dep->busy_slot++;
			req->ztrb = NULL;
			if (((dep->busy_slot & DWC3_TRB_MASK) ==
				DWC3_TRB_NUM - 1) &&
				usb_endpoint_xfer_isoc(dep->endpoint.desc))
				dep->busy_slot++;
		}
	}
	list_del(&req->list);
	req->trb = NULL;

	if (req->request.status == -EINPROGRESS)
		req->request.status = status;

	if (dwc->ep0_bounced && dep->number == 0)
		dwc->ep0_bounced = false;
	else
		usb_gadget_unmap_request(&dwc->gadget, &req->request,
				req->direction);

	dev_dbg(dwc->dev, "request %pK from %s completed %d/%d ===> %d\n",
			req, dep->name, req->request.actual,
			req->request.length, status);
	trace_dwc3_gadget_giveback(req);

	dbg_done(dep->number, req->request.actual, req->request.status);
	spin_unlock(&dwc->lock);
	usb_gadget_giveback_request(&dep->endpoint, &req->request);
	spin_lock(&dwc->lock);
}

int dwc3_send_gadget_generic_command(struct dwc3 *dwc, unsigned cmd, u32 param)
{
	u32		timeout = 500;
	u32		reg;

	trace_dwc3_gadget_generic_cmd(cmd, param);

	dwc3_writel(dwc->regs, DWC3_DGCMDPAR, param);
	dwc3_writel(dwc->regs, DWC3_DGCMD, cmd | DWC3_DGCMD_CMDACT);

	do {
		reg = dwc3_readl(dwc->regs, DWC3_DGCMD);
		if (!(reg & DWC3_DGCMD_CMDACT)) {
			dev_vdbg(dwc->dev, "Command Complete --> %d\n",
					DWC3_DGCMD_STATUS(reg));
			if (DWC3_DGCMD_STATUS(reg))
				return -EINVAL;
			return 0;
		}

		/*
		 * We can't sleep here, because it's also called from
		 * interrupt context.
		 */
		timeout--;
		if (!timeout)
			return -ETIMEDOUT;
		udelay(1);
	} while (1);
}

int dwc3_send_gadget_ep_cmd(struct dwc3 *dwc, unsigned ep,
		unsigned cmd, struct dwc3_gadget_ep_cmd_params *params)
{
	struct dwc3_ep		*dep = dwc->eps[ep];
	u32			timeout = 3000;
	u32			reg;

	trace_dwc3_gadget_ep_cmd(dep, cmd, params);

	dwc3_writel(dwc->regs, DWC3_DEPCMDPAR0(ep), params->param0);
	dwc3_writel(dwc->regs, DWC3_DEPCMDPAR1(ep), params->param1);
	dwc3_writel(dwc->regs, DWC3_DEPCMDPAR2(ep), params->param2);

	dwc3_writel(dwc->regs, DWC3_DEPCMD(ep), cmd | DWC3_DEPCMD_CMDACT);
	do {
		reg = dwc3_readl(dwc->regs, DWC3_DEPCMD(ep));
		if (!(reg & DWC3_DEPCMD_CMDACT)) {
			dev_vdbg(dwc->dev, "Command Complete --> %d\n",
					DWC3_DEPCMD_STATUS(reg));

			/* SW issues START TRANSFER command to isochronous ep
			 * with future frame interval. If future interval time
			 * has already passed when core recieves command, core
			 * will respond with an error(bit13 in Command complete
			 * event. Hence return error in this case.
			 */
			if (reg & 0x2000)
				return -EAGAIN;
			else if (DWC3_DEPCMD_STATUS(reg))
				return -EINVAL;
			return 0;
		}

		/*
		 * We can't sleep here, because it is also called from
		 * interrupt context.
		 */
		timeout--;
		if (!timeout) {
			dev_err(dwc->dev, "%s command timeout for %s\n",
				dwc3_gadget_ep_cmd_string(cmd), dep->name);
			if (!(cmd & DWC3_DEPCMD_ENDTRANSFER)) {
				dwc->ep_cmd_timeout_cnt++;
				dwc3_notify_event(dwc,
					DWC3_CONTROLLER_RESTART_USB_SESSION, 0);
			}
			return -ETIMEDOUT;
		}

		udelay(1);
	} while (1);
}

static int dwc3_alloc_trb_pool(struct dwc3_ep *dep)
{
	struct dwc3		*dwc = dep->dwc;
	u32			num_trbs = DWC3_TRB_NUM;

	if (dep->trb_pool)
		return 0;

	if (dep->number == 0 || dep->number == 1)
		return 0;

	dep->trb_pool = dma_zalloc_coherent(dwc->dev,
			sizeof(struct dwc3_trb) * num_trbs,
			&dep->trb_pool_dma, GFP_ATOMIC);
	if (!dep->trb_pool) {
		dev_err(dep->dwc->dev, "failed to allocate trb pool for %s\n",
				dep->name);
		return -ENOMEM;
	}
	dep->num_trbs = num_trbs;

	return 0;
}

static void dwc3_free_trb_pool(struct dwc3_ep *dep)
{
	struct dwc3		*dwc = dep->dwc;

	/* Freeing of GSI EP TRBs are handled by GSI EP ops. */
	if (dep->endpoint.ep_type == EP_TYPE_GSI)
		return;

	if (dep->trb_pool && dep->trb_pool_dma) {
		dma_free_coherent(dwc->dev,
			sizeof(struct dwc3_trb) * DWC3_TRB_NUM, dep->trb_pool,
			dep->trb_pool_dma);

		dep->trb_pool = NULL;
		dep->trb_pool_dma = 0;
	}
}

static int dwc3_gadget_set_xfer_resource(struct dwc3 *dwc, struct dwc3_ep *dep);

/**
 * dwc3_gadget_start_config - Configure EP resources
 * @dwc: pointer to our controller context structure
 * @dep: endpoint that is being enabled
 *
 * The assignment of transfer resources cannot perfectly follow the
 * data book due to the fact that the controller driver does not have
 * all knowledge of the configuration in advance. It is given this
 * information piecemeal by the composite gadget framework after every
 * SET_CONFIGURATION and SET_INTERFACE. Trying to follow the databook
 * programming model in this scenario can cause errors. For two
 * reasons:
 *
 * 1) The databook says to do DEPSTARTCFG for every SET_CONFIGURATION
 * and SET_INTERFACE (8.1.5). This is incorrect in the scenario of
 * multiple interfaces.
 *
 * 2) The databook does not mention doing more DEPXFERCFG for new
 * endpoint on alt setting (8.1.6).
 *
 * The following simplified method is used instead:
 *
 * All hardware endpoints can be assigned a transfer resource and this
 * setting will stay persistent until either a core reset or
 * hibernation. So whenever we do a DEPSTARTCFG(0) we can go ahead and
 * do DEPXFERCFG for every hardware endpoint as well. We are
 * guaranteed that there are as many transfer resources as endpoints.
 *
 * This function is called for each endpoint when it is being enabled
 * but is triggered only when called for EP0-out, which always happens
 * first, and which should only happen in one of the above conditions.
 */
static int dwc3_gadget_start_config(struct dwc3 *dwc, struct dwc3_ep *dep)
{
	struct dwc3_gadget_ep_cmd_params params;
	u32			cmd;
	int			i;
	int			ret;

	if (dep->number)
		return 0;

	memset(&params, 0x00, sizeof(params));
	cmd = DWC3_DEPCMD_DEPSTARTCFG;

	ret = dwc3_send_gadget_ep_cmd(dwc, 0, cmd, &params);
	if (ret)
		return ret;

	for (i = 0; i < DWC3_ENDPOINTS_NUM; i++) {
		struct dwc3_ep *dep = dwc->eps[i];

		if (!dep)
			continue;

		ret = dwc3_gadget_set_xfer_resource(dwc, dep);
		if (ret)
			return ret;
	}

	return 0;
}

static int dwc3_gadget_set_ep_config(struct dwc3 *dwc, struct dwc3_ep *dep,
		const struct usb_endpoint_descriptor *desc,
		const struct usb_ss_ep_comp_descriptor *comp_desc,
		bool ignore, bool restore)
{
	struct dwc3_gadget_ep_cmd_params params;

	memset(&params, 0x00, sizeof(params));

	params.param0 = DWC3_DEPCFG_EP_TYPE(usb_endpoint_type(desc))
		| DWC3_DEPCFG_MAX_PACKET_SIZE(usb_endpoint_maxp(desc));

	/* Burst size is only needed in SuperSpeed mode */
	if (dwc->gadget.speed == USB_SPEED_SUPER) {
		u32 burst = dep->endpoint.maxburst - 1;

		params.param0 |= DWC3_DEPCFG_BURST_SIZE(burst);
	}

	if (ignore)
		params.param0 |= DWC3_DEPCFG_IGN_SEQ_NUM;

	if (restore) {
		params.param0 |= DWC3_DEPCFG_ACTION_RESTORE;
		params.param2 |= dep->saved_state;
	}

	if (!dep->endpoint.endless) {
		pr_debug("%s(): enable xfer_complete_int for %s\n",
				__func__, dep->endpoint.name);
		params.param1 = DWC3_DEPCFG_XFER_COMPLETE_EN
				| DWC3_DEPCFG_XFER_NOT_READY_EN;
	} else {
		pr_debug("%s(): disable xfer_complete_int for %s\n",
				 __func__, dep->endpoint.name);
	}

	if (usb_ss_max_streams(comp_desc) && usb_endpoint_xfer_bulk(desc)) {
		params.param1 |= DWC3_DEPCFG_STREAM_CAPABLE
			| DWC3_DEPCFG_STREAM_EVENT_EN;
		dep->stream_capable = true;
	}

	if (usb_endpoint_xfer_isoc(desc))
		params.param1 |= DWC3_DEPCFG_XFER_IN_PROGRESS_EN;

	/*
	 * We are doing 1:1 mapping for endpoints, meaning
	 * Physical Endpoints 2 maps to Logical Endpoint 2 and
	 * so on. We consider the direction bit as part of the physical
	 * endpoint number. So USB endpoint 0x81 is 0x03.
	 */
	params.param1 |= DWC3_DEPCFG_EP_NUMBER(dep->number);

	/*
	 * We must use the lower 16 TX FIFOs even though
	 * HW might have more
	 */
	if (dep->direction)
		params.param0 |= DWC3_DEPCFG_FIFO_NUMBER(dep->number >> 1);

	if (desc->bInterval) {
		params.param1 |= DWC3_DEPCFG_BINTERVAL_M1(desc->bInterval - 1);
		dep->interval = 1 << (desc->bInterval - 1);
	}

	return dwc3_send_gadget_ep_cmd(dwc, dep->number,
			DWC3_DEPCMD_SETEPCONFIG, &params);
}

static int dwc3_gadget_set_xfer_resource(struct dwc3 *dwc, struct dwc3_ep *dep)
{
	struct dwc3_gadget_ep_cmd_params params;

	memset(&params, 0x00, sizeof(params));

	params.param0 = DWC3_DEPXFERCFG_NUM_XFER_RES(1);

	return dwc3_send_gadget_ep_cmd(dwc, dep->number,
			DWC3_DEPCMD_SETTRANSFRESOURCE, &params);
}

/**
 * __dwc3_gadget_ep_enable - Initializes a HW endpoint
 * @dep: endpoint to be initialized
 * @desc: USB Endpoint Descriptor
 *
 * Caller should take care of locking
 */
static int __dwc3_gadget_ep_enable(struct dwc3_ep *dep,
		const struct usb_endpoint_descriptor *desc,
		const struct usb_ss_ep_comp_descriptor *comp_desc,
		bool ignore, bool restore)
{
	struct dwc3		*dwc = dep->dwc;
	u32			reg;
	int			ret;

	dev_vdbg(dwc->dev, "Enabling %s\n", dep->name);

	if (!(dep->flags & DWC3_EP_ENABLED)) {
		ret = dwc3_gadget_start_config(dwc, dep);
		if (ret) {
			dev_err(dwc->dev, "start_config() failed for %s\n",
								dep->name);
			return ret;
		}
	}

	ret = dwc3_gadget_set_ep_config(dwc, dep, desc, comp_desc, ignore,
			restore);
	if (ret) {
		dev_err(dwc->dev, "set_ep_config() failed for %s\n", dep->name);
		return ret;
	}

	if (!(dep->flags & DWC3_EP_ENABLED)) {
		struct dwc3_trb	*trb_st_hw;
		struct dwc3_trb	*trb_link;

		dep->endpoint.desc = desc;
		dep->comp_desc = comp_desc;
		dep->type = usb_endpoint_type(desc);
		dep->flags |= DWC3_EP_ENABLED;

		reg = dwc3_readl(dwc->regs, DWC3_DALEPENA);
		reg |= DWC3_DALEPENA_EP(dep->number);
		dwc3_writel(dwc->regs, DWC3_DALEPENA, reg);

		if (!usb_endpoint_xfer_isoc(desc))
			return 0;

		/* Link TRB for ISOC. The HWO bit is never reset */
		trb_st_hw = &dep->trb_pool[0];

		trb_link = &dep->trb_pool[DWC3_TRB_NUM - 1];
		memset(trb_link, 0, sizeof(*trb_link));

		trb_link->bpl = lower_32_bits(dwc3_trb_dma_offset(dep, trb_st_hw));
		trb_link->bph = upper_32_bits(dwc3_trb_dma_offset(dep, trb_st_hw));
		trb_link->ctrl |= DWC3_TRBCTL_LINK_TRB;
		trb_link->ctrl |= DWC3_TRB_CTRL_HWO;
	}

	return 0;
}

static void dwc3_remove_requests(struct dwc3 *dwc, struct dwc3_ep *dep)
{
	struct dwc3_request		*req;

	if (!list_empty(&dep->req_queued)) {
		dwc3_stop_active_transfer(dwc, dep->number, true);

		/* - giveback all requests to gadget driver */
		while (!list_empty(&dep->req_queued)) {
			req = next_request(&dep->req_queued);

			dwc3_gadget_giveback(dep, req, -ESHUTDOWN);
		}
	} else if (usb_endpoint_xfer_isoc(dep->endpoint.desc)) {
		dwc3_stop_active_transfer(dwc, dep->number, true);
	}

	while (!list_empty(&dep->request_list)) {
		req = next_request(&dep->request_list);

		dwc3_gadget_giveback(dep, req, -ESHUTDOWN);
	}
}

/**
 * __dwc3_gadget_ep_disable - Disables a HW endpoint
 * @dep: the endpoint to disable
 *
 * This function also removes requests which are currently processed ny the
 * hardware and those which are not yet scheduled.
 * Caller should take care of locking.
 */
static int __dwc3_gadget_ep_disable(struct dwc3_ep *dep)
{
	struct dwc3		*dwc = dep->dwc;
	u32			reg;

	if (dep->endpoint.ep_type == EP_TYPE_NORMAL)
		dwc3_remove_requests(dwc, dep);
	else if (dep->endpoint.ep_type == EP_TYPE_GSI)
		dwc3_stop_active_transfer(dwc, dep->number, true);

	/* make sure HW endpoint isn't stalled */
	if (dep->flags & DWC3_EP_STALL)
		__dwc3_gadget_ep_set_halt(dep, 0, false);

	reg = dwc3_readl(dwc->regs, DWC3_DALEPENA);
	reg &= ~DWC3_DALEPENA_EP(dep->number);
	dwc3_writel(dwc->regs, DWC3_DALEPENA, reg);

	dep->stream_capable = false;
	dep->endpoint.desc = NULL;
	dep->comp_desc = NULL;
	dep->type = 0;
	dep->flags = 0;

	/*
	 * Clean up ep ring to avoid getting xferInProgress due to stale trbs
	 * with HWO bit set from previous composition when update transfer cmd
	 * is issued.
	 */
	if (dep->number > 1 && dep->trb_pool) {
		memset(&dep->trb_pool[0], 0,
			sizeof(struct dwc3_trb) * dep->num_trbs);
		dbg_event(dep->number, "Clr_TRB", 0);
	}

	return 0;
}

/* -------------------------------------------------------------------------- */

static int dwc3_gadget_ep0_enable(struct usb_ep *ep,
		const struct usb_endpoint_descriptor *desc)
{
	return -EINVAL;
}

static int dwc3_gadget_ep0_disable(struct usb_ep *ep)
{
	return -EINVAL;
}

/* -------------------------------------------------------------------------- */

static int dwc3_gadget_ep_enable(struct usb_ep *ep,
		const struct usb_endpoint_descriptor *desc)
{
	struct dwc3_ep			*dep;
	struct dwc3			*dwc;
	unsigned long			flags;
	int				ret;

	if (!ep || !desc || desc->bDescriptorType != USB_DT_ENDPOINT) {
		pr_debug("dwc3: invalid parameters. ep=%pK, desc=%pK, DT=%d\n",
			ep, desc, desc ? desc->bDescriptorType : 0);
		return -EINVAL;
	}

	if (!desc->wMaxPacketSize) {
		pr_debug("dwc3: missing wMaxPacketSize\n");
		return -EINVAL;
	}

	dep = to_dwc3_ep(ep);
	dwc = dep->dwc;

	if (dep->flags & DWC3_EP_ENABLED) {
		dev_WARN_ONCE(dwc->dev, true, "%s is already enabled\n",
				dep->name);
		return 0;
	}

	switch (usb_endpoint_type(desc)) {
	case USB_ENDPOINT_XFER_CONTROL:
		strlcat(dep->name, "-control", sizeof(dep->name));
		break;
	case USB_ENDPOINT_XFER_ISOC:
		strlcat(dep->name, "-isoc", sizeof(dep->name));
		break;
	case USB_ENDPOINT_XFER_BULK:
		strlcat(dep->name, "-bulk", sizeof(dep->name));
		break;
	case USB_ENDPOINT_XFER_INT:
		strlcat(dep->name, "-int", sizeof(dep->name));
		break;
	default:
		dev_err(dwc->dev, "invalid endpoint transfer type\n");
	}

	ret = dwc3_alloc_trb_pool(dep);
	if (ret)
		return ret;

	spin_lock_irqsave(&dwc->lock, flags);
	ret = __dwc3_gadget_ep_enable(dep, desc, ep->comp_desc, false, false);
	dbg_event(dep->number, "ENABLE", ret);
	spin_unlock_irqrestore(&dwc->lock, flags);

	return ret;
}

static int dwc3_gadget_ep_disable(struct usb_ep *ep)
{
	struct dwc3_ep			*dep;
	struct dwc3			*dwc;
	unsigned long			flags;
	int				ret;

	if (!ep) {
		pr_debug("dwc3: invalid parameters\n");
		return -EINVAL;
	}

	dep = to_dwc3_ep(ep);
	dwc = dep->dwc;

	if (!(dep->flags & DWC3_EP_ENABLED)) {
		dev_dbg(dwc->dev, "%s is already disabled\n", dep->name);
		dbg_event(dep->number, "ALRDY DISABLED", dep->flags);
		return 0;
	}

	/* Keep GSI ep names with "-gsi" suffix */
	if (!strnstr(dep->name, "gsi", 10)) {
		snprintf(dep->name, sizeof(dep->name), "ep%d%s",
			dep->number >> 1,
			(dep->number & 1) ? "in" : "out");
	}

	spin_lock_irqsave(&dwc->lock, flags);
	ret = __dwc3_gadget_ep_disable(dep);
	dbg_event(dep->number, "DISABLE", ret);
	spin_unlock_irqrestore(&dwc->lock, flags);

	dwc3_free_trb_pool(dep);

	return ret;
}

static struct usb_request *dwc3_gadget_ep_alloc_request(struct usb_ep *ep,
	gfp_t gfp_flags)
{
	struct dwc3_request		*req;
	struct dwc3_ep			*dep = to_dwc3_ep(ep);

	req = kzalloc(sizeof(*req), gfp_flags);
	if (!req)
		return NULL;

	req->epnum	= dep->number;
	req->dep	= dep;
	req->request.dma = DMA_ERROR_CODE;

	trace_dwc3_alloc_request(req);

	return &req->request;
}

static void dwc3_gadget_ep_free_request(struct usb_ep *ep,
		struct usb_request *request)
{
	struct dwc3_request		*req = to_dwc3_request(request);

	trace_dwc3_free_request(req);
	kfree(req);
}

/**
 * dwc3_prepare_one_trb - setup one TRB from one request
 * @dep: endpoint for which this request is prepared
 * @req: dwc3_request pointer
 */
static void dwc3_prepare_one_trb(struct dwc3_ep *dep,
		struct dwc3_request *req, dma_addr_t dma,
		unsigned length, unsigned last, unsigned chain, unsigned node,
		unsigned ioc)
{
	struct dwc3		*dwc = dep->dwc;
	struct dwc3_trb		*trb;
	bool			zlp_appended = false;
	unsigned		rlen;
<<<<<<< HEAD
	int			isoc_maxp;
=======
	int			isoc_maxp, max_payload, mult;
>>>>>>> f8dc42b6

	dev_vdbg(dwc->dev, "%s: req %pK dma %08llx length %d%s%s\n",
			dep->name, req, (unsigned long long) dma,
			length, last ? " last" : "",
			chain ? " chain" : "");


	trb = &dep->trb_pool[dep->free_slot & DWC3_TRB_MASK];

	if (!req->trb) {
		dwc3_gadget_move_request_queued(req);
		req->trb = trb;
		req->trb_dma = dwc3_trb_dma_offset(dep, trb);
		req->start_slot = dep->free_slot & DWC3_TRB_MASK;
	}

	dep->free_slot++;
	/* Skip the LINK-TRB on ISOC */
	if (((dep->free_slot & DWC3_TRB_MASK) == DWC3_TRB_NUM - 1) &&
			usb_endpoint_xfer_isoc(dep->endpoint.desc))
		dep->free_slot++;

update_trb:
	trb->size = DWC3_TRB_SIZE_LENGTH(length);
	trb->bpl = lower_32_bits(dma);
	trb->bph = upper_32_bits(dma);

	switch (usb_endpoint_type(dep->endpoint.desc)) {
	case USB_ENDPOINT_XFER_CONTROL:
		trb->ctrl = DWC3_TRBCTL_CONTROL_SETUP;
		break;

	case USB_ENDPOINT_XFER_ISOC:
		isoc_maxp = usb_endpoint_maxp(dep->endpoint.desc);
<<<<<<< HEAD
		trb->size |= DWC3_TRB_SIZE_PCM1(isoc_maxp >> 11);
=======
		max_payload = isoc_maxp & 0x7FF;
		mult = (req->request.length/max_payload) & 0x3;
		trb->size |= DWC3_TRB_SIZE_PCM1(
			(req->request.length%max_payload) ? mult : mult-1);
>>>>>>> f8dc42b6
		if (!node)
			trb->ctrl = DWC3_TRBCTL_ISOCHRONOUS_FIRST;
		else
			trb->ctrl = DWC3_TRBCTL_ISOCHRONOUS;

		if (!req->request.no_interrupt && !chain)
			trb->ctrl |= DWC3_TRB_CTRL_IOC;
		break;

	case USB_ENDPOINT_XFER_BULK:
	case USB_ENDPOINT_XFER_INT:
		trb->ctrl = DWC3_TRBCTL_NORMAL;
		if (ioc)
			trb->ctrl |= DWC3_TRB_CTRL_IOC;
		break;
	default:
		/*
		 * This is only possible with faulty memory because we
		 * checked it already :)
		 */
		BUG();
	}

	if (usb_endpoint_xfer_isoc(dep->endpoint.desc)) {
		trb->ctrl |= DWC3_TRB_CTRL_ISP_IMI;
		trb->ctrl |= DWC3_TRB_CTRL_CSP;
	}

	if (chain)
		trb->ctrl |= DWC3_TRB_CTRL_CHN;

	if (usb_endpoint_xfer_bulk(dep->endpoint.desc) && dep->stream_capable)
		trb->ctrl |= DWC3_TRB_CTRL_SID_SOFN(req->request.stream_id);

	trb->ctrl |= DWC3_TRB_CTRL_HWO;

	trace_dwc3_prepare_trb(dep, trb);

	rlen = req->request.length;
	if (!zlp_appended && !chain &&
		req->request.zero && rlen &&
		(rlen % usb_endpoint_maxp(dep->endpoint.desc) == 0)) {

		zlp_appended = true;
		/* Skip the LINK-TRB on ISOC */
		if (((dep->free_slot & DWC3_TRB_MASK) == DWC3_TRB_NUM - 1) &&
			usb_endpoint_xfer_isoc(dep->endpoint.desc))
			dep->free_slot++;

		trb->ctrl |= DWC3_TRB_CTRL_CHN;
		trb = &dep->trb_pool[dep->free_slot & DWC3_TRB_MASK];
		dep->free_slot++;

		req->ztrb = trb;
		length = 0;

		goto update_trb;
	}

	if (!usb_endpoint_xfer_isoc(dep->endpoint.desc) && last)
		trb->ctrl |= DWC3_TRB_CTRL_LST;
}

/*
 * dwc3_prepare_trbs - setup TRBs from requests
 * @dep: endpoint for which requests are being prepared
 * @starting: true if the endpoint is idle and no requests are queued.
 *
 * The function goes through the requests list and sets up TRBs for the
 * transfers. The function returns once there are no more TRBs available or
 * it runs out of requests.
 */
static void dwc3_prepare_trbs(struct dwc3_ep *dep, bool starting)
{
	struct dwc3_request	*req, *n;
	u32			trbs_left;
	u32			max;
	unsigned int		last_one = 0;
	int			maxpkt_size;
	bool			isoc;
	struct dwc3		*dwc = dep->dwc;

	maxpkt_size = usb_endpoint_maxp(dep->endpoint.desc);
	isoc = usb_endpoint_xfer_isoc(dep->endpoint.desc);

	BUILD_BUG_ON_NOT_POWER_OF_2(DWC3_TRB_NUM);

	/* the first request must not be queued */
	trbs_left = (dep->busy_slot - dep->free_slot) & DWC3_TRB_MASK;

	/* Can't wrap around on a non-isoc EP since there's no link TRB */
	if (!usb_endpoint_xfer_isoc(dep->endpoint.desc)) {
		max = DWC3_TRB_NUM - (dep->free_slot & DWC3_TRB_MASK);
		if (trbs_left > max)
			trbs_left = max;
	}

	/*
	 * If busy & slot are equal than it is either full or empty. If we are
	 * starting to process requests then we are empty. Otherwise we are
	 * full and don't do anything
	 */
	if (!trbs_left) {
		if (!starting)
			return;
		dep->busy_slot = 0;
		dep->free_slot = 0;
		/* For ISOC requests the last TRB is reserved for link TRB */
		if (usb_endpoint_xfer_isoc(dep->endpoint.desc))
			trbs_left = DWC3_TRB_NUM-1;
		else
			trbs_left = DWC3_TRB_NUM;
	}

	/*
	 * If free_slot = DWC3_TRB_MASK-1 and trbs_left > 0 then we have a
	 * wraparound in the TRB buffer. Hence, trbs_left includes the link TRB
	 * and must be reduced by 1.
	 */
	if (usb_endpoint_xfer_isoc(dep->endpoint.desc) &&
		(dep->free_slot & DWC3_TRB_MASK) == DWC3_TRB_MASK-1)
			trbs_left--;

	list_for_each_entry_safe(req, n, &dep->request_list, list) {
		unsigned	length;
		dma_addr_t	dma;
		int		num_trbs_required = 0;

		last_one = false;

		/* The last TRB is a link TRB, not used for xfer */
		if (isoc)
			num_trbs_required++;

		if (req->request.num_mapped_sgs)
			num_trbs_required += req->request.num_mapped_sgs;
		else
			num_trbs_required++;

		if (req->request.zero && req->request.length &&
				(req->request.length % maxpkt_size == 0))
			num_trbs_required++;

		if (trbs_left < num_trbs_required)
			break;

		if (req->request.num_mapped_sgs > 0) {
			struct usb_request *request = &req->request;
			struct scatterlist *sg = request->sg;
			struct scatterlist *s;
			int		i;

			for_each_sg(sg, s, request->num_mapped_sgs, i) {
				unsigned chain = true;
				unsigned	ioc = 0;

				length = sg_dma_len(s);
				dma = sg_dma_address(s);

				if (i == (request->num_mapped_sgs - 1) ||
						sg_is_last(s)) {
					unsigned temp = 0;
					unsigned len;
					struct dwc3_request *nreq = n;
					struct usb_request *ureq;
					bool mpkt = false;

					chain = false;
					if (list_empty(&dep->request_list)) {
						last_one = true;
						goto start_trb_queuing;
					}

					/*
					 * check if trbs sufficient for next
					 * request to set the last bit
					 */
					ureq = &nreq->request;
					len  = ureq->length;

					if (len % maxpkt_size == 0)
						mpkt = true;

					if (ureq->zero && len && mpkt)
						temp++;

					if (ureq->num_mapped_sgs)
						temp +=
						ureq->num_mapped_sgs;
					else
						temp++;

					if (isoc)
						temp++;

					if (trbs_left <= temp)
						last_one = true;

				}

start_trb_queuing:
				trbs_left--;
				if (!trbs_left)
					last_one = true;

				if (last_one)
					chain = false;

				if (!last_one && !chain &&
					!request->no_interrupt)
					ioc = 1;

				dwc3_prepare_one_trb(dep, req, dma, length,
						last_one, chain, i, ioc);

				if (last_one)
					break;
			}
			dbg_queue(dep->number, &req->request, trbs_left);

			if (last_one)
				break;
		} else {
			struct dwc3_request	*req1;
			int maxpkt_size = usb_endpoint_maxp(dep->endpoint.desc);

			dma = req->request.dma;
			length = req->request.length;
			trbs_left--;

			if (req->request.zero && length &&
						(length % maxpkt_size == 0))
				trbs_left--;

			if (!trbs_left) {
				last_one = 1;
			} else if (dep->direction && (trbs_left <= 1)) {
				req1 = next_request(&req->list);
				if (req1->request.zero && req1->request.length
				 && (req1->request.length % maxpkt_size == 0))
					last_one = 1;
			}

			/* Is this the last request? */
			if (list_is_last(&req->list, &dep->request_list))
				last_one = 1;

			dwc3_prepare_one_trb(dep, req, dma, length,
					last_one, false, 0, 0);

			dbg_queue(dep->number, &req->request, 0);
			if (last_one)
				break;
		}
	}
}

static int __dwc3_gadget_kick_transfer(struct dwc3_ep *dep, u16 cmd_param,
		int start_new)
{
	struct dwc3_gadget_ep_cmd_params params;
	struct dwc3_request		*req, *req1, *n;
	struct dwc3			*dwc = dep->dwc;
	int				ret;
	u32				cmd;

	if (start_new && (dep->flags & DWC3_EP_BUSY)) {
		dev_vdbg(dwc->dev, "%s: endpoint busy\n", dep->name);
		return -EBUSY;
	}
	dep->flags &= ~DWC3_EP_PENDING_REQUEST;

	/*
	 * If we are getting here after a short-out-packet we don't enqueue any
	 * new requests as we try to set the IOC bit only on the last request.
	 */
	if (start_new) {
		if (list_empty(&dep->req_queued))
			dwc3_prepare_trbs(dep, start_new);

		/* req points to the first request which will be sent */
		req = next_request(&dep->req_queued);
	} else {
		dwc3_prepare_trbs(dep, start_new);

		/*
		 * req points to the first request where HWO changed from 0 to 1
		 */
		req = next_request(&dep->req_queued);
	}
	if (!req) {
		dep->flags |= DWC3_EP_PENDING_REQUEST;
		dbg_event(dep->number, "NO REQ", 0);
		return 0;
	}

	memset(&params, 0, sizeof(params));

	if (start_new) {
		params.param0 = upper_32_bits(req->trb_dma);
		params.param1 = lower_32_bits(req->trb_dma);
		cmd = DWC3_DEPCMD_STARTTRANSFER;
	} else {
		cmd = DWC3_DEPCMD_UPDATETRANSFER;
	}

	cmd |= DWC3_DEPCMD_PARAM(cmd_param);
	ret = dwc3_send_gadget_ep_cmd(dwc, dep->number, cmd, &params);
	if (ret < 0) {
		dev_dbg(dwc->dev, "failed to send STARTTRANSFER command\n");

		if ((ret == -EAGAIN) && start_new &&
				usb_endpoint_xfer_isoc(dep->endpoint.desc)) {
			/* If bit13 in Command complete event is set, software
			 * must issue ENDTRANDFER command and wait for
			 * Xfernotready event to queue the requests again.
			 */
			if (!dep->resource_index) {
				dep->resource_index =
					 dwc3_gadget_ep_get_transfer_index(dwc,
								dep->number);
				WARN_ON_ONCE(!dep->resource_index);
			}
			dwc3_stop_active_transfer(dwc, dep->number, true);
			list_for_each_entry_safe_reverse(req1, n,
						 &dep->req_queued, list) {
				req1->trb = NULL;
				dwc3_gadget_move_request_list_front(req1);
				if (req->request.num_mapped_sgs)
					dep->busy_slot +=
						 req->request.num_mapped_sgs;
				else
					dep->busy_slot++;
				if ((dep->busy_slot & DWC3_TRB_MASK) ==
							DWC3_TRB_NUM - 1)
					dep->busy_slot++;
			}
			return ret;
		} else {
			/*
			 * FIXME we need to iterate over the list of requests
			 * here and stop, unmap, free and del each of the linked
			 * requests instead of what we do now.
			 */
			usb_gadget_unmap_request(&dwc->gadget, &req->request,
				req->direction);
			list_del(&req->list);
			return ret;
		}
	}

	dep->flags |= DWC3_EP_BUSY;

	if (start_new) {
		dep->resource_index = dwc3_gadget_ep_get_transfer_index(dwc,
				dep->number);
		WARN_ON_ONCE(!dep->resource_index);
	}

	return 0;
}

static void __dwc3_gadget_start_isoc(struct dwc3 *dwc,
		struct dwc3_ep *dep, u32 cur_uf)
{
	u32 uf;
	int ret;

	dep->current_uf = cur_uf;

	if (list_empty(&dep->request_list)) {
		dev_vdbg(dwc->dev, "ISOC ep %s run out for requests.\n",
			dep->name);
		dep->flags |= DWC3_EP_PENDING_REQUEST;
		return;
	}

	/*
	 * WORKAROUND: DWC3 Revisions <= 2.50a have an issue which can result
	 * in dropping of ISOC packets.
	 *
	 * Due to this problem, we might experience a glitch in the associated
	 * audio or video application. The workaround is to disable DCTL[10:9]
	 * when an ISOC transfer is in progress.
	 *
	 * This is the first half of that workaround.
	 *
	 * Refers to:
	 *
	 * STAR#9000627217: For a Duration of 10ms, If All ITPs Are Received
	 * With Delay Bit Set or No ITPs Are Received, Device Drops ISOC
	 * Packets.
	 */
	if (dwc->revision <= DWC3_REVISION_250A) {
		u32	u1;
		u32	reg;

		reg = dwc3_readl(dwc->regs, DWC3_DCTL);
		u1 = reg & (DWC3_DCTL_INITU1ENA | DWC3_DCTL_ACCEPTU1ENA);

		if (!dwc->u1)
			dwc->u1 = u1;

		reg &= ~u1;

		dwc3_writel(dwc->regs, DWC3_DCTL, reg);
	}

	/* 4 micro frames in the future */
	uf = cur_uf + dep->interval * 4;

	ret = __dwc3_gadget_kick_transfer(dep, uf, 1);
	if (ret < 0)
		dbg_event(dep->number, "ISOC QUEUE", ret);
}

static void dwc3_gadget_start_isoc(struct dwc3 *dwc,
		struct dwc3_ep *dep, const struct dwc3_event_depevt *event)
{
	u32 cur_uf, mask;

	mask = ~(dep->interval - 1);
	cur_uf = event->parameters & mask;

	__dwc3_gadget_start_isoc(dwc, dep, cur_uf);
}

static int __dwc3_gadget_ep_queue(struct dwc3_ep *dep, struct dwc3_request *req)
{
	struct dwc3		*dwc = dep->dwc;
	int			ret;

	if (req->request.status == -EINPROGRESS) {
		ret = -EBUSY;
		dev_err(dwc->dev, "%s: %pK request already in queue",
					dep->name, req);
		return ret;
	}

	req->request.actual	= 0;
	req->request.status	= -EINPROGRESS;
	req->direction		= dep->direction;
	req->epnum		= dep->number;

	/*
	 * We only add to our list of requests now and
	 * start consuming the list once we get XferNotReady
	 * IRQ.
	 *
	 * That way, we avoid doing anything that we don't need
	 * to do now and defer it until the point we receive a
	 * particular token from the Host side.
	 *
	 * This will also avoid Host cancelling URBs due to too
	 * many NAKs.
	 */
	ret = usb_gadget_map_request(&dwc->gadget, &req->request,
			dep->direction);
	if (ret)
		return ret;

	list_add_tail(&req->list, &dep->request_list);

	/*
	 * There are a few special cases:
	 *
	 * 1. XferNotReady with empty list of requests. We need to kick the
	 *    transfer here in that situation, otherwise we will be NAKing
	 *    forever. If we get XferNotReady before gadget driver has a
	 *    chance to queue a request, we will ACK the IRQ but won't be
	 *    able to receive the data until the next request is queued.
	 *    The following code is handling exactly that.
	 *
	 */
	if (dep->flags & DWC3_EP_PENDING_REQUEST) {
		/*
		 * If xfernotready is already elapsed and it is a case
		 * of isoc transfer, then issue END TRANSFER, so that
		 * you can receive xfernotready again and can have
		 * notion of current microframe.
		 */
		if (usb_endpoint_xfer_isoc(dep->endpoint.desc)) {
			/* If xfernotready event is recieved before issuing
			 * START TRANSFER command, don't issue END TRANSFER.
			 * Rather start queueing the requests by issuing START
			 * TRANSFER command.
			 */
			if (list_empty(&dep->req_queued) && dep->resource_index)
				dwc3_stop_active_transfer(dwc, dep->number, true);
			else
				__dwc3_gadget_start_isoc(dwc, dep,
							dep->current_uf);
			dep->flags &= ~DWC3_EP_PENDING_REQUEST;
			return 0;
		}

		ret = __dwc3_gadget_kick_transfer(dep, 0, true);
		if (ret && ret != -EBUSY) {
			dbg_event(dep->number, "XfNR QUEUE", ret);
			dev_dbg(dwc->dev, "%s: failed to kick transfers\n",
					dep->name);
		}
		return ret;
	}

	/*
	 * 2. XferInProgress on Isoc EP with an active transfer. We need to
	 *    kick the transfer here after queuing a request, otherwise the
	 *    core may not see the modified TRB(s).
	 */
	if (usb_endpoint_xfer_isoc(dep->endpoint.desc) &&
			(dep->flags & DWC3_EP_BUSY) &&
			!(dep->flags & DWC3_EP_MISSED_ISOC)) {
		WARN_ON_ONCE(!dep->resource_index);
		ret = __dwc3_gadget_kick_transfer(dep, dep->resource_index,
				false);
		if (ret && ret != -EBUSY) {
			dbg_event(dep->number, "XfIP QUEUE", ret);
			dev_dbg(dwc->dev, "%s: failed to kick transfers\n",
					dep->name);
		}
		return ret;
	}

	/*
	 * 4. Stream Capable Bulk Endpoints. We need to start the transfer
	 * right away, otherwise host will not know we have streams to be
	 * handled.
	 */
	if (dep->stream_capable) {
		int	ret;

		ret = __dwc3_gadget_kick_transfer(dep, 0, true);
		if (ret && ret != -EBUSY) {
			struct dwc3	*dwc = dep->dwc;

			dev_dbg(dwc->dev, "%s: failed to kick transfers\n",
					dep->name);
		}
	}

	return 0;
}

static int dwc3_gadget_wakeup(struct usb_gadget *g)
{
	struct dwc3		*dwc = gadget_to_dwc(g);

	schedule_work(&dwc->wakeup_work);
	return 0;
}

static inline enum dwc3_link_state dwc3_get_link_state(struct dwc3 *dwc)
{
	u32 reg;
	reg = dwc3_readl(dwc->regs, DWC3_DSTS);
	return DWC3_DSTS_USBLNKST(reg);
}

static bool dwc3_gadget_is_suspended(struct dwc3 *dwc)
{
	if (atomic_read(&dwc->in_lpm) ||
		dwc->link_state == DWC3_LINK_STATE_U3)
		return true;
	return false;
}

static int dwc3_gadget_ep_queue(struct usb_ep *ep, struct usb_request *request,
	gfp_t gfp_flags)
{
	struct dwc3_request		*req = to_dwc3_request(request);
	struct dwc3_ep			*dep = to_dwc3_ep(ep);
	struct dwc3			*dwc = dep->dwc;

	unsigned long			flags;
	int				ret;

	spin_lock_irqsave(&dwc->lock, flags);
	if (!dep->endpoint.desc) {
		dev_dbg(dwc->dev, "trying to queue request %pK to disabled %s\n",
				request, ep->name);
		spin_unlock_irqrestore(&dwc->lock, flags);
		return -ESHUTDOWN;
	}

	/*
	 * Queuing endless request to USB endpoint through generic ep queue
	 * API should not be allowed.
	 */
	if (dep->endpoint.endless) {
		dev_dbg(dwc->dev, "trying to queue endless request %pK to %s\n",
				request, ep->name);
		spin_unlock_irqrestore(&dwc->lock, flags);
		return -EPERM;
	}

	if (dwc3_gadget_is_suspended(dwc)) {
		if (dwc->gadget.remote_wakeup)
			dwc3_gadget_wakeup(&dwc->gadget);
		spin_unlock_irqrestore(&dwc->lock, flags);
		return dwc->gadget.remote_wakeup ? -EAGAIN : -ENOTSUPP;
	}

	dev_vdbg(dwc->dev, "queing request %pK to %s length %d\n",
			request, ep->name, request->length);
	trace_dwc3_ep_queue(req);

	WARN(!dep->direction && (request->length % ep->desc->wMaxPacketSize),
		"trying to queue unaligned request (%d)\n", request->length);

	ret = __dwc3_gadget_ep_queue(dep, req);
	spin_unlock_irqrestore(&dwc->lock, flags);

	return ret;
}

static int dwc3_gadget_ep_dequeue(struct usb_ep *ep,
		struct usb_request *request)
{
	struct dwc3_request		*req = to_dwc3_request(request);
	struct dwc3_request		*r = NULL;

	struct dwc3_ep			*dep = to_dwc3_ep(ep);
	struct dwc3			*dwc = dep->dwc;

	unsigned long			flags;
	int				ret = 0;

	if (atomic_read(&dwc->in_lpm)) {
		dev_err(dwc->dev, "%s: Unable to dequeue while in LPM\n",
				dep->name);
		return -EAGAIN;
	}

	trace_dwc3_ep_dequeue(req);

	spin_lock_irqsave(&dwc->lock, flags);

	list_for_each_entry(r, &dep->request_list, list) {
		if (r == req)
			break;
	}

	if (r != req) {
		list_for_each_entry(r, &dep->req_queued, list) {
			if (r == req)
				break;
		}
		if (r == req) {
			/* wait until it is processed */
			dwc3_stop_active_transfer(dwc, dep->number, true);
			goto out1;
		}
		dev_err(dwc->dev, "request %pK was not queued to %s\n",
				request, ep->name);
		ret = -EINVAL;
		goto out0;
	}

out1:
	dbg_event(dep->number, "DEQUEUE", 0);
	/* giveback the request */
	dwc3_gadget_giveback(dep, req, -ECONNRESET);

out0:
	spin_unlock_irqrestore(&dwc->lock, flags);

	return ret;
}

int __dwc3_gadget_ep_set_halt(struct dwc3_ep *dep, int value, int protocol)
{
	struct dwc3_gadget_ep_cmd_params	params;
	struct dwc3				*dwc = dep->dwc;
	int					ret;

	memset(&params, 0x00, sizeof(params));

	if (value) {
		if (!protocol && ((dep->direction && dep->flags & DWC3_EP_BUSY) ||
				(!list_empty(&dep->req_queued) ||
				 !list_empty(&dep->request_list)))) {
			dev_dbg(dwc->dev, "%s: pending request, cannot halt\n",
					dep->name);
			return -EAGAIN;
		}

		ret = dwc3_send_gadget_ep_cmd(dwc, dep->number,
			DWC3_DEPCMD_SETSTALL, &params);
		if (ret)
			dev_err(dwc->dev, "failed to set STALL on %s\n",
					dep->name);
		else
			dep->flags |= DWC3_EP_STALL;
	} else {
		ret = dwc3_send_gadget_ep_cmd(dwc, dep->number,
			DWC3_DEPCMD_CLEARSTALL, &params);
		if (ret)
			dev_err(dwc->dev, "failed to clear STALL on %s\n",
					dep->name);
		else
			dep->flags &= ~(DWC3_EP_STALL | DWC3_EP_WEDGE);
	}

	return ret;
}

static int dwc3_gadget_ep_set_halt(struct usb_ep *ep, int value)
{
	struct dwc3_ep			*dep = to_dwc3_ep(ep);
	struct dwc3			*dwc = dep->dwc;

	unsigned long			flags;

	int				ret;

	if (!ep->desc) {
		dev_err(dwc->dev, "(%s)'s desc is NULL.\n", dep->name);
		return -EINVAL;
	}

	spin_lock_irqsave(&dwc->lock, flags);
	dbg_event(dep->number, "HALT", value);
	if (usb_endpoint_xfer_isoc(dep->endpoint.desc)) {
		dev_err(dwc->dev, "%s is of Isochronous type\n", dep->name);
		ret = -EINVAL;
		goto out;
	}

	ret = __dwc3_gadget_ep_set_halt(dep, value, false);
out:
	spin_unlock_irqrestore(&dwc->lock, flags);

	return ret;
}

static int dwc3_gadget_ep_set_wedge(struct usb_ep *ep)
{
	struct dwc3_ep			*dep = to_dwc3_ep(ep);
	struct dwc3			*dwc = dep->dwc;
	unsigned long			flags;
	int				ret;

	spin_lock_irqsave(&dwc->lock, flags);
	dbg_event(dep->number, "WEDGE", 0);
	dep->flags |= DWC3_EP_WEDGE;

	if (dep->number == 0 || dep->number == 1)
		ret = __dwc3_gadget_ep0_set_halt(ep, 1);
	else
		ret = __dwc3_gadget_ep_set_halt(dep, 1, false);
	spin_unlock_irqrestore(&dwc->lock, flags);

	return ret;
}

/* -------------------------------------------------------------------------- */

static struct usb_endpoint_descriptor dwc3_gadget_ep0_desc = {
	.bLength	= USB_DT_ENDPOINT_SIZE,
	.bDescriptorType = USB_DT_ENDPOINT,
	.bmAttributes	= USB_ENDPOINT_XFER_CONTROL,
};

static const struct usb_ep_ops dwc3_gadget_ep0_ops = {
	.enable		= dwc3_gadget_ep0_enable,
	.disable	= dwc3_gadget_ep0_disable,
	.alloc_request	= dwc3_gadget_ep_alloc_request,
	.free_request	= dwc3_gadget_ep_free_request,
	.queue		= dwc3_gadget_ep0_queue,
	.dequeue	= dwc3_gadget_ep_dequeue,
	.set_halt	= dwc3_gadget_ep0_set_halt,
	.set_wedge	= dwc3_gadget_ep_set_wedge,
};

static const struct usb_ep_ops dwc3_gadget_ep_ops = {
	.enable		= dwc3_gadget_ep_enable,
	.disable	= dwc3_gadget_ep_disable,
	.alloc_request	= dwc3_gadget_ep_alloc_request,
	.free_request	= dwc3_gadget_ep_free_request,
	.queue		= dwc3_gadget_ep_queue,
	.dequeue	= dwc3_gadget_ep_dequeue,
	.set_halt	= dwc3_gadget_ep_set_halt,
	.set_wedge	= dwc3_gadget_ep_set_wedge,
};

/* -------------------------------------------------------------------------- */

static int dwc3_gadget_get_frame(struct usb_gadget *g)
{
	struct dwc3		*dwc = gadget_to_dwc(g);
	u32			reg;

	reg = dwc3_readl(dwc->regs, DWC3_DSTS);
	return DWC3_DSTS_SOFFN(reg);
}

#define DWC3_PM_RESUME_RETRIES		20    /* Max Number of retries */
#define DWC3_PM_RESUME_DELAY		100   /* 100 msec */

static void dwc3_gadget_wakeup_work(struct work_struct *w)
{
	struct dwc3		*dwc;
	int			ret;
	static int		retry_count;

	dwc = container_of(w, struct dwc3, wakeup_work);

	ret = pm_runtime_get_sync(dwc->dev);
	if (ret) {
		/* pm_runtime_get_sync returns -EACCES error between
		 * late_suspend and early_resume, wait for system resume to
		 * finish and queue work again
		 */
		pr_debug("PM runtime get sync failed, ret %d\n", ret);
		if (ret == -EACCES) {
			pm_runtime_put_noidle(dwc->dev);
			if (retry_count == DWC3_PM_RESUME_RETRIES) {
				retry_count = 0;
				pr_err("pm_runtime_get_sync timed out\n");
				return;
			}
			msleep(DWC3_PM_RESUME_DELAY);
			retry_count++;
			schedule_work(&dwc->wakeup_work);
			return;
		}
	}
	retry_count = 0;
	dbg_event(0xFF, "Gdgwake gsyn",
		atomic_read(&dwc->dev->power.usage_count));

	ret = dwc3_gadget_wakeup_int(dwc);

	if (ret)
		pr_err("Remote wakeup failed. ret = %d.\n", ret);
	else
		pr_debug("Remote wakeup succeeded.\n");

	pm_runtime_put_noidle(dwc->dev);
	dbg_event(0xFF, "Gdgwake put",
		atomic_read(&dwc->dev->power.usage_count));
}

static int dwc3_gadget_wakeup_int(struct dwc3 *dwc)
{
	bool			link_recover_only = false;

	u32			reg;
	int			ret = 0;
	u8			link_state;
	unsigned long		flags;

	pr_debug("%s(): Entry\n", __func__);
	disable_irq(dwc->irq);
	spin_lock_irqsave(&dwc->lock, flags);
	/*
	 * According to the Databook Remote wakeup request should
	 * be issued only when the device is in early suspend state.
	 *
	 * We can check that via USB Link State bits in DSTS register.
	 */
	link_state = dwc3_get_link_state(dwc);

	switch (link_state) {
	case DWC3_LINK_STATE_RX_DET:	/* in HS, means Early Suspend */
	case DWC3_LINK_STATE_U3:	/* in HS, means SUSPEND */
		break;
	case DWC3_LINK_STATE_U1:
		if (dwc->gadget.speed != USB_SPEED_SUPER) {
			link_recover_only = true;
			break;
		}
		/* Intentional fallthrough */
	default:
		dev_dbg(dwc->dev, "can't wakeup from link state %d\n",
				link_state);
		ret = -EINVAL;
		goto out;
	}

	/* Enable LINK STATUS change event */
	reg = dwc3_readl(dwc->regs, DWC3_DEVTEN);
	reg |= DWC3_DEVTEN_ULSTCNGEN;
	dwc3_writel(dwc->regs, DWC3_DEVTEN, reg);
	/*
	 * memory barrier is required to make sure that required events
	 * with core is enabled before performing RECOVERY mechnism.
	 */
	mb();

	ret = dwc3_gadget_set_link_state(dwc, DWC3_LINK_STATE_RECOV);
	if (ret < 0) {
		dev_err(dwc->dev, "failed to put link in Recovery\n");
		/* Disable LINK STATUS change */
		reg = dwc3_readl(dwc->regs, DWC3_DEVTEN);
		reg &= ~DWC3_DEVTEN_ULSTCNGEN;
		dwc3_writel(dwc->regs, DWC3_DEVTEN, reg);
		/* Required to complete this operation before returning */
		mb();
		goto out;
	}

	/* Recent versions do this automatically */
	if (dwc->revision < DWC3_REVISION_194A) {
		/* write zeroes to Link Change Request */
		reg = dwc3_readl(dwc->regs, DWC3_DCTL);
		reg &= ~DWC3_DCTL_ULSTCHNGREQ_MASK;
		dwc3_writel(dwc->regs, DWC3_DCTL, reg);
	}

	spin_unlock_irqrestore(&dwc->lock, flags);
	enable_irq(dwc->irq);

	/*
	 * Have bigger value (16 sec) for timeout since some host PCs driving
	 * resume for very long time (e.g. 8 sec)
	 */
	ret = wait_event_interruptible_timeout(dwc->wait_linkstate,
			(dwc->link_state < DWC3_LINK_STATE_U3) ||
			(dwc->link_state == DWC3_LINK_STATE_SS_DIS),
			msecs_to_jiffies(16000));

	spin_lock_irqsave(&dwc->lock, flags);
	/* Disable link status change event */
	reg = dwc3_readl(dwc->regs, DWC3_DEVTEN);
	reg &= ~DWC3_DEVTEN_ULSTCNGEN;
	dwc3_writel(dwc->regs, DWC3_DEVTEN, reg);
	/*
	 * Complete this write before we go ahead and perform resume
	 * as we don't need link status change notificaiton anymore.
	 */
	mb();

	if (!ret) {
		dev_dbg(dwc->dev, "Timeout moving into state(%d)\n",
							dwc->link_state);
		ret = -EINVAL;
		spin_unlock_irqrestore(&dwc->lock, flags);
		goto out1;
	} else {
		ret = 0;
		/*
		 * If USB is disconnected OR received RESET from host,
		 * don't perform resume
		 */
		if (dwc->link_state == DWC3_LINK_STATE_SS_DIS ||
				dwc->gadget.state == USB_STATE_DEFAULT)
			link_recover_only = true;
	}

	/*
	 * According to DWC3 databook, the controller does not
	 * trigger a wakeup event when remote-wakeup is used.
	 * Hence, after remote-wakeup sequence is complete, and
	 * the device is back at U0 state, it is required that
	 * the resume sequence is initiated by SW.
	 */
	if (!link_recover_only)
		dwc3_gadget_wakeup_interrupt(dwc, true);

	spin_unlock_irqrestore(&dwc->lock, flags);
	pr_debug("%s: Exit\n", __func__);
	return ret;

out:
	spin_unlock_irqrestore(&dwc->lock, flags);
	enable_irq(dwc->irq);

out1:
	return ret;
}

static int dwc_gadget_func_wakeup(struct usb_gadget *g, int interface_id)
{
	int ret = 0;
	struct dwc3 *dwc = gadget_to_dwc(g);

	if (!g || (g->speed != USB_SPEED_SUPER))
		return -ENOTSUPP;

	if (dwc3_gadget_is_suspended(dwc)) {
		pr_debug("USB bus is suspended. Scheduling wakeup and returning -EAGAIN.\n");
		dwc3_gadget_wakeup(&dwc->gadget);
		return -EAGAIN;
	}

	if (dwc->revision < DWC3_REVISION_220A) {
		ret = dwc3_send_gadget_generic_command(dwc,
			DWC3_DGCMD_XMIT_FUNCTION, interface_id);
	} else {
		ret = dwc3_send_gadget_generic_command(dwc,
			DWC3_DGCMD_XMIT_DEV, 0x1 | (interface_id << 4));
	}

	if (ret)
		pr_err("Function wakeup HW command failed.\n");
	else
		pr_debug("Function wakeup HW command succeeded.\n");

	return ret;
}

static int dwc3_gadget_set_selfpowered(struct usb_gadget *g,
		int is_selfpowered)
{
	struct dwc3		*dwc = gadget_to_dwc(g);
	unsigned long		flags;

	spin_lock_irqsave(&dwc->lock, flags);
	dwc->is_selfpowered = !!is_selfpowered;
	spin_unlock_irqrestore(&dwc->lock, flags);

	return 0;
}

#define DWC3_SOFT_RESET_TIMEOUT	10  /* 10 msec */
static int dwc3_gadget_run_stop(struct dwc3 *dwc, int is_on, int suspend)
{
	u32			reg;
	u32			timeout = 500;
	ktime_t start, diff;

	reg = dwc3_readl(dwc->regs, DWC3_DCTL);
	if (is_on) {
		if (dwc->revision <= DWC3_REVISION_187A) {
			reg &= ~DWC3_DCTL_TRGTULST_MASK;
			reg |= DWC3_DCTL_TRGTULST_RX_DET;
		}

		if (dwc->revision >= DWC3_REVISION_194A)
			reg &= ~DWC3_DCTL_KEEP_CONNECT;

		start = ktime_get();
		/* issue device SoftReset */
		dwc3_writel(dwc->regs, DWC3_DCTL, reg | DWC3_DCTL_CSFTRST);
		do {
			reg = dwc3_readl(dwc->regs, DWC3_DCTL);
			if (!(reg & DWC3_DCTL_CSFTRST))
				break;

			diff = ktime_sub(ktime_get(), start);
			/* poll for max. 10ms */
			if (ktime_to_ms(diff) > DWC3_SOFT_RESET_TIMEOUT) {
				printk_ratelimited(KERN_ERR
					"%s:core Reset Timed Out\n", __func__);
				break;
			}
			cpu_relax();
		} while (true);


		dwc3_event_buffers_setup(dwc);
		dwc3_gadget_restart(dwc);
		reg = dwc3_readl(dwc->regs, DWC3_DCTL);
		reg |= DWC3_DCTL_RUN_STOP;

		if (dwc->has_hibernation)
			reg |= DWC3_DCTL_KEEP_CONNECT;

		dwc->pullups_connected = true;
	} else {
		dwc3_gadget_disable_irq(dwc);
		__dwc3_gadget_ep_disable(dwc->eps[0]);
		__dwc3_gadget_ep_disable(dwc->eps[1]);

		reg &= ~DWC3_DCTL_RUN_STOP;

		if (dwc->has_hibernation && !suspend)
			reg &= ~DWC3_DCTL_KEEP_CONNECT;

		dwc->pullups_connected = false;
		usb_gadget_set_state(&dwc->gadget, USB_STATE_NOTATTACHED);
	}

	dwc3_writel(dwc->regs, DWC3_DCTL, reg);

	do {
		reg = dwc3_readl(dwc->regs, DWC3_DSTS);
		if (is_on) {
			if (!(reg & DWC3_DSTS_DEVCTRLHLT))
				break;
		} else {
			if (reg & DWC3_DSTS_DEVCTRLHLT)
				break;
		}
		timeout--;
		if (!timeout) {
			dev_err(dwc->dev, "failed to %s controller\n",
						is_on ? "start" : "stop");
			if (is_on)
				dbg_event(0xFF, "STARTTOUT", reg);
			else
				dbg_event(0xFF, "STOPTOUT", reg);
			return -ETIMEDOUT;
		}
		udelay(1);
	} while (1);

	dev_vdbg(dwc->dev, "gadget %s data soft-%s\n",
			dwc->gadget_driver
			? dwc->gadget_driver->function : "no-function",
			is_on ? "connect" : "disconnect");

	return 0;
}

static int dwc3_gadget_vbus_draw(struct usb_gadget *g, unsigned mA)
{
	struct dwc3		*dwc = gadget_to_dwc(g);

	dwc->vbus_draw = mA;
	dev_dbg(dwc->dev, "Notify controller from %s. mA = %d\n", __func__, mA);
	dwc3_notify_event(dwc, DWC3_CONTROLLER_SET_CURRENT_DRAW_EVENT, 0);
	return 0;
}

static int dwc3_gadget_pullup(struct usb_gadget *g, int is_on)
{
	struct dwc3		*dwc = gadget_to_dwc(g);
	unsigned long		flags;
	int			ret;

	is_on = !!is_on;

	dwc->softconnect = is_on;

	if ((dwc->is_drd && !dwc->vbus_active) || !dwc->gadget_driver) {
		/*
		 * Need to wait for vbus_session(on) from otg driver or to
		 * the udc_start.
		 */
		return 0;
	}

	pm_runtime_get_sync(dwc->dev);
	dbg_event(0xFF, "Pullup gsync",
		atomic_read(&dwc->dev->power.usage_count));

	spin_lock_irqsave(&dwc->lock, flags);

	/*
	 * If we are here after bus suspend notify otg state machine to
	 * increment pm usage count of dwc to prevent pm_runtime_suspend
	 * during enumeration.
	 */
	dev_dbg(dwc->dev, "Notify OTG from %s\n", __func__);
	dwc->b_suspend = false;
	dwc3_notify_event(dwc, DWC3_CONTROLLER_NOTIFY_OTG_EVENT, 0);


	ret = dwc3_gadget_run_stop(dwc, is_on, false);

	spin_unlock_irqrestore(&dwc->lock, flags);

	pm_runtime_mark_last_busy(dwc->dev);
	pm_runtime_put_autosuspend(dwc->dev);
	dbg_event(0xFF, "Pullup put",
		atomic_read(&dwc->dev->power.usage_count));

	return ret;
}

void dwc3_gadget_enable_irq(struct dwc3 *dwc)
{
	u32			reg;

	/* Enable all but Start and End of Frame IRQs */
	reg = (DWC3_DEVTEN_VNDRDEVTSTRCVEDEN |
			DWC3_DEVTEN_EVNTOVERFLOWEN |
			DWC3_DEVTEN_CMDCMPLTEN |
			DWC3_DEVTEN_ERRTICERREN |
			DWC3_DEVTEN_WKUPEVTEN |
			DWC3_DEVTEN_CONNECTDONEEN |
			DWC3_DEVTEN_USBRSTEN |
			DWC3_DEVTEN_DISCONNEVTEN);

	/*
	 * Enable SUSPENDEVENT(BIT:6) for version 230A and above
	 * else enable USB Link change event (BIT:3) for older version
	 */
	if (dwc->revision < DWC3_REVISION_230A)
		reg |= DWC3_DEVTEN_ULSTCNGEN;
	else
		reg |= DWC3_DEVTEN_SUSPEND;

	dwc3_writel(dwc->regs, DWC3_DEVTEN, reg);
}

void dwc3_gadget_disable_irq(struct dwc3 *dwc)
{
	/* mask all interrupts */
	dwc3_writel(dwc->regs, DWC3_DEVTEN, 0x00);
}

static irqreturn_t dwc3_thread_interrupt(int irq, void *_dwc);
static void dwc3_gadget_disconnect_interrupt(struct dwc3 *dwc);

static int dwc3_gadget_vbus_session(struct usb_gadget *_gadget, int is_active)
{
	struct dwc3 *dwc = gadget_to_dwc(_gadget);
	unsigned long flags;

	if (!dwc->is_drd)
		return -EPERM;

	is_active = !!is_active;

	spin_lock_irqsave(&dwc->lock, flags);

	/* Mark that the vbus was powered */
	dwc->vbus_active = is_active;

	/*
	 * Check if upper level usb_gadget_driver was already registerd with
	 * this udc controller driver (if dwc3_gadget_start was called)
	 */
	if (dwc->gadget_driver && dwc->softconnect) {
		if (dwc->vbus_active) {
			/*
			 * Both vbus was activated by otg and pullup was
			 * signaled by the gadget driver.
			 */
			dwc3_gadget_run_stop(dwc, 1, false);
		} else {
			dwc3_gadget_run_stop(dwc, 0, false);
		}
	}

	/*
	 * Clearing run/stop bit might occur before disconnect event is seen.
	 * Make sure to let gadget driver know in that case.
	 */
	if (!dwc->vbus_active) {
		dev_dbg(dwc->dev, "calling disconnect from %s\n", __func__);
		dwc3_gadget_disconnect_interrupt(dwc);
	}

	spin_unlock_irqrestore(&dwc->lock, flags);
	return 0;
}

static int __dwc3_gadget_start(struct dwc3 *dwc)
{
	struct dwc3_ep		*dep;
	int			ret = 0;
	u32			reg;

	reg = dwc3_readl(dwc->regs, DWC3_DCFG);
	reg &= ~(DWC3_DCFG_SPEED_MASK);

	/**
	 * WORKAROUND: DWC3 revision < 2.20a have an issue
	 * which would cause metastability state on Run/Stop
	 * bit if we try to force the IP to USB2-only mode.
	 *
	 * Because of that, we cannot configure the IP to any
	 * speed other than the SuperSpeed
	 *
	 * Refers to:
	 *
	 * STAR#9000525659: Clock Domain Crossing on DCTL in
	 * USB 2.0 Mode
	 */
	if (dwc->revision < DWC3_REVISION_220A) {
		reg |= DWC3_DCFG_SUPERSPEED;
	} else {
		switch (dwc->maximum_speed) {
		case USB_SPEED_LOW:
			reg |= DWC3_DSTS_LOWSPEED;
			break;
		case USB_SPEED_FULL:
			reg |= DWC3_DSTS_FULLSPEED1;
			break;
		case USB_SPEED_HIGH:
			reg |= DWC3_DSTS_HIGHSPEED;
			break;
		case USB_SPEED_SUPER:	/* FALLTHROUGH */
		case USB_SPEED_UNKNOWN:	/* FALTHROUGH */
		default:
			reg |= DWC3_DSTS_SUPERSPEED;
		}
	}
	dwc3_writel(dwc->regs, DWC3_DCFG, reg);

	/* Programs the number of outstanding pipelined transfer requests
	 * the AXI master pushes to the AXI slave.
	 */
	if (dwc->revision >= DWC3_REVISION_270A) {
		reg = dwc3_readl(dwc->regs, DWC3_GSBUSCFG1);
		reg &= ~DWC3_GSBUSCFG1_PIPETRANSLIMIT_MASK;
		reg |= DWC3_GSBUSCFG1_PIPETRANSLIMIT(0xe);
		dwc3_writel(dwc->regs, DWC3_GSBUSCFG1, reg);
	}

	/* Start with SuperSpeed Default */
	dwc3_gadget_ep0_desc.wMaxPacketSize = cpu_to_le16(512);

	dwc->delayed_status = false;
	/* reinitialize physical ep0-1 */
	dep = dwc->eps[0];
	dep->flags = 0;
	dep->endpoint.maxburst = 1;
	ret = __dwc3_gadget_ep_enable(dep, &dwc3_gadget_ep0_desc, NULL, false,
			false);
	if (ret) {
		dev_err(dwc->dev, "failed to enable %s\n", dep->name);
		return ret;
	}

	dep = dwc->eps[1];
	dep->flags = 0;
	dep->endpoint.maxburst = 1;
	ret = __dwc3_gadget_ep_enable(dep, &dwc3_gadget_ep0_desc, NULL, false,
			false);
	if (ret) {
		dev_err(dwc->dev, "failed to enable %s\n", dep->name);
		__dwc3_gadget_ep_disable(dwc->eps[0]);
		return ret;
	}

	/* begin to receive SETUP packets */
	dwc->ep0state = EP0_SETUP_PHASE;
	dwc3_ep0_out_start(dwc);

	dwc3_gadget_enable_irq(dwc);

	return ret;
}

/* Required gadget re-initialization before switching to gadget in OTG mode */
void dwc3_gadget_restart(struct dwc3 *dwc)
{
	__dwc3_gadget_start(dwc);
}

static int dwc3_gadget_start(struct usb_gadget *g,
		struct usb_gadget_driver *driver)
{
	struct dwc3		*dwc = gadget_to_dwc(g);
	unsigned long		flags;
	int			ret = 0;

	g->interrupt_num = dwc->irq;
	spin_lock_irqsave(&dwc->lock, flags);

	if (dwc->gadget_driver) {
		dev_err(dwc->dev, "%s is already bound to %s\n",
				dwc->gadget.name,
				dwc->gadget_driver->driver.name);
		ret = -EBUSY;
		goto err0;
	}

	dwc->gadget_driver	= driver;

	/*
	 * For DRD, this might get called by gadget driver during bootup
	 * even though host mode might be active. Don't actually perform
	 * device-specific initialization until device mode is activated.
	 * In that case dwc3_gadget_restart() will handle it.
	 */
	spin_unlock_irqrestore(&dwc->lock, flags);
	return 0;

err0:
	spin_unlock_irqrestore(&dwc->lock, flags);
	return ret;
}

static int dwc3_gadget_stop(struct usb_gadget *g,
		struct usb_gadget_driver *driver)
{
	struct dwc3		*dwc = gadget_to_dwc(g);
	unsigned long		flags;
	int			irq;

	dwc3_gadget_disable_irq(dwc);

	tasklet_kill(&dwc->bh);

	spin_lock_irqsave(&dwc->lock, flags);

	__dwc3_gadget_ep_disable(dwc->eps[0]);
	__dwc3_gadget_ep_disable(dwc->eps[1]);

	dwc->gadget_driver	= NULL;

	spin_unlock_irqrestore(&dwc->lock, flags);

	irq = platform_get_irq(to_platform_device(dwc->dev), 0);
	free_irq(irq, dwc);

	return 0;
}

static int dwc3_gadget_restart_usb_session(struct usb_gadget *g)
{
	struct dwc3		*dwc = gadget_to_dwc(g);

	return dwc3_notify_event(dwc, DWC3_CONTROLLER_RESTART_USB_SESSION, 0);
}

static const struct usb_gadget_ops dwc3_gadget_ops = {
	.get_frame		= dwc3_gadget_get_frame,
	.wakeup			= dwc3_gadget_wakeup,
	.func_wakeup		= dwc_gadget_func_wakeup,
	.set_selfpowered	= dwc3_gadget_set_selfpowered,
	.vbus_session		= dwc3_gadget_vbus_session,
	.vbus_draw		= dwc3_gadget_vbus_draw,
	.pullup			= dwc3_gadget_pullup,
	.udc_start		= dwc3_gadget_start,
	.udc_stop		= dwc3_gadget_stop,
	.restart		= dwc3_gadget_restart_usb_session,
};

/* -------------------------------------------------------------------------- */

#define NUM_GSI_OUT_EPS	1
#define NUM_GSI_IN_EPS	2

static int dwc3_gadget_init_hw_endpoints(struct dwc3 *dwc,
		u8 num, u32 direction)
{
	struct dwc3_ep			*dep;
	u8				i, gsi_ep_count, gsi_ep_index = 0;

	/* Read number of event buffers to check if we need
	 * to update gsi_ep_count. For non GSI targets this
	 * will be 0 and we will skip reservation of GSI eps.
	 * There is one event buffer for each GSI EP.
	 */
	gsi_ep_count = dwc->num_gsi_event_buffers;
	/* OUT GSI EPs based on direction field */
	if (gsi_ep_count && !direction)
		gsi_ep_count = NUM_GSI_OUT_EPS;
	/* IN GSI EPs */
	else if (gsi_ep_count && direction)
		gsi_ep_count = NUM_GSI_IN_EPS;

	for (i = 0; i < num; i++) {
		u8 epnum = (i << 1) | (!!direction);

		dep = kzalloc(sizeof(*dep), GFP_KERNEL);
		if (!dep)
			return -ENOMEM;

		dep->dwc = dwc;
		dep->number = epnum;
		dep->direction = !!direction;
		dwc->eps[epnum] = dep;

		/* Reserve EPs at the end for GSI based on gsi_ep_count */
		if ((gsi_ep_index < gsi_ep_count) &&
				(i > (num - 1 - gsi_ep_count))) {
			gsi_ep_index++;
			/* For GSI EPs, name eps as "gsi-epin" or "gsi-epout" */
			snprintf(dep->name, sizeof(dep->name), "%s",
				(epnum & 1) ? "gsi-epin" : "gsi-epout");
			/* Set ep type as GSI */
			dep->endpoint.ep_type = EP_TYPE_GSI;
		} else {
			snprintf(dep->name, sizeof(dep->name), "ep%d%s",
				epnum >> 1, (epnum & 1) ? "in" : "out");
		}

		dep->endpoint.ep_num = epnum >> 1;
		dep->endpoint.name = dep->name;

		dev_vdbg(dwc->dev, "initializing %s %d\n",
				dep->name, epnum >> 1);

		if (epnum == 0 || epnum == 1) {
			usb_ep_set_maxpacket_limit(&dep->endpoint, 512);
			dep->endpoint.maxburst = 1;
			dep->endpoint.ops = &dwc3_gadget_ep0_ops;
			if (!epnum)
				dwc->gadget.ep0 = &dep->endpoint;
		} else {
			usb_ep_set_maxpacket_limit(&dep->endpoint, 1024);
			dep->endpoint.max_streams = 15;
			dep->endpoint.ops = &dwc3_gadget_ep_ops;
			list_add_tail(&dep->endpoint.ep_list,
					&dwc->gadget.ep_list);
		}

		INIT_LIST_HEAD(&dep->request_list);
		INIT_LIST_HEAD(&dep->req_queued);
	}

	return 0;
}

static int dwc3_gadget_init_endpoints(struct dwc3 *dwc)
{
	int				ret;

	INIT_LIST_HEAD(&dwc->gadget.ep_list);

	ret = dwc3_gadget_init_hw_endpoints(dwc, dwc->num_out_eps, 0);
	if (ret < 0) {
		dev_vdbg(dwc->dev, "failed to allocate OUT endpoints\n");
		return ret;
	}

	ret = dwc3_gadget_init_hw_endpoints(dwc, dwc->num_in_eps, 1);
	if (ret < 0) {
		dev_vdbg(dwc->dev, "failed to allocate IN endpoints\n");
		return ret;
	}

	return 0;
}

static void dwc3_gadget_free_endpoints(struct dwc3 *dwc)
{
	struct dwc3_ep			*dep;
	u8				epnum;

	for (epnum = 0; epnum < DWC3_ENDPOINTS_NUM; epnum++) {
		dep = dwc->eps[epnum];
		if (!dep)
			continue;
		/*
		 * Physical endpoints 0 and 1 are special; they form the
		 * bi-directional USB endpoint 0.
		 *
		 * For those two physical endpoints, we don't allocate a TRB
		 * pool nor do we add them the endpoints list. Due to that, we
		 * shouldn't do these two operations otherwise we would end up
		 * with all sorts of bugs when removing dwc3.ko.
		 */
		if (epnum != 0 && epnum != 1) {
			if (dep->trb_pool)
				dwc3_free_trb_pool(dep);
			list_del(&dep->endpoint.ep_list);
		}

		kfree(dep);
	}
}

/* -------------------------------------------------------------------------- */

static int __dwc3_cleanup_done_trbs(struct dwc3 *dwc, struct dwc3_ep *dep,
		struct dwc3_request *req, struct dwc3_trb *trb,
		const struct dwc3_event_depevt *event, int status,
		int chain)
{
	unsigned int		count;
	unsigned int		s_pkt = 0;
	unsigned int		trb_status;

	trace_dwc3_complete_trb(dep, trb);

	/*
	 * If we're in the middle of series of chained TRBs and we
	 * receive a short transfer along the way, DWC3 will skip
	 * through all TRBs including the last TRB in the chain (the
	 * where CHN bit is zero. DWC3 will also avoid clearing HWO
	 * bit and SW has to do it manually.
	 *
	 * We're going to do that here to avoid problems of HW trying
	 * to use bogus TRBs for transfers.
	 */
	if (chain && (trb->ctrl & DWC3_TRB_CTRL_HWO))
		trb->ctrl &= ~DWC3_TRB_CTRL_HWO;

	if ((trb->ctrl & DWC3_TRB_CTRL_HWO) && status != -ESHUTDOWN)
		/*
		 * We continue despite the error. There is not much we
		 * can do. If we don't clean it up we loop forever. If
		 * we skip the TRB then it gets overwritten after a
		 * while since we use them in a ring buffer. A BUG()
		 * would help. Lets hope that if this occurs, someone
		 * fixes the root cause instead of looking away :)
		 */
		dev_err(dwc->dev, "%s's TRB (%pK) still owned by HW\n",
				dep->name, trb);

	count = trb->size & DWC3_TRB_SIZE_MASK;

	if (dep->direction) {
		if (count) {
			trb_status = DWC3_TRB_SIZE_TRBSTS(trb->size);
			if (trb_status == DWC3_TRBSTS_MISSED_ISOC) {
				dev_dbg(dwc->dev, "incomplete IN transfer %s\n",
						dep->name);
				/*
				 * If missed isoc occurred and there is
				 * no request queued then issue END
				 * TRANSFER, so that core generates
				 * next xfernotready and we will issue
				 * a fresh START TRANSFER.
				 * If there are still queued request
				 * then wait, do not issue either END
				 * or UPDATE TRANSFER, just attach next
				 * request in request_list during
				 * giveback.If any future queued request
				 * is successfully transferred then we
				 * will issue UPDATE TRANSFER for all
				 * request in the request_list.
				 */
				dep->flags |= DWC3_EP_MISSED_ISOC;
				dbg_event(dep->number, "MISSED ISOC", status);
			} else {
				dev_err(dwc->dev, "incomplete IN transfer %s\n",
						dep->name);
				status = -ECONNRESET;
			}
		} else {
			dep->flags &= ~DWC3_EP_MISSED_ISOC;
		}
	} else {
		if (count && (event->status & DEPEVT_STATUS_SHORT))
			s_pkt = 1;
	}

	if (s_pkt && !chain)
		return 1;
	if ((event->status & DEPEVT_STATUS_LST) &&
			(trb->ctrl & (DWC3_TRB_CTRL_LST |
				DWC3_TRB_CTRL_HWO)))
		return 1;
	if ((event->status & DEPEVT_STATUS_IOC) &&
			(trb->ctrl & DWC3_TRB_CTRL_IOC))
		return 1;
	return 0;
}

static int dwc3_cleanup_done_reqs(struct dwc3 *dwc, struct dwc3_ep *dep,
		const struct dwc3_event_depevt *event, int status)
{
	struct dwc3_request	*req;
	struct dwc3_trb		*trb;
	unsigned int		slot;
	unsigned int		i;
	unsigned int		trb_len;
	int			count = 0;
	int			ret;

	do {
		int chain;

		req = next_request(&dep->req_queued);
		if (!req) {
			dev_err(dwc->dev, "%s: evt sts %x for no req queued",
				dep->name, event->status);
			return 1;
		}

		chain = req->request.num_mapped_sgs > 0;
		i = 0;
		do {
			slot = req->start_slot + i;
			if ((slot == DWC3_TRB_NUM - 1) &&
				usb_endpoint_xfer_isoc(dep->endpoint.desc))
				slot++;
			slot %= DWC3_TRB_NUM;
			trb = &dep->trb_pool[slot];
			count += trb->size & DWC3_TRB_SIZE_MASK;

			if (req->request.num_mapped_sgs)
				trb_len = sg_dma_len(&req->request.sg[i]);
			else
				trb_len = req->request.length;

			ret = __dwc3_cleanup_done_trbs(dwc, dep, req, trb,
					event, status, chain);
			if (ret)
				break;
		}while (++i < req->request.num_mapped_sgs);

		/*
		 * We assume here we will always receive the entire data block
		 * which we should receive. Meaning, if we program RX to
		 * receive 4K but we receive only 2K, we assume that's all we
		 * should receive and we simply bounce the request back to the
		 * gadget driver for further processing.
		 */
		req->request.actual += req->request.length - count;
		dwc3_gadget_giveback(dep, req, status);

		/* EP possibly disabled during giveback? */
		if (!(dep->flags & DWC3_EP_ENABLED)) {
			dev_dbg(dwc->dev, "%s disabled while handling ep event\n",
					dep->name);
			return 0;
		}

		if (ret)
			break;
	} while (1);

	dwc->gadget.xfer_isr_count++;

	if (usb_endpoint_xfer_isoc(dep->endpoint.desc) &&
			list_empty(&dep->req_queued)) {
		if (list_empty(&dep->request_list))
			/*
			 * If there is no entry in request list then do
			 * not issue END TRANSFER now. Just set PENDING
			 * flag, so that END TRANSFER is issued when an
			 * entry is added into request list.
			 */
			dep->flags |= DWC3_EP_PENDING_REQUEST;
		else
			dwc3_stop_active_transfer(dwc, dep->number, true);
		dep->flags &= ~DWC3_EP_MISSED_ISOC;
		return 1;
	}

	if (usb_endpoint_xfer_isoc(dep->endpoint.desc))
		if ((event->status & DEPEVT_STATUS_IOC) &&
				(trb->ctrl & DWC3_TRB_CTRL_IOC))
			return 0;
	return 1;
}

static void dwc3_endpoint_transfer_complete(struct dwc3 *dwc,
		struct dwc3_ep *dep, const struct dwc3_event_depevt *event)
{
	unsigned		status = 0;
	int			clean_busy;
	u32			is_xfer_complete;

	is_xfer_complete = (event->endpoint_event == DWC3_DEPEVT_XFERCOMPLETE);

	if (event->status & DEPEVT_STATUS_BUSERR)
		status = -ECONNRESET;

	clean_busy = dwc3_cleanup_done_reqs(dwc, dep, event, status);
	if (clean_busy && (is_xfer_complete ||
				usb_endpoint_xfer_isoc(dep->endpoint.desc)))
		dep->flags &= ~DWC3_EP_BUSY;

	/*
	 * WORKAROUND: This is the 2nd half of U1/U2 -> U0 workaround.
	 * See dwc3_gadget_linksts_change_interrupt() for 1st half.
	 */
	if (dwc->revision < DWC3_REVISION_183A) {
		u32		reg;
		int		i;

		for (i = 0; i < DWC3_ENDPOINTS_NUM; i++) {
			dep = dwc->eps[i];

			if (!(dep->flags & DWC3_EP_ENABLED))
				continue;

			if (!list_empty(&dep->req_queued))
				goto isoc_workaround;
		}

		reg = dwc3_readl(dwc->regs, DWC3_DCTL);
		reg |= (dwc->u1u2 & ~(dwc->u1));
		dwc3_writel(dwc->regs, DWC3_DCTL, reg);

		dwc->u1u2 = 0;
	}

isoc_workaround:
	/*
	 * WORKAROUND: This is the 2nd half ISOC packet drop workaround.
	 * See __dwc3_gadget_start_isoc() for 1st half.
	 */
	if (dwc->revision <= DWC3_REVISION_250A) {
		u32		reg;
		int		i;

		for (i = 0; i < DWC3_ENDPOINTS_NUM; i++) {
			dep = dwc->eps[i];

			if (!(dep->flags & DWC3_EP_ENABLED) ||
				!usb_endpoint_xfer_isoc(dep->endpoint.desc))
				continue;

			if (!list_empty(&dep->req_queued))
				return;
		}

		reg = dwc3_readl(dwc->regs, DWC3_DCTL);
		reg |= dwc->u1;
		dwc3_writel(dwc->regs, DWC3_DCTL, reg);

		dwc->u1 = 0;
	}
}

static void dwc3_endpoint_interrupt(struct dwc3 *dwc,
		const struct dwc3_event_depevt *event)
{
	struct dwc3_ep		*dep;
	u8			epnum = event->endpoint_number;

	dep = dwc->eps[epnum];

	if (!(dep->flags & DWC3_EP_ENABLED))
		return;

	if (epnum == 0 || epnum == 1) {
		dwc3_ep0_interrupt(dwc, event);
		return;
	}

	dep->dbg_ep_events.total++;

	switch (event->endpoint_event) {
	case DWC3_DEPEVT_XFERCOMPLETE:
		dep->resource_index = 0;
		dep->dbg_ep_events.xfercomplete++;

		if (usb_endpoint_xfer_isoc(dep->endpoint.desc)) {
			dev_dbg(dwc->dev, "%s is an Isochronous endpoint\n",
					dep->name);
			return;
		}

		dwc3_endpoint_transfer_complete(dwc, dep, event);
		break;
	case DWC3_DEPEVT_XFERINPROGRESS:
		dep->dbg_ep_events.xferinprogress++;
		if (!usb_endpoint_xfer_isoc(dep->endpoint.desc)) {
			dev_dbg(dwc->dev, "%s is not an Isochronous endpoint\n",
					dep->name);
			return;
		}

		dwc3_endpoint_transfer_complete(dwc, dep, event);
		break;
	case DWC3_DEPEVT_XFERNOTREADY:
		dep->dbg_ep_events.xfernotready++;
		if (usb_endpoint_xfer_isoc(dep->endpoint.desc)) {
			dwc3_gadget_start_isoc(dwc, dep, event);
		} else {
			int ret;

			dev_vdbg(dwc->dev, "%s: reason %s\n",
					dep->name, event->status &
					DEPEVT_STATUS_TRANSFER_ACTIVE
					? "Transfer Active"
					: "Transfer Not Active");

			/*
			 * If XFERNOTREADY interrupt is received with event
			 * status as TRANSFER ACTIVE, don't kick next transfer.
			 * otherwise data stall is seen on that endpoint.
			 */
			if (event->status & DEPEVT_STATUS_TRANSFER_ACTIVE)
				return;

			ret = __dwc3_gadget_kick_transfer(dep, 0, 1);
			if (!ret || ret == -EBUSY)
				return;

			dev_dbg(dwc->dev, "%s: failed to kick transfers\n",
					dep->name);
		}

		break;
	case DWC3_DEPEVT_STREAMEVT:
		dep->dbg_ep_events.streamevent++;
		if (!usb_endpoint_xfer_bulk(dep->endpoint.desc)) {
			dev_err(dwc->dev, "Stream event for non-Bulk %s\n",
					dep->name);
			return;
		}

		switch (event->status) {
		case DEPEVT_STREAMEVT_FOUND:
			dev_vdbg(dwc->dev, "Stream %d found and started\n",
					event->parameters);

			break;
		case DEPEVT_STREAMEVT_NOTFOUND:
			/* FALLTHROUGH */
		default:
			dev_dbg(dwc->dev, "Couldn't find suitable stream\n");
		}
		break;
	case DWC3_DEPEVT_RXTXFIFOEVT:
		dev_dbg(dwc->dev, "%s FIFO Overrun\n", dep->name);
		dep->dbg_ep_events.rxtxfifoevent++;
		break;
	case DWC3_DEPEVT_EPCMDCMPLT:
		dev_vdbg(dwc->dev, "Endpoint Command Complete\n");
		dep->dbg_ep_events.epcmdcomplete++;
		break;
	}
}

static void dwc3_disconnect_gadget(struct dwc3 *dwc)
{
	if (dwc->gadget_driver && dwc->gadget_driver->disconnect) {
		spin_unlock(&dwc->lock);
		dwc->gadget_driver->disconnect(&dwc->gadget);
		spin_lock(&dwc->lock);
	}
	dwc->gadget.xfer_isr_count = 0;
}

static void dwc3_suspend_gadget(struct dwc3 *dwc)
{
	if (dwc->gadget_driver && dwc->gadget_driver->suspend) {
		spin_unlock(&dwc->lock);
		dbg_event(0xFF, "SUSPEND", 0);
		dwc->gadget_driver->suspend(&dwc->gadget);
		spin_lock(&dwc->lock);
	}
}

static void dwc3_resume_gadget(struct dwc3 *dwc)
{
	if (dwc->gadget_driver && dwc->gadget_driver->resume) {
		spin_unlock(&dwc->lock);
		dbg_event(0xFF, "RESUME", 0);
		dwc->gadget_driver->resume(&dwc->gadget);
		spin_lock(&dwc->lock);
	}
}

void dwc3_stop_active_transfer(struct dwc3 *dwc, u32 epnum, bool force)
{
	struct dwc3_ep *dep;
	struct dwc3_gadget_ep_cmd_params params;
	u32 cmd;
	int ret;

	dep = dwc->eps[epnum];

	if (!dep->resource_index)
		return;

	if (dep->endpoint.endless)
		dwc3_notify_event(dwc, DWC3_CONTROLLER_NOTIFY_DISABLE_UPDXFER,
								dep->number);

	/*
	 * NOTICE: We are violating what the Databook says about the
	 * EndTransfer command. Ideally we would _always_ wait for the
	 * EndTransfer Command Completion IRQ, but that's causing too
	 * much trouble synchronizing between us and gadget driver.
	 *
	 * We have discussed this with the IP Provider and it was
	 * suggested to giveback all requests here, but give HW some
	 * extra time to synchronize with the interconnect. We're using
	 * an arbitraty 100us delay for that.
	 *
	 * Note also that a similar handling was tested by Synopsys
	 * (thanks a lot Paul) and nothing bad has come out of it.
	 * In short, what we're doing is:
	 *
	 * - Issue EndTransfer WITH CMDIOC bit set
	 * - Wait 100us
	 */

	cmd = DWC3_DEPCMD_ENDTRANSFER;
	cmd |= force ? DWC3_DEPCMD_HIPRI_FORCERM : 0;
	cmd |= DWC3_DEPCMD_CMDIOC;
	cmd |= DWC3_DEPCMD_PARAM(dep->resource_index);
	memset(&params, 0, sizeof(params));
	ret = dwc3_send_gadget_ep_cmd(dwc, dep->number, cmd, &params);
	WARN_ON_ONCE(ret);
	dep->resource_index = 0;
	dep->flags &= ~DWC3_EP_BUSY;
	udelay(100);
}

static void dwc3_stop_active_transfers(struct dwc3 *dwc)
{
	u32 epnum;

	for (epnum = 2; epnum < DWC3_ENDPOINTS_NUM; epnum++) {
		struct dwc3_ep *dep;

		dep = dwc->eps[epnum];
		if (!dep)
			continue;

		if (!(dep->flags & DWC3_EP_ENABLED))
			continue;

		dwc3_remove_requests(dwc, dep);
	}
}

static void dwc3_clear_stall_all_ep(struct dwc3 *dwc)
{
	u32 epnum;

	for (epnum = 1; epnum < DWC3_ENDPOINTS_NUM; epnum++) {
		struct dwc3_ep *dep;
		struct dwc3_gadget_ep_cmd_params params;
		int ret;

		dep = dwc->eps[epnum];
		if (!dep)
			continue;

		if (!(dep->flags & DWC3_EP_STALL))
			continue;

		dep->flags &= ~DWC3_EP_STALL;

		memset(&params, 0, sizeof(params));
		ret = dwc3_send_gadget_ep_cmd(dwc, dep->number,
				DWC3_DEPCMD_CLEARSTALL, &params);
		if (ret) {
			dev_dbg(dwc->dev, "%s; send ep cmd CLEARSTALL failed",
				dep->name);
			dbg_event(dep->number, "ECLRSTALL", ret);
		}
	}
}

static void dwc3_gadget_disconnect_interrupt(struct dwc3 *dwc)
{
	int			reg;

	dev_dbg(dwc->dev, "Notify OTG from %s\n", __func__);
	dwc->b_suspend = false;
	dwc3_notify_event(dwc, DWC3_CONTROLLER_NOTIFY_OTG_EVENT, 0);

	reg = dwc3_readl(dwc->regs, DWC3_DCTL);
	reg &= ~DWC3_DCTL_INITU1ENA;
	dwc3_writel(dwc->regs, DWC3_DCTL, reg);

	reg &= ~DWC3_DCTL_INITU2ENA;
	dwc3_writel(dwc->regs, DWC3_DCTL, reg);

	dbg_event(0xFF, "DISCONNECT", 0);
	dwc3_disconnect_gadget(dwc);

	dwc->gadget.speed = USB_SPEED_UNKNOWN;
	dwc->setup_packet_pending = false;
	dwc->link_state = DWC3_LINK_STATE_SS_DIS;
	wake_up_interruptible(&dwc->wait_linkstate);
}

void dwc3_gadget_usb3_phy_suspend(struct dwc3 *dwc, int suspend)
{
	u32			reg;

	reg = dwc3_readl(dwc->regs, DWC3_GUSB3PIPECTL(0));

	if (suspend)
		reg |= DWC3_GUSB3PIPECTL_SUSPHY;
	else
		reg &= ~DWC3_GUSB3PIPECTL_SUSPHY;

	dwc3_writel(dwc->regs, DWC3_GUSB3PIPECTL(0), reg);
}

static void dwc3_gadget_reset_interrupt(struct dwc3 *dwc)
{
	u32			reg;

	/*
	 * WORKAROUND: DWC3 revisions <1.88a have an issue which
	 * would cause a missing Disconnect Event if there's a
	 * pending Setup Packet in the FIFO.
	 *
	 * There's no suggested workaround on the official Bug
	 * report, which states that "unless the driver/application
	 * is doing any special handling of a disconnect event,
	 * there is no functional issue".
	 *
	 * Unfortunately, it turns out that we _do_ some special
	 * handling of a disconnect event, namely complete all
	 * pending transfers, notify gadget driver of the
	 * disconnection, and so on.
	 *
	 * Our suggested workaround is to follow the Disconnect
	 * Event steps here, instead, based on a setup_packet_pending
	 * flag. Such flag gets set whenever we have a XferNotReady
	 * event on EP0 and gets cleared on XferComplete for the
	 * same endpoint.
	 *
	 * Refers to:
	 *
	 * STAR#9000466709: RTL: Device : Disconnect event not
	 * generated if setup packet pending in FIFO
	 */
	if (dwc->revision < DWC3_REVISION_188A) {
		if (dwc->setup_packet_pending)
			dwc3_gadget_disconnect_interrupt(dwc);
	}

	dev_dbg(dwc->dev, "Notify OTG from %s\n", __func__);
	dwc->b_suspend = false;
	dwc3_notify_event(dwc, DWC3_CONTROLLER_NOTIFY_OTG_EVENT, 0);

	dbg_event(0xFF, "BUS RST", 0);
	/* after reset -> Default State */
	usb_gadget_set_state(&dwc->gadget, USB_STATE_DEFAULT);

	dwc3_gadget_usb3_phy_suspend(dwc, false);

	usb_gadget_vbus_draw(&dwc->gadget, 0);

	if (dwc->gadget.speed != USB_SPEED_UNKNOWN)
		dwc3_disconnect_gadget(dwc);

	reg = dwc3_readl(dwc->regs, DWC3_DCTL);
	reg &= ~DWC3_DCTL_TSTCTRL_MASK;
	dwc3_writel(dwc->regs, DWC3_DCTL, reg);
	dwc->test_mode = false;

	dwc3_stop_active_transfers(dwc);
	dwc3_clear_stall_all_ep(dwc);

	/* bus reset issued due to missing status stage of a control transfer */
	dwc->resize_fifos = 0;

	/* Reset device address to zero */
	reg = dwc3_readl(dwc->regs, DWC3_DCFG);
	reg &= ~(DWC3_DCFG_DEVADDR_MASK);
	dwc3_writel(dwc->regs, DWC3_DCFG, reg);
	dwc->gadget.speed = USB_SPEED_UNKNOWN;
	dwc->link_state = DWC3_LINK_STATE_U0;
	wake_up_interruptible(&dwc->wait_linkstate);
}

static void dwc3_update_ram_clk_sel(struct dwc3 *dwc, u32 speed)
{
	u32 reg;
	u32 usb30_clock = DWC3_GCTL_CLK_BUS;

	/*
	 * We change the clock only at SS but I dunno why I would want to do
	 * this. Maybe it becomes part of the power saving plan.
	 */

	if (speed != DWC3_DSTS_SUPERSPEED)
		return;

	/*
	 * RAMClkSel is reset to 0 after USB reset, so it must be reprogrammed
	 * each time on Connect Done.
	 */
	if (!usb30_clock)
		return;

	reg = dwc3_readl(dwc->regs, DWC3_GCTL);
	reg |= DWC3_GCTL_RAMCLKSEL(usb30_clock);
	dwc3_writel(dwc->regs, DWC3_GCTL, reg);
}

static void dwc3_gadget_conndone_interrupt(struct dwc3 *dwc)
{
	struct dwc3_ep		*dep;
	int			ret;
	u32			reg;
	u8			speed;

	reg = dwc3_readl(dwc->regs, DWC3_DSTS);
	speed = reg & DWC3_DSTS_CONNECTSPD;
	dwc->speed = speed;
	dwc->gadget.l1_supported = true;

	dwc3_update_ram_clk_sel(dwc, speed);

	switch (speed) {
	case DWC3_DCFG_SUPERSPEED:
		/*
		 * WORKAROUND: DWC3 revisions <1.90a have an issue which
		 * would cause a missing USB3 Reset event.
		 *
		 * In such situations, we should force a USB3 Reset
		 * event by calling our dwc3_gadget_reset_interrupt()
		 * routine.
		 *
		 * Refers to:
		 *
		 * STAR#9000483510: RTL: SS : USB3 reset event may
		 * not be generated always when the link enters poll
		 */
		if (dwc->revision < DWC3_REVISION_190A)
			dwc3_gadget_reset_interrupt(dwc);

		dwc3_gadget_ep0_desc.wMaxPacketSize = cpu_to_le16(512);
		dwc->gadget.ep0->maxpacket = 512;
		dwc->gadget.speed = USB_SPEED_SUPER;
		break;
	case DWC3_DCFG_HIGHSPEED:
		dwc3_gadget_ep0_desc.wMaxPacketSize = cpu_to_le16(64);
		dwc->gadget.ep0->maxpacket = 64;
		dwc->gadget.l1_supported = false;
		dwc->gadget.speed = USB_SPEED_HIGH;
		break;
	case DWC3_DCFG_FULLSPEED2:
	case DWC3_DCFG_FULLSPEED1:
		dwc3_gadget_ep0_desc.wMaxPacketSize = cpu_to_le16(64);
		dwc->gadget.ep0->maxpacket = 64;
		dwc->gadget.speed = USB_SPEED_FULL;
		break;
	case DWC3_DCFG_LOWSPEED:
		dwc3_gadget_ep0_desc.wMaxPacketSize = cpu_to_le16(8);
		dwc->gadget.ep0->maxpacket = 8;
		dwc->gadget.speed = USB_SPEED_LOW;
		break;
	}

	/* Enable USB2 LPM Capability */

	if ((dwc->revision > DWC3_REVISION_194A)
			&& (speed != DWC3_DCFG_SUPERSPEED)) {
		reg = dwc3_readl(dwc->regs, DWC3_DCFG);
		reg |= DWC3_DCFG_LPM_CAP;
		dwc3_writel(dwc->regs, DWC3_DCFG, reg);

		reg = dwc3_readl(dwc->regs, DWC3_DCTL);
		reg &= ~(DWC3_DCTL_HIRD_THRES_MASK | DWC3_DCTL_L1_HIBER_EN);

		reg |= DWC3_DCTL_HIRD_THRES(dwc->hird_threshold);

		/*
		 * When dwc3 revisions >= 2.40a, LPM Erratum is enabled and
		 * DCFG.LPMCap is set, core responses with an ACK and the
		 * BESL value in the LPM token is less than or equal to LPM
		 * NYET threshold.
		 */
		WARN_ONCE(dwc->revision < DWC3_REVISION_240A
				&& dwc->has_lpm_erratum,
				"LPM Erratum not available on dwc3 revisisions < 2.40a\n");

		if (dwc->has_lpm_erratum && dwc->revision >= DWC3_REVISION_240A)
			reg |= DWC3_DCTL_LPM_ERRATA(dwc->lpm_nyet_threshold);

		dwc3_writel(dwc->regs, DWC3_DCTL, reg);
	} else {
		reg = dwc3_readl(dwc->regs, DWC3_DCTL);
		reg &= ~DWC3_DCTL_HIRD_THRES_MASK;
		dwc3_writel(dwc->regs, DWC3_DCTL, reg);
	}

	/*
	 * In HS mode this allows SS phy suspend. In SS mode this allows ss phy
	 * suspend in P3 state and generates IN_P3 power event irq.
	 */
	dwc3_gadget_usb3_phy_suspend(dwc, true);

	dep = dwc->eps[0];
	ret = __dwc3_gadget_ep_enable(dep, &dwc3_gadget_ep0_desc, NULL, true,
			false);
	if (ret) {
		dev_err(dwc->dev, "failed to enable %s\n", dep->name);
		return;
	}

	dep = dwc->eps[1];
	ret = __dwc3_gadget_ep_enable(dep, &dwc3_gadget_ep0_desc, NULL, true,
			false);
	if (ret) {
		dev_err(dwc->dev, "failed to enable %s\n", dep->name);
		return;
	}

	dwc3_notify_event(dwc, DWC3_CONTROLLER_CONNDONE_EVENT, 0);

	/*
	 * Configure PHY via GUSB3PIPECTLn if required.
	 *
	 * Update GTXFIFOSIZn
	 *
	 * In both cases reset values should be sufficient.
	 */
}

static void dwc3_gadget_wakeup_interrupt(struct dwc3 *dwc, bool remote_wakeup)
{
	bool perform_resume = true;

	dev_dbg(dwc->dev, "%s\n", __func__);

	/*
	 * Identify if it is called from wakeup_interrupt() context for bus
	 * resume or as part of remote wakeup. And based on that check for
	 * U3 state. as we need to handle case of L1 resume i.e. where we
	 * don't want to perform resume.
	 */
	if (!remote_wakeup && dwc->link_state != DWC3_LINK_STATE_U3)
		perform_resume = false;

	/* Only perform resume from L2 or Early Suspend states */
	if (perform_resume) {
		dbg_event(0xFF, "WAKEUP", 0);

		/*
		 * In case of remote wake up dwc3_gadget_wakeup_work()
		 * is doing pm_runtime_get_sync().
		 */
		dev_dbg(dwc->dev, "Notify OTG from %s\n", __func__);
		dwc->b_suspend = false;
		dwc3_notify_event(dwc,
				DWC3_CONTROLLER_NOTIFY_OTG_EVENT, 0);

		/*
		 * set state to U0 as function level resume is trying to queue
		 * notification over USB interrupt endpoint which would fail
		 * due to state is not being updated.
		 */
		dwc->link_state = DWC3_LINK_STATE_U0;
		dwc3_resume_gadget(dwc);
		return;
	}

	dwc->link_state = DWC3_LINK_STATE_U0;
}

static void dwc3_gadget_linksts_change_interrupt(struct dwc3 *dwc,
		unsigned int evtinfo)
{
	enum dwc3_link_state	next = evtinfo & DWC3_LINK_STATE_MASK;
	unsigned int		pwropt;

	/*
	 * WORKAROUND: DWC3 <= 2.50a have an issue when configured without
	 * Hibernation mode enabled which would show up when device detects
	 * host-initiated U3 exit.
	 *
	 * In that case, device will generate a Link State Change Interrupt
	 * from U3 to RESUME which is only necessary if Hibernation is
	 * configured in.
	 *
	 * There are no functional changes due to such spurious event and we
	 * just need to ignore it.
	 *
	 * Refers to:
	 *
	 * STAR#9000570034 RTL: SS Resume event generated in non-Hibernation
	 * operational mode
	 */
	pwropt = DWC3_GHWPARAMS1_EN_PWROPT(dwc->hwparams.hwparams1);
	if ((dwc->revision <= DWC3_REVISION_250A) &&
			(pwropt != DWC3_GHWPARAMS1_EN_PWROPT_HIB)) {
		if ((dwc->link_state == DWC3_LINK_STATE_U3) &&
				(next == DWC3_LINK_STATE_RESUME)) {
			dev_vdbg(dwc->dev, "ignoring transition U3 -> Resume\n");
			return;
		}
	}

	/*
	 * WORKAROUND: DWC3 Revisions <1.83a have an issue which, depending
	 * on the link partner, the USB session might do multiple entry/exit
	 * of low power states before a transfer takes place.
	 *
	 * Due to this problem, we might experience lower throughput. The
	 * suggested workaround is to disable DCTL[12:9] bits if we're
	 * transitioning from U1/U2 to U0 and enable those bits again
	 * after a transfer completes and there are no pending transfers
	 * on any of the enabled endpoints.
	 *
	 * This is the first half of that workaround.
	 *
	 * Refers to:
	 *
	 * STAR#9000446952: RTL: Device SS : if U1/U2 ->U0 takes >128us
	 * core send LGO_Ux entering U0
	 */
	if (dwc->revision < DWC3_REVISION_183A) {
		if (next == DWC3_LINK_STATE_U0) {
			u32	u1u2;
			u32	reg;

			switch (dwc->link_state) {
			case DWC3_LINK_STATE_U1:
			case DWC3_LINK_STATE_U2:
				reg = dwc3_readl(dwc->regs, DWC3_DCTL);
				u1u2 = reg & (DWC3_DCTL_INITU2ENA
						| DWC3_DCTL_ACCEPTU2ENA
						| DWC3_DCTL_INITU1ENA
						| DWC3_DCTL_ACCEPTU1ENA);

				if (!dwc->u1u2)
					dwc->u1u2 = reg & u1u2;

				reg &= ~u1u2;

				dwc3_writel(dwc->regs, DWC3_DCTL, reg);
				break;
			default:
				/* do nothing */
				break;
			}
		}
	}

	switch (next) {
	case DWC3_LINK_STATE_U1:
		if (dwc->speed == USB_SPEED_SUPER)
			dwc3_suspend_gadget(dwc);
		break;
	case DWC3_LINK_STATE_U2:
	case DWC3_LINK_STATE_U3:
		dwc3_suspend_gadget(dwc);
		break;
	case DWC3_LINK_STATE_RESUME:
		dwc3_resume_gadget(dwc);
		break;
	default:
		/* do nothing */
		break;
	}

	dev_dbg(dwc->dev, "Going from (%d)--->(%d)\n", dwc->link_state, next);
	dwc->link_state = next;
	wake_up_interruptible(&dwc->wait_linkstate);
}

static void dwc3_gadget_hibernation_interrupt(struct dwc3 *dwc,
		unsigned int evtinfo)
{
	unsigned int is_ss = evtinfo & BIT(4);

	/**
	 * WORKAROUND: DWC3 revison 2.20a with hibernation support
	 * have a known issue which can cause USB CV TD.9.23 to fail
	 * randomly.
	 *
	 * Because of this issue, core could generate bogus hibernation
	 * events which SW needs to ignore.
	 *
	 * Refers to:
	 *
	 * STAR#9000546576: Device Mode Hibernation: Issue in USB 2.0
	 * Device Fallback from SuperSpeed
	 */
	if (is_ss ^ (dwc->speed == USB_SPEED_SUPER))
		return;

	/* enter hibernation here */
}

static void dwc3_gadget_suspend_interrupt(struct dwc3 *dwc,
			unsigned int evtinfo)
{
	enum dwc3_link_state    next = evtinfo & DWC3_LINK_STATE_MASK;

	dev_dbg(dwc->dev, "%s Entry\n", __func__);

	if (dwc->link_state != next && next == DWC3_LINK_STATE_U3) {
		/*
		 * When first connecting the cable, even before the initial
		 * DWC3_DEVICE_EVENT_RESET or DWC3_DEVICE_EVENT_CONNECT_DONE
		 * events, the controller sees a DWC3_DEVICE_EVENT_SUSPEND
		 * event. In such a case, ignore.
		 * Ignore suspend event until device side usb is not into
		 * CONFIGURED state.
		 */
		if (dwc->gadget.state != USB_STATE_CONFIGURED) {
			pr_err("%s(): state:%d. Ignore SUSPEND.\n",
						__func__, dwc->gadget.state);
			return;
		}

		dwc3_suspend_gadget(dwc);

		dev_dbg(dwc->dev, "Notify OTG from %s\n", __func__);
		dwc->b_suspend = true;
		dwc3_notify_event(dwc, DWC3_CONTROLLER_NOTIFY_OTG_EVENT, 0);
	}

	dwc->link_state = next;
	dev_vdbg(dwc->dev, "%s link %d\n", __func__, dwc->link_state);
}

static void dwc3_dump_reg_info(struct dwc3 *dwc)
{
	dbg_event(0xFF, "REGDUMP", 0);

	dbg_print_reg("GUSB3PIPCTL", dwc3_readl(dwc->regs,
							DWC3_GUSB3PIPECTL(0)));
	dbg_print_reg("GUSB2PHYCONFIG", dwc3_readl(dwc->regs,
							DWC3_GUSB2PHYCFG(0)));
	dbg_print_reg("GCTL", dwc3_readl(dwc->regs, DWC3_GCTL));
	dbg_print_reg("GUCTL", dwc3_readl(dwc->regs, DWC3_GUCTL));
	dbg_print_reg("GDBGLTSSM", dwc3_readl(dwc->regs, DWC3_GDBGLTSSM));
	dbg_print_reg("DCFG", dwc3_readl(dwc->regs, DWC3_DCFG));
	dbg_print_reg("DCTL", dwc3_readl(dwc->regs, DWC3_DCTL));
	dbg_print_reg("DEVTEN", dwc3_readl(dwc->regs, DWC3_DEVTEN));
	dbg_print_reg("DSTS", dwc3_readl(dwc->regs, DWC3_DSTS));
	dbg_print_reg("DALPENA", dwc3_readl(dwc->regs, DWC3_DALEPENA));
	dbg_print_reg("DGCMD", dwc3_readl(dwc->regs, DWC3_DGCMD));

	dbg_print_reg("OCFG", dwc3_readl(dwc->regs, DWC3_OCFG));
	dbg_print_reg("OCTL", dwc3_readl(dwc->regs, DWC3_OCTL));
	dbg_print_reg("OEVT", dwc3_readl(dwc->regs, DWC3_OEVT));
	dbg_print_reg("OSTS", dwc3_readl(dwc->regs, DWC3_OSTS));
}

static void dwc3_gadget_interrupt(struct dwc3 *dwc,
		const struct dwc3_event_devt *event)
{
	switch (event->type) {
	case DWC3_DEVICE_EVENT_DISCONNECT:
		dwc3_gadget_disconnect_interrupt(dwc);
		dwc->dbg_gadget_events.disconnect++;
		break;
	case DWC3_DEVICE_EVENT_RESET:
		dwc3_gadget_reset_interrupt(dwc);
		dwc->dbg_gadget_events.reset++;
		break;
	case DWC3_DEVICE_EVENT_CONNECT_DONE:
		dwc3_gadget_conndone_interrupt(dwc);
		dwc->dbg_gadget_events.connect++;
		break;
	case DWC3_DEVICE_EVENT_WAKEUP:
		dwc3_gadget_wakeup_interrupt(dwc, false);
		dwc->dbg_gadget_events.wakeup++;
		break;
	case DWC3_DEVICE_EVENT_HIBER_REQ:
		if (dev_WARN_ONCE(dwc->dev, !dwc->has_hibernation,
					"unexpected hibernation event\n"))
			break;

		dwc3_gadget_hibernation_interrupt(dwc, event->event_info);
		break;
	case DWC3_DEVICE_EVENT_LINK_STATUS_CHANGE:
		dwc3_gadget_linksts_change_interrupt(dwc, event->event_info);
		dwc->dbg_gadget_events.link_status_change++;
		break;
	case DWC3_DEVICE_EVENT_SUSPEND:
		if (dwc->revision < DWC3_REVISION_230A) {
			dev_vdbg(dwc->dev, "End of Periodic Frame\n");
			dwc->dbg_gadget_events.eopf++;
		} else {
			dev_vdbg(dwc->dev, "U3/L1-L2 Suspend Event\n");
			dbg_event(0xFF, "GAD SUS", 0);
			dwc->dbg_gadget_events.suspend++;

			/*
			 * Ignore suspend event if usb cable is not connected
			 * and speed is not being detected.
			 */
			if (dwc->gadget.speed != USB_SPEED_UNKNOWN &&
				dwc->vbus_active)
					dwc3_gadget_suspend_interrupt(dwc,
							event->event_info);
		}
		break;
	case DWC3_DEVICE_EVENT_SOF:
		dev_vdbg(dwc->dev, "Start of Periodic Frame\n");
		dwc->dbg_gadget_events.sof++;
		break;
	case DWC3_DEVICE_EVENT_ERRATIC_ERROR:
		if (!dwc->err_evt_seen) {
			dbg_event(0xFF, "ERROR", 0);
			dev_vdbg(dwc->dev, "Erratic Error\n");
			dwc3_dump_reg_info(dwc);
		}
		dwc->dbg_gadget_events.erratic_error++;
		break;
	case DWC3_DEVICE_EVENT_CMD_CMPL:
		dev_vdbg(dwc->dev, "Command Complete\n");
		dwc->dbg_gadget_events.cmdcmplt++;
		break;
	case DWC3_DEVICE_EVENT_OVERFLOW:
		dbg_event(0xFF, "OVERFL", 0);
		dev_vdbg(dwc->dev, "Overflow\n");
		dwc->dbg_gadget_events.overflow++;
		break;
	default:
		dev_dbg(dwc->dev, "UNKNOWN IRQ %d\n", event->type);
		dwc->dbg_gadget_events.unknown_event++;
	}

	dwc->err_evt_seen = (event->type == DWC3_DEVICE_EVENT_ERRATIC_ERROR);
}

static void dwc3_process_event_entry(struct dwc3 *dwc,
		const union dwc3_event *event)
{
	trace_dwc3_event(event->raw);

	/* skip event processing in absence of vbus */
	if (!dwc->vbus_active) {
		dbg_print_reg("SKIP EVT", event->raw);
		return;
	}

	/* If run/stop is cleared don't process any more events */
	if (!dwc->pullups_connected) {
		dbg_print_reg("SKIP_EVT_PULLUP", event->raw);
		return;
	}

	/* Endpoint IRQ, handle it and return early */
	if (event->type.is_devspec == 0) {
		/* depevt */
		return dwc3_endpoint_interrupt(dwc, &event->depevt);
	}

	switch (event->type.type) {
	case DWC3_EVENT_TYPE_DEV:
		dwc3_gadget_interrupt(dwc, &event->devt);
		break;
	/* REVISIT what to do with Carkit and I2C events ? */
	default:
		dev_err(dwc->dev, "UNKNOWN IRQ type %d\n", event->raw);
	}
}

static irqreturn_t dwc3_process_event_buf(struct dwc3 *dwc, u32 buf)
{
	struct dwc3_event_buffer *evt;
	irqreturn_t ret = IRQ_NONE;
	int left;
	u32 reg;

	evt = dwc->ev_buffs[buf];
	left = evt->count;

	if (!(evt->flags & DWC3_EVENT_PENDING))
		return IRQ_NONE;

	while (left > 0) {
		union dwc3_event event;

		event.raw = *(u32 *) (evt->buf + evt->lpos);

		dwc3_process_event_entry(dwc, &event);

		if (dwc->err_evt_seen) {
			/*
			 * if erratic error, skip remaining events
			 * while controller undergoes reset
			 */
			evt->lpos = (evt->lpos + left) %
					DWC3_EVENT_BUFFERS_SIZE;
			dwc3_writel(dwc->regs, DWC3_GEVNTCOUNT(buf), left);
			if (dwc3_notify_event(dwc,
						DWC3_CONTROLLER_ERROR_EVENT, 0))
				dwc->err_evt_seen = 0;
			break;
		}

		/*
		 * FIXME we wrap around correctly to the next entry as
		 * almost all entries are 4 bytes in size. There is one
		 * entry which has 12 bytes which is a regular entry
		 * followed by 8 bytes data. ATM I don't know how
		 * things are organized if we get next to the a
		 * boundary so I worry about that once we try to handle
		 * that.
		 */
		evt->lpos = (evt->lpos + 4) % DWC3_EVENT_BUFFERS_SIZE;
		left -= 4;

		dwc3_writel(dwc->regs, DWC3_GEVNTCOUNT(buf), 4);
	}

	dwc->bh_handled_evt_cnt[dwc->bh_dbg_index] += (evt->count / 4);

	evt->count = 0;
	evt->flags &= ~DWC3_EVENT_PENDING;
	ret = IRQ_HANDLED;

	/* Unmask interrupt */
	reg = dwc3_readl(dwc->regs, DWC3_GEVNTSIZ(buf));
	reg &= ~DWC3_GEVNTSIZ_INTMASK;
	dwc3_writel(dwc->regs, DWC3_GEVNTSIZ(buf), reg);

	return ret;
}

static void dwc3_interrupt_bh(unsigned long param)
{
	struct dwc3 *dwc = (struct dwc3 *) param;

	dwc3_thread_interrupt(dwc->irq, dwc);
	enable_irq(dwc->irq);
}

static irqreturn_t dwc3_thread_interrupt(int irq, void *_dwc)
{
	struct dwc3 *dwc = _dwc;
	unsigned long flags;
	irqreturn_t ret = IRQ_NONE;
	int i;
	unsigned temp_time;
	ktime_t start_time;

	start_time = ktime_get();

	spin_lock_irqsave(&dwc->lock, flags);
	dwc->bh_handled_evt_cnt[dwc->bh_dbg_index] = 0;

	for (i = 0; i < dwc->num_normal_event_buffers; i++)
		ret |= dwc3_process_event_buf(dwc, i);

	spin_unlock_irqrestore(&dwc->lock, flags);

	temp_time = ktime_to_us(ktime_sub(ktime_get(), start_time));
	dwc->bh_completion_time[dwc->bh_dbg_index] = temp_time;
	dwc->bh_dbg_index = (dwc->bh_dbg_index + 1) % 10;

	return ret;
}

static irqreturn_t dwc3_check_event_buf(struct dwc3 *dwc, u32 buf)
{
	struct dwc3_event_buffer *evt;
	u32 count;
	u32 reg;

	evt = dwc->ev_buffs[buf];

	count = dwc3_readl(dwc->regs, DWC3_GEVNTCOUNT(buf));
	count &= DWC3_GEVNTCOUNT_MASK;
	if (!count)
		return IRQ_NONE;

	if (count > evt->length) {
		dbg_event(0xFF, "HUGE_EVCNT", count);
		evt->lpos = (evt->lpos + count) % DWC3_EVENT_BUFFERS_SIZE;
		dwc3_writel(dwc->regs, DWC3_GEVNTCOUNT(buf), count);
		return IRQ_HANDLED;
	}

	evt->count = count;
	evt->flags |= DWC3_EVENT_PENDING;

	/* Mask interrupt */
	reg = dwc3_readl(dwc->regs, DWC3_GEVNTSIZ(buf));
	reg |= DWC3_GEVNTSIZ_INTMASK;
	dwc3_writel(dwc->regs, DWC3_GEVNTSIZ(buf), reg);

	return IRQ_WAKE_THREAD;
}

irqreturn_t dwc3_interrupt(int irq, void *_dwc)
{
	struct dwc3			*dwc = _dwc;
	int				i;
	irqreturn_t			ret = IRQ_NONE;
	unsigned			temp_cnt = 0;
	ktime_t				start_time;

	start_time = ktime_get();
	spin_lock(&dwc->lock);

	dwc->irq_cnt++;

	if (dwc->err_evt_seen) {
		/* controller reset is still pending */
		spin_unlock(&dwc->lock);
		return IRQ_HANDLED;
	}

	for (i = 0; i < dwc->num_normal_event_buffers; i++) {
		irqreturn_t status;

		status = dwc3_check_event_buf(dwc, i);
		if (status == IRQ_WAKE_THREAD)
			ret = status;

		temp_cnt += dwc->ev_buffs[i]->count;
	}

	spin_unlock(&dwc->lock);

	dwc->irq_start_time[dwc->irq_dbg_index] = start_time;
	dwc->irq_completion_time[dwc->irq_dbg_index] =
		ktime_us_delta(ktime_get(), start_time);
	dwc->irq_event_count[dwc->irq_dbg_index] = temp_cnt / 4;
	dwc->irq_dbg_index = (dwc->irq_dbg_index + 1) % MAX_INTR_STATS;

	if (ret == IRQ_WAKE_THREAD) {
		disable_irq_nosync(irq);
		tasklet_schedule(&dwc->bh);
	}

	return IRQ_HANDLED;
}

/**
 * dwc3_gadget_init - Initializes gadget related registers
 * @dwc: pointer to our controller context structure
 *
 * Returns 0 on success otherwise negative errno.
 */
int dwc3_gadget_init(struct dwc3 *dwc)
{
	int					ret;

	INIT_WORK(&dwc->wakeup_work, dwc3_gadget_wakeup_work);

	dwc->ctrl_req = dma_alloc_coherent(dwc->dev, sizeof(*dwc->ctrl_req),
			&dwc->ctrl_req_addr, GFP_KERNEL);
	if (!dwc->ctrl_req) {
		dev_err(dwc->dev, "failed to allocate ctrl request\n");
		ret = -ENOMEM;
		goto err0;
	}

	dwc->ep0_trb = dma_alloc_coherent(dwc->dev, sizeof(*dwc->ep0_trb),
			&dwc->ep0_trb_addr, GFP_KERNEL);
	if (!dwc->ep0_trb) {
		dev_err(dwc->dev, "failed to allocate ep0 trb\n");
		ret = -ENOMEM;
		goto err1;
	}

	dwc->setup_buf = kzalloc(DWC3_EP0_BOUNCE_SIZE, GFP_KERNEL);
	if (!dwc->setup_buf) {
		ret = -ENOMEM;
		goto err2;
	}

	dwc->ep0_bounce = dma_alloc_coherent(dwc->dev,
			DWC3_EP0_BOUNCE_SIZE, &dwc->ep0_bounce_addr,
			GFP_KERNEL);
	if (!dwc->ep0_bounce) {
		dev_err(dwc->dev, "failed to allocate ep0 bounce buffer\n");
		ret = -ENOMEM;
		goto err3;
	}

	dwc->bh.func = dwc3_interrupt_bh;
	dwc->bh.data = (unsigned long)dwc;

	dwc->gadget.ops			= &dwc3_gadget_ops;
	dwc->gadget.max_speed		= USB_SPEED_SUPER;
	dwc->gadget.speed		= USB_SPEED_UNKNOWN;
	dwc->gadget.sg_supported	= true;
	dwc->gadget.name		= "dwc3-gadget";

	/*
	 * Per databook, DWC3 needs buffer size to be aligned to MaxPacketSize
	 * on ep out.
	 */
	dwc->gadget.quirk_ep_out_aligned_size = true;

	/*
	 * REVISIT: Here we should clear all pending IRQs to be
	 * sure we're starting from a well known location.
	 */

	ret = dwc3_gadget_init_endpoints(dwc);
	if (ret)
		goto err4;

	ret = usb_add_gadget_udc(dwc->dev, &dwc->gadget);
	if (ret) {
		dev_err(dwc->dev, "failed to register udc\n");
		goto err4;
	}

	if (!dwc->is_drd) {
		pm_runtime_no_callbacks(&dwc->gadget.dev);
		pm_runtime_set_active(&dwc->gadget.dev);
		pm_runtime_enable(&dwc->gadget.dev);
		pm_runtime_get(&dwc->gadget.dev);
	}

	return 0;

err4:
	dwc3_gadget_free_endpoints(dwc);
	dma_free_coherent(dwc->dev, DWC3_EP0_BOUNCE_SIZE,
			dwc->ep0_bounce, dwc->ep0_bounce_addr);

err3:
	kfree(dwc->setup_buf);

err2:
	dma_free_coherent(dwc->dev, sizeof(*dwc->ep0_trb),
			dwc->ep0_trb, dwc->ep0_trb_addr);

err1:
	dma_free_coherent(dwc->dev, sizeof(*dwc->ctrl_req),
			dwc->ctrl_req, dwc->ctrl_req_addr);

err0:
	return ret;
}

/* -------------------------------------------------------------------------- */

void dwc3_gadget_exit(struct dwc3 *dwc)
{
	if (dwc->is_drd) {
		pm_runtime_put(&dwc->gadget.dev);
		pm_runtime_disable(&dwc->gadget.dev);
	}

	usb_del_gadget_udc(&dwc->gadget);

	dwc3_gadget_free_endpoints(dwc);

	dma_free_coherent(dwc->dev, DWC3_EP0_BOUNCE_SIZE,
			dwc->ep0_bounce, dwc->ep0_bounce_addr);

	kfree(dwc->setup_buf);

	dma_free_coherent(dwc->dev, sizeof(*dwc->ep0_trb),
			dwc->ep0_trb, dwc->ep0_trb_addr);

	dma_free_coherent(dwc->dev, sizeof(*dwc->ctrl_req),
			dwc->ctrl_req, dwc->ctrl_req_addr);
}

int dwc3_gadget_prepare(struct dwc3 *dwc)
{
	if (dwc->pullups_connected) {
		dwc3_gadget_disable_irq(dwc);
		dwc3_gadget_run_stop(dwc, true, true);
	}

	return 0;
}

void dwc3_gadget_complete(struct dwc3 *dwc)
{
	if (dwc->pullups_connected) {
		dwc3_gadget_enable_irq(dwc);
		dwc3_gadget_run_stop(dwc, true, false);
	}
}

int dwc3_gadget_suspend(struct dwc3 *dwc)
{
	__dwc3_gadget_ep_disable(dwc->eps[0]);
	__dwc3_gadget_ep_disable(dwc->eps[1]);

	dwc->dcfg = dwc3_readl(dwc->regs, DWC3_DCFG);

	return 0;
}

int dwc3_gadget_resume(struct dwc3 *dwc)
{
	struct dwc3_ep		*dep;
	int			ret;

	/* Start with SuperSpeed Default */
	dwc3_gadget_ep0_desc.wMaxPacketSize = cpu_to_le16(512);

	dep = dwc->eps[0];
	ret = __dwc3_gadget_ep_enable(dep, &dwc3_gadget_ep0_desc, NULL, false,
			false);
	if (ret)
		goto err0;

	dep = dwc->eps[1];
	ret = __dwc3_gadget_ep_enable(dep, &dwc3_gadget_ep0_desc, NULL, false,
			false);
	if (ret)
		goto err1;

	/* begin to receive SETUP packets */
	dwc->ep0state = EP0_SETUP_PHASE;
	dwc3_ep0_out_start(dwc);

	dwc3_writel(dwc->regs, DWC3_DCFG, dwc->dcfg);

	return 0;

err1:
	__dwc3_gadget_ep_disable(dwc->eps[0]);

err0:
	return ret;
}<|MERGE_RESOLUTION|>--- conflicted
+++ resolved
@@ -884,11 +884,7 @@
 	struct dwc3_trb		*trb;
 	bool			zlp_appended = false;
 	unsigned		rlen;
-<<<<<<< HEAD
-	int			isoc_maxp;
-=======
 	int			isoc_maxp, max_payload, mult;
->>>>>>> f8dc42b6
 
 	dev_vdbg(dwc->dev, "%s: req %pK dma %08llx length %d%s%s\n",
 			dep->name, req, (unsigned long long) dma,
@@ -923,14 +919,10 @@
 
 	case USB_ENDPOINT_XFER_ISOC:
 		isoc_maxp = usb_endpoint_maxp(dep->endpoint.desc);
-<<<<<<< HEAD
-		trb->size |= DWC3_TRB_SIZE_PCM1(isoc_maxp >> 11);
-=======
 		max_payload = isoc_maxp & 0x7FF;
 		mult = (req->request.length/max_payload) & 0x3;
 		trb->size |= DWC3_TRB_SIZE_PCM1(
 			(req->request.length%max_payload) ? mult : mult-1);
->>>>>>> f8dc42b6
 		if (!node)
 			trb->ctrl = DWC3_TRBCTL_ISOCHRONOUS_FIRST;
 		else
