--- conflicted
+++ resolved
@@ -518,15 +518,6 @@
 
 			field = report->field[uref->field_index];
 		}
-<<<<<<< HEAD
-
-		if (cmd == HIDIOCGCOLLECTIONINDEX) {
-			if (uref->usage_index >= field->maxusage)
-				goto inval;
-		} else if (uref->usage_index >= field->report_count)
-			goto inval;
-=======
->>>>>>> bed60c12
 
 		if (cmd == HIDIOCGCOLLECTIONINDEX) {
 			if (uref->usage_index >= field->maxusage)
