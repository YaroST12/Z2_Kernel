/*
 * Compressed RAM block device
 *
 * Copyright (C) 2008, 2009, 2010  Nitin Gupta
 *               2012, 2013 Minchan Kim
 *
 * This code is released using a dual license strategy: BSD/GPL
 * You can choose the licence that better fits your requirements.
 *
 * Released under the terms of 3-clause BSD License
 * Released under the terms of GNU General Public License Version 2.0
 *
 */

#define KMSG_COMPONENT "zram"
#define pr_fmt(fmt) KMSG_COMPONENT ": " fmt

#include <linux/module.h>
#include <linux/kernel.h>
#include <linux/bio.h>
#include <linux/bitops.h>
#include <linux/blkdev.h>
#include <linux/buffer_head.h>
#include <linux/device.h>
#include <linux/genhd.h>
#include <linux/highmem.h>
#include <linux/slab.h>
#include <linux/backing-dev.h>
#include <linux/string.h>
#include <linux/vmalloc.h>
#include <linux/err.h>
#include <linux/idr.h>
#include <linux/sysfs.h>
#include <linux/debugfs.h>

#include "zram_drv.h"

static DEFINE_IDR(zram_index_idr);
/* idr index must be protected */
static DEFINE_MUTEX(zram_index_mutex);

static int zram_major;
static const char *default_compressor = "lzo";

/* Module params (documentation at end) */
static unsigned int num_devices = 1;

static void zram_free_page(struct zram *zram, size_t index);

static void zram_slot_lock(struct zram *zram, u32 index)
{
	bit_spin_lock(ZRAM_LOCK, &zram->table[index].value);
}

static void zram_slot_unlock(struct zram *zram, u32 index)
{
	bit_spin_unlock(ZRAM_LOCK, &zram->table[index].value);
}

static inline bool init_done(struct zram *zram)
{
	return zram->disksize;
}

static inline bool zram_allocated(struct zram *zram, u32 index)
{

	return (zram->table[index].value >> (ZRAM_FLAG_SHIFT + 1)) ||
					zram->table[index].handle;
}

static inline struct zram *dev_to_zram(struct device *dev)
{
	return (struct zram *)dev_to_disk(dev)->private_data;
}

static unsigned long zram_get_handle(struct zram *zram, u32 index)
{
	return zram->table[index].handle;
}

static void zram_set_handle(struct zram *zram, u32 index, unsigned long handle)
{
	zram->table[index].handle = handle;
}

/* flag operations require table entry bit_spin_lock() being held */
static bool zram_test_flag(struct zram *zram, u32 index,
			enum zram_pageflags flag)
{
	return zram->table[index].value & BIT(flag);
}

static void zram_set_flag(struct zram *zram, u32 index,
			enum zram_pageflags flag)
{
	zram->table[index].value |= BIT(flag);
}

static void zram_clear_flag(struct zram *zram, u32 index,
			enum zram_pageflags flag)
{
	zram->table[index].value &= ~BIT(flag);
<<<<<<< HEAD
}

static inline void zram_set_element(struct zram *zram, u32 index,
			unsigned long element)
{
	zram->table[index].element = element;
}

static unsigned long zram_get_element(struct zram *zram, u32 index)
{
	return zram->table[index].element;
}

static size_t zram_get_obj_size(struct zram *zram, u32 index)
{
	return zram->table[index].value & (BIT(ZRAM_FLAG_SHIFT) - 1);
}

=======
}

static inline void zram_set_element(struct zram *zram, u32 index,
			unsigned long element)
{
	zram->table[index].element = element;
}

static unsigned long zram_get_element(struct zram *zram, u32 index)
{
	return zram->table[index].element;
}

static size_t zram_get_obj_size(struct zram *zram, u32 index)
{
	return zram->table[index].value & (BIT(ZRAM_FLAG_SHIFT) - 1);
}

>>>>>>> bed60c12
static void zram_set_obj_size(struct zram *zram,
					u32 index, size_t size)
{
	unsigned long flags = zram->table[index].value >> ZRAM_FLAG_SHIFT;

	zram->table[index].value = (flags << ZRAM_FLAG_SHIFT) | size;
}

#if PAGE_SIZE != 4096
static inline bool is_partial_io(struct bio_vec *bvec)
{
	return bvec->bv_len != PAGE_SIZE;
}
#else
static inline bool is_partial_io(struct bio_vec *bvec)
{
	return false;
}
#endif

/*
 * Check if request is within bounds and aligned on zram logical blocks.
 */
static inline bool valid_io_request(struct zram *zram,
		sector_t start, unsigned int size)
{
	u64 end, bound;

	/* unaligned request */
	if (unlikely(start & (ZRAM_SECTOR_PER_LOGICAL_BLOCK - 1)))
		return false;
	if (unlikely(size & (ZRAM_LOGICAL_BLOCK_SIZE - 1)))
		return false;

	end = start + (size >> SECTOR_SHIFT);
	bound = zram->disksize >> SECTOR_SHIFT;
	/* out of range range */
	if (unlikely(start >= bound || end > bound || start > end))
		return false;

	/* I/O request is valid */
	return true;
}

static void update_position(u32 *index, int *offset, struct bio_vec *bvec)
{
	*index  += (*offset + bvec->bv_len) / PAGE_SIZE;
	*offset = (*offset + bvec->bv_len) % PAGE_SIZE;
}

static inline void update_used_max(struct zram *zram,
					const unsigned long pages)
{
	unsigned long old_max, cur_max;

	old_max = atomic_long_read(&zram->stats.max_used_pages);

	do {
		cur_max = old_max;
		if (pages > cur_max)
			old_max = atomic_long_cmpxchg(
				&zram->stats.max_used_pages, cur_max, pages);
	} while (old_max != cur_max);
}

static inline void zram_fill_page(char *ptr, unsigned long len,
					unsigned long value)
{
	int i;
	unsigned long *page = (unsigned long *)ptr;

	WARN_ON_ONCE(!IS_ALIGNED(len, sizeof(unsigned long)));

	if (likely(value == 0)) {
		memset(ptr, 0, len);
	} else {
		for (i = 0; i < len / sizeof(*page); i++)
			page[i] = value;
	}
}

static bool page_same_filled(void *ptr, unsigned long *element)
{
	unsigned int pos;
	unsigned long *page;
	unsigned long val;

	page = (unsigned long *)ptr;
	val = page[0];

	for (pos = 1; pos < PAGE_SIZE / sizeof(*page); pos++) {
		if (val != page[pos])
			return false;
	}

	*element = val;

	return true;
}

static ssize_t initstate_show(struct device *dev,
		struct device_attribute *attr, char *buf)
{
	u32 val;
	struct zram *zram = dev_to_zram(dev);

	down_read(&zram->init_lock);
	val = init_done(zram);
	up_read(&zram->init_lock);

	return scnprintf(buf, PAGE_SIZE, "%u\n", val);
}

static ssize_t disksize_show(struct device *dev,
		struct device_attribute *attr, char *buf)
{
	struct zram *zram = dev_to_zram(dev);

	return scnprintf(buf, PAGE_SIZE, "%llu\n", zram->disksize);
}

static ssize_t mem_limit_store(struct device *dev,
		struct device_attribute *attr, const char *buf, size_t len)
{
	u64 limit;
	char *tmp;
	struct zram *zram = dev_to_zram(dev);

	limit = memparse(buf, &tmp);
	if (buf == tmp) /* no chars parsed, invalid input */
		return -EINVAL;

	down_write(&zram->init_lock);
	zram->limit_pages = PAGE_ALIGN(limit) >> PAGE_SHIFT;
	up_write(&zram->init_lock);

	return len;
}

static ssize_t mem_used_max_store(struct device *dev,
		struct device_attribute *attr, const char *buf, size_t len)
{
	int err;
	unsigned long val;
	struct zram *zram = dev_to_zram(dev);

	err = kstrtoul(buf, 10, &val);
	if (err || val != 0)
		return -EINVAL;

	down_read(&zram->init_lock);
	if (init_done(zram)) {
		atomic_long_set(&zram->stats.max_used_pages,
				zs_get_total_pages(zram->mem_pool));
	}
	up_read(&zram->init_lock);

	return len;
<<<<<<< HEAD
}

#ifdef CONFIG_ZRAM_WRITEBACK
static bool zram_wb_enabled(struct zram *zram)
{
	return zram->backing_dev;
}

static void reset_bdev(struct zram *zram)
{
	struct block_device *bdev;

	if (!zram_wb_enabled(zram))
		return;

	bdev = zram->bdev;
	if (zram->old_block_size)
		set_blocksize(bdev, zram->old_block_size);
	blkdev_put(bdev, FMODE_READ|FMODE_WRITE|FMODE_EXCL);
	/* hope filp_close flush all of IO */
	filp_close(zram->backing_dev, NULL);
	zram->backing_dev = NULL;
	zram->old_block_size = 0;
	zram->bdev = NULL;

	kvfree(zram->bitmap);
	zram->bitmap = NULL;
}

=======
}

#ifdef CONFIG_ZRAM_WRITEBACK
static bool zram_wb_enabled(struct zram *zram)
{
	return zram->backing_dev;
}

static void reset_bdev(struct zram *zram)
{
	struct block_device *bdev;

	if (!zram_wb_enabled(zram))
		return;

	bdev = zram->bdev;
	if (zram->old_block_size)
		set_blocksize(bdev, zram->old_block_size);
	blkdev_put(bdev, FMODE_READ|FMODE_WRITE|FMODE_EXCL);
	/* hope filp_close flush all of IO */
	filp_close(zram->backing_dev, NULL);
	zram->backing_dev = NULL;
	zram->old_block_size = 0;
	zram->bdev = NULL;

	kvfree(zram->bitmap);
	zram->bitmap = NULL;
}

>>>>>>> bed60c12
static ssize_t backing_dev_show(struct device *dev,
		struct device_attribute *attr, char *buf)
{
	struct zram *zram = dev_to_zram(dev);
	struct file *file = zram->backing_dev;
	char *p;
	ssize_t ret;

	down_read(&zram->init_lock);
	if (!zram_wb_enabled(zram)) {
		memcpy(buf, "none\n", 5);
		up_read(&zram->init_lock);
		return 5;
	}

	p = file_path(file, buf, PAGE_SIZE - 1);
	if (IS_ERR(p)) {
		ret = PTR_ERR(p);
		goto out;
	}

	ret = strlen(p);
	memmove(buf, p, ret);
	buf[ret++] = '\n';
out:
	up_read(&zram->init_lock);
	return ret;
}

static ssize_t backing_dev_store(struct device *dev,
		struct device_attribute *attr, const char *buf, size_t len)
{
	char *file_name;
	size_t sz;
	struct file *backing_dev = NULL;
	struct inode *inode;
	struct address_space *mapping;
	unsigned int bitmap_sz, old_block_size = 0;
	unsigned long nr_pages, *bitmap = NULL;
	struct block_device *bdev = NULL;
	int err;
	struct zram *zram = dev_to_zram(dev);
	gfp_t kmalloc_flags;

	file_name = kmalloc(PATH_MAX, GFP_KERNEL);
	if (!file_name)
		return -ENOMEM;

	down_write(&zram->init_lock);
	if (init_done(zram)) {
		pr_info("Can't setup backing device for initialized device\n");
		err = -EBUSY;
		goto out;
	}

	strlcpy(file_name, buf, PATH_MAX);
	/* ignore trailing newline */
	sz = strlen(file_name);
	if (sz > 0 && file_name[sz - 1] == '\n')
		file_name[sz - 1] = 0x00;

	backing_dev = filp_open(file_name, O_RDWR|O_LARGEFILE, 0);
	if (IS_ERR(backing_dev)) {
		err = PTR_ERR(backing_dev);
		backing_dev = NULL;
		goto out;
	}

	mapping = backing_dev->f_mapping;
	inode = mapping->host;

	/* Support only block device in this moment */
	if (!S_ISBLK(inode->i_mode)) {
		err = -ENOTBLK;
		goto out;
	}

	bdev = bdgrab(I_BDEV(inode));
	err = blkdev_get(bdev, FMODE_READ | FMODE_WRITE | FMODE_EXCL, zram);
	if (err < 0)
		goto out;

	nr_pages = i_size_read(inode) >> PAGE_SHIFT;
	bitmap_sz = BITS_TO_LONGS(nr_pages) * sizeof(long);
	kmalloc_flags = GFP_KERNEL | __GFP_ZERO;
	if (bitmap_sz > PAGE_SIZE)
		kmalloc_flags |= __GFP_NOWARN | __GFP_NORETRY;

	bitmap = kmalloc_node(bitmap_sz, kmalloc_flags, NUMA_NO_NODE);
	if (!bitmap && bitmap_sz > PAGE_SIZE)
		bitmap = vzalloc(bitmap_sz);

	if (!bitmap) {
		err = -ENOMEM;
		goto out;
	}

	old_block_size = block_size(bdev);
	err = set_blocksize(bdev, PAGE_SIZE);
	if (err)
		goto out;

	reset_bdev(zram);
	spin_lock_init(&zram->bitmap_lock);

	zram->old_block_size = old_block_size;
	zram->bdev = bdev;
	zram->backing_dev = backing_dev;
	zram->bitmap = bitmap;
	zram->nr_pages = nr_pages;
	up_write(&zram->init_lock);

	pr_info("setup backing device %s\n", file_name);
	kfree(file_name);

	return len;
out:
	if (bitmap)
		kvfree(bitmap);

	if (bdev)
		blkdev_put(bdev, FMODE_READ | FMODE_WRITE | FMODE_EXCL);

	if (backing_dev)
		filp_close(backing_dev, NULL);

	up_write(&zram->init_lock);

	kfree(file_name);

	return err;
}

static unsigned long get_entry_bdev(struct zram *zram)
{
	unsigned long entry;

	spin_lock(&zram->bitmap_lock);
	/* skip 0 bit to confuse zram.handle = 0 */
	entry = find_next_zero_bit(zram->bitmap, zram->nr_pages, 1);
	if (entry == zram->nr_pages) {
		spin_unlock(&zram->bitmap_lock);
		return 0;
	}

	set_bit(entry, zram->bitmap);
	spin_unlock(&zram->bitmap_lock);

	return entry;
}

static void put_entry_bdev(struct zram *zram, unsigned long entry)
{
	int was_set;

	spin_lock(&zram->bitmap_lock);
	was_set = test_and_clear_bit(entry, zram->bitmap);
	spin_unlock(&zram->bitmap_lock);
	WARN_ON_ONCE(!was_set);
}

static void zram_page_end_io(struct bio *bio)
{
	struct page *page = bio->bi_io_vec[0].bv_page;

	page_endio(page, bio_data_dir(bio), bio->bi_error);
	bio_put(bio);
}

/*
 * Returns 1 if the submission is successful.
 */
static int read_from_bdev_async(struct zram *zram, struct bio_vec *bvec,
			unsigned long entry, struct bio *parent)
{
	struct bio *bio;

	bio = bio_alloc(GFP_ATOMIC, 1);
	if (!bio)
		return -ENOMEM;

	bio->bi_iter.bi_sector = entry * (PAGE_SIZE >> 9);
	bio->bi_bdev = zram->bdev;
	if (!bio_add_page(bio, bvec->bv_page, bvec->bv_len, bvec->bv_offset)) {
		bio_put(bio);
		return -EIO;
	}

	if (!parent) {
		bio->bi_rw = 0;
		bio->bi_end_io = zram_page_end_io;
	} else {
		bio->bi_rw = parent->bi_rw;
		bio_chain(bio, parent);
	}

	submit_bio(READ, bio);
	return 1;
}

struct zram_work {
	struct work_struct work;
	struct zram *zram;
	unsigned long entry;
	struct bio *bio;
};

#if PAGE_SIZE != 4096
static void zram_sync_read(struct work_struct *work)
{
	struct bio_vec bvec;
	struct zram_work *zw = container_of(work, struct zram_work, work);
	struct zram *zram = zw->zram;
	unsigned long entry = zw->entry;
	struct bio *bio = zw->bio;

	read_from_bdev_async(zram, &bvec, entry, bio);
}
<<<<<<< HEAD

/*
 * Block layer want one ->make_request_fn to be active at a time
 * so if we use chained IO with parent IO in same context,
 * it's a deadlock. To avoid, it, it uses worker thread context.
 */
static int read_from_bdev_sync(struct zram *zram, struct bio_vec *bvec,
				unsigned long entry, struct bio *bio)
{
	struct zram_work work;

	work.zram = zram;
	work.entry = entry;
	work.bio = bio;

	INIT_WORK_ONSTACK(&work.work, zram_sync_read);
	queue_work(system_unbound_wq, &work.work);
	flush_work(&work.work);
	destroy_work_on_stack(&work.work);

	return 1;
}
#else
static int read_from_bdev_sync(struct zram *zram, struct bio_vec *bvec,
				unsigned long entry, struct bio *bio)
{
	WARN_ON(1);
	return -EIO;
}
=======

/*
 * Block layer want one ->make_request_fn to be active at a time
 * so if we use chained IO with parent IO in same context,
 * it's a deadlock. To avoid, it, it uses worker thread context.
 */
static int read_from_bdev_sync(struct zram *zram, struct bio_vec *bvec,
				unsigned long entry, struct bio *bio)
{
	struct zram_work work;

	work.zram = zram;
	work.entry = entry;
	work.bio = bio;

	INIT_WORK_ONSTACK(&work.work, zram_sync_read);
	queue_work(system_unbound_wq, &work.work);
	flush_work(&work.work);
	destroy_work_on_stack(&work.work);

	return 1;
}
#else
static int read_from_bdev_sync(struct zram *zram, struct bio_vec *bvec,
				unsigned long entry, struct bio *bio)
{
	WARN_ON(1);
	return -EIO;
}
>>>>>>> bed60c12
#endif

static int read_from_bdev(struct zram *zram, struct bio_vec *bvec,
			unsigned long entry, struct bio *parent, bool sync)
{
	if (sync)
		return read_from_bdev_sync(zram, bvec, entry, parent);
	else
		return read_from_bdev_async(zram, bvec, entry, parent);
}

static int write_to_bdev(struct zram *zram, struct bio_vec *bvec,
					u32 index, struct bio *parent,
					unsigned long *pentry)
{
	struct bio *bio;
	unsigned long entry;

	bio = bio_alloc(GFP_ATOMIC, 1);
	if (!bio)
		return -ENOMEM;

	entry = get_entry_bdev(zram);
	if (!entry) {
		bio_put(bio);
		return -ENOSPC;
	}

	bio->bi_iter.bi_sector = entry * (PAGE_SIZE >> 9);
	bio->bi_bdev = zram->bdev;
	if (!bio_add_page(bio, bvec->bv_page, bvec->bv_len,
					bvec->bv_offset)) {
		bio_put(bio);
		put_entry_bdev(zram, entry);
		return -EIO;
	}

	if (!parent) {
		bio->bi_rw = REQ_WRITE | REQ_SYNC;
		bio->bi_end_io = zram_page_end_io;
	} else {
		bio->bi_rw = parent->bi_rw;
		bio_chain(bio, parent);
	}

	submit_bio(WRITE, bio);
	*pentry = entry;

	return 0;
}

static void zram_wb_clear(struct zram *zram, u32 index)
{
	unsigned long entry;

	zram_clear_flag(zram, index, ZRAM_WB);
	entry = zram_get_element(zram, index);
	zram_set_element(zram, index, 0);
	put_entry_bdev(zram, entry);
}

#else
static bool zram_wb_enabled(struct zram *zram) { return false; }
static inline void reset_bdev(struct zram *zram) {};
static int write_to_bdev(struct zram *zram, struct bio_vec *bvec,
					u32 index, struct bio *parent,
					unsigned long *pentry)

{
	return -EIO;
}

static int read_from_bdev(struct zram *zram, struct bio_vec *bvec,
			unsigned long entry, struct bio *parent, bool sync)
{
	return -EIO;
}
static void zram_wb_clear(struct zram *zram, u32 index) {}
#endif

#ifdef CONFIG_ZRAM_MEMORY_TRACKING

static struct dentry *zram_debugfs_root;

static void zram_debugfs_create(void)
{
	zram_debugfs_root = debugfs_create_dir("zram", NULL);
}

static void zram_debugfs_destroy(void)
{
	debugfs_remove_recursive(zram_debugfs_root);
}

static void zram_accessed(struct zram *zram, u32 index)
{
	zram->table[index].ac_time = ktime_get_boottime();
}

static void zram_reset_access(struct zram *zram, u32 index)
{
	zram->table[index].ac_time.tv64 = 0;
}

static ssize_t read_block_state(struct file *file, char __user *buf,
				size_t count, loff_t *ppos)
{
	char *kbuf;
	ssize_t index, written = 0;
	struct zram *zram = file->private_data;
	unsigned long nr_pages = zram->disksize >> PAGE_SHIFT;
	struct timespec64 ts;
	gfp_t kmalloc_flags;

	kmalloc_flags = GFP_KERNEL;
	if (count > PAGE_SIZE)
		kmalloc_flags |= __GFP_NOWARN | __GFP_NORETRY;

	kbuf = kmalloc_node(count, kmalloc_flags, NUMA_NO_NODE);
	if (!kbuf && count > PAGE_SIZE)
		kbuf = vmalloc(count);

	if (!kbuf)
		return -ENOMEM;

	down_read(&zram->init_lock);
	if (!init_done(zram)) {
		up_read(&zram->init_lock);
		kvfree(kbuf);
		return -EINVAL;
	}

	for (index = *ppos; index < nr_pages; index++) {
		int copied;

		zram_slot_lock(zram, index);
		if (!zram_allocated(zram, index))
			goto next;

		ts = ktime_to_timespec64(zram->table[index].ac_time);
		copied = snprintf(kbuf + written, count,
			"%12zd %12lld.%06lu %c%c%c\n",
			index, (s64)ts.tv_sec,
			ts.tv_nsec / NSEC_PER_USEC,
			zram_test_flag(zram, index, ZRAM_SAME) ? 's' : '.',
			zram_test_flag(zram, index, ZRAM_WB) ? 'w' : '.',
			zram_test_flag(zram, index, ZRAM_HUGE) ? 'h' : '.');

		if (count < copied) {
			zram_slot_unlock(zram, index);
			break;
		}
		written += copied;
		count -= copied;
next:
		zram_slot_unlock(zram, index);
		*ppos += 1;
	}

	up_read(&zram->init_lock);
	if (copy_to_user(buf, kbuf, written))
		written = -EFAULT;
	kvfree(kbuf);

	return written;
}

static const struct file_operations proc_zram_block_state_op = {
	.open = simple_open,
	.read = read_block_state,
	.llseek = default_llseek,
};

static void zram_debugfs_register(struct zram *zram)
{
	if (!zram_debugfs_root)
		return;

	zram->debugfs_dir = debugfs_create_dir(zram->disk->disk_name,
						zram_debugfs_root);
	debugfs_create_file("block_state", 0400, zram->debugfs_dir,
				zram, &proc_zram_block_state_op);
}

static void zram_debugfs_unregister(struct zram *zram)
{
	debugfs_remove_recursive(zram->debugfs_dir);
}
#else
static void zram_debugfs_create(void) {};
static void zram_debugfs_destroy(void) {};
static void zram_accessed(struct zram *zram, u32 index) {};
static void zram_reset_access(struct zram *zram, u32 index) {};
static void zram_debugfs_register(struct zram *zram) {};
static void zram_debugfs_unregister(struct zram *zram) {};
#endif

/*
 * We switched to per-cpu streams and this attr is not needed anymore.
 * However, we will keep it around for some time, because:
 * a) we may revert per-cpu streams in the future
 * b) it's visible to user space and we need to follow our 2 years
 *    retirement rule; but we already have a number of 'soon to be
 *    altered' attrs, so max_comp_streams need to wait for the next
 *    layoff cycle.
 */
static ssize_t max_comp_streams_show(struct device *dev,
		struct device_attribute *attr, char *buf)
{
	return scnprintf(buf, PAGE_SIZE, "%d\n", num_online_cpus());
}

static ssize_t max_comp_streams_store(struct device *dev,
		struct device_attribute *attr, const char *buf, size_t len)
{
	return len;
}

static ssize_t comp_algorithm_show(struct device *dev,
		struct device_attribute *attr, char *buf)
{
	size_t sz;
	struct zram *zram = dev_to_zram(dev);

	down_read(&zram->init_lock);
	sz = zcomp_available_show(zram->compressor, buf);
	up_read(&zram->init_lock);

	return sz;
}

static ssize_t comp_algorithm_store(struct device *dev,
		struct device_attribute *attr, const char *buf, size_t len)
{
	struct zram *zram = dev_to_zram(dev);
	char compressor[ARRAY_SIZE(zram->compressor)];
	size_t sz;

	strlcpy(compressor, buf, sizeof(compressor));
	/* ignore trailing newline */
	sz = strlen(compressor);
	if (sz > 0 && compressor[sz - 1] == '\n')
		compressor[sz - 1] = 0x00;

	if (!zcomp_available_algorithm(compressor))
		return -EINVAL;

	down_write(&zram->init_lock);
	if (init_done(zram)) {
		up_write(&zram->init_lock);
		pr_info("Can't change algorithm for initialized device\n");
		return -EBUSY;
	}

	strcpy(zram->compressor, compressor);
	up_write(&zram->init_lock);
	return len;
}

static ssize_t compact_store(struct device *dev,
		struct device_attribute *attr, const char *buf, size_t len)
{
	struct zram *zram = dev_to_zram(dev);

	down_read(&zram->init_lock);
	if (!init_done(zram)) {
		up_read(&zram->init_lock);
		return -EINVAL;
	}

	zs_compact(zram->mem_pool);
	up_read(&zram->init_lock);

	return len;
}

static ssize_t io_stat_show(struct device *dev,
		struct device_attribute *attr, char *buf)
{
	struct zram *zram = dev_to_zram(dev);
	ssize_t ret;

	down_read(&zram->init_lock);
	ret = scnprintf(buf, PAGE_SIZE,
			"%8llu %8llu %8llu %8llu\n",
			(u64)atomic64_read(&zram->stats.failed_reads),
			(u64)atomic64_read(&zram->stats.failed_writes),
			(u64)atomic64_read(&zram->stats.invalid_io),
			(u64)atomic64_read(&zram->stats.notify_free));
	up_read(&zram->init_lock);

	return ret;
}

static ssize_t mm_stat_show(struct device *dev,
		struct device_attribute *attr, char *buf)
{
	struct zram *zram = dev_to_zram(dev);
	struct zs_pool_stats pool_stats;
	u64 orig_size, mem_used = 0;
	long max_used;
	ssize_t ret;

	memset(&pool_stats, 0x00, sizeof(struct zs_pool_stats));

	down_read(&zram->init_lock);
	if (init_done(zram)) {
		mem_used = zs_get_total_pages(zram->mem_pool);
		zs_pool_stats(zram->mem_pool, &pool_stats);
	}

	orig_size = atomic64_read(&zram->stats.pages_stored);
	max_used = atomic_long_read(&zram->stats.max_used_pages);

	ret = scnprintf(buf, PAGE_SIZE,
			"%8llu %8llu %8llu %8lu %8ld %8llu %8lu %8llu\n",
			orig_size << PAGE_SHIFT,
			(u64)atomic64_read(&zram->stats.compr_data_size),
			mem_used << PAGE_SHIFT,
			zram->limit_pages << PAGE_SHIFT,
			max_used << PAGE_SHIFT,
			(u64)atomic64_read(&zram->stats.same_pages),
			pool_stats.pages_compacted,
			(u64)atomic64_read(&zram->stats.huge_pages));
	up_read(&zram->init_lock);

	return ret;
}

static ssize_t debug_stat_show(struct device *dev,
		struct device_attribute *attr, char *buf)
{
	int version = 1;
	struct zram *zram = dev_to_zram(dev);
	ssize_t ret;

	down_read(&zram->init_lock);
	ret = scnprintf(buf, PAGE_SIZE,
			"version: %d\n%8llu\n",
			version,
			(u64)atomic64_read(&zram->stats.writestall));
	up_read(&zram->init_lock);

	return ret;
}

static DEVICE_ATTR_RO(io_stat);
static DEVICE_ATTR_RO(mm_stat);
static DEVICE_ATTR_RO(debug_stat);

static void zram_meta_free(struct zram *zram, u64 disksize)
{
	size_t num_pages = disksize >> PAGE_SHIFT;
	size_t index;

	/* Free all pages that are still in this zram device */
	for (index = 0; index < num_pages; index++)
		zram_free_page(zram, index);

	zs_destroy_pool(zram->mem_pool);
	vfree(zram->table);
}

static bool zram_meta_alloc(struct zram *zram, u64 disksize)
{
	size_t num_pages;

	num_pages = disksize >> PAGE_SHIFT;
	zram->table = vzalloc(num_pages * sizeof(*zram->table));
	if (!zram->table)
		return false;

	zram->mem_pool = zs_create_pool(zram->disk->disk_name);
	if (!zram->mem_pool) {
		vfree(zram->table);
		return false;
	}

	return true;
}

/*
 * To protect concurrent access to the same index entry,
 * caller should hold this table index entry's bit_spinlock to
 * indicate this index entry is accessing.
 */
static void zram_free_page(struct zram *zram, size_t index)
{
	unsigned long handle;

	zram_reset_access(zram, index);

	if (zram_test_flag(zram, index, ZRAM_HUGE)) {
		zram_clear_flag(zram, index, ZRAM_HUGE);
		atomic64_dec(&zram->stats.huge_pages);
	}

	if (zram_wb_enabled(zram) && zram_test_flag(zram, index, ZRAM_WB)) {
		zram_wb_clear(zram, index);
		atomic64_dec(&zram->stats.pages_stored);
		return;
	}

	/*
	 * No memory is allocated for same element filled pages.
	 * Simply clear same page flag.
	 */
	if (zram_test_flag(zram, index, ZRAM_SAME)) {
		zram_clear_flag(zram, index, ZRAM_SAME);
		zram_set_element(zram, index, 0);
		atomic64_dec(&zram->stats.same_pages);
		atomic64_dec(&zram->stats.pages_stored);
		return;
	}
<<<<<<< HEAD

	handle = zram_get_handle(zram, index);
	if (!handle)
		return;

	zs_free(zram->mem_pool, handle);

=======

	handle = zram_get_handle(zram, index);
	if (!handle)
		return;

	zs_free(zram->mem_pool, handle);

>>>>>>> bed60c12
	atomic64_sub(zram_get_obj_size(zram, index),
			&zram->stats.compr_data_size);
	atomic64_dec(&zram->stats.pages_stored);

	zram_set_handle(zram, index, 0);
	zram_set_obj_size(zram, index, 0);
}

static int __zram_bvec_read(struct zram *zram, struct page *page, u32 index,
				struct bio *bio, bool partial_io)
{
	int ret;
	unsigned long handle;
	unsigned int size;
	void *src, *dst;

	if (zram_wb_enabled(zram)) {
		zram_slot_lock(zram, index);
		if (zram_test_flag(zram, index, ZRAM_WB)) {
			struct bio_vec bvec;

			zram_slot_unlock(zram, index);

			bvec.bv_page = page;
			bvec.bv_len = PAGE_SIZE;
			bvec.bv_offset = 0;
			return read_from_bdev(zram, &bvec,
					zram_get_element(zram, index),
					bio, partial_io);
		}
		zram_slot_unlock(zram, index);
	}

	zram_slot_lock(zram, index);
	handle = zram_get_handle(zram, index);
	if (!handle || zram_test_flag(zram, index, ZRAM_SAME)) {
		unsigned long value;
		void *mem;

		value = handle ? zram_get_element(zram, index) : 0;
		mem = kmap_atomic(page);
		zram_fill_page(mem, PAGE_SIZE, value);
		kunmap_atomic(mem);
		zram_slot_unlock(zram, index);
		return 0;
	}

	size = zram_get_obj_size(zram, index);

	src = zs_map_object(zram->mem_pool, handle, ZS_MM_RO);
	if (size == PAGE_SIZE) {
		dst = kmap_atomic(page);
		memcpy(dst, src, PAGE_SIZE);
		kunmap_atomic(dst);
		ret = 0;
	} else {
		struct zcomp_strm *zstrm = zcomp_stream_get(zram->comp);

		dst = kmap_atomic(page);
		ret = zcomp_decompress(zstrm, src, size, dst);
		kunmap_atomic(dst);
		zcomp_stream_put(zram->comp);
	}
	zs_unmap_object(zram->mem_pool, handle);
	zram_slot_unlock(zram, index);

	/* Should NEVER happen. Return bio error if it does. */
	if (unlikely(ret))
		pr_err("Decompression failed! err=%d, page=%u\n", ret, index);

	return ret;
}

static int zram_bvec_read(struct zram *zram, struct bio_vec *bvec,
				u32 index, int offset, struct bio *bio)
{
	int ret;
	struct page *page;

	page = bvec->bv_page;
	if (is_partial_io(bvec)) {
		/* Use a temporary buffer to decompress the page */
		page = alloc_page(GFP_NOIO|__GFP_HIGHMEM);
		if (!page)
			return -ENOMEM;
	}

	ret = __zram_bvec_read(zram, page, index, bio, is_partial_io(bvec));
	if (unlikely(ret))
		goto out;

	if (is_partial_io(bvec)) {
		void *dst = kmap_atomic(bvec->bv_page);
		void *src = kmap_atomic(page);

		memcpy(dst + bvec->bv_offset, src + offset, bvec->bv_len);
		kunmap_atomic(src);
		kunmap_atomic(dst);
	}
out:
	if (is_partial_io(bvec))
		__free_page(page);

	return ret;
}

static int __zram_bvec_write(struct zram *zram, struct bio_vec *bvec,
				u32 index, struct bio *bio)
{
	int ret = 0;
	unsigned long alloced_pages;
	unsigned long handle = 0;
	unsigned int comp_len = 0;
	void *src, *dst, *mem;
	struct zcomp_strm *zstrm;
	struct page *page = bvec->bv_page;
	unsigned long element = 0;
	enum zram_pageflags flags = 0;
	bool allow_wb = true;

	mem = kmap_atomic(page);
	if (page_same_filled(mem, &element)) {
		kunmap_atomic(mem);
		/* Free memory associated with this sector now. */
		flags = ZRAM_SAME;
		atomic64_inc(&zram->stats.same_pages);
		goto out;
	}
	kunmap_atomic(mem);

compress_again:
	zstrm = zcomp_stream_get(zram->comp);
	src = kmap_atomic(page);
	ret = zcomp_compress(zstrm, src, &comp_len);
	kunmap_atomic(src);

	if (unlikely(ret)) {
		zcomp_stream_put(zram->comp);
		pr_err("Compression failed! err=%d\n", ret);
		zs_free(zram->mem_pool, handle);
		return ret;
	}

	if (unlikely(comp_len > max_zpage_size)) {
		comp_len = PAGE_SIZE;
		if (zram_wb_enabled(zram) && allow_wb) {
			zcomp_stream_put(zram->comp);
			ret = write_to_bdev(zram, bvec, index, bio, &element);
			if (!ret) {
				flags = ZRAM_WB;
				ret = 1;
				goto out;
			}
			allow_wb = false;
			goto compress_again;
		}
	}

	/*
	 * handle allocation has 2 paths:
	 * a) fast path is executed with preemption disabled (for
	 *  per-cpu streams) and has __GFP_DIRECT_RECLAIM bit clear,
	 *  since we can't sleep;
	 * b) slow path enables preemption and attempts to allocate
	 *  the page with __GFP_DIRECT_RECLAIM bit set. we have to
	 *  put per-cpu compression stream and, thus, to re-do
	 *  the compression once handle is allocated.
	 *
	 * if we have a 'non-null' handle here then we are coming
	 * from the slow path and handle has already been allocated.
	 */
	if (!handle)
		handle = zs_malloc(zram->mem_pool, comp_len,
				__GFP_KSWAPD_RECLAIM |
				__GFP_NOWARN |
				__GFP_HIGHMEM |
				__GFP_MOVABLE);
	if (!handle) {
		zcomp_stream_put(zram->comp);
		atomic64_inc(&zram->stats.writestall);
		handle = zs_malloc(zram->mem_pool, comp_len,
				GFP_NOIO | __GFP_HIGHMEM |
				__GFP_MOVABLE);
		if (handle)
			goto compress_again;
		return -ENOMEM;
	}

	alloced_pages = zs_get_total_pages(zram->mem_pool);
	update_used_max(zram, alloced_pages);

	if (zram->limit_pages && alloced_pages > zram->limit_pages) {
		zcomp_stream_put(zram->comp);
		zs_free(zram->mem_pool, handle);
		return -ENOMEM;
	}

	dst = zs_map_object(zram->mem_pool, handle, ZS_MM_WO);

	src = zstrm->buffer;
	if (comp_len == PAGE_SIZE)
		src = kmap_atomic(page);
	memcpy(dst, src, comp_len);
	if (comp_len == PAGE_SIZE)
		kunmap_atomic(src);

	zcomp_stream_put(zram->comp);
	zs_unmap_object(zram->mem_pool, handle);
	atomic64_add(comp_len, &zram->stats.compr_data_size);
out:
	/*
	 * Free memory associated with this sector
	 * before overwriting unused sectors.
	 */
	zram_slot_lock(zram, index);
	zram_free_page(zram, index);

	if (comp_len == PAGE_SIZE) {
		zram_set_flag(zram, index, ZRAM_HUGE);
		atomic64_inc(&zram->stats.huge_pages);
	}

	if (flags) {
		zram_set_flag(zram, index, flags);
		zram_set_element(zram, index, element);
	}  else {
		zram_set_handle(zram, index, handle);
		zram_set_obj_size(zram, index, comp_len);
	}
	zram_slot_unlock(zram, index);

	/* Update stats */
	atomic64_inc(&zram->stats.pages_stored);
	return ret;
}

static int zram_bvec_write(struct zram *zram, struct bio_vec *bvec,
				u32 index, int offset, struct bio *bio)
{
	int ret;
	struct page *page = NULL;
	void *src;
	struct bio_vec vec;

	vec = *bvec;
	if (is_partial_io(bvec)) {
		void *dst;
		/*
		 * This is a partial IO. We need to read the full page
		 * before to write the changes.
		 */
		page = alloc_page(GFP_NOIO|__GFP_HIGHMEM);
		if (!page)
			return -ENOMEM;

		ret = __zram_bvec_read(zram, page, index, bio, true);
		if (ret)
			goto out;

		src = kmap_atomic(bvec->bv_page);
		dst = kmap_atomic(page);
		memcpy(dst + offset, src + bvec->bv_offset, bvec->bv_len);
		kunmap_atomic(dst);
		kunmap_atomic(src);

		vec.bv_page = page;
		vec.bv_len = PAGE_SIZE;
		vec.bv_offset = 0;
	}

	ret = __zram_bvec_write(zram, &vec, index, bio);
out:
	if (is_partial_io(bvec))
		__free_page(page);
	return ret;
}

/*
 * zram_bio_discard - handler on discard request
 * @index: physical block index in PAGE_SIZE units
 * @offset: byte offset within physical block
 */
static void zram_bio_discard(struct zram *zram, u32 index,
			     int offset, struct bio *bio)
{
	size_t n = bio->bi_iter.bi_size;

	/*
	 * zram manages data in physical block size units. Because logical block
	 * size isn't identical with physical block size on some arch, we
	 * could get a discard request pointing to a specific offset within a
	 * certain physical block.  Although we can handle this request by
	 * reading that physiclal block and decompressing and partially zeroing
	 * and re-compressing and then re-storing it, this isn't reasonable
	 * because our intent with a discard request is to save memory.  So
	 * skipping this logical block is appropriate here.
	 */
	if (offset) {
		if (n <= (PAGE_SIZE - offset))
			return;

		n -= (PAGE_SIZE - offset);
		index++;
	}

	while (n >= PAGE_SIZE) {
		zram_slot_lock(zram, index);
		zram_free_page(zram, index);
		zram_slot_unlock(zram, index);
		atomic64_inc(&zram->stats.notify_free);
		index++;
		n -= PAGE_SIZE;
	}
}

/*
 * Returns errno if it has some problem. Otherwise return 0 or 1.
 * Returns 0 if IO request was done synchronously
 * Returns 1 if IO request was successfully submitted.
 */
static int zram_bvec_rw(struct zram *zram, struct bio_vec *bvec, u32 index,
			int offset, int rw, struct bio *bio)
{
	unsigned long start_time = jiffies;
	int ret;

	generic_start_io_acct(rw, bvec->bv_len >> SECTOR_SHIFT,
			&zram->disk->part0);

	if (rw == READ) {
		atomic64_inc(&zram->stats.num_reads);
		ret = zram_bvec_read(zram, bvec, index, offset, bio);
		flush_dcache_page(bvec->bv_page);
	} else {
		atomic64_inc(&zram->stats.num_writes);
		ret = zram_bvec_write(zram, bvec, index, offset, bio);
	}

	generic_end_io_acct(rw, &zram->disk->part0, start_time);

	zram_slot_lock(zram, index);
	zram_accessed(zram, index);
	zram_slot_unlock(zram, index);

	if (unlikely(ret < 0)) {
		if (rw == READ)
			atomic64_inc(&zram->stats.failed_reads);
		else
			atomic64_inc(&zram->stats.failed_writes);
	}

	return ret;
}

static void __zram_make_request(struct zram *zram, struct bio *bio)
{
	int offset, rw;
	u32 index;
	struct bio_vec bvec;
	struct bvec_iter iter;

	index = bio->bi_iter.bi_sector >> SECTORS_PER_PAGE_SHIFT;
	offset = (bio->bi_iter.bi_sector &
		  (SECTORS_PER_PAGE - 1)) << SECTOR_SHIFT;

	if (unlikely(bio->bi_rw & REQ_DISCARD)) {
		zram_bio_discard(zram, index, offset, bio);
		bio_endio(bio);
		return;
	}

	rw = bio_data_dir(bio);
	bio_for_each_segment(bvec, bio, iter) {
		struct bio_vec bv = bvec;
		unsigned int unwritten = bvec.bv_len;

		do {
			bv.bv_len = min_t(unsigned int, PAGE_SIZE - offset,
							unwritten);
			if (zram_bvec_rw(zram, &bv, index, offset, rw, bio) < 0)
				goto out;

			bv.bv_offset += bv.bv_len;
			unwritten -= bv.bv_len;

			update_position(&index, &offset, &bv);
		} while (unwritten);
	}

	bio_endio(bio);
	return;

out:
	bio_io_error(bio);
}

/*
 * Handler function for all zram I/O requests.
 */
static blk_qc_t zram_make_request(struct request_queue *queue, struct bio *bio)
{
	struct zram *zram = queue->queuedata;

	if (!valid_io_request(zram, bio->bi_iter.bi_sector,
					bio->bi_iter.bi_size)) {
		atomic64_inc(&zram->stats.invalid_io);
		goto error;
	}

	__zram_make_request(zram, bio);
	return BLK_QC_T_NONE;

error:
	bio_io_error(bio);
	return BLK_QC_T_NONE;
}

static void zram_slot_free_notify(struct block_device *bdev,
				unsigned long index)
{
	struct zram *zram;

	zram = bdev->bd_disk->private_data;

	zram_slot_lock(zram, index);
	zram_free_page(zram, index);
	zram_slot_unlock(zram, index);
	atomic64_inc(&zram->stats.notify_free);
}

static int zram_rw_page(struct block_device *bdev, sector_t sector,
		       struct page *page, int rw)
{
	int offset, ret;
	u32 index;
	struct zram *zram;
	struct bio_vec bv;

	zram = bdev->bd_disk->private_data;

	if (!valid_io_request(zram, sector, PAGE_SIZE)) {
		atomic64_inc(&zram->stats.invalid_io);
		ret = -EINVAL;
		goto out;
	}

	index = sector >> SECTORS_PER_PAGE_SHIFT;
	offset = (sector & (SECTORS_PER_PAGE - 1)) << SECTOR_SHIFT;

	bv.bv_page = page;
	bv.bv_len = PAGE_SIZE;
	bv.bv_offset = 0;

	ret = zram_bvec_rw(zram, &bv, index, offset, rw, NULL);
out:
	/*
	 * If I/O fails, just return error(ie, non-zero) without
	 * calling page_endio.
	 * It causes resubmit the I/O with bio request by upper functions
	 * of rw_page(e.g., swap_readpage, __swap_writepage) and
	 * bio->bi_end_io does things to handle the error
	 * (e.g., SetPageError, set_page_dirty and extra works).
	 */
	if (unlikely(ret < 0))
		return ret;

	switch (ret) {
	case 0:
		page_endio(page, rw, 0);
		break;
	case 1:
		ret = 0;
		break;
	default:
		WARN_ON(1);
	}
	return ret;
}

static void zram_reset_device(struct zram *zram)
{
	struct zcomp *comp;
	u64 disksize;

	down_write(&zram->init_lock);

	zram->limit_pages = 0;

	if (!init_done(zram)) {
		up_write(&zram->init_lock);
		return;
	}

	comp = zram->comp;
	disksize = zram->disksize;
	zram->disksize = 0;

	set_capacity(zram->disk, 0);
	part_stat_set_all(&zram->disk->part0, 0);

	up_write(&zram->init_lock);
	/* I/O operation under all of CPU are done so let's free */
	zram_meta_free(zram, disksize);
	memset(&zram->stats, 0, sizeof(zram->stats));
	zcomp_destroy(comp);
	reset_bdev(zram);
}

static ssize_t disksize_store(struct device *dev,
		struct device_attribute *attr, const char *buf, size_t len)
{
	u64 disksize;
	struct zcomp *comp;
	struct zram *zram = dev_to_zram(dev);
	int err;

	disksize = memparse(buf, NULL);
	if (!disksize)
		return -EINVAL;

	down_write(&zram->init_lock);
	if (init_done(zram)) {
		pr_info("Cannot change disksize for initialized device\n");
		err = -EBUSY;
		goto out_unlock;
	}

	disksize = PAGE_ALIGN(disksize);
	if (!zram_meta_alloc(zram, disksize)) {
		err = -ENOMEM;
		goto out_unlock;
	}

	comp = zcomp_create(zram->compressor);
	if (IS_ERR(comp)) {
		pr_err("Cannot initialise %s compressing backend\n",
				zram->compressor);
		err = PTR_ERR(comp);
		goto out_free_meta;
	}

	zram->comp = comp;
	zram->disksize = disksize;
	set_capacity(zram->disk, zram->disksize >> SECTOR_SHIFT);

	revalidate_disk(zram->disk);
	up_write(&zram->init_lock);

	return len;

out_free_meta:
	zram_meta_free(zram, disksize);
out_unlock:
	up_write(&zram->init_lock);
	return err;
}

static ssize_t reset_store(struct device *dev,
		struct device_attribute *attr, const char *buf, size_t len)
{
	int ret;
	unsigned short do_reset;
	struct zram *zram;
	struct block_device *bdev;

	ret = kstrtou16(buf, 10, &do_reset);
	if (ret)
		return ret;

	if (!do_reset)
		return -EINVAL;

	zram = dev_to_zram(dev);
	bdev = bdget_disk(zram->disk, 0);
	if (!bdev)
		return -ENOMEM;

	mutex_lock(&bdev->bd_mutex);
	/* Do not reset an active device or claimed device */
	if (bdev->bd_openers || zram->claim) {
		mutex_unlock(&bdev->bd_mutex);
		bdput(bdev);
		return -EBUSY;
	}

	/* From now on, anyone can't open /dev/zram[0-9] */
	zram->claim = true;
	mutex_unlock(&bdev->bd_mutex);

	/* Make sure all the pending I/O are finished */
	fsync_bdev(bdev);
	zram_reset_device(zram);
	revalidate_disk(zram->disk);
	bdput(bdev);

	mutex_lock(&bdev->bd_mutex);
	zram->claim = false;
	mutex_unlock(&bdev->bd_mutex);

	return len;
}

static int zram_open(struct block_device *bdev, fmode_t mode)
{
	int ret = 0;
	struct zram *zram;

	WARN_ON(!mutex_is_locked(&bdev->bd_mutex));

	zram = bdev->bd_disk->private_data;
	/* zram was claimed to reset so open request fails */
	if (zram->claim)
		ret = -EBUSY;

	return ret;
}

static const struct block_device_operations zram_devops = {
	.open = zram_open,
	.swap_slot_free_notify = zram_slot_free_notify,
	.rw_page = zram_rw_page,
	.owner = THIS_MODULE
};

static DEVICE_ATTR_WO(compact);
static DEVICE_ATTR_RW(disksize);
static DEVICE_ATTR_RO(initstate);
static DEVICE_ATTR_WO(reset);
static DEVICE_ATTR_WO(mem_limit);
static DEVICE_ATTR_WO(mem_used_max);
static DEVICE_ATTR_RW(max_comp_streams);
static DEVICE_ATTR_RW(comp_algorithm);
#ifdef CONFIG_ZRAM_WRITEBACK
static DEVICE_ATTR_RW(backing_dev);
#endif

static struct attribute *zram_disk_attrs[] = {
	&dev_attr_disksize.attr,
	&dev_attr_initstate.attr,
	&dev_attr_reset.attr,
	&dev_attr_compact.attr,
	&dev_attr_mem_limit.attr,
	&dev_attr_mem_used_max.attr,
	&dev_attr_max_comp_streams.attr,
	&dev_attr_comp_algorithm.attr,
#ifdef CONFIG_ZRAM_WRITEBACK
	&dev_attr_backing_dev.attr,
#endif
	&dev_attr_io_stat.attr,
	&dev_attr_mm_stat.attr,
	&dev_attr_debug_stat.attr,
	NULL,
};

static const struct attribute_group zram_disk_attr_group = {
	.attrs = zram_disk_attrs,
};

static const struct attribute_group *zram_disk_attr_groups[] = {
	&zram_disk_attr_group,
	NULL,
};

/*
 * Allocate and initialize new zram device. the function returns
 * '>= 0' device_id upon success, and negative value otherwise.
 */
static int zram_add(void)
{
	struct zram *zram;
	struct request_queue *queue;
	int ret, device_id;

	zram = kzalloc(sizeof(struct zram), GFP_KERNEL);
	if (!zram)
		return -ENOMEM;

	ret = idr_alloc(&zram_index_idr, zram, 0, 0, GFP_KERNEL);
	if (ret < 0)
		goto out_free_dev;
	device_id = ret;

	init_rwsem(&zram->init_lock);

	queue = blk_alloc_queue(GFP_KERNEL);
	if (!queue) {
		pr_err("Error allocating disk queue for device %d\n",
			device_id);
		ret = -ENOMEM;
		goto out_free_idr;
	}

	blk_queue_make_request(queue, zram_make_request);

	/* gendisk structure */
	zram->disk = alloc_disk(1);
	if (!zram->disk) {
		pr_err("Error allocating disk structure for device %d\n",
			device_id);
		ret = -ENOMEM;
		goto out_free_queue;
	}

	zram->disk->major = zram_major;
	zram->disk->first_minor = device_id;
	zram->disk->fops = &zram_devops;
	zram->disk->queue = queue;
	zram->disk->queue->queuedata = zram;
	zram->disk->private_data = zram;
	snprintf(zram->disk->disk_name, 16, "zram%d", device_id);

	__set_bit(QUEUE_FLAG_FAST, &queue->queue_flags);
	/* Actual capacity set using syfs (/sys/block/zram<id>/disksize */
	set_capacity(zram->disk, 0);
	/* zram devices sort of resembles non-rotational disks */
	queue_flag_set_unlocked(QUEUE_FLAG_NONROT, zram->disk->queue);
	queue_flag_clear_unlocked(QUEUE_FLAG_ADD_RANDOM, zram->disk->queue);

	/*
	 * To ensure that we always get PAGE_SIZE aligned
	 * and n*PAGE_SIZED sized I/O requests.
	 */
	blk_queue_physical_block_size(zram->disk->queue, PAGE_SIZE);
	blk_queue_logical_block_size(zram->disk->queue,
					ZRAM_LOGICAL_BLOCK_SIZE);
	blk_queue_io_min(zram->disk->queue, PAGE_SIZE);
	blk_queue_io_opt(zram->disk->queue, PAGE_SIZE);
	zram->disk->queue->limits.discard_granularity = PAGE_SIZE;
	blk_queue_max_discard_sectors(zram->disk->queue, UINT_MAX);
	/*
	 * zram_bio_discard() will clear all logical blocks if logical block
	 * size is identical with physical block size(PAGE_SIZE). But if it is
	 * different, we will skip discarding some parts of logical blocks in
	 * the part of the request range which isn't aligned to physical block
	 * size.  So we can't ensure that all discarded logical blocks are
	 * zeroed.
	 */
	if (ZRAM_LOGICAL_BLOCK_SIZE == PAGE_SIZE)
		zram->disk->queue->limits.discard_zeroes_data = 1;
	else
		zram->disk->queue->limits.discard_zeroes_data = 0;
	queue_flag_set_unlocked(QUEUE_FLAG_DISCARD, zram->disk->queue);

	zram->disk->queue->backing_dev_info->capabilities |=
					BDI_CAP_STABLE_WRITES;
<<<<<<< HEAD
=======
	disk_to_dev(zram->disk)->groups = zram_disk_attr_groups;
>>>>>>> bed60c12
	add_disk(zram->disk);

	strlcpy(zram->compressor, default_compressor, sizeof(zram->compressor));

	zram_debugfs_register(zram);
	pr_info("Added device: %s\n", zram->disk->disk_name);
	return device_id;

out_free_queue:
	blk_cleanup_queue(queue);
out_free_idr:
	idr_remove(&zram_index_idr, device_id);
out_free_dev:
	kfree(zram);
	return ret;
}

static int zram_remove(struct zram *zram)
{
	struct block_device *bdev;

	bdev = bdget_disk(zram->disk, 0);
	if (!bdev)
		return -ENOMEM;

	mutex_lock(&bdev->bd_mutex);
	if (bdev->bd_openers || zram->claim) {
		mutex_unlock(&bdev->bd_mutex);
		bdput(bdev);
		return -EBUSY;
	}

	zram->claim = true;
	mutex_unlock(&bdev->bd_mutex);

	zram_debugfs_unregister(zram);
<<<<<<< HEAD
	/*
	 * Remove sysfs first, so no one will perform a disksize
	 * store while we destroy the devices. This also helps during
	 * hot_remove -- zram_reset_device() is the last holder of
	 * ->init_lock, no later/concurrent disksize_store() or any
	 * other sysfs handlers are possible.
	 */
	sysfs_remove_group(&disk_to_dev(zram->disk)->kobj,
			&zram_disk_attr_group);
=======
>>>>>>> bed60c12

	/* Make sure all the pending I/O are finished */
	fsync_bdev(bdev);
	zram_reset_device(zram);
	bdput(bdev);

	pr_info("Removed device: %s\n", zram->disk->disk_name);

	del_gendisk(zram->disk);
	blk_cleanup_queue(zram->disk->queue);
	put_disk(zram->disk);
	kfree(zram);
	return 0;
}

/* zram-control sysfs attributes */
static ssize_t hot_add_show(struct class *class,
			struct class_attribute *attr,
			char *buf)
{
	int ret;

	mutex_lock(&zram_index_mutex);
	ret = zram_add();
	mutex_unlock(&zram_index_mutex);

	if (ret < 0)
		return ret;
	return scnprintf(buf, PAGE_SIZE, "%d\n", ret);
}

static ssize_t hot_remove_store(struct class *class,
			struct class_attribute *attr,
			const char *buf,
			size_t count)
{
	struct zram *zram;
	int ret, dev_id;

	/* dev_id is gendisk->first_minor, which is `int' */
	ret = kstrtoint(buf, 10, &dev_id);
	if (ret)
		return ret;
	if (dev_id < 0)
		return -EINVAL;

	mutex_lock(&zram_index_mutex);

	zram = idr_find(&zram_index_idr, dev_id);
	if (zram) {
		ret = zram_remove(zram);
		if (!ret)
			idr_remove(&zram_index_idr, dev_id);
	} else {
		ret = -ENODEV;
	}

	mutex_unlock(&zram_index_mutex);
	return ret ? ret : count;
}

/*
 * NOTE: hot_add attribute is not the usual read-only sysfs attribute. In a
 * sense that reading from this file does alter the state of your system -- it
 * creates a new un-initialized zram device and returns back this device's
 * device_id (or an error code if it fails to create a new device).
 */
static struct class_attribute zram_control_class_attrs[] = {
	__ATTR(hot_add, 0400, hot_add_show, NULL),
	__ATTR_WO(hot_remove),
	__ATTR_NULL,
};

static struct class zram_control_class = {
	.name		= "zram-control",
	.owner		= THIS_MODULE,
	.class_attrs	= zram_control_class_attrs,
};

static int zram_remove_cb(int id, void *ptr, void *data)
{
	zram_remove(ptr);
	return 0;
}

static void destroy_devices(void)
{
	class_unregister(&zram_control_class);
	idr_for_each(&zram_index_idr, &zram_remove_cb, NULL);
	zram_debugfs_destroy();
	idr_destroy(&zram_index_idr);
	unregister_blkdev(zram_major, "zram");
}

static int __init zram_init(void)
{
	int ret;

	ret = class_register(&zram_control_class);
	if (ret) {
		pr_err("Unable to register zram-control class\n");
		return ret;
	}

	zram_debugfs_create();
	zram_major = register_blkdev(0, "zram");
	if (zram_major <= 0) {
		pr_err("Unable to get major number\n");
		class_unregister(&zram_control_class);
		return -EBUSY;
	}

	while (num_devices != 0) {
		mutex_lock(&zram_index_mutex);
		ret = zram_add();
		mutex_unlock(&zram_index_mutex);
		if (ret < 0)
			goto out_error;
		num_devices--;
	}

	return 0;

out_error:
	destroy_devices();
	return ret;
}

static void __exit zram_exit(void)
{
	destroy_devices();
}

module_init(zram_init);
module_exit(zram_exit);

module_param(num_devices, uint, 0);
MODULE_PARM_DESC(num_devices, "Number of pre-created zram devices");

MODULE_LICENSE("Dual BSD/GPL");
MODULE_AUTHOR("Nitin Gupta <ngupta@vflare.org>");
MODULE_DESCRIPTION("Compressed RAM Block Device");<|MERGE_RESOLUTION|>--- conflicted
+++ resolved
@@ -101,7 +101,6 @@
 			enum zram_pageflags flag)
 {
 	zram->table[index].value &= ~BIT(flag);
-<<<<<<< HEAD
 }
 
 static inline void zram_set_element(struct zram *zram, u32 index,
@@ -120,26 +119,6 @@
 	return zram->table[index].value & (BIT(ZRAM_FLAG_SHIFT) - 1);
 }
 
-=======
-}
-
-static inline void zram_set_element(struct zram *zram, u32 index,
-			unsigned long element)
-{
-	zram->table[index].element = element;
-}
-
-static unsigned long zram_get_element(struct zram *zram, u32 index)
-{
-	return zram->table[index].element;
-}
-
-static size_t zram_get_obj_size(struct zram *zram, u32 index)
-{
-	return zram->table[index].value & (BIT(ZRAM_FLAG_SHIFT) - 1);
-}
-
->>>>>>> bed60c12
 static void zram_set_obj_size(struct zram *zram,
 					u32 index, size_t size)
 {
@@ -298,7 +277,6 @@
 	up_read(&zram->init_lock);
 
 	return len;
-<<<<<<< HEAD
 }
 
 #ifdef CONFIG_ZRAM_WRITEBACK
@@ -328,37 +306,6 @@
 	zram->bitmap = NULL;
 }
 
-=======
-}
-
-#ifdef CONFIG_ZRAM_WRITEBACK
-static bool zram_wb_enabled(struct zram *zram)
-{
-	return zram->backing_dev;
-}
-
-static void reset_bdev(struct zram *zram)
-{
-	struct block_device *bdev;
-
-	if (!zram_wb_enabled(zram))
-		return;
-
-	bdev = zram->bdev;
-	if (zram->old_block_size)
-		set_blocksize(bdev, zram->old_block_size);
-	blkdev_put(bdev, FMODE_READ|FMODE_WRITE|FMODE_EXCL);
-	/* hope filp_close flush all of IO */
-	filp_close(zram->backing_dev, NULL);
-	zram->backing_dev = NULL;
-	zram->old_block_size = 0;
-	zram->bdev = NULL;
-
-	kvfree(zram->bitmap);
-	zram->bitmap = NULL;
-}
-
->>>>>>> bed60c12
 static ssize_t backing_dev_show(struct device *dev,
 		struct device_attribute *attr, char *buf)
 {
@@ -577,7 +524,6 @@
 
 	read_from_bdev_async(zram, &bvec, entry, bio);
 }
-<<<<<<< HEAD
 
 /*
  * Block layer want one ->make_request_fn to be active at a time
@@ -607,37 +553,6 @@
 	WARN_ON(1);
 	return -EIO;
 }
-=======
-
-/*
- * Block layer want one ->make_request_fn to be active at a time
- * so if we use chained IO with parent IO in same context,
- * it's a deadlock. To avoid, it, it uses worker thread context.
- */
-static int read_from_bdev_sync(struct zram *zram, struct bio_vec *bvec,
-				unsigned long entry, struct bio *bio)
-{
-	struct zram_work work;
-
-	work.zram = zram;
-	work.entry = entry;
-	work.bio = bio;
-
-	INIT_WORK_ONSTACK(&work.work, zram_sync_read);
-	queue_work(system_unbound_wq, &work.work);
-	flush_work(&work.work);
-	destroy_work_on_stack(&work.work);
-
-	return 1;
-}
-#else
-static int read_from_bdev_sync(struct zram *zram, struct bio_vec *bvec,
-				unsigned long entry, struct bio *bio)
-{
-	WARN_ON(1);
-	return -EIO;
-}
->>>>>>> bed60c12
 #endif
 
 static int read_from_bdev(struct zram *zram, struct bio_vec *bvec,
@@ -1052,7 +967,6 @@
 		atomic64_dec(&zram->stats.pages_stored);
 		return;
 	}
-<<<<<<< HEAD
 
 	handle = zram_get_handle(zram, index);
 	if (!handle)
@@ -1060,15 +974,6 @@
 
 	zs_free(zram->mem_pool, handle);
 
-=======
-
-	handle = zram_get_handle(zram, index);
-	if (!handle)
-		return;
-
-	zs_free(zram->mem_pool, handle);
-
->>>>>>> bed60c12
 	atomic64_sub(zram_get_obj_size(zram, index),
 			&zram->stats.compr_data_size);
 	atomic64_dec(&zram->stats.pages_stored);
@@ -1814,10 +1719,7 @@
 
 	zram->disk->queue->backing_dev_info->capabilities |=
 					BDI_CAP_STABLE_WRITES;
-<<<<<<< HEAD
-=======
 	disk_to_dev(zram->disk)->groups = zram_disk_attr_groups;
->>>>>>> bed60c12
 	add_disk(zram->disk);
 
 	strlcpy(zram->compressor, default_compressor, sizeof(zram->compressor));
@@ -1854,18 +1756,6 @@
 	mutex_unlock(&bdev->bd_mutex);
 
 	zram_debugfs_unregister(zram);
-<<<<<<< HEAD
-	/*
-	 * Remove sysfs first, so no one will perform a disksize
-	 * store while we destroy the devices. This also helps during
-	 * hot_remove -- zram_reset_device() is the last holder of
-	 * ->init_lock, no later/concurrent disksize_store() or any
-	 * other sysfs handlers are possible.
-	 */
-	sysfs_remove_group(&disk_to_dev(zram->disk)->kobj,
-			&zram_disk_attr_group);
-=======
->>>>>>> bed60c12
 
 	/* Make sure all the pending I/O are finished */
 	fsync_bdev(bdev);
