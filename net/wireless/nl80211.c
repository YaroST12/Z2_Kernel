--- conflicted
+++ resolved
@@ -3428,11 +3428,7 @@
 
 	memset(mask, 0, sizeof(*mask));
 	/* Default to all rates enabled */
-<<<<<<< HEAD
 	for (i = 0; i < NUM_NL80211_BANDS; i++) {
-=======
-	for (i = 0; i < IEEE80211_NUM_BANDS; i++) {
->>>>>>> b9c9fa5d
 		sband = rdev->wiphy.bands[i];
 
 		if (!sband)
@@ -3459,17 +3455,10 @@
 	 */
 	BUILD_BUG_ON(NL80211_MAX_SUPP_HT_RATES > IEEE80211_HT_MCS_MASK_LEN * 8);
 	nla_for_each_nested(tx_rates, info->attrs[NL80211_ATTR_TX_RATES], rem) {
-<<<<<<< HEAD
 		enum nl80211_band band = nla_type(tx_rates);
 		int err;
 
 		if (band < 0 || band >= NUM_NL80211_BANDS)
-=======
-		enum ieee80211_band band = nla_type(tx_rates);
-		int err;
-
-		if (band < 0 || band >= IEEE80211_NUM_BANDS)
->>>>>>> b9c9fa5d
 			return -EINVAL;
 		sband = rdev->wiphy.bands[band];
 		if (sband == NULL)
@@ -3879,11 +3868,7 @@
 	}
 
 	params.pbss = nla_get_flag(info->attrs[NL80211_ATTR_PBSS]);
-<<<<<<< HEAD
 	if (params.pbss && !rdev->wiphy.bands[NL80211_BAND_60GHZ])
-=======
-	if (params.pbss && !rdev->wiphy.bands[IEEE80211_BAND_60GHZ])
->>>>>>> b9c9fa5d
 		return -EOPNOTSUPP;
 
 	if (info->attrs[NL80211_ATTR_ACL_POLICY]) {
@@ -6180,15 +6165,9 @@
 	return n_channels;
 }
 
-<<<<<<< HEAD
 static bool is_band_valid(struct wiphy *wiphy, enum nl80211_band b)
 {
 	return b < NUM_NL80211_BANDS && wiphy->bands[b];
-=======
-static bool is_band_valid(struct wiphy *wiphy, enum ieee80211_band b)
-{
-	return b < IEEE80211_NUM_BANDS && wiphy->bands[b];
->>>>>>> b9c9fa5d
 }
 
 static int parse_bss_select(struct nlattr *nla, struct wiphy *wiphy,
@@ -8567,11 +8546,7 @@
 	}
 
 	connect.pbss = nla_get_flag(info->attrs[NL80211_ATTR_PBSS]);
-<<<<<<< HEAD
 	if (connect.pbss && !rdev->wiphy.bands[NL80211_BAND_60GHZ]) {
-=======
-	if (connect.pbss && !rdev->wiphy.bands[IEEE80211_BAND_60GHZ]) {
->>>>>>> b9c9fa5d
 		kzfree(connkeys);
 		return -EOPNOTSUPP;
 	}
@@ -11241,8 +11216,6 @@
 	return rdev_external_auth(rdev, dev, &params);
 }
 
-<<<<<<< HEAD
-=======
 static int nl80211_update_owe_info(struct sk_buff *skb, struct genl_info *info)
 {
 	struct cfg80211_registered_device *rdev = info->user_ptr[0];
@@ -11268,7 +11241,6 @@
 	return rdev_update_owe_info(rdev, dev, &owe_info);
 }
 
->>>>>>> b9c9fa5d
 #define NL80211_FLAG_NEED_WIPHY		0x01
 #define NL80211_FLAG_NEED_NETDEV	0x02
 #define NL80211_FLAG_NEED_RTNL		0x04
@@ -12111,8 +12083,6 @@
 		.internal_flags = NL80211_FLAG_NEED_NETDEV_UP |
 				  NL80211_FLAG_NEED_RTNL,
 	},
-<<<<<<< HEAD
-=======
 	{
 		.cmd = NL80211_CMD_UPDATE_OWE_INFO,
 		.doit = nl80211_update_owe_info,
@@ -12120,7 +12090,6 @@
 		.internal_flags = NL80211_FLAG_NEED_NETDEV_UP |
 				  NL80211_FLAG_NEED_RTNL,
 	},
->>>>>>> b9c9fa5d
 };
 
 /* notification functions */
@@ -14120,8 +14089,6 @@
 }
 EXPORT_SYMBOL(cfg80211_external_auth_request);
 
-<<<<<<< HEAD
-=======
 void cfg80211_update_owe_info_event(struct net_device *netdev,
 				    struct cfg80211_update_owe_info *owe_info,
 				    gfp_t gfp)
@@ -14162,7 +14129,6 @@
 }
 EXPORT_SYMBOL(cfg80211_update_owe_info_event);
 
->>>>>>> b9c9fa5d
 /* initialisation/exit functions */
 
 int nl80211_init(void)
