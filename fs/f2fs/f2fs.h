--- conflicted
+++ resolved
@@ -2762,16 +2762,6 @@
 	return S_ISREG(inode->i_mode);
 }
 
-static inline void *kvmalloc(size_t size, gfp_t flags)
-{
-	void *ret;
-
-	ret = kmalloc(size, flags | __GFP_NOWARN);
-	if (!ret)
-		ret = __vmalloc(size, flags, PAGE_KERNEL);
-	return ret;
-}
-
 static inline void *f2fs_kmalloc(struct f2fs_sb_info *sbi,
 					size_t size, gfp_t flags)
 {
@@ -2782,25 +2772,7 @@
 		return NULL;
 	}
 
-<<<<<<< HEAD
 	return kmalloc(size, flags);
-=======
-	ret = kmalloc(size, flags);
-	if (ret)
-		return ret;
-
-	return kvmalloc(size, flags);
-}
-
-static inline void *kvzalloc(size_t size, gfp_t flags)
-{
-	void *ret;
-
-	ret = kzalloc(size, flags | __GFP_NOWARN);
-	if (!ret)
-		ret = __vmalloc(size, flags | __GFP_ZERO, PAGE_KERNEL);
-	return ret;
->>>>>>> a956c6a1
 }
 
 static inline void *f2fs_kzalloc(struct f2fs_sb_info *sbi,
