/*
 * INET		An implementation of the TCP/IP protocol suite for the LINUX
 *		operating system.  INET is implemented using the  BSD Socket
 *		interface as the means of communication with the user level.
 *
 *		Implementation of the Transmission Control Protocol(TCP).
 *
 * Authors:	Ross Biro
 *		Fred N. van Kempen, <waltje@uWalt.NL.Mugnet.ORG>
 *		Mark Evans, <evansmp@uhura.aston.ac.uk>
 *		Corey Minyard <wf-rch!minyard@relay.EU.net>
 *		Florian La Roche, <flla@stud.uni-sb.de>
 *		Charles Hedrick, <hedrick@klinzhai.rutgers.edu>
 *		Linus Torvalds, <torvalds@cs.helsinki.fi>
 *		Alan Cox, <gw4pts@gw4pts.ampr.org>
 *		Matthew Dillon, <dillon@apollo.west.oic.com>
 *		Arnt Gulbrandsen, <agulbra@nvg.unit.no>
 *		Jorge Cwik, <jorge@laser.satlink.net>
 */

/*
 * Changes:
 *		Pedro Roque	:	Fast Retransmit/Recovery.
 *					Two receive queues.
 *					Retransmit queue handled by TCP.
 *					Better retransmit timer handling.
 *					New congestion avoidance.
 *					Header prediction.
 *					Variable renaming.
 *
 *		Eric		:	Fast Retransmit.
 *		Randy Scott	:	MSS option defines.
 *		Eric Schenk	:	Fixes to slow start algorithm.
 *		Eric Schenk	:	Yet another double ACK bug.
 *		Eric Schenk	:	Delayed ACK bug fixes.
 *		Eric Schenk	:	Floyd style fast retrans war avoidance.
 *		David S. Miller	:	Don't allow zero congestion window.
 *		Eric Schenk	:	Fix retransmitter so that it sends
 *					next packet on ack of previous packet.
 *		Andi Kleen	:	Moved open_request checking here
 *					and process RSTs for open_requests.
 *		Andi Kleen	:	Better prune_queue, and other fixes.
 *		Andrey Savochkin:	Fix RTT measurements in the presence of
 *					timestamps.
 *		Andrey Savochkin:	Check sequence numbers correctly when
 *					removing SACKs due to in sequence incoming
 *					data segments.
 *		Andi Kleen:		Make sure we never ack data there is not
 *					enough room for. Also make this condition
 *					a fatal error if it might still happen.
 *		Andi Kleen:		Add tcp_measure_rcv_mss to make
 *					connections with MSS<min(MTU,ann. MSS)
 *					work without delayed acks.
 *		Andi Kleen:		Process packets with PSH set in the
 *					fast path.
 *		J Hadi Salim:		ECN support
 *	 	Andrei Gurtov,
 *		Pasi Sarolahti,
 *		Panu Kuhlberg:		Experimental audit of TCP (re)transmission
 *					engine. Lots of bugs are found.
 *		Pasi Sarolahti:		F-RTO for dealing with spurious RTOs
 */

#define pr_fmt(fmt) "TCP: " fmt

#include <linux/mm.h>
#include <linux/slab.h>
#include <linux/module.h>
#include <linux/sysctl.h>
#include <linux/kernel.h>
#include <linux/prefetch.h>
#include <net/dst.h>
#include <net/tcp.h>
#include <net/inet_common.h>
#include <linux/ipsec.h>
#include <asm/unaligned.h>
#include <linux/errqueue.h>

int sysctl_tcp_timestamps __read_mostly = 1;
int sysctl_tcp_window_scaling __read_mostly = 1;
int sysctl_tcp_sack __read_mostly = 1;
int sysctl_tcp_fack __read_mostly = 1;
int sysctl_tcp_reordering __read_mostly = TCP_FASTRETRANS_THRESH;
EXPORT_SYMBOL(sysctl_tcp_reordering);
int sysctl_tcp_dsack __read_mostly = 1;
int sysctl_tcp_app_win __read_mostly = 31;
int sysctl_tcp_adv_win_scale __read_mostly = 1;
EXPORT_SYMBOL(sysctl_tcp_adv_win_scale);

/* rfc5961 challenge ack rate limiting */
int sysctl_tcp_challenge_ack_limit = 1000;

int sysctl_tcp_stdurg __read_mostly;
int sysctl_tcp_rfc1337 __read_mostly;
int sysctl_tcp_max_orphans __read_mostly = NR_FILE;
int sysctl_tcp_frto __read_mostly = 2;

int sysctl_tcp_thin_dupack __read_mostly;

int sysctl_tcp_moderate_rcvbuf __read_mostly = 1;
int sysctl_tcp_early_retrans __read_mostly = 3;
int sysctl_tcp_default_init_rwnd __read_mostly = TCP_INIT_CWND * 2;

#define FLAG_DATA		0x01 /* Incoming frame contained data.		*/
#define FLAG_WIN_UPDATE		0x02 /* Incoming ACK was a window update.	*/
#define FLAG_DATA_ACKED		0x04 /* This ACK acknowledged new data.		*/
#define FLAG_RETRANS_DATA_ACKED	0x08 /* "" "" some of which was retransmitted.	*/
#define FLAG_SYN_ACKED		0x10 /* This ACK acknowledged SYN.		*/
#define FLAG_DATA_SACKED	0x20 /* New SACK.				*/
#define FLAG_ECE		0x40 /* ECE in this ACK				*/
#define FLAG_SLOWPATH		0x100 /* Do not skip RFC checks for window update.*/
#define FLAG_ORIG_SACK_ACKED	0x200 /* Never retransmitted data are (s)acked	*/
#define FLAG_SND_UNA_ADVANCED	0x400 /* Snd_una was changed (!= FLAG_DATA_ACKED) */
#define FLAG_DSACKING_ACK	0x800 /* SACK blocks contained D-SACK info */
#define FLAG_SACK_RENEGING	0x2000 /* snd_una advanced to a sacked seq */
#define FLAG_UPDATE_TS_RECENT	0x4000 /* tcp_replace_ts_recent() */

#define FLAG_ACKED		(FLAG_DATA_ACKED|FLAG_SYN_ACKED)
#define FLAG_NOT_DUP		(FLAG_DATA|FLAG_WIN_UPDATE|FLAG_ACKED)
#define FLAG_CA_ALERT		(FLAG_DATA_SACKED|FLAG_ECE)
#define FLAG_FORWARD_PROGRESS	(FLAG_ACKED|FLAG_DATA_SACKED)

#define TCP_REMNANT (TCP_FLAG_FIN|TCP_FLAG_URG|TCP_FLAG_SYN|TCP_FLAG_PSH)
#define TCP_HP_BITS (~(TCP_RESERVED_BITS|TCP_FLAG_PSH))

/* Adapt the MSS value used to make delayed ack decision to the
 * real world.
 */
static void tcp_measure_rcv_mss(struct sock *sk, const struct sk_buff *skb)
{
	struct inet_connection_sock *icsk = inet_csk(sk);
	const unsigned int lss = icsk->icsk_ack.last_seg_size;
	unsigned int len;

	icsk->icsk_ack.last_seg_size = 0;

	/* skb->len may jitter because of SACKs, even if peer
	 * sends good full-sized frames.
	 */
	len = skb_shinfo(skb)->gso_size ? : skb->len;
	if (len >= icsk->icsk_ack.rcv_mss) {
		icsk->icsk_ack.rcv_mss = len;
	} else {
		/* Otherwise, we make more careful check taking into account,
		 * that SACKs block is variable.
		 *
		 * "len" is invariant segment length, including TCP header.
		 */
		len += skb->data - skb_transport_header(skb);
		if (len >= TCP_MSS_DEFAULT + sizeof(struct tcphdr) ||
		    /* If PSH is not set, packet should be
		     * full sized, provided peer TCP is not badly broken.
		     * This observation (if it is correct 8)) allows
		     * to handle super-low mtu links fairly.
		     */
		    (len >= TCP_MIN_MSS + sizeof(struct tcphdr) &&
		     !(tcp_flag_word(tcp_hdr(skb)) & TCP_REMNANT))) {
			/* Subtract also invariant (if peer is RFC compliant),
			 * tcp header plus fixed timestamp option length.
			 * Resulting "len" is MSS free of SACK jitter.
			 */
			len -= tcp_sk(sk)->tcp_header_len;
			icsk->icsk_ack.last_seg_size = len;
			if (len == lss) {
				icsk->icsk_ack.rcv_mss = len;
				return;
			}
		}
		if (icsk->icsk_ack.pending & ICSK_ACK_PUSHED)
			icsk->icsk_ack.pending |= ICSK_ACK_PUSHED2;
		icsk->icsk_ack.pending |= ICSK_ACK_PUSHED;
	}
}

static void tcp_incr_quickack(struct sock *sk)
{
	struct inet_connection_sock *icsk = inet_csk(sk);
	unsigned int quickacks = tcp_sk(sk)->rcv_wnd / (2 * icsk->icsk_ack.rcv_mss);

	if (quickacks == 0)
		quickacks = 2;
	if (quickacks > icsk->icsk_ack.quick)
		icsk->icsk_ack.quick = min(quickacks, TCP_MAX_QUICKACKS);
}

static void tcp_enter_quickack_mode(struct sock *sk)
{
	struct inet_connection_sock *icsk = inet_csk(sk);
	tcp_incr_quickack(sk);
	icsk->icsk_ack.pingpong = 0;
	icsk->icsk_ack.ato = TCP_ATO_MIN;
}

/* Send ACKs quickly, if "quick" count is not exhausted
 * and the session is not interactive.
 */

static inline bool tcp_in_quickack_mode(const struct sock *sk)
{
	const struct inet_connection_sock *icsk = inet_csk(sk);

	return icsk->icsk_ack.quick && !icsk->icsk_ack.pingpong;
}

static void tcp_ecn_queue_cwr(struct tcp_sock *tp)
{
	if (tp->ecn_flags & TCP_ECN_OK)
		tp->ecn_flags |= TCP_ECN_QUEUE_CWR;
}

static void tcp_ecn_accept_cwr(struct tcp_sock *tp, const struct sk_buff *skb)
{
	if (tcp_hdr(skb)->cwr)
		tp->ecn_flags &= ~TCP_ECN_DEMAND_CWR;
}

static void tcp_ecn_withdraw_cwr(struct tcp_sock *tp)
{
	tp->ecn_flags &= ~TCP_ECN_DEMAND_CWR;
}

static void __tcp_ecn_check_ce(struct tcp_sock *tp, const struct sk_buff *skb)
{
	switch (TCP_SKB_CB(skb)->ip_dsfield & INET_ECN_MASK) {
	case INET_ECN_NOT_ECT:
		/* Funny extension: if ECT is not set on a segment,
		 * and we already seen ECT on a previous segment,
		 * it is probably a retransmit.
		 */
		if (tp->ecn_flags & TCP_ECN_SEEN)
			tcp_enter_quickack_mode((struct sock *)tp);
		break;
	case INET_ECN_CE:
		if (tcp_ca_needs_ecn((struct sock *)tp))
			tcp_ca_event((struct sock *)tp, CA_EVENT_ECN_IS_CE);

		if (!(tp->ecn_flags & TCP_ECN_DEMAND_CWR)) {
			/* Better not delay acks, sender can have a very low cwnd */
			tcp_enter_quickack_mode((struct sock *)tp);
			tp->ecn_flags |= TCP_ECN_DEMAND_CWR;
		}
		tp->ecn_flags |= TCP_ECN_SEEN;
		break;
	default:
		if (tcp_ca_needs_ecn((struct sock *)tp))
			tcp_ca_event((struct sock *)tp, CA_EVENT_ECN_NO_CE);
		tp->ecn_flags |= TCP_ECN_SEEN;
		break;
	}
}

static void tcp_ecn_check_ce(struct tcp_sock *tp, const struct sk_buff *skb)
{
	if (tp->ecn_flags & TCP_ECN_OK)
		__tcp_ecn_check_ce(tp, skb);
}

static void tcp_ecn_rcv_synack(struct tcp_sock *tp, const struct tcphdr *th)
{
	if ((tp->ecn_flags & TCP_ECN_OK) && (!th->ece || th->cwr))
		tp->ecn_flags &= ~TCP_ECN_OK;
}

static void tcp_ecn_rcv_syn(struct tcp_sock *tp, const struct tcphdr *th)
{
	if ((tp->ecn_flags & TCP_ECN_OK) && (!th->ece || !th->cwr))
		tp->ecn_flags &= ~TCP_ECN_OK;
}

static bool tcp_ecn_rcv_ecn_echo(const struct tcp_sock *tp, const struct tcphdr *th)
{
	if (th->ece && !th->syn && (tp->ecn_flags & TCP_ECN_OK))
		return true;
	return false;
}

/* Buffer size and advertised window tuning.
 *
 * 1. Tuning sk->sk_sndbuf, when connection enters established state.
 */

static void tcp_sndbuf_expand(struct sock *sk)
{
	const struct tcp_sock *tp = tcp_sk(sk);
	int sndmem, per_mss;
	u32 nr_segs;

	/* Worst case is non GSO/TSO : each frame consumes one skb
	 * and skb->head is kmalloced using power of two area of memory
	 */
	per_mss = max_t(u32, tp->rx_opt.mss_clamp, tp->mss_cache) +
		  MAX_TCP_HEADER +
		  SKB_DATA_ALIGN(sizeof(struct skb_shared_info));

	per_mss = roundup_pow_of_two(per_mss) +
		  SKB_DATA_ALIGN(sizeof(struct sk_buff));

	nr_segs = max_t(u32, TCP_INIT_CWND, tp->snd_cwnd);
	nr_segs = max_t(u32, nr_segs, tp->reordering + 1);

	/* Fast Recovery (RFC 5681 3.2) :
	 * Cubic needs 1.7 factor, rounded to 2 to include
	 * extra cushion (application might react slowly to POLLOUT)
	 */
	sndmem = 2 * nr_segs * per_mss;

	if (sk->sk_sndbuf < sndmem)
		sk->sk_sndbuf = min(sndmem, sysctl_tcp_wmem[2]);
}

/* 2. Tuning advertised window (window_clamp, rcv_ssthresh)
 *
 * All tcp_full_space() is split to two parts: "network" buffer, allocated
 * forward and advertised in receiver window (tp->rcv_wnd) and
 * "application buffer", required to isolate scheduling/application
 * latencies from network.
 * window_clamp is maximal advertised window. It can be less than
 * tcp_full_space(), in this case tcp_full_space() - window_clamp
 * is reserved for "application" buffer. The less window_clamp is
 * the smoother our behaviour from viewpoint of network, but the lower
 * throughput and the higher sensitivity of the connection to losses. 8)
 *
 * rcv_ssthresh is more strict window_clamp used at "slow start"
 * phase to predict further behaviour of this connection.
 * It is used for two goals:
 * - to enforce header prediction at sender, even when application
 *   requires some significant "application buffer". It is check #1.
 * - to prevent pruning of receive queue because of misprediction
 *   of receiver window. Check #2.
 *
 * The scheme does not work when sender sends good segments opening
 * window and then starts to feed us spaghetti. But it should work
 * in common situations. Otherwise, we have to rely on queue collapsing.
 */

/* Slow part of check#2. */
static int __tcp_grow_window(const struct sock *sk, const struct sk_buff *skb)
{
	struct tcp_sock *tp = tcp_sk(sk);
	/* Optimize this! */
	int truesize = tcp_win_from_space(skb->truesize) >> 1;
	int window = tcp_win_from_space(sysctl_tcp_rmem[2]) >> 1;

	while (tp->rcv_ssthresh <= window) {
		if (truesize <= skb->len)
			return 2 * inet_csk(sk)->icsk_ack.rcv_mss;

		truesize >>= 1;
		window >>= 1;
	}
	return 0;
}

static void tcp_grow_window(struct sock *sk, const struct sk_buff *skb)
{
	struct tcp_sock *tp = tcp_sk(sk);

	/* Check #1 */
	if (tp->rcv_ssthresh < tp->window_clamp &&
	    (int)tp->rcv_ssthresh < tcp_space(sk) &&
	    !sk_under_memory_pressure(sk)) {
		int incr;

		/* Check #2. Increase window, if skb with such overhead
		 * will fit to rcvbuf in future.
		 */
		if (tcp_win_from_space(skb->truesize) <= skb->len)
			incr = 2 * tp->advmss;
		else
			incr = __tcp_grow_window(sk, skb);

		if (incr) {
			incr = max_t(int, incr, 2 * skb->len);
			tp->rcv_ssthresh = min(tp->rcv_ssthresh + incr,
					       tp->window_clamp);
			inet_csk(sk)->icsk_ack.quick |= 1;
		}
	}
}

/* 3. Tuning rcvbuf, when connection enters established state. */
static void tcp_fixup_rcvbuf(struct sock *sk)
{
	u32 mss = tcp_sk(sk)->advmss;
	int rcvmem;

	rcvmem = 2 * SKB_TRUESIZE(mss + MAX_TCP_HEADER) *
		 tcp_default_init_rwnd(mss);

	/* Dynamic Right Sizing (DRS) has 2 to 3 RTT latency
	 * Allow enough cushion so that sender is not limited by our window
	 */
	if (sysctl_tcp_moderate_rcvbuf)
		rcvmem <<= 2;

	if (sk->sk_rcvbuf < rcvmem)
		sk->sk_rcvbuf = min(rcvmem, sysctl_tcp_rmem[2]);
}

/* 4. Try to fixup all. It is made immediately after connection enters
 *    established state.
 */
void tcp_init_buffer_space(struct sock *sk)
{
	struct tcp_sock *tp = tcp_sk(sk);
	int maxwin;

	if (!(sk->sk_userlocks & SOCK_RCVBUF_LOCK))
		tcp_fixup_rcvbuf(sk);
	if (!(sk->sk_userlocks & SOCK_SNDBUF_LOCK))
		tcp_sndbuf_expand(sk);

	tp->rcvq_space.space = tp->rcv_wnd;
	tp->rcvq_space.time = tcp_time_stamp;
	tp->rcvq_space.seq = tp->copied_seq;

	maxwin = tcp_full_space(sk);

	if (tp->window_clamp >= maxwin) {
		tp->window_clamp = maxwin;

		if (sysctl_tcp_app_win && maxwin > 4 * tp->advmss)
			tp->window_clamp = max(maxwin -
					       (maxwin >> sysctl_tcp_app_win),
					       4 * tp->advmss);
	}

	/* Force reservation of one segment. */
	if (sysctl_tcp_app_win &&
	    tp->window_clamp > 2 * tp->advmss &&
	    tp->window_clamp + tp->advmss > maxwin)
		tp->window_clamp = max(2 * tp->advmss, maxwin - tp->advmss);

	tp->rcv_ssthresh = min(tp->rcv_ssthresh, tp->window_clamp);
	tp->snd_cwnd_stamp = tcp_time_stamp;
}

/* 5. Recalculate window clamp after socket hit its memory bounds. */
static void tcp_clamp_window(struct sock *sk)
{
	struct tcp_sock *tp = tcp_sk(sk);
	struct inet_connection_sock *icsk = inet_csk(sk);

	icsk->icsk_ack.quick = 0;

	if (sk->sk_rcvbuf < sysctl_tcp_rmem[2] &&
	    !(sk->sk_userlocks & SOCK_RCVBUF_LOCK) &&
	    !sk_under_memory_pressure(sk) &&
	    sk_memory_allocated(sk) < sk_prot_mem_limits(sk, 0)) {
		sk->sk_rcvbuf = min(atomic_read(&sk->sk_rmem_alloc),
				    sysctl_tcp_rmem[2]);
	}
	if (atomic_read(&sk->sk_rmem_alloc) > sk->sk_rcvbuf)
		tp->rcv_ssthresh = min(tp->window_clamp, 2U * tp->advmss);
}

/* Initialize RCV_MSS value.
 * RCV_MSS is an our guess about MSS used by the peer.
 * We haven't any direct information about the MSS.
 * It's better to underestimate the RCV_MSS rather than overestimate.
 * Overestimations make us ACKing less frequently than needed.
 * Underestimations are more easy to detect and fix by tcp_measure_rcv_mss().
 */
void tcp_initialize_rcv_mss(struct sock *sk)
{
	const struct tcp_sock *tp = tcp_sk(sk);
	unsigned int hint = min_t(unsigned int, tp->advmss, tp->mss_cache);

	hint = min(hint, tp->rcv_wnd / 2);
	hint = min(hint, TCP_MSS_DEFAULT);
	hint = max(hint, TCP_MIN_MSS);

	inet_csk(sk)->icsk_ack.rcv_mss = hint;
}
EXPORT_SYMBOL(tcp_initialize_rcv_mss);

/* Receiver "autotuning" code.
 *
 * The algorithm for RTT estimation w/o timestamps is based on
 * Dynamic Right-Sizing (DRS) by Wu Feng and Mike Fisk of LANL.
 * <http://public.lanl.gov/radiant/pubs.html#DRS>
 *
 * More detail on this code can be found at
 * <http://staff.psc.edu/jheffner/>,
 * though this reference is out of date.  A new paper
 * is pending.
 */
static void tcp_rcv_rtt_update(struct tcp_sock *tp, u32 sample, int win_dep)
{
	u32 new_sample = tp->rcv_rtt_est.rtt;
	long m = sample;

	if (m == 0)
		m = 1;

	if (new_sample != 0) {
		/* If we sample in larger samples in the non-timestamp
		 * case, we could grossly overestimate the RTT especially
		 * with chatty applications or bulk transfer apps which
		 * are stalled on filesystem I/O.
		 *
		 * Also, since we are only going for a minimum in the
		 * non-timestamp case, we do not smooth things out
		 * else with timestamps disabled convergence takes too
		 * long.
		 */
		if (!win_dep) {
			m -= (new_sample >> 3);
			new_sample += m;
		} else {
			m <<= 3;
			if (m < new_sample)
				new_sample = m;
		}
	} else {
		/* No previous measure. */
		new_sample = m << 3;
	}

	if (tp->rcv_rtt_est.rtt != new_sample)
		tp->rcv_rtt_est.rtt = new_sample;
}

static inline void tcp_rcv_rtt_measure(struct tcp_sock *tp)
{
	if (tp->rcv_rtt_est.time == 0)
		goto new_measure;
	if (before(tp->rcv_nxt, tp->rcv_rtt_est.seq))
		return;
	tcp_rcv_rtt_update(tp, tcp_time_stamp - tp->rcv_rtt_est.time, 1);

new_measure:
	tp->rcv_rtt_est.seq = tp->rcv_nxt + tp->rcv_wnd;
	tp->rcv_rtt_est.time = tcp_time_stamp;
}

static inline void tcp_rcv_rtt_measure_ts(struct sock *sk,
					  const struct sk_buff *skb)
{
	struct tcp_sock *tp = tcp_sk(sk);
	if (tp->rx_opt.rcv_tsecr &&
	    (TCP_SKB_CB(skb)->end_seq -
	     TCP_SKB_CB(skb)->seq >= inet_csk(sk)->icsk_ack.rcv_mss))
		tcp_rcv_rtt_update(tp, tcp_time_stamp - tp->rx_opt.rcv_tsecr, 0);
}

/*
 * This function should be called every time data is copied to user space.
 * It calculates the appropriate TCP receive buffer space.
 */
void tcp_rcv_space_adjust(struct sock *sk)
{
	struct tcp_sock *tp = tcp_sk(sk);
	int time;
	int copied;

	time = tcp_time_stamp - tp->rcvq_space.time;
	if (time < (tp->rcv_rtt_est.rtt >> 3) || tp->rcv_rtt_est.rtt == 0)
		return;

	/* Number of bytes copied to user in last RTT */
	copied = tp->copied_seq - tp->rcvq_space.seq;
	if (copied <= tp->rcvq_space.space)
		goto new_measure;

	/* A bit of theory :
	 * copied = bytes received in previous RTT, our base window
	 * To cope with packet losses, we need a 2x factor
	 * To cope with slow start, and sender growing its cwin by 100 %
	 * every RTT, we need a 4x factor, because the ACK we are sending
	 * now is for the next RTT, not the current one :
	 * <prev RTT . ><current RTT .. ><next RTT .... >
	 */

	if (sysctl_tcp_moderate_rcvbuf &&
	    !(sk->sk_userlocks & SOCK_RCVBUF_LOCK)) {
		int rcvwin, rcvmem, rcvbuf;

		/* minimal window to cope with packet losses, assuming
		 * steady state. Add some cushion because of small variations.
		 */
		rcvwin = (copied << 1) + 16 * tp->advmss;

		/* If rate increased by 25%,
		 *	assume slow start, rcvwin = 3 * copied
		 * If rate increased by 50%,
		 *	assume sender can use 2x growth, rcvwin = 4 * copied
		 */
		if (copied >=
		    tp->rcvq_space.space + (tp->rcvq_space.space >> 2)) {
			if (copied >=
			    tp->rcvq_space.space + (tp->rcvq_space.space >> 1))
				rcvwin <<= 1;
			else
				rcvwin += (rcvwin >> 1);
		}

		rcvmem = SKB_TRUESIZE(tp->advmss + MAX_TCP_HEADER);
		while (tcp_win_from_space(rcvmem) < tp->advmss)
			rcvmem += 128;

		rcvbuf = min(rcvwin / tp->advmss * rcvmem, sysctl_tcp_rmem[2]);
		if (rcvbuf > sk->sk_rcvbuf) {
			sk->sk_rcvbuf = rcvbuf;

			/* Make the window clamp follow along.  */
			tp->window_clamp = rcvwin;
		}
	}
	tp->rcvq_space.space = copied;

new_measure:
	tp->rcvq_space.seq = tp->copied_seq;
	tp->rcvq_space.time = tcp_time_stamp;
}

/* There is something which you must keep in mind when you analyze the
 * behavior of the tp->ato delayed ack timeout interval.  When a
 * connection starts up, we want to ack as quickly as possible.  The
 * problem is that "good" TCP's do slow start at the beginning of data
 * transmission.  The means that until we send the first few ACK's the
 * sender will sit on his end and only queue most of his data, because
 * he can only send snd_cwnd unacked packets at any given time.  For
 * each ACK we send, he increments snd_cwnd and transmits more of his
 * queue.  -DaveM
 */
static void tcp_event_data_recv(struct sock *sk, struct sk_buff *skb)
{
	struct tcp_sock *tp = tcp_sk(sk);
	struct inet_connection_sock *icsk = inet_csk(sk);
	u32 now;

	inet_csk_schedule_ack(sk);

	tcp_measure_rcv_mss(sk, skb);

	tcp_rcv_rtt_measure(tp);

	now = tcp_time_stamp;

	if (!icsk->icsk_ack.ato) {
		/* The _first_ data packet received, initialize
		 * delayed ACK engine.
		 */
		tcp_incr_quickack(sk);
		icsk->icsk_ack.ato = TCP_ATO_MIN;
	} else {
		int m = now - icsk->icsk_ack.lrcvtime;

		if (m <= TCP_ATO_MIN / 2) {
			/* The fastest case is the first. */
			icsk->icsk_ack.ato = (icsk->icsk_ack.ato >> 1) + TCP_ATO_MIN / 2;
		} else if (m < icsk->icsk_ack.ato) {
			icsk->icsk_ack.ato = (icsk->icsk_ack.ato >> 1) + m;
			if (icsk->icsk_ack.ato > icsk->icsk_rto)
				icsk->icsk_ack.ato = icsk->icsk_rto;
		} else if (m > icsk->icsk_rto) {
			/* Too long gap. Apparently sender failed to
			 * restart window, so that we send ACKs quickly.
			 */
			tcp_incr_quickack(sk);
			sk_mem_reclaim(sk);
		}
	}
	icsk->icsk_ack.lrcvtime = now;

	tcp_ecn_check_ce(tp, skb);

	if (skb->len >= 128)
		tcp_grow_window(sk, skb);
}

/* Called to compute a smoothed rtt estimate. The data fed to this
 * routine either comes from timestamps, or from segments that were
 * known _not_ to have been retransmitted [see Karn/Partridge
 * Proceedings SIGCOMM 87]. The algorithm is from the SIGCOMM 88
 * piece by Van Jacobson.
 * NOTE: the next three routines used to be one big routine.
 * To save cycles in the RFC 1323 implementation it was better to break
 * it up into three procedures. -- erics
 */
static void tcp_rtt_estimator(struct sock *sk, long mrtt_us)
{
	struct tcp_sock *tp = tcp_sk(sk);
	long m = mrtt_us; /* RTT */
	u32 srtt = tp->srtt_us;

	/*	The following amusing code comes from Jacobson's
	 *	article in SIGCOMM '88.  Note that rtt and mdev
	 *	are scaled versions of rtt and mean deviation.
	 *	This is designed to be as fast as possible
	 *	m stands for "measurement".
	 *
	 *	On a 1990 paper the rto value is changed to:
	 *	RTO = rtt + 4 * mdev
	 *
	 * Funny. This algorithm seems to be very broken.
	 * These formulae increase RTO, when it should be decreased, increase
	 * too slowly, when it should be increased quickly, decrease too quickly
	 * etc. I guess in BSD RTO takes ONE value, so that it is absolutely
	 * does not matter how to _calculate_ it. Seems, it was trap
	 * that VJ failed to avoid. 8)
	 */
	if (srtt != 0) {
		m -= (srtt >> 3);	/* m is now error in rtt est */
		srtt += m;		/* rtt = 7/8 rtt + 1/8 new */
		if (m < 0) {
			m = -m;		/* m is now abs(error) */
			m -= (tp->mdev_us >> 2);   /* similar update on mdev */
			/* This is similar to one of Eifel findings.
			 * Eifel blocks mdev updates when rtt decreases.
			 * This solution is a bit different: we use finer gain
			 * for mdev in this case (alpha*beta).
			 * Like Eifel it also prevents growth of rto,
			 * but also it limits too fast rto decreases,
			 * happening in pure Eifel.
			 */
			if (m > 0)
				m >>= 3;
		} else {
			m -= (tp->mdev_us >> 2);   /* similar update on mdev */
		}
		tp->mdev_us += m;		/* mdev = 3/4 mdev + 1/4 new */
		if (tp->mdev_us > tp->mdev_max_us) {
			tp->mdev_max_us = tp->mdev_us;
			if (tp->mdev_max_us > tp->rttvar_us)
				tp->rttvar_us = tp->mdev_max_us;
		}
		if (after(tp->snd_una, tp->rtt_seq)) {
			if (tp->mdev_max_us < tp->rttvar_us)
				tp->rttvar_us -= (tp->rttvar_us - tp->mdev_max_us) >> 2;
			tp->rtt_seq = tp->snd_nxt;
			tp->mdev_max_us = tcp_rto_min_us(sk);
		}
	} else {
		/* no previous measure. */
		srtt = m << 3;		/* take the measured time to be rtt */
		tp->mdev_us = m << 1;	/* make sure rto = 3*rtt */
		tp->rttvar_us = max(tp->mdev_us, tcp_rto_min_us(sk));
		tp->mdev_max_us = tp->rttvar_us;
		tp->rtt_seq = tp->snd_nxt;
	}
	tp->srtt_us = max(1U, srtt);
}

/* Set the sk_pacing_rate to allow proper sizing of TSO packets.
 * Note: TCP stack does not yet implement pacing.
 * FQ packet scheduler can be used to implement cheap but effective
 * TCP pacing, to smooth the burst on large writes when packets
 * in flight is significantly lower than cwnd (or rwin)
 */
static void tcp_update_pacing_rate(struct sock *sk)
{
	const struct tcp_sock *tp = tcp_sk(sk);
	u64 rate;

	/* set sk_pacing_rate to 200 % of current rate (mss * cwnd / srtt) */
	rate = (u64)tp->mss_cache * 2 * (USEC_PER_SEC << 3);

	rate *= max(tp->snd_cwnd, tp->packets_out);

	if (likely(tp->srtt_us))
		do_div(rate, tp->srtt_us);

	/* ACCESS_ONCE() is needed because sch_fq fetches sk_pacing_rate
	 * without any lock. We want to make sure compiler wont store
	 * intermediate values in this location.
	 */
	ACCESS_ONCE(sk->sk_pacing_rate) = min_t(u64, rate,
						sk->sk_max_pacing_rate);
}

/* Calculate rto without backoff.  This is the second half of Van Jacobson's
 * routine referred to above.
 */
static void tcp_set_rto(struct sock *sk)
{
	const struct tcp_sock *tp = tcp_sk(sk);
	/* Old crap is replaced with new one. 8)
	 *
	 * More seriously:
	 * 1. If rtt variance happened to be less 50msec, it is hallucination.
	 *    It cannot be less due to utterly erratic ACK generation made
	 *    at least by solaris and freebsd. "Erratic ACKs" has _nothing_
	 *    to do with delayed acks, because at cwnd>2 true delack timeout
	 *    is invisible. Actually, Linux-2.4 also generates erratic
	 *    ACKs in some circumstances.
	 */
	inet_csk(sk)->icsk_rto = __tcp_set_rto(tp);

	/* 2. Fixups made earlier cannot be right.
	 *    If we do not estimate RTO correctly without them,
	 *    all the algo is pure shit and should be replaced
	 *    with correct one. It is exactly, which we pretend to do.
	 */

	/* NOTE: clamping at TCP_RTO_MIN is not required, current algo
	 * guarantees that rto is higher.
	 */
	tcp_bound_rto(sk);
}

__u32 tcp_init_cwnd(const struct tcp_sock *tp, const struct dst_entry *dst)
{
	__u32 cwnd = (dst ? dst_metric(dst, RTAX_INITCWND) : 0);

	if (!cwnd)
		cwnd = TCP_INIT_CWND;
	return min_t(__u32, cwnd, tp->snd_cwnd_clamp);
}

/*
 * Packet counting of FACK is based on in-order assumptions, therefore TCP
 * disables it when reordering is detected
 */
void tcp_disable_fack(struct tcp_sock *tp)
{
	/* RFC3517 uses different metric in lost marker => reset on change */
	if (tcp_is_fack(tp))
		tp->lost_skb_hint = NULL;
	tp->rx_opt.sack_ok &= ~TCP_FACK_ENABLED;
}

/* Take a notice that peer is sending D-SACKs */
static void tcp_dsack_seen(struct tcp_sock *tp)
{
	tp->rx_opt.sack_ok |= TCP_DSACK_SEEN;
}

static void tcp_update_reordering(struct sock *sk, const int metric,
				  const int ts)
{
	struct tcp_sock *tp = tcp_sk(sk);
	if (metric > tp->reordering) {
		int mib_idx;

		tp->reordering = min(TCP_MAX_REORDERING, metric);

		/* This exciting event is worth to be remembered. 8) */
		if (ts)
			mib_idx = LINUX_MIB_TCPTSREORDER;
		else if (tcp_is_reno(tp))
			mib_idx = LINUX_MIB_TCPRENOREORDER;
		else if (tcp_is_fack(tp))
			mib_idx = LINUX_MIB_TCPFACKREORDER;
		else
			mib_idx = LINUX_MIB_TCPSACKREORDER;

		NET_INC_STATS_BH(sock_net(sk), mib_idx);
#if FASTRETRANS_DEBUG > 1
		pr_debug("Disorder%d %d %u f%u s%u rr%d\n",
			 tp->rx_opt.sack_ok, inet_csk(sk)->icsk_ca_state,
			 tp->reordering,
			 tp->fackets_out,
			 tp->sacked_out,
			 tp->undo_marker ? tp->undo_retrans : 0);
#endif
		tcp_disable_fack(tp);
	}

	if (metric > 0)
		tcp_disable_early_retrans(tp);
}

/* This must be called before lost_out is incremented */
static void tcp_verify_retransmit_hint(struct tcp_sock *tp, struct sk_buff *skb)
{
	if ((tp->retransmit_skb_hint == NULL) ||
	    before(TCP_SKB_CB(skb)->seq,
		   TCP_SKB_CB(tp->retransmit_skb_hint)->seq))
		tp->retransmit_skb_hint = skb;

	if (!tp->lost_out ||
	    after(TCP_SKB_CB(skb)->end_seq, tp->retransmit_high))
		tp->retransmit_high = TCP_SKB_CB(skb)->end_seq;
}

static void tcp_skb_mark_lost(struct tcp_sock *tp, struct sk_buff *skb)
{
	if (!(TCP_SKB_CB(skb)->sacked & (TCPCB_LOST|TCPCB_SACKED_ACKED))) {
		tcp_verify_retransmit_hint(tp, skb);

		tp->lost_out += tcp_skb_pcount(skb);
		TCP_SKB_CB(skb)->sacked |= TCPCB_LOST;
	}
}

static void tcp_skb_mark_lost_uncond_verify(struct tcp_sock *tp,
					    struct sk_buff *skb)
{
	tcp_verify_retransmit_hint(tp, skb);

	if (!(TCP_SKB_CB(skb)->sacked & (TCPCB_LOST|TCPCB_SACKED_ACKED))) {
		tp->lost_out += tcp_skb_pcount(skb);
		TCP_SKB_CB(skb)->sacked |= TCPCB_LOST;
	}
}

/* This procedure tags the retransmission queue when SACKs arrive.
 *
 * We have three tag bits: SACKED(S), RETRANS(R) and LOST(L).
 * Packets in queue with these bits set are counted in variables
 * sacked_out, retrans_out and lost_out, correspondingly.
 *
 * Valid combinations are:
 * Tag  InFlight	Description
 * 0	1		- orig segment is in flight.
 * S	0		- nothing flies, orig reached receiver.
 * L	0		- nothing flies, orig lost by net.
 * R	2		- both orig and retransmit are in flight.
 * L|R	1		- orig is lost, retransmit is in flight.
 * S|R  1		- orig reached receiver, retrans is still in flight.
 * (L|S|R is logically valid, it could occur when L|R is sacked,
 *  but it is equivalent to plain S and code short-curcuits it to S.
 *  L|S is logically invalid, it would mean -1 packet in flight 8))
 *
 * These 6 states form finite state machine, controlled by the following events:
 * 1. New ACK (+SACK) arrives. (tcp_sacktag_write_queue())
 * 2. Retransmission. (tcp_retransmit_skb(), tcp_xmit_retransmit_queue())
 * 3. Loss detection event of two flavors:
 *	A. Scoreboard estimator decided the packet is lost.
 *	   A'. Reno "three dupacks" marks head of queue lost.
 *	   A''. Its FACK modification, head until snd.fack is lost.
 *	B. SACK arrives sacking SND.NXT at the moment, when the
 *	   segment was retransmitted.
 * 4. D-SACK added new rule: D-SACK changes any tag to S.
 *
 * It is pleasant to note, that state diagram turns out to be commutative,
 * so that we are allowed not to be bothered by order of our actions,
 * when multiple events arrive simultaneously. (see the function below).
 *
 * Reordering detection.
 * --------------------
 * Reordering metric is maximal distance, which a packet can be displaced
 * in packet stream. With SACKs we can estimate it:
 *
 * 1. SACK fills old hole and the corresponding segment was not
 *    ever retransmitted -> reordering. Alas, we cannot use it
 *    when segment was retransmitted.
 * 2. The last flaw is solved with D-SACK. D-SACK arrives
 *    for retransmitted and already SACKed segment -> reordering..
 * Both of these heuristics are not used in Loss state, when we cannot
 * account for retransmits accurately.
 *
 * SACK block validation.
 * ----------------------
 *
 * SACK block range validation checks that the received SACK block fits to
 * the expected sequence limits, i.e., it is between SND.UNA and SND.NXT.
 * Note that SND.UNA is not included to the range though being valid because
 * it means that the receiver is rather inconsistent with itself reporting
 * SACK reneging when it should advance SND.UNA. Such SACK block this is
 * perfectly valid, however, in light of RFC2018 which explicitly states
 * that "SACK block MUST reflect the newest segment.  Even if the newest
 * segment is going to be discarded ...", not that it looks very clever
 * in case of head skb. Due to potentional receiver driven attacks, we
 * choose to avoid immediate execution of a walk in write queue due to
 * reneging and defer head skb's loss recovery to standard loss recovery
 * procedure that will eventually trigger (nothing forbids us doing this).
 *
 * Implements also blockage to start_seq wrap-around. Problem lies in the
 * fact that though start_seq (s) is before end_seq (i.e., not reversed),
 * there's no guarantee that it will be before snd_nxt (n). The problem
 * happens when start_seq resides between end_seq wrap (e_w) and snd_nxt
 * wrap (s_w):
 *
 *         <- outs wnd ->                          <- wrapzone ->
 *         u     e      n                         u_w   e_w  s n_w
 *         |     |      |                          |     |   |  |
 * |<------------+------+----- TCP seqno space --------------+---------->|
 * ...-- <2^31 ->|                                           |<--------...
 * ...---- >2^31 ------>|                                    |<--------...
 *
 * Current code wouldn't be vulnerable but it's better still to discard such
 * crazy SACK blocks. Doing this check for start_seq alone closes somewhat
 * similar case (end_seq after snd_nxt wrap) as earlier reversed check in
 * snd_nxt wrap -> snd_una region will then become "well defined", i.e.,
 * equal to the ideal case (infinite seqno space without wrap caused issues).
 *
 * With D-SACK the lower bound is extended to cover sequence space below
 * SND.UNA down to undo_marker, which is the last point of interest. Yet
 * again, D-SACK block must not to go across snd_una (for the same reason as
 * for the normal SACK blocks, explained above). But there all simplicity
 * ends, TCP might receive valid D-SACKs below that. As long as they reside
 * fully below undo_marker they do not affect behavior in anyway and can
 * therefore be safely ignored. In rare cases (which are more or less
 * theoretical ones), the D-SACK will nicely cross that boundary due to skb
 * fragmentation and packet reordering past skb's retransmission. To consider
 * them correctly, the acceptable range must be extended even more though
 * the exact amount is rather hard to quantify. However, tp->max_window can
 * be used as an exaggerated estimate.
 */
static bool tcp_is_sackblock_valid(struct tcp_sock *tp, bool is_dsack,
				   u32 start_seq, u32 end_seq)
{
	/* Too far in future, or reversed (interpretation is ambiguous) */
	if (after(end_seq, tp->snd_nxt) || !before(start_seq, end_seq))
		return false;

	/* Nasty start_seq wrap-around check (see comments above) */
	if (!before(start_seq, tp->snd_nxt))
		return false;

	/* In outstanding window? ...This is valid exit for D-SACKs too.
	 * start_seq == snd_una is non-sensical (see comments above)
	 */
	if (after(start_seq, tp->snd_una))
		return true;

	if (!is_dsack || !tp->undo_marker)
		return false;

	/* ...Then it's D-SACK, and must reside below snd_una completely */
	if (after(end_seq, tp->snd_una))
		return false;

	if (!before(start_seq, tp->undo_marker))
		return true;

	/* Too old */
	if (!after(end_seq, tp->undo_marker))
		return false;

	/* Undo_marker boundary crossing (overestimates a lot). Known already:
	 *   start_seq < undo_marker and end_seq >= undo_marker.
	 */
	return !before(start_seq, end_seq - tp->max_window);
}

/* Check for lost retransmit. This superb idea is borrowed from "ratehalving".
 * Event "B". Later note: FACK people cheated me again 8), we have to account
 * for reordering! Ugly, but should help.
 *
 * Search retransmitted skbs from write_queue that were sent when snd_nxt was
 * less than what is now known to be received by the other end (derived from
 * highest SACK block). Also calculate the lowest snd_nxt among the remaining
 * retransmitted skbs to avoid some costly processing per ACKs.
 */
static void tcp_mark_lost_retrans(struct sock *sk)
{
	const struct inet_connection_sock *icsk = inet_csk(sk);
	struct tcp_sock *tp = tcp_sk(sk);
	struct sk_buff *skb;
	int cnt = 0;
	u32 new_low_seq = tp->snd_nxt;
	u32 received_upto = tcp_highest_sack_seq(tp);

	if (!tcp_is_fack(tp) || !tp->retrans_out ||
	    !after(received_upto, tp->lost_retrans_low) ||
	    icsk->icsk_ca_state != TCP_CA_Recovery)
		return;

	tcp_for_write_queue(skb, sk) {
		u32 ack_seq = TCP_SKB_CB(skb)->ack_seq;

		if (skb == tcp_send_head(sk))
			break;
		if (cnt == tp->retrans_out)
			break;
		if (!after(TCP_SKB_CB(skb)->end_seq, tp->snd_una))
			continue;

		if (!(TCP_SKB_CB(skb)->sacked & TCPCB_SACKED_RETRANS))
			continue;

		/* TODO: We would like to get rid of tcp_is_fack(tp) only
		 * constraint here (see above) but figuring out that at
		 * least tp->reordering SACK blocks reside between ack_seq
		 * and received_upto is not easy task to do cheaply with
		 * the available datastructures.
		 *
		 * Whether FACK should check here for tp->reordering segs
		 * in-between one could argue for either way (it would be
		 * rather simple to implement as we could count fack_count
		 * during the walk and do tp->fackets_out - fack_count).
		 */
		if (after(received_upto, ack_seq)) {
			TCP_SKB_CB(skb)->sacked &= ~TCPCB_SACKED_RETRANS;
			tp->retrans_out -= tcp_skb_pcount(skb);

			tcp_skb_mark_lost_uncond_verify(tp, skb);
			NET_INC_STATS_BH(sock_net(sk), LINUX_MIB_TCPLOSTRETRANSMIT);
		} else {
			if (before(ack_seq, new_low_seq))
				new_low_seq = ack_seq;
			cnt += tcp_skb_pcount(skb);
		}
	}

	if (tp->retrans_out)
		tp->lost_retrans_low = new_low_seq;
}

static bool tcp_check_dsack(struct sock *sk, const struct sk_buff *ack_skb,
			    struct tcp_sack_block_wire *sp, int num_sacks,
			    u32 prior_snd_una)
{
	struct tcp_sock *tp = tcp_sk(sk);
	u32 start_seq_0 = get_unaligned_be32(&sp[0].start_seq);
	u32 end_seq_0 = get_unaligned_be32(&sp[0].end_seq);
	bool dup_sack = false;

	if (before(start_seq_0, TCP_SKB_CB(ack_skb)->ack_seq)) {
		dup_sack = true;
		tcp_dsack_seen(tp);
		NET_INC_STATS_BH(sock_net(sk), LINUX_MIB_TCPDSACKRECV);
	} else if (num_sacks > 1) {
		u32 end_seq_1 = get_unaligned_be32(&sp[1].end_seq);
		u32 start_seq_1 = get_unaligned_be32(&sp[1].start_seq);

		if (!after(end_seq_0, end_seq_1) &&
		    !before(start_seq_0, start_seq_1)) {
			dup_sack = true;
			tcp_dsack_seen(tp);
			NET_INC_STATS_BH(sock_net(sk),
					LINUX_MIB_TCPDSACKOFORECV);
		}
	}

	/* D-SACK for already forgotten data... Do dumb counting. */
	if (dup_sack && tp->undo_marker && tp->undo_retrans > 0 &&
	    !after(end_seq_0, prior_snd_una) &&
	    after(end_seq_0, tp->undo_marker))
		tp->undo_retrans--;

	return dup_sack;
}

struct tcp_sacktag_state {
	int	reord;
	int	fack_count;
	long	rtt_us; /* RTT measured by SACKing never-retransmitted data */
	int	flag;
};

/* Check if skb is fully within the SACK block. In presence of GSO skbs,
 * the incoming SACK may not exactly match but we can find smaller MSS
 * aligned portion of it that matches. Therefore we might need to fragment
 * which may fail and creates some hassle (caller must handle error case
 * returns).
 *
 * FIXME: this could be merged to shift decision code
 */
static int tcp_match_skb_to_sack(struct sock *sk, struct sk_buff *skb,
				  u32 start_seq, u32 end_seq)
{
	int err;
	bool in_sack;
	unsigned int pkt_len;
	unsigned int mss;

	in_sack = !after(start_seq, TCP_SKB_CB(skb)->seq) &&
		  !before(end_seq, TCP_SKB_CB(skb)->end_seq);

	if (tcp_skb_pcount(skb) > 1 && !in_sack &&
	    after(TCP_SKB_CB(skb)->end_seq, start_seq)) {
		mss = tcp_skb_mss(skb);
		in_sack = !after(start_seq, TCP_SKB_CB(skb)->seq);

		if (!in_sack) {
			pkt_len = start_seq - TCP_SKB_CB(skb)->seq;
			if (pkt_len < mss)
				pkt_len = mss;
		} else {
			pkt_len = end_seq - TCP_SKB_CB(skb)->seq;
			if (pkt_len < mss)
				return -EINVAL;
		}

		/* Round if necessary so that SACKs cover only full MSSes
		 * and/or the remaining small portion (if present)
		 */
		if (pkt_len > mss) {
			unsigned int new_len = (pkt_len / mss) * mss;
			if (!in_sack && new_len < pkt_len) {
				new_len += mss;
				if (new_len >= skb->len)
					return 0;
			}
			pkt_len = new_len;
		}
		err = tcp_fragment(sk, skb, pkt_len, mss, GFP_ATOMIC);
		if (err < 0)
			return err;
	}

	return in_sack;
}

/* Mark the given newly-SACKed range as such, adjusting counters and hints. */
static u8 tcp_sacktag_one(struct sock *sk,
			  struct tcp_sacktag_state *state, u8 sacked,
			  u32 start_seq, u32 end_seq,
			  int dup_sack, int pcount,
			  const struct skb_mstamp *xmit_time)
{
	struct tcp_sock *tp = tcp_sk(sk);
	int fack_count = state->fack_count;

	/* Account D-SACK for retransmitted packet. */
	if (dup_sack && (sacked & TCPCB_RETRANS)) {
		if (tp->undo_marker && tp->undo_retrans > 0 &&
		    after(end_seq, tp->undo_marker))
			tp->undo_retrans--;
		if (sacked & TCPCB_SACKED_ACKED)
			state->reord = min(fack_count, state->reord);
	}

	/* Nothing to do; acked frame is about to be dropped (was ACKed). */
	if (!after(end_seq, tp->snd_una))
		return sacked;

	if (!(sacked & TCPCB_SACKED_ACKED)) {
		if (sacked & TCPCB_SACKED_RETRANS) {
			/* If the segment is not tagged as lost,
			 * we do not clear RETRANS, believing
			 * that retransmission is still in flight.
			 */
			if (sacked & TCPCB_LOST) {
				sacked &= ~(TCPCB_LOST|TCPCB_SACKED_RETRANS);
				tp->lost_out -= pcount;
				tp->retrans_out -= pcount;
			}
		} else {
			if (!(sacked & TCPCB_RETRANS)) {
				/* New sack for not retransmitted frame,
				 * which was in hole. It is reordering.
				 */
				if (before(start_seq,
					   tcp_highest_sack_seq(tp)))
					state->reord = min(fack_count,
							   state->reord);
				if (!after(end_seq, tp->high_seq))
					state->flag |= FLAG_ORIG_SACK_ACKED;
				/* Pick the earliest sequence sacked for RTT */
				if (state->rtt_us < 0) {
					struct skb_mstamp now;

					skb_mstamp_get(&now);
					state->rtt_us = skb_mstamp_us_delta(&now,
								xmit_time);
				}
			}

			if (sacked & TCPCB_LOST) {
				sacked &= ~TCPCB_LOST;
				tp->lost_out -= pcount;
			}
		}

		sacked |= TCPCB_SACKED_ACKED;
		state->flag |= FLAG_DATA_SACKED;
		tp->sacked_out += pcount;

		fack_count += pcount;

		/* Lost marker hint past SACKed? Tweak RFC3517 cnt */
		if (!tcp_is_fack(tp) && (tp->lost_skb_hint != NULL) &&
		    before(start_seq, TCP_SKB_CB(tp->lost_skb_hint)->seq))
			tp->lost_cnt_hint += pcount;

		if (fack_count > tp->fackets_out)
			tp->fackets_out = fack_count;
	}

	/* D-SACK. We can detect redundant retransmission in S|R and plain R
	 * frames and clear it. undo_retrans is decreased above, L|R frames
	 * are accounted above as well.
	 */
	if (dup_sack && (sacked & TCPCB_SACKED_RETRANS)) {
		sacked &= ~TCPCB_SACKED_RETRANS;
		tp->retrans_out -= pcount;
	}

	return sacked;
}

/* Shift newly-SACKed bytes from this skb to the immediately previous
 * already-SACKed sk_buff. Mark the newly-SACKed bytes as such.
 */
static bool tcp_shifted_skb(struct sock *sk, struct sk_buff *skb,
			    struct tcp_sacktag_state *state,
			    unsigned int pcount, int shifted, int mss,
			    bool dup_sack)
{
	struct tcp_sock *tp = tcp_sk(sk);
	struct sk_buff *prev = tcp_write_queue_prev(sk, skb);
	u32 start_seq = TCP_SKB_CB(skb)->seq;	/* start of newly-SACKed */
	u32 end_seq = start_seq + shifted;	/* end of newly-SACKed */

	BUG_ON(!pcount);

	/* Adjust counters and hints for the newly sacked sequence
	 * range but discard the return value since prev is already
	 * marked. We must tag the range first because the seq
	 * advancement below implicitly advances
	 * tcp_highest_sack_seq() when skb is highest_sack.
	 */
	tcp_sacktag_one(sk, state, TCP_SKB_CB(skb)->sacked,
			start_seq, end_seq, dup_sack, pcount,
			&skb->skb_mstamp);

	if (skb == tp->lost_skb_hint)
		tp->lost_cnt_hint += pcount;

	TCP_SKB_CB(prev)->end_seq += shifted;
	TCP_SKB_CB(skb)->seq += shifted;

	tcp_skb_pcount_add(prev, pcount);
	BUG_ON(tcp_skb_pcount(skb) < pcount);
	tcp_skb_pcount_add(skb, -pcount);

	/* When we're adding to gso_segs == 1, gso_size will be zero,
	 * in theory this shouldn't be necessary but as long as DSACK
	 * code can come after this skb later on it's better to keep
	 * setting gso_size to something.
	 */
	if (!skb_shinfo(prev)->gso_size) {
		skb_shinfo(prev)->gso_size = mss;
		skb_shinfo(prev)->gso_type = sk->sk_gso_type;
	}

	/* CHECKME: To clear or not to clear? Mimics normal skb currently */
	if (tcp_skb_pcount(skb) <= 1) {
		skb_shinfo(skb)->gso_size = 0;
		skb_shinfo(skb)->gso_type = 0;
	}

	/* Difference in this won't matter, both ACKed by the same cumul. ACK */
	TCP_SKB_CB(prev)->sacked |= (TCP_SKB_CB(skb)->sacked & TCPCB_EVER_RETRANS);

	if (skb->len > 0) {
		BUG_ON(!tcp_skb_pcount(skb));
		NET_INC_STATS_BH(sock_net(sk), LINUX_MIB_SACKSHIFTED);
		return false;
	}

	/* Whole SKB was eaten :-) */

	if (skb == tp->retransmit_skb_hint)
		tp->retransmit_skb_hint = prev;
	if (skb == tp->lost_skb_hint) {
		tp->lost_skb_hint = prev;
		tp->lost_cnt_hint -= tcp_skb_pcount(prev);
	}

	TCP_SKB_CB(prev)->tcp_flags |= TCP_SKB_CB(skb)->tcp_flags;
	if (TCP_SKB_CB(skb)->tcp_flags & TCPHDR_FIN)
		TCP_SKB_CB(prev)->end_seq++;

	if (skb == tcp_highest_sack(sk))
		tcp_advance_highest_sack(sk, skb);

	tcp_unlink_write_queue(skb, sk);
	sk_wmem_free_skb(sk, skb);

	NET_INC_STATS_BH(sock_net(sk), LINUX_MIB_SACKMERGED);

	return true;
}

/* I wish gso_size would have a bit more sane initialization than
 * something-or-zero which complicates things
 */
static int tcp_skb_seglen(const struct sk_buff *skb)
{
	return tcp_skb_pcount(skb) == 1 ? skb->len : tcp_skb_mss(skb);
}

/* Shifting pages past head area doesn't work */
static int skb_can_shift(const struct sk_buff *skb)
{
	return !skb_headlen(skb) && skb_is_nonlinear(skb);
}

/* Try collapsing SACK blocks spanning across multiple skbs to a single
 * skb.
 */
static struct sk_buff *tcp_shift_skb_data(struct sock *sk, struct sk_buff *skb,
					  struct tcp_sacktag_state *state,
					  u32 start_seq, u32 end_seq,
					  bool dup_sack)
{
	struct tcp_sock *tp = tcp_sk(sk);
	struct sk_buff *prev;
	int mss;
	int pcount = 0;
	int len;
	int in_sack;

	if (!sk_can_gso(sk))
		goto fallback;

	/* Normally R but no L won't result in plain S */
	if (!dup_sack &&
	    (TCP_SKB_CB(skb)->sacked & (TCPCB_LOST|TCPCB_SACKED_RETRANS)) == TCPCB_SACKED_RETRANS)
		goto fallback;
	if (!skb_can_shift(skb))
		goto fallback;
	/* This frame is about to be dropped (was ACKed). */
	if (!after(TCP_SKB_CB(skb)->end_seq, tp->snd_una))
		goto fallback;

	/* Can only happen with delayed DSACK + discard craziness */
	if (unlikely(skb == tcp_write_queue_head(sk)))
		goto fallback;
	prev = tcp_write_queue_prev(sk, skb);

	if ((TCP_SKB_CB(prev)->sacked & TCPCB_TAGBITS) != TCPCB_SACKED_ACKED)
		goto fallback;

	in_sack = !after(start_seq, TCP_SKB_CB(skb)->seq) &&
		  !before(end_seq, TCP_SKB_CB(skb)->end_seq);

	if (in_sack) {
		len = skb->len;
		pcount = tcp_skb_pcount(skb);
		mss = tcp_skb_seglen(skb);

		/* TODO: Fix DSACKs to not fragment already SACKed and we can
		 * drop this restriction as unnecessary
		 */
		if (mss != tcp_skb_seglen(prev))
			goto fallback;
	} else {
		if (!after(TCP_SKB_CB(skb)->end_seq, start_seq))
			goto noop;
		/* CHECKME: This is non-MSS split case only?, this will
		 * cause skipped skbs due to advancing loop btw, original
		 * has that feature too
		 */
		if (tcp_skb_pcount(skb) <= 1)
			goto noop;

		in_sack = !after(start_seq, TCP_SKB_CB(skb)->seq);
		if (!in_sack) {
			/* TODO: head merge to next could be attempted here
			 * if (!after(TCP_SKB_CB(skb)->end_seq, end_seq)),
			 * though it might not be worth of the additional hassle
			 *
			 * ...we can probably just fallback to what was done
			 * previously. We could try merging non-SACKed ones
			 * as well but it probably isn't going to buy off
			 * because later SACKs might again split them, and
			 * it would make skb timestamp tracking considerably
			 * harder problem.
			 */
			goto fallback;
		}

		len = end_seq - TCP_SKB_CB(skb)->seq;
		BUG_ON(len < 0);
		BUG_ON(len > skb->len);

		/* MSS boundaries should be honoured or else pcount will
		 * severely break even though it makes things bit trickier.
		 * Optimize common case to avoid most of the divides
		 */
		mss = tcp_skb_mss(skb);

		/* TODO: Fix DSACKs to not fragment already SACKed and we can
		 * drop this restriction as unnecessary
		 */
		if (mss != tcp_skb_seglen(prev))
			goto fallback;

		if (len == mss) {
			pcount = 1;
		} else if (len < mss) {
			goto noop;
		} else {
			pcount = len / mss;
			len = pcount * mss;
		}
	}

	/* tcp_sacktag_one() won't SACK-tag ranges below snd_una */
	if (!after(TCP_SKB_CB(skb)->seq + len, tp->snd_una))
		goto fallback;

	if (!skb_shift(prev, skb, len))
		goto fallback;
	if (!tcp_shifted_skb(sk, skb, state, pcount, len, mss, dup_sack))
		goto out;

	/* Hole filled allows collapsing with the next as well, this is very
	 * useful when hole on every nth skb pattern happens
	 */
	if (prev == tcp_write_queue_tail(sk))
		goto out;
	skb = tcp_write_queue_next(sk, prev);

	if (!skb_can_shift(skb) ||
	    (skb == tcp_send_head(sk)) ||
	    ((TCP_SKB_CB(skb)->sacked & TCPCB_TAGBITS) != TCPCB_SACKED_ACKED) ||
	    (mss != tcp_skb_seglen(skb)))
		goto out;

	len = skb->len;
	if (skb_shift(prev, skb, len)) {
		pcount += tcp_skb_pcount(skb);
		tcp_shifted_skb(sk, skb, state, tcp_skb_pcount(skb), len, mss, 0);
	}

out:
	state->fack_count += pcount;
	return prev;

noop:
	return skb;

fallback:
	NET_INC_STATS_BH(sock_net(sk), LINUX_MIB_SACKSHIFTFALLBACK);
	return NULL;
}

static struct sk_buff *tcp_sacktag_walk(struct sk_buff *skb, struct sock *sk,
					struct tcp_sack_block *next_dup,
					struct tcp_sacktag_state *state,
					u32 start_seq, u32 end_seq,
					bool dup_sack_in)
{
	struct tcp_sock *tp = tcp_sk(sk);
	struct sk_buff *tmp;

	tcp_for_write_queue_from(skb, sk) {
		int in_sack = 0;
		bool dup_sack = dup_sack_in;

		if (skb == tcp_send_head(sk))
			break;

		/* queue is in-order => we can short-circuit the walk early */
		if (!before(TCP_SKB_CB(skb)->seq, end_seq))
			break;

		if ((next_dup != NULL) &&
		    before(TCP_SKB_CB(skb)->seq, next_dup->end_seq)) {
			in_sack = tcp_match_skb_to_sack(sk, skb,
							next_dup->start_seq,
							next_dup->end_seq);
			if (in_sack > 0)
				dup_sack = true;
		}

		/* skb reference here is a bit tricky to get right, since
		 * shifting can eat and free both this skb and the next,
		 * so not even _safe variant of the loop is enough.
		 */
		if (in_sack <= 0) {
			tmp = tcp_shift_skb_data(sk, skb, state,
						 start_seq, end_seq, dup_sack);
			if (tmp != NULL) {
				if (tmp != skb) {
					skb = tmp;
					continue;
				}

				in_sack = 0;
			} else {
				in_sack = tcp_match_skb_to_sack(sk, skb,
								start_seq,
								end_seq);
			}
		}

		if (unlikely(in_sack < 0))
			break;

		if (in_sack) {
			TCP_SKB_CB(skb)->sacked =
				tcp_sacktag_one(sk,
						state,
						TCP_SKB_CB(skb)->sacked,
						TCP_SKB_CB(skb)->seq,
						TCP_SKB_CB(skb)->end_seq,
						dup_sack,
						tcp_skb_pcount(skb),
						&skb->skb_mstamp);

			if (!before(TCP_SKB_CB(skb)->seq,
				    tcp_highest_sack_seq(tp)))
				tcp_advance_highest_sack(sk, skb);
		}

		state->fack_count += tcp_skb_pcount(skb);
	}
	return skb;
}

/* Avoid all extra work that is being done by sacktag while walking in
 * a normal way
 */
static struct sk_buff *tcp_sacktag_skip(struct sk_buff *skb, struct sock *sk,
					struct tcp_sacktag_state *state,
					u32 skip_to_seq)
{
	tcp_for_write_queue_from(skb, sk) {
		if (skb == tcp_send_head(sk))
			break;

		if (after(TCP_SKB_CB(skb)->end_seq, skip_to_seq))
			break;

		state->fack_count += tcp_skb_pcount(skb);
	}
	return skb;
}

static struct sk_buff *tcp_maybe_skipping_dsack(struct sk_buff *skb,
						struct sock *sk,
						struct tcp_sack_block *next_dup,
						struct tcp_sacktag_state *state,
						u32 skip_to_seq)
{
	if (next_dup == NULL)
		return skb;

	if (before(next_dup->start_seq, skip_to_seq)) {
		skb = tcp_sacktag_skip(skb, sk, state, next_dup->start_seq);
		skb = tcp_sacktag_walk(skb, sk, NULL, state,
				       next_dup->start_seq, next_dup->end_seq,
				       1);
	}

	return skb;
}

static int tcp_sack_cache_ok(const struct tcp_sock *tp, const struct tcp_sack_block *cache)
{
	return cache < tp->recv_sack_cache + ARRAY_SIZE(tp->recv_sack_cache);
}

static int
tcp_sacktag_write_queue(struct sock *sk, const struct sk_buff *ack_skb,
			u32 prior_snd_una, long *sack_rtt_us)
{
	struct tcp_sock *tp = tcp_sk(sk);
	const unsigned char *ptr = (skb_transport_header(ack_skb) +
				    TCP_SKB_CB(ack_skb)->sacked);
	struct tcp_sack_block_wire *sp_wire = (struct tcp_sack_block_wire *)(ptr+2);
	struct tcp_sack_block sp[TCP_NUM_SACKS];
	struct tcp_sack_block *cache;
	struct tcp_sacktag_state state;
	struct sk_buff *skb;
	int num_sacks = min(TCP_NUM_SACKS, (ptr[1] - TCPOLEN_SACK_BASE) >> 3);
	int used_sacks;
	bool found_dup_sack = false;
	int i, j;
	int first_sack_index;

	state.flag = 0;
	state.reord = tp->packets_out;
	state.rtt_us = -1L;

	if (!tp->sacked_out) {
		if (WARN_ON(tp->fackets_out))
			tp->fackets_out = 0;
		tcp_highest_sack_reset(sk);
	}

	found_dup_sack = tcp_check_dsack(sk, ack_skb, sp_wire,
					 num_sacks, prior_snd_una);
	if (found_dup_sack)
		state.flag |= FLAG_DSACKING_ACK;

	/* Eliminate too old ACKs, but take into
	 * account more or less fresh ones, they can
	 * contain valid SACK info.
	 */
	if (before(TCP_SKB_CB(ack_skb)->ack_seq, prior_snd_una - tp->max_window))
		return 0;

	if (!tp->packets_out)
		goto out;

	used_sacks = 0;
	first_sack_index = 0;
	for (i = 0; i < num_sacks; i++) {
		bool dup_sack = !i && found_dup_sack;

		sp[used_sacks].start_seq = get_unaligned_be32(&sp_wire[i].start_seq);
		sp[used_sacks].end_seq = get_unaligned_be32(&sp_wire[i].end_seq);

		if (!tcp_is_sackblock_valid(tp, dup_sack,
					    sp[used_sacks].start_seq,
					    sp[used_sacks].end_seq)) {
			int mib_idx;

			if (dup_sack) {
				if (!tp->undo_marker)
					mib_idx = LINUX_MIB_TCPDSACKIGNOREDNOUNDO;
				else
					mib_idx = LINUX_MIB_TCPDSACKIGNOREDOLD;
			} else {
				/* Don't count olds caused by ACK reordering */
				if ((TCP_SKB_CB(ack_skb)->ack_seq != tp->snd_una) &&
				    !after(sp[used_sacks].end_seq, tp->snd_una))
					continue;
				mib_idx = LINUX_MIB_TCPSACKDISCARD;
			}

			NET_INC_STATS_BH(sock_net(sk), mib_idx);
			if (i == 0)
				first_sack_index = -1;
			continue;
		}

		/* Ignore very old stuff early */
		if (!after(sp[used_sacks].end_seq, prior_snd_una))
			continue;

		used_sacks++;
	}

	/* order SACK blocks to allow in order walk of the retrans queue */
	for (i = used_sacks - 1; i > 0; i--) {
		for (j = 0; j < i; j++) {
			if (after(sp[j].start_seq, sp[j + 1].start_seq)) {
				swap(sp[j], sp[j + 1]);

				/* Track where the first SACK block goes to */
				if (j == first_sack_index)
					first_sack_index = j + 1;
			}
		}
	}

	skb = tcp_write_queue_head(sk);
	state.fack_count = 0;
	i = 0;

	if (!tp->sacked_out) {
		/* It's already past, so skip checking against it */
		cache = tp->recv_sack_cache + ARRAY_SIZE(tp->recv_sack_cache);
	} else {
		cache = tp->recv_sack_cache;
		/* Skip empty blocks in at head of the cache */
		while (tcp_sack_cache_ok(tp, cache) && !cache->start_seq &&
		       !cache->end_seq)
			cache++;
	}

	while (i < used_sacks) {
		u32 start_seq = sp[i].start_seq;
		u32 end_seq = sp[i].end_seq;
		bool dup_sack = (found_dup_sack && (i == first_sack_index));
		struct tcp_sack_block *next_dup = NULL;

		if (found_dup_sack && ((i + 1) == first_sack_index))
			next_dup = &sp[i + 1];

		/* Skip too early cached blocks */
		while (tcp_sack_cache_ok(tp, cache) &&
		       !before(start_seq, cache->end_seq))
			cache++;

		/* Can skip some work by looking recv_sack_cache? */
		if (tcp_sack_cache_ok(tp, cache) && !dup_sack &&
		    after(end_seq, cache->start_seq)) {

			/* Head todo? */
			if (before(start_seq, cache->start_seq)) {
				skb = tcp_sacktag_skip(skb, sk, &state,
						       start_seq);
				skb = tcp_sacktag_walk(skb, sk, next_dup,
						       &state,
						       start_seq,
						       cache->start_seq,
						       dup_sack);
			}

			/* Rest of the block already fully processed? */
			if (!after(end_seq, cache->end_seq))
				goto advance_sp;

			skb = tcp_maybe_skipping_dsack(skb, sk, next_dup,
						       &state,
						       cache->end_seq);

			/* ...tail remains todo... */
			if (tcp_highest_sack_seq(tp) == cache->end_seq) {
				/* ...but better entrypoint exists! */
				skb = tcp_highest_sack(sk);
				if (skb == NULL)
					break;
				state.fack_count = tp->fackets_out;
				cache++;
				goto walk;
			}

			skb = tcp_sacktag_skip(skb, sk, &state, cache->end_seq);
			/* Check overlap against next cached too (past this one already) */
			cache++;
			continue;
		}

		if (!before(start_seq, tcp_highest_sack_seq(tp))) {
			skb = tcp_highest_sack(sk);
			if (skb == NULL)
				break;
			state.fack_count = tp->fackets_out;
		}
		skb = tcp_sacktag_skip(skb, sk, &state, start_seq);

walk:
		skb = tcp_sacktag_walk(skb, sk, next_dup, &state,
				       start_seq, end_seq, dup_sack);

advance_sp:
		i++;
	}

	/* Clear the head of the cache sack blocks so we can skip it next time */
	for (i = 0; i < ARRAY_SIZE(tp->recv_sack_cache) - used_sacks; i++) {
		tp->recv_sack_cache[i].start_seq = 0;
		tp->recv_sack_cache[i].end_seq = 0;
	}
	for (j = 0; j < used_sacks; j++)
		tp->recv_sack_cache[i++] = sp[j];

	tcp_mark_lost_retrans(sk);

	tcp_verify_left_out(tp);

	if ((state.reord < tp->fackets_out) &&
	    ((inet_csk(sk)->icsk_ca_state != TCP_CA_Loss) || tp->undo_marker))
		tcp_update_reordering(sk, tp->fackets_out - state.reord, 0);

out:

#if FASTRETRANS_DEBUG > 0
	WARN_ON((int)tp->sacked_out < 0);
	WARN_ON((int)tp->lost_out < 0);
	WARN_ON((int)tp->retrans_out < 0);
	WARN_ON((int)tcp_packets_in_flight(tp) < 0);
#endif
	*sack_rtt_us = state.rtt_us;
	return state.flag;
}

/* Limits sacked_out so that sum with lost_out isn't ever larger than
 * packets_out. Returns false if sacked_out adjustement wasn't necessary.
 */
static bool tcp_limit_reno_sacked(struct tcp_sock *tp)
{
	u32 holes;

	holes = max(tp->lost_out, 1U);
	holes = min(holes, tp->packets_out);

	if ((tp->sacked_out + holes) > tp->packets_out) {
		tp->sacked_out = tp->packets_out - holes;
		return true;
	}
	return false;
}

/* If we receive more dupacks than we expected counting segments
 * in assumption of absent reordering, interpret this as reordering.
 * The only another reason could be bug in receiver TCP.
 */
static void tcp_check_reno_reordering(struct sock *sk, const int addend)
{
	struct tcp_sock *tp = tcp_sk(sk);
	if (tcp_limit_reno_sacked(tp))
		tcp_update_reordering(sk, tp->packets_out + addend, 0);
}

/* Emulate SACKs for SACKless connection: account for a new dupack. */

static void tcp_add_reno_sack(struct sock *sk)
{
	struct tcp_sock *tp = tcp_sk(sk);
	tp->sacked_out++;
	tcp_check_reno_reordering(sk, 0);
	tcp_verify_left_out(tp);
}

/* Account for ACK, ACKing some data in Reno Recovery phase. */

static void tcp_remove_reno_sacks(struct sock *sk, int acked)
{
	struct tcp_sock *tp = tcp_sk(sk);

	if (acked > 0) {
		/* One ACK acked hole. The rest eat duplicate ACKs. */
		if (acked - 1 >= tp->sacked_out)
			tp->sacked_out = 0;
		else
			tp->sacked_out -= acked - 1;
	}
	tcp_check_reno_reordering(sk, acked);
	tcp_verify_left_out(tp);
}

static inline void tcp_reset_reno_sack(struct tcp_sock *tp)
{
	tp->sacked_out = 0;
}

void tcp_clear_retrans(struct tcp_sock *tp)
{
	tp->retrans_out = 0;
	tp->lost_out = 0;
	tp->undo_marker = 0;
	tp->undo_retrans = -1;
	tp->fackets_out = 0;
	tp->sacked_out = 0;
}

static inline void tcp_init_undo(struct tcp_sock *tp)
{
	tp->undo_marker = tp->snd_una;
	/* Retransmission still in flight may cause DSACKs later. */
	tp->undo_retrans = tp->retrans_out ? : -1;
}

/* Enter Loss state. If we detect SACK reneging, forget all SACK information
 * and reset tags completely, otherwise preserve SACKs. If receiver
 * dropped its ofo queue, we will know this due to reneging detection.
 */
void tcp_enter_loss(struct sock *sk)
{
	const struct inet_connection_sock *icsk = inet_csk(sk);
	struct tcp_sock *tp = tcp_sk(sk);
	struct sk_buff *skb;
	bool new_recovery = false;
	bool is_reneg;			/* is receiver reneging on SACKs? */

	/* Reduce ssthresh if it has not yet been made inside this window. */
	if (icsk->icsk_ca_state <= TCP_CA_Disorder ||
	    !after(tp->high_seq, tp->snd_una) ||
	    (icsk->icsk_ca_state == TCP_CA_Loss && !icsk->icsk_retransmits)) {
		new_recovery = true;
		tp->prior_ssthresh = tcp_current_ssthresh(sk);
		tp->snd_ssthresh = icsk->icsk_ca_ops->ssthresh(sk);
		tcp_ca_event(sk, CA_EVENT_LOSS);
		tcp_init_undo(tp);
	}
	tp->snd_cwnd	   = 1;
	tp->snd_cwnd_cnt   = 0;
	tp->snd_cwnd_stamp = tcp_time_stamp;

	tp->retrans_out = 0;
	tp->lost_out = 0;

	if (tcp_is_reno(tp))
		tcp_reset_reno_sack(tp);

	skb = tcp_write_queue_head(sk);
	is_reneg = skb && (TCP_SKB_CB(skb)->sacked & TCPCB_SACKED_ACKED);
	if (is_reneg) {
		NET_INC_STATS_BH(sock_net(sk), LINUX_MIB_TCPSACKRENEGING);
		tp->sacked_out = 0;
		tp->fackets_out = 0;
	}
	tcp_clear_all_retrans_hints(tp);

	tcp_for_write_queue(skb, sk) {
		if (skb == tcp_send_head(sk))
			break;

		TCP_SKB_CB(skb)->sacked &= (~TCPCB_TAGBITS)|TCPCB_SACKED_ACKED;
		if (!(TCP_SKB_CB(skb)->sacked&TCPCB_SACKED_ACKED) || is_reneg) {
			TCP_SKB_CB(skb)->sacked &= ~TCPCB_SACKED_ACKED;
			TCP_SKB_CB(skb)->sacked |= TCPCB_LOST;
			tp->lost_out += tcp_skb_pcount(skb);
			tp->retransmit_high = TCP_SKB_CB(skb)->end_seq;
		}
	}
	tcp_verify_left_out(tp);

	/* Timeout in disordered state after receiving substantial DUPACKs
	 * suggests that the degree of reordering is over-estimated.
	 */
	if (icsk->icsk_ca_state <= TCP_CA_Disorder &&
	    tp->sacked_out >= sysctl_tcp_reordering)
		tp->reordering = min_t(unsigned int, tp->reordering,
				       sysctl_tcp_reordering);
	tcp_set_ca_state(sk, TCP_CA_Loss);
	tp->high_seq = tp->snd_nxt;
	tcp_ecn_queue_cwr(tp);

	/* F-RTO RFC5682 sec 3.1 step 1: retransmit SND.UNA if no previous
	 * loss recovery is underway except recurring timeout(s) on
	 * the same SND.UNA (sec 3.2). Disable F-RTO on path MTU probing
	 */
	tp->frto = sysctl_tcp_frto &&
		   (new_recovery || icsk->icsk_retransmits) &&
		   !inet_csk(sk)->icsk_mtup.probe_size;
}

/* If ACK arrived pointing to a remembered SACK, it means that our
 * remembered SACKs do not reflect real state of receiver i.e.
 * receiver _host_ is heavily congested (or buggy).
 *
 * To avoid big spurious retransmission bursts due to transient SACK
 * scoreboard oddities that look like reneging, we give the receiver a
 * little time (max(RTT/2, 10ms)) to send us some more ACKs that will
 * restore sanity to the SACK scoreboard. If the apparent reneging
 * persists until this RTO then we'll clear the SACK scoreboard.
 */
static bool tcp_check_sack_reneging(struct sock *sk, int flag)
{
	if (flag & FLAG_SACK_RENEGING) {
		struct tcp_sock *tp = tcp_sk(sk);
		unsigned long delay = max(usecs_to_jiffies(tp->srtt_us >> 4),
					  msecs_to_jiffies(10));

		inet_csk_reset_xmit_timer(sk, ICSK_TIME_RETRANS,
					  delay, TCP_RTO_MAX);
		return true;
	}
	return false;
}

static inline int tcp_fackets_out(const struct tcp_sock *tp)
{
	return tcp_is_reno(tp) ? tp->sacked_out + 1 : tp->fackets_out;
}

/* Heurestics to calculate number of duplicate ACKs. There's no dupACKs
 * counter when SACK is enabled (without SACK, sacked_out is used for
 * that purpose).
 *
 * Instead, with FACK TCP uses fackets_out that includes both SACKed
 * segments up to the highest received SACK block so far and holes in
 * between them.
 *
 * With reordering, holes may still be in flight, so RFC3517 recovery
 * uses pure sacked_out (total number of SACKed segments) even though
 * it violates the RFC that uses duplicate ACKs, often these are equal
 * but when e.g. out-of-window ACKs or packet duplication occurs,
 * they differ. Since neither occurs due to loss, TCP should really
 * ignore them.
 */
static inline int tcp_dupack_heuristics(const struct tcp_sock *tp)
{
	return tcp_is_fack(tp) ? tp->fackets_out : tp->sacked_out + 1;
}

static bool tcp_pause_early_retransmit(struct sock *sk, int flag)
{
	struct tcp_sock *tp = tcp_sk(sk);
	unsigned long delay;

	/* Delay early retransmit and entering fast recovery for
	 * max(RTT/4, 2msec) unless ack has ECE mark, no RTT samples
	 * available, or RTO is scheduled to fire first.
	 */
	if (sysctl_tcp_early_retrans < 2 || sysctl_tcp_early_retrans > 3 ||
	    (flag & FLAG_ECE) || !tp->srtt_us)
		return false;

	delay = max(usecs_to_jiffies(tp->srtt_us >> 5),
		    msecs_to_jiffies(2));

	if (!time_after(inet_csk(sk)->icsk_timeout, (jiffies + delay)))
		return false;

	inet_csk_reset_xmit_timer(sk, ICSK_TIME_EARLY_RETRANS, delay,
				  TCP_RTO_MAX);
	return true;
}

/* Linux NewReno/SACK/FACK/ECN state machine.
 * --------------------------------------
 *
 * "Open"	Normal state, no dubious events, fast path.
 * "Disorder"   In all the respects it is "Open",
 *		but requires a bit more attention. It is entered when
 *		we see some SACKs or dupacks. It is split of "Open"
 *		mainly to move some processing from fast path to slow one.
 * "CWR"	CWND was reduced due to some Congestion Notification event.
 *		It can be ECN, ICMP source quench, local device congestion.
 * "Recovery"	CWND was reduced, we are fast-retransmitting.
 * "Loss"	CWND was reduced due to RTO timeout or SACK reneging.
 *
 * tcp_fastretrans_alert() is entered:
 * - each incoming ACK, if state is not "Open"
 * - when arrived ACK is unusual, namely:
 *	* SACK
 *	* Duplicate ACK.
 *	* ECN ECE.
 *
 * Counting packets in flight is pretty simple.
 *
 *	in_flight = packets_out - left_out + retrans_out
 *
 *	packets_out is SND.NXT-SND.UNA counted in packets.
 *
 *	retrans_out is number of retransmitted segments.
 *
 *	left_out is number of segments left network, but not ACKed yet.
 *
 *		left_out = sacked_out + lost_out
 *
 *     sacked_out: Packets, which arrived to receiver out of order
 *		   and hence not ACKed. With SACKs this number is simply
 *		   amount of SACKed data. Even without SACKs
 *		   it is easy to give pretty reliable estimate of this number,
 *		   counting duplicate ACKs.
 *
 *       lost_out: Packets lost by network. TCP has no explicit
 *		   "loss notification" feedback from network (for now).
 *		   It means that this number can be only _guessed_.
 *		   Actually, it is the heuristics to predict lossage that
 *		   distinguishes different algorithms.
 *
 *	F.e. after RTO, when all the queue is considered as lost,
 *	lost_out = packets_out and in_flight = retrans_out.
 *
 *		Essentially, we have now two algorithms counting
 *		lost packets.
 *
 *		FACK: It is the simplest heuristics. As soon as we decided
 *		that something is lost, we decide that _all_ not SACKed
 *		packets until the most forward SACK are lost. I.e.
 *		lost_out = fackets_out - sacked_out and left_out = fackets_out.
 *		It is absolutely correct estimate, if network does not reorder
 *		packets. And it loses any connection to reality when reordering
 *		takes place. We use FACK by default until reordering
 *		is suspected on the path to this destination.
 *
 *		NewReno: when Recovery is entered, we assume that one segment
 *		is lost (classic Reno). While we are in Recovery and
 *		a partial ACK arrives, we assume that one more packet
 *		is lost (NewReno). This heuristics are the same in NewReno
 *		and SACK.
 *
 *  Imagine, that's all! Forget about all this shamanism about CWND inflation
 *  deflation etc. CWND is real congestion window, never inflated, changes
 *  only according to classic VJ rules.
 *
 * Really tricky (and requiring careful tuning) part of algorithm
 * is hidden in functions tcp_time_to_recover() and tcp_xmit_retransmit_queue().
 * The first determines the moment _when_ we should reduce CWND and,
 * hence, slow down forward transmission. In fact, it determines the moment
 * when we decide that hole is caused by loss, rather than by a reorder.
 *
 * tcp_xmit_retransmit_queue() decides, _what_ we should retransmit to fill
 * holes, caused by lost packets.
 *
 * And the most logically complicated part of algorithm is undo
 * heuristics. We detect false retransmits due to both too early
 * fast retransmit (reordering) and underestimated RTO, analyzing
 * timestamps and D-SACKs. When we detect that some segments were
 * retransmitted by mistake and CWND reduction was wrong, we undo
 * window reduction and abort recovery phase. This logic is hidden
 * inside several functions named tcp_try_undo_<something>.
 */

/* This function decides, when we should leave Disordered state
 * and enter Recovery phase, reducing congestion window.
 *
 * Main question: may we further continue forward transmission
 * with the same cwnd?
 */
static bool tcp_time_to_recover(struct sock *sk, int flag)
{
	struct tcp_sock *tp = tcp_sk(sk);
	__u32 packets_out;

	/* Trick#1: The loss is proven. */
	if (tp->lost_out)
		return true;

	/* Not-A-Trick#2 : Classic rule... */
	if (tcp_dupack_heuristics(tp) > tp->reordering)
		return true;

	/* Trick#4: It is still not OK... But will it be useful to delay
	 * recovery more?
	 */
	packets_out = tp->packets_out;
	if (packets_out <= tp->reordering &&
	    tp->sacked_out >= max_t(__u32, packets_out/2, sysctl_tcp_reordering) &&
	    !tcp_may_send_now(sk)) {
		/* We have nothing to send. This connection is limited
		 * either by receiver window or by application.
		 */
		return true;
	}

	/* If a thin stream is detected, retransmit after first
	 * received dupack. Employ only if SACK is supported in order
	 * to avoid possible corner-case series of spurious retransmissions
	 * Use only if there are no unsent data.
	 */
	if ((tp->thin_dupack || sysctl_tcp_thin_dupack) &&
	    tcp_stream_is_thin(tp) && tcp_dupack_heuristics(tp) > 1 &&
	    tcp_is_sack(tp) && !tcp_send_head(sk))
		return true;

	/* Trick#6: TCP early retransmit, per RFC5827.  To avoid spurious
	 * retransmissions due to small network reorderings, we implement
	 * Mitigation A.3 in the RFC and delay the retransmission for a short
	 * interval if appropriate.
	 */
	if (tp->do_early_retrans && !tp->retrans_out && tp->sacked_out &&
	    (tp->packets_out >= (tp->sacked_out + 1) && tp->packets_out < 4) &&
	    !tcp_may_send_now(sk))
		return !tcp_pause_early_retransmit(sk, flag);

	return false;
}

/* Detect loss in event "A" above by marking head of queue up as lost.
 * For FACK or non-SACK(Reno) senders, the first "packets" number of segments
 * are considered lost. For RFC3517 SACK, a segment is considered lost if it
 * has at least tp->reordering SACKed seqments above it; "packets" refers to
 * the maximum SACKed segments to pass before reaching this limit.
 */
static void tcp_mark_head_lost(struct sock *sk, int packets, int mark_head)
{
	struct tcp_sock *tp = tcp_sk(sk);
	struct sk_buff *skb;
	int cnt, oldcnt;
	int err;
	unsigned int mss;
	/* Use SACK to deduce losses of new sequences sent during recovery */
	const u32 loss_high = tcp_is_sack(tp) ?  tp->snd_nxt : tp->high_seq;

	WARN_ON(packets > tp->packets_out);
	if (tp->lost_skb_hint) {
		skb = tp->lost_skb_hint;
		cnt = tp->lost_cnt_hint;
		/* Head already handled? */
		if (mark_head && skb != tcp_write_queue_head(sk))
			return;
	} else {
		skb = tcp_write_queue_head(sk);
		cnt = 0;
	}

	tcp_for_write_queue_from(skb, sk) {
		if (skb == tcp_send_head(sk))
			break;
		/* TODO: do this better */
		/* this is not the most efficient way to do this... */
		tp->lost_skb_hint = skb;
		tp->lost_cnt_hint = cnt;

		if (after(TCP_SKB_CB(skb)->end_seq, loss_high))
			break;

		oldcnt = cnt;
		if (tcp_is_fack(tp) || tcp_is_reno(tp) ||
		    (TCP_SKB_CB(skb)->sacked & TCPCB_SACKED_ACKED))
			cnt += tcp_skb_pcount(skb);

		if (cnt > packets) {
			if ((tcp_is_sack(tp) && !tcp_is_fack(tp)) ||
			    (TCP_SKB_CB(skb)->sacked & TCPCB_SACKED_ACKED) ||
			    (oldcnt >= packets))
				break;

			mss = skb_shinfo(skb)->gso_size;
			err = tcp_fragment(sk, skb, (packets - oldcnt) * mss,
					   mss, GFP_ATOMIC);
			if (err < 0)
				break;
			cnt = packets;
		}

		tcp_skb_mark_lost(tp, skb);

		if (mark_head)
			break;
	}
	tcp_verify_left_out(tp);
}

/* Account newly detected lost packet(s) */

static void tcp_update_scoreboard(struct sock *sk, int fast_rexmit)
{
	struct tcp_sock *tp = tcp_sk(sk);

	if (tcp_is_reno(tp)) {
		tcp_mark_head_lost(sk, 1, 1);
	} else if (tcp_is_fack(tp)) {
		int lost = tp->fackets_out - tp->reordering;
		if (lost <= 0)
			lost = 1;
		tcp_mark_head_lost(sk, lost, 0);
	} else {
		int sacked_upto = tp->sacked_out - tp->reordering;
		if (sacked_upto >= 0)
			tcp_mark_head_lost(sk, sacked_upto, 0);
		else if (fast_rexmit)
			tcp_mark_head_lost(sk, 1, 1);
	}
}

/* CWND moderation, preventing bursts due to too big ACKs
 * in dubious situations.
 */
static inline void tcp_moderate_cwnd(struct tcp_sock *tp)
{
	tp->snd_cwnd = min(tp->snd_cwnd,
			   tcp_packets_in_flight(tp) + tcp_max_burst(tp));
	tp->snd_cwnd_stamp = tcp_time_stamp;
}

/* Nothing was retransmitted or returned timestamp is less
 * than timestamp of the first retransmission.
 */
static inline bool tcp_packet_delayed(const struct tcp_sock *tp)
{
	return !tp->retrans_stamp ||
		(tp->rx_opt.saw_tstamp && tp->rx_opt.rcv_tsecr &&
		 before(tp->rx_opt.rcv_tsecr, tp->retrans_stamp));
}

/* Undo procedures. */

/* We can clear retrans_stamp when there are no retransmissions in the
 * window. It would seem that it is trivially available for us in
 * tp->retrans_out, however, that kind of assumptions doesn't consider
 * what will happen if errors occur when sending retransmission for the
 * second time. ...It could the that such segment has only
 * TCPCB_EVER_RETRANS set at the present time. It seems that checking
 * the head skb is enough except for some reneging corner cases that
 * are not worth the effort.
 *
 * Main reason for all this complexity is the fact that connection dying
 * time now depends on the validity of the retrans_stamp, in particular,
 * that successive retransmissions of a segment must not advance
 * retrans_stamp under any conditions.
 */
static bool tcp_any_retrans_done(const struct sock *sk)
{
	const struct tcp_sock *tp = tcp_sk(sk);
	struct sk_buff *skb;

	if (tp->retrans_out)
		return true;

	skb = tcp_write_queue_head(sk);
	if (unlikely(skb && TCP_SKB_CB(skb)->sacked & TCPCB_EVER_RETRANS))
		return true;

	return false;
}

#if FASTRETRANS_DEBUG > 1
static void DBGUNDO(struct sock *sk, const char *msg)
{
	struct tcp_sock *tp = tcp_sk(sk);
	struct inet_sock *inet = inet_sk(sk);

	if (sk->sk_family == AF_INET) {
		pr_debug("Undo %s %pI4/%u c%u l%u ss%u/%u p%u\n",
			 msg,
			 &inet->inet_daddr, ntohs(inet->inet_dport),
			 tp->snd_cwnd, tcp_left_out(tp),
			 tp->snd_ssthresh, tp->prior_ssthresh,
			 tp->packets_out);
	}
#if IS_ENABLED(CONFIG_IPV6)
	else if (sk->sk_family == AF_INET6) {
		struct ipv6_pinfo *np = inet6_sk(sk);
		pr_debug("Undo %s %pI6/%u c%u l%u ss%u/%u p%u\n",
			 msg,
			 &np->daddr, ntohs(inet->inet_dport),
			 tp->snd_cwnd, tcp_left_out(tp),
			 tp->snd_ssthresh, tp->prior_ssthresh,
			 tp->packets_out);
	}
#endif
}
#else
#define DBGUNDO(x...) do { } while (0)
#endif

static void tcp_undo_cwnd_reduction(struct sock *sk, bool unmark_loss)
{
	struct tcp_sock *tp = tcp_sk(sk);

	if (unmark_loss) {
		struct sk_buff *skb;

		tcp_for_write_queue(skb, sk) {
			if (skb == tcp_send_head(sk))
				break;
			TCP_SKB_CB(skb)->sacked &= ~TCPCB_LOST;
		}
		tp->lost_out = 0;
		tcp_clear_all_retrans_hints(tp);
	}

	if (tp->prior_ssthresh) {
		const struct inet_connection_sock *icsk = inet_csk(sk);

		if (icsk->icsk_ca_ops->undo_cwnd)
			tp->snd_cwnd = icsk->icsk_ca_ops->undo_cwnd(sk);
		else
			tp->snd_cwnd = max(tp->snd_cwnd, tp->snd_ssthresh << 1);

		if (tp->prior_ssthresh > tp->snd_ssthresh) {
			tp->snd_ssthresh = tp->prior_ssthresh;
			tcp_ecn_withdraw_cwr(tp);
		}
	} else {
		tp->snd_cwnd = max(tp->snd_cwnd, tp->snd_ssthresh);
	}
	tp->snd_cwnd_stamp = tcp_time_stamp;
	tp->undo_marker = 0;
}

static inline bool tcp_may_undo(const struct tcp_sock *tp)
{
	return tp->undo_marker && (!tp->undo_retrans || tcp_packet_delayed(tp));
}

/* People celebrate: "We love our President!" */
static bool tcp_try_undo_recovery(struct sock *sk)
{
	struct tcp_sock *tp = tcp_sk(sk);

	if (tcp_may_undo(tp)) {
		int mib_idx;

		/* Happy end! We did not retransmit anything
		 * or our original transmission succeeded.
		 */
		DBGUNDO(sk, inet_csk(sk)->icsk_ca_state == TCP_CA_Loss ? "loss" : "retrans");
		tcp_undo_cwnd_reduction(sk, false);
		if (inet_csk(sk)->icsk_ca_state == TCP_CA_Loss)
			mib_idx = LINUX_MIB_TCPLOSSUNDO;
		else
			mib_idx = LINUX_MIB_TCPFULLUNDO;

		NET_INC_STATS_BH(sock_net(sk), mib_idx);
	}
	if (tp->snd_una == tp->high_seq && tcp_is_reno(tp)) {
		/* Hold old state until something *above* high_seq
		 * is ACKed. For Reno it is MUST to prevent false
		 * fast retransmits (RFC2582). SACK TCP is safe. */
		tcp_moderate_cwnd(tp);
		if (!tcp_any_retrans_done(sk))
			tp->retrans_stamp = 0;
		return true;
	}
	tcp_set_ca_state(sk, TCP_CA_Open);
	return false;
}

/* Try to undo cwnd reduction, because D-SACKs acked all retransmitted data */
static bool tcp_try_undo_dsack(struct sock *sk)
{
	struct tcp_sock *tp = tcp_sk(sk);

	if (tp->undo_marker && !tp->undo_retrans) {
		DBGUNDO(sk, "D-SACK");
		tcp_undo_cwnd_reduction(sk, false);
		NET_INC_STATS_BH(sock_net(sk), LINUX_MIB_TCPDSACKUNDO);
		return true;
	}
	return false;
}

/* Undo during loss recovery after partial ACK or using F-RTO. */
static bool tcp_try_undo_loss(struct sock *sk, bool frto_undo)
{
	struct tcp_sock *tp = tcp_sk(sk);

	if (frto_undo || tcp_may_undo(tp)) {
		tcp_undo_cwnd_reduction(sk, true);

		DBGUNDO(sk, "partial loss");
		NET_INC_STATS_BH(sock_net(sk), LINUX_MIB_TCPLOSSUNDO);
		if (frto_undo)
			NET_INC_STATS_BH(sock_net(sk),
					 LINUX_MIB_TCPSPURIOUSRTOS);
		inet_csk(sk)->icsk_retransmits = 0;
		if (frto_undo || tcp_is_sack(tp))
			tcp_set_ca_state(sk, TCP_CA_Open);
		return true;
	}
	return false;
}

/* The cwnd reduction in CWR and Recovery use the PRR algorithm
 * https://datatracker.ietf.org/doc/draft-ietf-tcpm-proportional-rate-reduction/
 * It computes the number of packets to send (sndcnt) based on packets newly
 * delivered:
 *   1) If the packets in flight is larger than ssthresh, PRR spreads the
 *	cwnd reductions across a full RTT.
 *   2) If packets in flight is lower than ssthresh (such as due to excess
 *	losses and/or application stalls), do not perform any further cwnd
 *	reductions, but instead slow start up to ssthresh.
 */
static void tcp_init_cwnd_reduction(struct sock *sk)
{
	struct tcp_sock *tp = tcp_sk(sk);

	tp->high_seq = tp->snd_nxt;
	tp->tlp_high_seq = 0;
	tp->snd_cwnd_cnt = 0;
	tp->prior_cwnd = tp->snd_cwnd;
	tp->prr_delivered = 0;
	tp->prr_out = 0;
	tp->snd_ssthresh = inet_csk(sk)->icsk_ca_ops->ssthresh(sk);
	tcp_ecn_queue_cwr(tp);
}

static void tcp_cwnd_reduction(struct sock *sk, const int prior_unsacked,
			       int fast_rexmit)
{
	struct tcp_sock *tp = tcp_sk(sk);
	int sndcnt = 0;
	int delta = tp->snd_ssthresh - tcp_packets_in_flight(tp);
	int newly_acked_sacked = prior_unsacked -
				 (tp->packets_out - tp->sacked_out);

	tp->prr_delivered += newly_acked_sacked;
	if (tcp_packets_in_flight(tp) > tp->snd_ssthresh) {
		u64 dividend = (u64)tp->snd_ssthresh * tp->prr_delivered +
			       tp->prior_cwnd - 1;
		sndcnt = div_u64(dividend, tp->prior_cwnd) - tp->prr_out;
	} else {
		sndcnt = min_t(int, delta,
			       max_t(int, tp->prr_delivered - tp->prr_out,
				     newly_acked_sacked) + 1);
	}

	sndcnt = max(sndcnt, (fast_rexmit ? 1 : 0));
	tp->snd_cwnd = tcp_packets_in_flight(tp) + sndcnt;
}

static inline void tcp_end_cwnd_reduction(struct sock *sk)
{
	struct tcp_sock *tp = tcp_sk(sk);

	/* Reset cwnd to ssthresh in CWR or Recovery (unless it's undone) */
	if (inet_csk(sk)->icsk_ca_state == TCP_CA_CWR ||
	    (tp->undo_marker && tp->snd_ssthresh < TCP_INFINITE_SSTHRESH)) {
		tp->snd_cwnd = tp->snd_ssthresh;
		tp->snd_cwnd_stamp = tcp_time_stamp;
	}
	tcp_ca_event(sk, CA_EVENT_COMPLETE_CWR);
}

/* Enter CWR state. Disable cwnd undo since congestion is proven with ECN */
void tcp_enter_cwr(struct sock *sk)
{
	struct tcp_sock *tp = tcp_sk(sk);

	tp->prior_ssthresh = 0;
	if (inet_csk(sk)->icsk_ca_state < TCP_CA_CWR) {
		tp->undo_marker = 0;
		tcp_init_cwnd_reduction(sk);
		tcp_set_ca_state(sk, TCP_CA_CWR);
	}
}

static void tcp_try_keep_open(struct sock *sk)
{
	struct tcp_sock *tp = tcp_sk(sk);
	int state = TCP_CA_Open;

	if (tcp_left_out(tp) || tcp_any_retrans_done(sk))
		state = TCP_CA_Disorder;

	if (inet_csk(sk)->icsk_ca_state != state) {
		tcp_set_ca_state(sk, state);
		tp->high_seq = tp->snd_nxt;
	}
}

static void tcp_try_to_open(struct sock *sk, int flag, const int prior_unsacked)
{
	struct tcp_sock *tp = tcp_sk(sk);

	tcp_verify_left_out(tp);

	if (!tcp_any_retrans_done(sk))
		tp->retrans_stamp = 0;

	if (flag & FLAG_ECE)
		tcp_enter_cwr(sk);

	if (inet_csk(sk)->icsk_ca_state != TCP_CA_CWR) {
		tcp_try_keep_open(sk);
	} else {
		tcp_cwnd_reduction(sk, prior_unsacked, 0);
	}
}

static void tcp_mtup_probe_failed(struct sock *sk)
{
	struct inet_connection_sock *icsk = inet_csk(sk);

	icsk->icsk_mtup.search_high = icsk->icsk_mtup.probe_size - 1;
	icsk->icsk_mtup.probe_size = 0;
}

static void tcp_mtup_probe_success(struct sock *sk)
{
	struct tcp_sock *tp = tcp_sk(sk);
	struct inet_connection_sock *icsk = inet_csk(sk);

	/* FIXME: breaks with very large cwnd */
	tp->prior_ssthresh = tcp_current_ssthresh(sk);
	tp->snd_cwnd = tp->snd_cwnd *
		       tcp_mss_to_mtu(sk, tp->mss_cache) /
		       icsk->icsk_mtup.probe_size;
	tp->snd_cwnd_cnt = 0;
	tp->snd_cwnd_stamp = tcp_time_stamp;
	tp->snd_ssthresh = tcp_current_ssthresh(sk);

	icsk->icsk_mtup.search_low = icsk->icsk_mtup.probe_size;
	icsk->icsk_mtup.probe_size = 0;
	tcp_sync_mss(sk, icsk->icsk_pmtu_cookie);
}

/* Do a simple retransmit without using the backoff mechanisms in
 * tcp_timer. This is used for path mtu discovery.
 * The socket is already locked here.
 */
void tcp_simple_retransmit(struct sock *sk)
{
	const struct inet_connection_sock *icsk = inet_csk(sk);
	struct tcp_sock *tp = tcp_sk(sk);
	struct sk_buff *skb;
	unsigned int mss = tcp_current_mss(sk);
	u32 prior_lost = tp->lost_out;

	tcp_for_write_queue(skb, sk) {
		if (skb == tcp_send_head(sk))
			break;
		if (tcp_skb_seglen(skb) > mss &&
		    !(TCP_SKB_CB(skb)->sacked & TCPCB_SACKED_ACKED)) {
			if (TCP_SKB_CB(skb)->sacked & TCPCB_SACKED_RETRANS) {
				TCP_SKB_CB(skb)->sacked &= ~TCPCB_SACKED_RETRANS;
				tp->retrans_out -= tcp_skb_pcount(skb);
			}
			tcp_skb_mark_lost_uncond_verify(tp, skb);
		}
	}

	tcp_clear_retrans_hints_partial(tp);

	if (prior_lost == tp->lost_out)
		return;

	if (tcp_is_reno(tp))
		tcp_limit_reno_sacked(tp);

	tcp_verify_left_out(tp);

	/* Don't muck with the congestion window here.
	 * Reason is that we do not increase amount of _data_
	 * in network, but units changed and effective
	 * cwnd/ssthresh really reduced now.
	 */
	if (icsk->icsk_ca_state != TCP_CA_Loss) {
		tp->high_seq = tp->snd_nxt;
		tp->snd_ssthresh = tcp_current_ssthresh(sk);
		tp->prior_ssthresh = 0;
		tp->undo_marker = 0;
		tcp_set_ca_state(sk, TCP_CA_Loss);
	}
	tcp_xmit_retransmit_queue(sk);
}
EXPORT_SYMBOL(tcp_simple_retransmit);

static void tcp_enter_recovery(struct sock *sk, bool ece_ack)
{
	struct tcp_sock *tp = tcp_sk(sk);
	int mib_idx;

	if (tcp_is_reno(tp))
		mib_idx = LINUX_MIB_TCPRENORECOVERY;
	else
		mib_idx = LINUX_MIB_TCPSACKRECOVERY;

	NET_INC_STATS_BH(sock_net(sk), mib_idx);

	tp->prior_ssthresh = 0;
	tcp_init_undo(tp);

	if (inet_csk(sk)->icsk_ca_state < TCP_CA_CWR) {
		if (!ece_ack)
			tp->prior_ssthresh = tcp_current_ssthresh(sk);
		tcp_init_cwnd_reduction(sk);
	}
	tcp_set_ca_state(sk, TCP_CA_Recovery);
}

/* Process an ACK in CA_Loss state. Move to CA_Open if lost data are
 * recovered or spurious. Otherwise retransmits more on partial ACKs.
 */
static void tcp_process_loss(struct sock *sk, int flag, bool is_dupack)
{
	struct tcp_sock *tp = tcp_sk(sk);
	bool recovered = !before(tp->snd_una, tp->high_seq);

	if (tp->frto) { /* F-RTO RFC5682 sec 3.1 (sack enhanced version). */
		/* Step 3.b. A timeout is spurious if not all data are
		 * lost, i.e., never-retransmitted data are (s)acked.
		 */
		if (tcp_try_undo_loss(sk, flag & FLAG_ORIG_SACK_ACKED))
			return;

		if (after(tp->snd_nxt, tp->high_seq) &&
		    (flag & FLAG_DATA_SACKED || is_dupack)) {
			tp->frto = 0; /* Loss was real: 2nd part of step 3.a */
		} else if (flag & FLAG_SND_UNA_ADVANCED && !recovered) {
			tp->high_seq = tp->snd_nxt;
			__tcp_push_pending_frames(sk, tcp_current_mss(sk),
						  TCP_NAGLE_OFF);
			if (after(tp->snd_nxt, tp->high_seq))
				return; /* Step 2.b */
			tp->frto = 0;
		}
	}

	if (recovered) {
		/* F-RTO RFC5682 sec 3.1 step 2.a and 1st part of step 3.a */
		tcp_try_undo_recovery(sk);
		return;
	}
	if (tcp_is_reno(tp)) {
		/* A Reno DUPACK means new data in F-RTO step 2.b above are
		 * delivered. Lower inflight to clock out (re)tranmissions.
		 */
		if (after(tp->snd_nxt, tp->high_seq) && is_dupack)
			tcp_add_reno_sack(sk);
		else if (flag & FLAG_SND_UNA_ADVANCED)
			tcp_reset_reno_sack(tp);
	}
	if (tcp_try_undo_loss(sk, false))
		return;
	tcp_xmit_retransmit_queue(sk);
}

/* Undo during fast recovery after partial ACK. */
static bool tcp_try_undo_partial(struct sock *sk, const int acked,
				 const int prior_unsacked)
{
	struct tcp_sock *tp = tcp_sk(sk);

	if (tp->undo_marker && tcp_packet_delayed(tp)) {
		/* Plain luck! Hole if filled with delayed
		 * packet, rather than with a retransmit.
		 */
		tcp_update_reordering(sk, tcp_fackets_out(tp) + acked, 1);

		/* We are getting evidence that the reordering degree is higher
		 * than we realized. If there are no retransmits out then we
		 * can undo. Otherwise we clock out new packets but do not
		 * mark more packets lost or retransmit more.
		 */
		if (tp->retrans_out) {
			tcp_cwnd_reduction(sk, prior_unsacked, 0);
			return true;
		}

		if (!tcp_any_retrans_done(sk))
			tp->retrans_stamp = 0;

		DBGUNDO(sk, "partial recovery");
		tcp_undo_cwnd_reduction(sk, true);
		NET_INC_STATS_BH(sock_net(sk), LINUX_MIB_TCPPARTIALUNDO);
		tcp_try_keep_open(sk);
		return true;
	}
	return false;
}

/* Process an event, which can update packets-in-flight not trivially.
 * Main goal of this function is to calculate new estimate for left_out,
 * taking into account both packets sitting in receiver's buffer and
 * packets lost by network.
 *
 * Besides that it does CWND reduction, when packet loss is detected
 * and changes state of machine.
 *
 * It does _not_ decide what to send, it is made in function
 * tcp_xmit_retransmit_queue().
 */
static void tcp_fastretrans_alert(struct sock *sk, const int acked,
				  const int prior_unsacked,
				  bool is_dupack, int flag)
{
	struct inet_connection_sock *icsk = inet_csk(sk);
	struct tcp_sock *tp = tcp_sk(sk);
	bool do_lost = is_dupack || ((flag & FLAG_DATA_SACKED) &&
				    (tcp_fackets_out(tp) > tp->reordering));
	int fast_rexmit = 0;

	if (WARN_ON(!tp->packets_out && tp->sacked_out))
		tp->sacked_out = 0;
	if (WARN_ON(!tp->sacked_out && tp->fackets_out))
		tp->fackets_out = 0;

	/* Now state machine starts.
	 * A. ECE, hence prohibit cwnd undoing, the reduction is required. */
	if (flag & FLAG_ECE)
		tp->prior_ssthresh = 0;

	/* B. In all the states check for reneging SACKs. */
	if (tcp_check_sack_reneging(sk, flag))
		return;

	/* C. Check consistency of the current state. */
	tcp_verify_left_out(tp);

	/* D. Check state exit conditions. State can be terminated
	 *    when high_seq is ACKed. */
	if (icsk->icsk_ca_state == TCP_CA_Open) {
		WARN_ON(tp->retrans_out != 0);
		tp->retrans_stamp = 0;
	} else if (!before(tp->snd_una, tp->high_seq)) {
		switch (icsk->icsk_ca_state) {
		case TCP_CA_CWR:
			/* CWR is to be held something *above* high_seq
			 * is ACKed for CWR bit to reach receiver. */
			if (tp->snd_una != tp->high_seq) {
				tcp_end_cwnd_reduction(sk);
				tcp_set_ca_state(sk, TCP_CA_Open);
			}
			break;

		case TCP_CA_Recovery:
			if (tcp_is_reno(tp))
				tcp_reset_reno_sack(tp);
			if (tcp_try_undo_recovery(sk))
				return;
			tcp_end_cwnd_reduction(sk);
			break;
		}
	}

	/* E. Process state. */
	switch (icsk->icsk_ca_state) {
	case TCP_CA_Recovery:
		if (!(flag & FLAG_SND_UNA_ADVANCED)) {
			if (tcp_is_reno(tp) && is_dupack)
				tcp_add_reno_sack(sk);
		} else {
			if (tcp_try_undo_partial(sk, acked, prior_unsacked))
				return;
			/* Partial ACK arrived. Force fast retransmit. */
			do_lost = tcp_is_reno(tp) ||
				  tcp_fackets_out(tp) > tp->reordering;
		}
		if (tcp_try_undo_dsack(sk)) {
			tcp_try_keep_open(sk);
			return;
		}
		break;
	case TCP_CA_Loss:
		tcp_process_loss(sk, flag, is_dupack);
		if (icsk->icsk_ca_state != TCP_CA_Open)
			return;
		/* Fall through to processing in Open state. */
	default:
		if (tcp_is_reno(tp)) {
			if (flag & FLAG_SND_UNA_ADVANCED)
				tcp_reset_reno_sack(tp);
			if (is_dupack)
				tcp_add_reno_sack(sk);
		}

		if (icsk->icsk_ca_state <= TCP_CA_Disorder)
			tcp_try_undo_dsack(sk);

		if (!tcp_time_to_recover(sk, flag)) {
			tcp_try_to_open(sk, flag, prior_unsacked);
			return;
		}

		/* MTU probe failure: don't reduce cwnd */
		if (icsk->icsk_ca_state < TCP_CA_CWR &&
		    icsk->icsk_mtup.probe_size &&
		    tp->snd_una == tp->mtu_probe.probe_seq_start) {
			tcp_mtup_probe_failed(sk);
			/* Restores the reduction we did in tcp_mtup_probe() */
			tp->snd_cwnd++;
			tcp_simple_retransmit(sk);
			return;
		}

		/* Otherwise enter Recovery state */
		tcp_enter_recovery(sk, (flag & FLAG_ECE));
		fast_rexmit = 1;
	}

	if (do_lost)
		tcp_update_scoreboard(sk, fast_rexmit);
	tcp_cwnd_reduction(sk, prior_unsacked, fast_rexmit);
	tcp_xmit_retransmit_queue(sk);
}

static inline bool tcp_ack_update_rtt(struct sock *sk, const int flag,
				      long seq_rtt_us, long sack_rtt_us)
{
	const struct tcp_sock *tp = tcp_sk(sk);

	/* Prefer RTT measured from ACK's timing to TS-ECR. This is because
	 * broken middle-boxes or peers may corrupt TS-ECR fields. But
	 * Karn's algorithm forbids taking RTT if some retransmitted data
	 * is acked (RFC6298).
	 */
	if (flag & FLAG_RETRANS_DATA_ACKED)
		seq_rtt_us = -1L;

	if (seq_rtt_us < 0)
		seq_rtt_us = sack_rtt_us;

	/* RTTM Rule: A TSecr value received in a segment is used to
	 * update the averaged RTT measurement only if the segment
	 * acknowledges some new data, i.e., only if it advances the
	 * left edge of the send window.
	 * See draft-ietf-tcplw-high-performance-00, section 3.3.
	 */
	if (seq_rtt_us < 0 && tp->rx_opt.saw_tstamp && tp->rx_opt.rcv_tsecr &&
	    flag & FLAG_ACKED)
		seq_rtt_us = jiffies_to_usecs(tcp_time_stamp - tp->rx_opt.rcv_tsecr);

	if (seq_rtt_us < 0)
		return false;

	tcp_rtt_estimator(sk, seq_rtt_us);
	tcp_set_rto(sk);

	/* RFC6298: only reset backoff on valid RTT measurement. */
	inet_csk(sk)->icsk_backoff = 0;
	return true;
}

/* Compute time elapsed between (last) SYNACK and the ACK completing 3WHS. */
static void tcp_synack_rtt_meas(struct sock *sk, const u32 synack_stamp)
{
	struct tcp_sock *tp = tcp_sk(sk);
	long seq_rtt_us = -1L;

	if (synack_stamp && !tp->total_retrans)
		seq_rtt_us = jiffies_to_usecs(tcp_time_stamp - synack_stamp);

	/* If the ACK acks both the SYNACK and the (Fast Open'd) data packets
	 * sent in SYN_RECV, SYNACK RTT is the smooth RTT computed in tcp_ack()
	 */
	if (!tp->srtt_us)
		tcp_ack_update_rtt(sk, FLAG_SYN_ACKED, seq_rtt_us, -1L);
}

static void tcp_cong_avoid(struct sock *sk, u32 ack, u32 acked)
{
	const struct inet_connection_sock *icsk = inet_csk(sk);

	icsk->icsk_ca_ops->cong_avoid(sk, ack, acked);
	tcp_sk(sk)->snd_cwnd_stamp = tcp_time_stamp;
}

/* Restart timer after forward progress on connection.
 * RFC2988 recommends to restart timer to now+rto.
 */
void tcp_rearm_rto(struct sock *sk)
{
	const struct inet_connection_sock *icsk = inet_csk(sk);
	struct tcp_sock *tp = tcp_sk(sk);

	/* If the retrans timer is currently being used by Fast Open
	 * for SYN-ACK retrans purpose, stay put.
	 */
	if (tp->fastopen_rsk)
		return;

	if (!tp->packets_out) {
		inet_csk_clear_xmit_timer(sk, ICSK_TIME_RETRANS);
	} else {
		u32 rto = inet_csk(sk)->icsk_rto;
		/* Offset the time elapsed after installing regular RTO */
		if (icsk->icsk_pending == ICSK_TIME_EARLY_RETRANS ||
		    icsk->icsk_pending == ICSK_TIME_LOSS_PROBE) {
			struct sk_buff *skb = tcp_write_queue_head(sk);
			const u32 rto_time_stamp =
				tcp_skb_timestamp(skb) + rto;
			s32 delta = (s32)(rto_time_stamp - tcp_time_stamp);
			/* delta may not be positive if the socket is locked
			 * when the retrans timer fires and is rescheduled.
			 */
			if (delta > 0)
				rto = delta;
		}
		inet_csk_reset_xmit_timer(sk, ICSK_TIME_RETRANS, rto,
					  TCP_RTO_MAX);
	}
}

/* This function is called when the delayed ER timer fires. TCP enters
 * fast recovery and performs fast-retransmit.
 */
void tcp_resume_early_retransmit(struct sock *sk)
{
	struct tcp_sock *tp = tcp_sk(sk);

	tcp_rearm_rto(sk);

	/* Stop if ER is disabled after the delayed ER timer is scheduled */
	if (!tp->do_early_retrans)
		return;

	tcp_enter_recovery(sk, false);
	tcp_update_scoreboard(sk, 1);
	tcp_xmit_retransmit_queue(sk);
}

/* If we get here, the whole TSO packet has not been acked. */
static u32 tcp_tso_acked(struct sock *sk, struct sk_buff *skb)
{
	struct tcp_sock *tp = tcp_sk(sk);
	u32 packets_acked;

	BUG_ON(!after(TCP_SKB_CB(skb)->end_seq, tp->snd_una));

	packets_acked = tcp_skb_pcount(skb);
	if (tcp_trim_head(sk, skb, tp->snd_una - TCP_SKB_CB(skb)->seq))
		return 0;
	packets_acked -= tcp_skb_pcount(skb);

	if (packets_acked) {
		BUG_ON(tcp_skb_pcount(skb) == 0);
		BUG_ON(!before(TCP_SKB_CB(skb)->seq, TCP_SKB_CB(skb)->end_seq));
	}

	return packets_acked;
}

static void tcp_ack_tstamp(struct sock *sk, struct sk_buff *skb,
			   u32 prior_snd_una)
{
	const struct skb_shared_info *shinfo;

	/* Avoid cache line misses to get skb_shinfo() and shinfo->tx_flags */
	if (likely(!(sk->sk_tsflags & SOF_TIMESTAMPING_TX_ACK)))
		return;

	shinfo = skb_shinfo(skb);
	if ((shinfo->tx_flags & SKBTX_ACK_TSTAMP) &&
	    between(shinfo->tskey, prior_snd_una, tcp_sk(sk)->snd_una - 1))
		__skb_tstamp_tx(skb, NULL, sk, SCM_TSTAMP_ACK);
}

/* Remove acknowledged frames from the retransmission queue. If our packet
 * is before the ack sequence we can discard it as it's confirmed to have
 * arrived at the other end.
 */
static int tcp_clean_rtx_queue(struct sock *sk, int prior_fackets,
			       u32 prior_snd_una, long sack_rtt_us)
{
	const struct inet_connection_sock *icsk = inet_csk(sk);
	struct skb_mstamp first_ackt, last_ackt, now;
	struct tcp_sock *tp = tcp_sk(sk);
	u32 prior_sacked = tp->sacked_out;
	u32 reord = tp->packets_out;
	bool fully_acked = true;
	long ca_seq_rtt_us = -1L;
	long seq_rtt_us = -1L;
	struct sk_buff *skb;
	u32 pkts_acked = 0;
	bool rtt_update;
	int flag = 0;

	first_ackt.v64 = 0;

	while ((skb = tcp_write_queue_head(sk)) && skb != tcp_send_head(sk)) {
		struct tcp_skb_cb *scb = TCP_SKB_CB(skb);
		u8 sacked = scb->sacked;
		u32 acked_pcount;

		tcp_ack_tstamp(sk, skb, prior_snd_una);

		/* Determine how many packets and what bytes were acked, tso and else */
		if (after(scb->end_seq, tp->snd_una)) {
			if (tcp_skb_pcount(skb) == 1 ||
			    !after(tp->snd_una, scb->seq))
				break;

			acked_pcount = tcp_tso_acked(sk, skb);
			if (!acked_pcount)
				break;

			fully_acked = false;
		} else {
			/* Speedup tcp_unlink_write_queue() and next loop */
			prefetchw(skb->next);
			acked_pcount = tcp_skb_pcount(skb);
		}

		if (unlikely(sacked & TCPCB_RETRANS)) {
			if (sacked & TCPCB_SACKED_RETRANS)
				tp->retrans_out -= acked_pcount;
			flag |= FLAG_RETRANS_DATA_ACKED;
		} else {
			last_ackt = skb->skb_mstamp;
			WARN_ON_ONCE(last_ackt.v64 == 0);
			if (!first_ackt.v64)
				first_ackt = last_ackt;

			if (!(sacked & TCPCB_SACKED_ACKED)) {
				reord = min(pkts_acked, reord);
				if (!after(scb->end_seq, tp->high_seq))
					flag |= FLAG_ORIG_SACK_ACKED;
			}
		}

		if (sacked & TCPCB_SACKED_ACKED)
			tp->sacked_out -= acked_pcount;
		if (sacked & TCPCB_LOST)
			tp->lost_out -= acked_pcount;

		tp->packets_out -= acked_pcount;
		pkts_acked += acked_pcount;

		/* Initial outgoing SYN's get put onto the write_queue
		 * just like anything else we transmit.  It is not
		 * true data, and if we misinform our callers that
		 * this ACK acks real data, we will erroneously exit
		 * connection startup slow start one packet too
		 * quickly.  This is severely frowned upon behavior.
		 */
		if (likely(!(scb->tcp_flags & TCPHDR_SYN))) {
			flag |= FLAG_DATA_ACKED;
		} else {
			flag |= FLAG_SYN_ACKED;
			tp->retrans_stamp = 0;
		}

		if (!fully_acked)
			break;

		tcp_unlink_write_queue(skb, sk);
		sk_wmem_free_skb(sk, skb);
		if (unlikely(skb == tp->retransmit_skb_hint))
			tp->retransmit_skb_hint = NULL;
		if (unlikely(skb == tp->lost_skb_hint))
			tp->lost_skb_hint = NULL;
	}

	if (likely(between(tp->snd_up, prior_snd_una, tp->snd_una)))
		tp->snd_up = tp->snd_una;

	if (skb && (TCP_SKB_CB(skb)->sacked & TCPCB_SACKED_ACKED))
		flag |= FLAG_SACK_RENEGING;

	skb_mstamp_get(&now);
	if (likely(first_ackt.v64)) {
		seq_rtt_us = skb_mstamp_us_delta(&now, &first_ackt);
		ca_seq_rtt_us = skb_mstamp_us_delta(&now, &last_ackt);
	}

	rtt_update = tcp_ack_update_rtt(sk, flag, seq_rtt_us, sack_rtt_us);

	if (flag & FLAG_ACKED) {
		const struct tcp_congestion_ops *ca_ops
			= inet_csk(sk)->icsk_ca_ops;

		tcp_rearm_rto(sk);
		if (unlikely(icsk->icsk_mtup.probe_size &&
			     !after(tp->mtu_probe.probe_seq_end, tp->snd_una))) {
			tcp_mtup_probe_success(sk);
		}

		if (tcp_is_reno(tp)) {
			tcp_remove_reno_sacks(sk, pkts_acked);
		} else {
			int delta;

			/* Non-retransmitted hole got filled? That's reordering */
			if (reord < prior_fackets)
				tcp_update_reordering(sk, tp->fackets_out - reord, 0);

			delta = tcp_is_fack(tp) ? pkts_acked :
						  prior_sacked - tp->sacked_out;
			tp->lost_cnt_hint -= min(tp->lost_cnt_hint, delta);
		}

		tp->fackets_out -= min(pkts_acked, tp->fackets_out);

		if (ca_ops->pkts_acked)
			ca_ops->pkts_acked(sk, pkts_acked, ca_seq_rtt_us);

	} else if (skb && rtt_update && sack_rtt_us >= 0 &&
		   sack_rtt_us > skb_mstamp_us_delta(&now, &skb->skb_mstamp)) {
		/* Do not re-arm RTO if the sack RTT is measured from data sent
		 * after when the head was last (re)transmitted. Otherwise the
		 * timeout may continue to extend in loss recovery.
		 */
		tcp_rearm_rto(sk);
	}

#if FASTRETRANS_DEBUG > 0
	WARN_ON((int)tp->sacked_out < 0);
	WARN_ON((int)tp->lost_out < 0);
	WARN_ON((int)tp->retrans_out < 0);
	if (!tp->packets_out && tcp_is_sack(tp)) {
		icsk = inet_csk(sk);
		if (tp->lost_out) {
			pr_debug("Leak l=%u %d\n",
				 tp->lost_out, icsk->icsk_ca_state);
			tp->lost_out = 0;
		}
		if (tp->sacked_out) {
			pr_debug("Leak s=%u %d\n",
				 tp->sacked_out, icsk->icsk_ca_state);
			tp->sacked_out = 0;
		}
		if (tp->retrans_out) {
			pr_debug("Leak r=%u %d\n",
				 tp->retrans_out, icsk->icsk_ca_state);
			tp->retrans_out = 0;
		}
	}
#endif
	return flag;
}

static void tcp_ack_probe(struct sock *sk)
{
	const struct tcp_sock *tp = tcp_sk(sk);
	struct inet_connection_sock *icsk = inet_csk(sk);

	/* Was it a usable window open? */

	if (!after(TCP_SKB_CB(tcp_send_head(sk))->end_seq, tcp_wnd_end(tp))) {
		icsk->icsk_backoff = 0;
		inet_csk_clear_xmit_timer(sk, ICSK_TIME_PROBE0);
		/* Socket must be waked up by subsequent tcp_data_snd_check().
		 * This function is not for random using!
		 */
	} else {
		unsigned long when = inet_csk_rto_backoff(icsk, TCP_RTO_MAX);

		inet_csk_reset_xmit_timer(sk, ICSK_TIME_PROBE0,
					  when, TCP_RTO_MAX);
	}
}

static inline bool tcp_ack_is_dubious(const struct sock *sk, const int flag)
{
	return !(flag & FLAG_NOT_DUP) || (flag & FLAG_CA_ALERT) ||
		inet_csk(sk)->icsk_ca_state != TCP_CA_Open;
}

/* Decide wheather to run the increase function of congestion control. */
static inline bool tcp_may_raise_cwnd(const struct sock *sk, const int flag)
{
	if (tcp_in_cwnd_reduction(sk))
		return false;

	/* If reordering is high then always grow cwnd whenever data is
	 * delivered regardless of its ordering. Otherwise stay conservative
	 * and only grow cwnd on in-order delivery (RFC5681). A stretched ACK w/
	 * new SACK or ECE mark may first advance cwnd here and later reduce
	 * cwnd in tcp_fastretrans_alert() based on more states.
	 */
	if (tcp_sk(sk)->reordering > sysctl_tcp_reordering)
		return flag & FLAG_FORWARD_PROGRESS;

	return flag & FLAG_DATA_ACKED;
}

/* Check that window update is acceptable.
 * The function assumes that snd_una<=ack<=snd_next.
 */
static inline bool tcp_may_update_window(const struct tcp_sock *tp,
					const u32 ack, const u32 ack_seq,
					const u32 nwin)
{
	return	after(ack, tp->snd_una) ||
		after(ack_seq, tp->snd_wl1) ||
		(ack_seq == tp->snd_wl1 && nwin > tp->snd_wnd);
}

/* Update our send window.
 *
 * Window update algorithm, described in RFC793/RFC1122 (used in linux-2.2
 * and in FreeBSD. NetBSD's one is even worse.) is wrong.
 */
static int tcp_ack_update_window(struct sock *sk, const struct sk_buff *skb, u32 ack,
				 u32 ack_seq)
{
	struct tcp_sock *tp = tcp_sk(sk);
	int flag = 0;
	u32 nwin = ntohs(tcp_hdr(skb)->window);

	if (likely(!tcp_hdr(skb)->syn))
		nwin <<= tp->rx_opt.snd_wscale;

	if (tcp_may_update_window(tp, ack, ack_seq, nwin)) {
		flag |= FLAG_WIN_UPDATE;
		tcp_update_wl(tp, ack_seq);

		if (tp->snd_wnd != nwin) {
			tp->snd_wnd = nwin;

			/* Note, it is the only place, where
			 * fast path is recovered for sending TCP.
			 */
			tp->pred_flags = 0;
			tcp_fast_path_check(sk);

			if (nwin > tp->max_window) {
				tp->max_window = nwin;
				tcp_sync_mss(sk, inet_csk(sk)->icsk_pmtu_cookie);
			}
		}
	}

	tp->snd_una = ack;

	return flag;
}

/* RFC 5961 7 [ACK Throttling] */
static void tcp_send_challenge_ack(struct sock *sk)
{
	/* unprotected vars, we dont care of overwrites */
	static u32 challenge_timestamp;
	static unsigned int challenge_count;
<<<<<<< HEAD
	u32 count, now;
=======
	u32 count, now = jiffies / HZ;
>>>>>>> 3cab355c

	/* Check host-wide RFC 5961 rate limit. */
	now = jiffies / HZ;
	if (now != challenge_timestamp) {
		u32 half = (sysctl_tcp_challenge_ack_limit + 1) >> 1;

		challenge_timestamp = now;
		WRITE_ONCE(challenge_count, half +
			   prandom_u32_max(sysctl_tcp_challenge_ack_limit));
	}
	count = READ_ONCE(challenge_count);
	if (count > 0) {
		WRITE_ONCE(challenge_count, count - 1);
		NET_INC_STATS_BH(sock_net(sk), LINUX_MIB_TCPCHALLENGEACK);
		tcp_send_ack(sk);
	}
}

static void tcp_store_ts_recent(struct tcp_sock *tp)
{
	tp->rx_opt.ts_recent = tp->rx_opt.rcv_tsval;
	tp->rx_opt.ts_recent_stamp = get_seconds();
}

static void tcp_replace_ts_recent(struct tcp_sock *tp, u32 seq)
{
	if (tp->rx_opt.saw_tstamp && !after(seq, tp->rcv_wup)) {
		/* PAWS bug workaround wrt. ACK frames, the PAWS discard
		 * extra check below makes sure this can only happen
		 * for pure ACK frames.  -DaveM
		 *
		 * Not only, also it occurs for expired timestamps.
		 */

		if (tcp_paws_check(&tp->rx_opt, 0))
			tcp_store_ts_recent(tp);
	}
}

/* This routine deals with acks during a TLP episode.
 * Ref: loss detection algorithm in draft-dukkipati-tcpm-tcp-loss-probe.
 */
static void tcp_process_tlp_ack(struct sock *sk, u32 ack, int flag)
{
	struct tcp_sock *tp = tcp_sk(sk);
	bool is_tlp_dupack = (ack == tp->tlp_high_seq) &&
			     !(flag & (FLAG_SND_UNA_ADVANCED |
				       FLAG_NOT_DUP | FLAG_DATA_SACKED));

	/* Mark the end of TLP episode on receiving TLP dupack or when
	 * ack is after tlp_high_seq.
	 */
	if (is_tlp_dupack) {
		tp->tlp_high_seq = 0;
		return;
	}

	if (after(ack, tp->tlp_high_seq)) {
		tp->tlp_high_seq = 0;
		/* Don't reduce cwnd if DSACK arrives for TLP retrans. */
		if (!(flag & FLAG_DSACKING_ACK)) {
			tcp_init_cwnd_reduction(sk);
			tcp_set_ca_state(sk, TCP_CA_CWR);
			tcp_end_cwnd_reduction(sk);
			tcp_try_keep_open(sk);
			NET_INC_STATS_BH(sock_net(sk),
					 LINUX_MIB_TCPLOSSPROBERECOVERY);
		}
	}
}

static inline void tcp_in_ack_event(struct sock *sk, u32 flags)
{
	const struct inet_connection_sock *icsk = inet_csk(sk);

	if (icsk->icsk_ca_ops->in_ack_event)
		icsk->icsk_ca_ops->in_ack_event(sk, flags);
}

/* This routine deals with incoming acks, but not outgoing ones. */
static int tcp_ack(struct sock *sk, const struct sk_buff *skb, int flag)
{
	struct inet_connection_sock *icsk = inet_csk(sk);
	struct tcp_sock *tp = tcp_sk(sk);
	u32 prior_snd_una = tp->snd_una;
	u32 ack_seq = TCP_SKB_CB(skb)->seq;
	u32 ack = TCP_SKB_CB(skb)->ack_seq;
	bool is_dupack = false;
	u32 prior_fackets;
	int prior_packets = tp->packets_out;
	const int prior_unsacked = tp->packets_out - tp->sacked_out;
	int acked = 0; /* Number of packets newly acked */
	long sack_rtt_us = -1L;

	/* We very likely will need to access write queue head. */
	prefetchw(sk->sk_write_queue.next);

	/* If the ack is older than previous acks
	 * then we can probably ignore it.
	 */
	if (before(ack, prior_snd_una)) {
		/* RFC 5961 5.2 [Blind Data Injection Attack].[Mitigation] */
		if (before(ack, prior_snd_una - tp->max_window)) {
			tcp_send_challenge_ack(sk);
			return -1;
		}
		goto old_ack;
	}

	/* If the ack includes data we haven't sent yet, discard
	 * this segment (RFC793 Section 3.9).
	 */
	if (after(ack, tp->snd_nxt))
		goto invalid_ack;

	if (icsk->icsk_pending == ICSK_TIME_EARLY_RETRANS ||
	    icsk->icsk_pending == ICSK_TIME_LOSS_PROBE)
		tcp_rearm_rto(sk);

	if (after(ack, prior_snd_una)) {
		flag |= FLAG_SND_UNA_ADVANCED;
		icsk->icsk_retransmits = 0;
	}

	prior_fackets = tp->fackets_out;

	/* ts_recent update must be made after we are sure that the packet
	 * is in window.
	 */
	if (flag & FLAG_UPDATE_TS_RECENT)
		tcp_replace_ts_recent(tp, TCP_SKB_CB(skb)->seq);

	if (!(flag & FLAG_SLOWPATH) && after(ack, prior_snd_una)) {
		/* Window is constant, pure forward advance.
		 * No more checks are required.
		 * Note, we use the fact that SND.UNA>=SND.WL2.
		 */
		tcp_update_wl(tp, ack_seq);
		tp->snd_una = ack;
		flag |= FLAG_WIN_UPDATE;

		tcp_in_ack_event(sk, CA_ACK_WIN_UPDATE);

		NET_INC_STATS_BH(sock_net(sk), LINUX_MIB_TCPHPACKS);
	} else {
		u32 ack_ev_flags = CA_ACK_SLOWPATH;

		if (ack_seq != TCP_SKB_CB(skb)->end_seq)
			flag |= FLAG_DATA;
		else
			NET_INC_STATS_BH(sock_net(sk), LINUX_MIB_TCPPUREACKS);

		flag |= tcp_ack_update_window(sk, skb, ack, ack_seq);

		if (TCP_SKB_CB(skb)->sacked)
			flag |= tcp_sacktag_write_queue(sk, skb, prior_snd_una,
							&sack_rtt_us);

		if (tcp_ecn_rcv_ecn_echo(tp, tcp_hdr(skb))) {
			flag |= FLAG_ECE;
			ack_ev_flags |= CA_ACK_ECE;
		}

		if (flag & FLAG_WIN_UPDATE)
			ack_ev_flags |= CA_ACK_WIN_UPDATE;

		tcp_in_ack_event(sk, ack_ev_flags);
	}

	/* We passed data and got it acked, remove any soft error
	 * log. Something worked...
	 */
	sk->sk_err_soft = 0;
	icsk->icsk_probes_out = 0;
	tp->rcv_tstamp = tcp_time_stamp;
	if (!prior_packets)
		goto no_queue;

	/* See if we can take anything off of the retransmit queue. */
	acked = tp->packets_out;
	flag |= tcp_clean_rtx_queue(sk, prior_fackets, prior_snd_una,
				    sack_rtt_us);
	acked -= tp->packets_out;

	/* Advance cwnd if state allows */
	if (tcp_may_raise_cwnd(sk, flag))
		tcp_cong_avoid(sk, ack, acked);

	if (tcp_ack_is_dubious(sk, flag)) {
		is_dupack = !(flag & (FLAG_SND_UNA_ADVANCED | FLAG_NOT_DUP));
		tcp_fastretrans_alert(sk, acked, prior_unsacked,
				      is_dupack, flag);
	}
	if (tp->tlp_high_seq)
		tcp_process_tlp_ack(sk, ack, flag);

	if ((flag & FLAG_FORWARD_PROGRESS) || !(flag & FLAG_NOT_DUP)) {
		struct dst_entry *dst = __sk_dst_get(sk);
		if (dst)
			dst_confirm(dst);
	}

	if (icsk->icsk_pending == ICSK_TIME_RETRANS)
		tcp_schedule_loss_probe(sk);
	tcp_update_pacing_rate(sk);
	return 1;

no_queue:
	/* If data was DSACKed, see if we can undo a cwnd reduction. */
	if (flag & FLAG_DSACKING_ACK)
		tcp_fastretrans_alert(sk, acked, prior_unsacked,
				      is_dupack, flag);
	/* If this ack opens up a zero window, clear backoff.  It was
	 * being used to time the probes, and is probably far higher than
	 * it needs to be for normal retransmission.
	 */
	if (tcp_send_head(sk))
		tcp_ack_probe(sk);

	if (tp->tlp_high_seq)
		tcp_process_tlp_ack(sk, ack, flag);
	return 1;

invalid_ack:
	SOCK_DEBUG(sk, "Ack %u after %u:%u\n", ack, tp->snd_una, tp->snd_nxt);
	return -1;

old_ack:
	/* If data was SACKed, tag it and see if we should send more data.
	 * If data was DSACKed, see if we can undo a cwnd reduction.
	 */
	if (TCP_SKB_CB(skb)->sacked) {
		flag |= tcp_sacktag_write_queue(sk, skb, prior_snd_una,
						&sack_rtt_us);
		tcp_fastretrans_alert(sk, acked, prior_unsacked,
				      is_dupack, flag);
	}

	SOCK_DEBUG(sk, "Ack %u before %u:%u\n", ack, tp->snd_una, tp->snd_nxt);
	return 0;
}

/* Look for tcp options. Normally only called on SYN and SYNACK packets.
 * But, this can also be called on packets in the established flow when
 * the fast version below fails.
 */
void tcp_parse_options(const struct sk_buff *skb,
		       struct tcp_options_received *opt_rx, int estab,
		       struct tcp_fastopen_cookie *foc)
{
	const unsigned char *ptr;
	const struct tcphdr *th = tcp_hdr(skb);
	int length = (th->doff * 4) - sizeof(struct tcphdr);

	ptr = (const unsigned char *)(th + 1);
	opt_rx->saw_tstamp = 0;

	while (length > 0) {
		int opcode = *ptr++;
		int opsize;

		switch (opcode) {
		case TCPOPT_EOL:
			return;
		case TCPOPT_NOP:	/* Ref: RFC 793 section 3.1 */
			length--;
			continue;
		default:
			opsize = *ptr++;
			if (opsize < 2) /* "silly options" */
				return;
			if (opsize > length)
				return;	/* don't parse partial options */
			switch (opcode) {
			case TCPOPT_MSS:
				if (opsize == TCPOLEN_MSS && th->syn && !estab) {
					u16 in_mss = get_unaligned_be16(ptr);
					if (in_mss) {
						if (opt_rx->user_mss &&
						    opt_rx->user_mss < in_mss)
							in_mss = opt_rx->user_mss;
						opt_rx->mss_clamp = in_mss;
					}
				}
				break;
			case TCPOPT_WINDOW:
				if (opsize == TCPOLEN_WINDOW && th->syn &&
				    !estab && sysctl_tcp_window_scaling) {
					__u8 snd_wscale = *(__u8 *)ptr;
					opt_rx->wscale_ok = 1;
					if (snd_wscale > 14) {
						net_info_ratelimited("%s: Illegal window scaling value %d >14 received\n",
								     __func__,
								     snd_wscale);
						snd_wscale = 14;
					}
					opt_rx->snd_wscale = snd_wscale;
				}
				break;
			case TCPOPT_TIMESTAMP:
				if ((opsize == TCPOLEN_TIMESTAMP) &&
				    ((estab && opt_rx->tstamp_ok) ||
				     (!estab && sysctl_tcp_timestamps))) {
					opt_rx->saw_tstamp = 1;
					opt_rx->rcv_tsval = get_unaligned_be32(ptr);
					opt_rx->rcv_tsecr = get_unaligned_be32(ptr + 4);
				}
				break;
			case TCPOPT_SACK_PERM:
				if (opsize == TCPOLEN_SACK_PERM && th->syn &&
				    !estab && sysctl_tcp_sack) {
					opt_rx->sack_ok = TCP_SACK_SEEN;
					tcp_sack_reset(opt_rx);
				}
				break;

			case TCPOPT_SACK:
				if ((opsize >= (TCPOLEN_SACK_BASE + TCPOLEN_SACK_PERBLOCK)) &&
				   !((opsize - TCPOLEN_SACK_BASE) % TCPOLEN_SACK_PERBLOCK) &&
				   opt_rx->sack_ok) {
					TCP_SKB_CB(skb)->sacked = (ptr - 2) - (unsigned char *)th;
				}
				break;
#ifdef CONFIG_TCP_MD5SIG
			case TCPOPT_MD5SIG:
				/*
				 * The MD5 Hash has already been
				 * checked (see tcp_v{4,6}_do_rcv()).
				 */
				break;
#endif
			case TCPOPT_EXP:
				/* Fast Open option shares code 254 using a
				 * 16 bits magic number. It's valid only in
				 * SYN or SYN-ACK with an even size.
				 */
				if (opsize < TCPOLEN_EXP_FASTOPEN_BASE ||
				    get_unaligned_be16(ptr) != TCPOPT_FASTOPEN_MAGIC ||
				    foc == NULL || !th->syn || (opsize & 1))
					break;
				foc->len = opsize - TCPOLEN_EXP_FASTOPEN_BASE;
				if (foc->len >= TCP_FASTOPEN_COOKIE_MIN &&
				    foc->len <= TCP_FASTOPEN_COOKIE_MAX)
					memcpy(foc->val, ptr + 2, foc->len);
				else if (foc->len != 0)
					foc->len = -1;
				break;

			}
			ptr += opsize-2;
			length -= opsize;
		}
	}
}
EXPORT_SYMBOL(tcp_parse_options);

static bool tcp_parse_aligned_timestamp(struct tcp_sock *tp, const struct tcphdr *th)
{
	const __be32 *ptr = (const __be32 *)(th + 1);

	if (*ptr == htonl((TCPOPT_NOP << 24) | (TCPOPT_NOP << 16)
			  | (TCPOPT_TIMESTAMP << 8) | TCPOLEN_TIMESTAMP)) {
		tp->rx_opt.saw_tstamp = 1;
		++ptr;
		tp->rx_opt.rcv_tsval = ntohl(*ptr);
		++ptr;
		if (*ptr)
			tp->rx_opt.rcv_tsecr = ntohl(*ptr) - tp->tsoffset;
		else
			tp->rx_opt.rcv_tsecr = 0;
		return true;
	}
	return false;
}

/* Fast parse options. This hopes to only see timestamps.
 * If it is wrong it falls back on tcp_parse_options().
 */
static bool tcp_fast_parse_options(const struct sk_buff *skb,
				   const struct tcphdr *th, struct tcp_sock *tp)
{
	/* In the spirit of fast parsing, compare doff directly to constant
	 * values.  Because equality is used, short doff can be ignored here.
	 */
	if (th->doff == (sizeof(*th) / 4)) {
		tp->rx_opt.saw_tstamp = 0;
		return false;
	} else if (tp->rx_opt.tstamp_ok &&
		   th->doff == ((sizeof(*th) + TCPOLEN_TSTAMP_ALIGNED) / 4)) {
		if (tcp_parse_aligned_timestamp(tp, th))
			return true;
	}

	tcp_parse_options(skb, &tp->rx_opt, 1, NULL);
	if (tp->rx_opt.saw_tstamp && tp->rx_opt.rcv_tsecr)
		tp->rx_opt.rcv_tsecr -= tp->tsoffset;

	return true;
}

#ifdef CONFIG_TCP_MD5SIG
/*
 * Parse MD5 Signature option
 */
const u8 *tcp_parse_md5sig_option(const struct tcphdr *th)
{
	int length = (th->doff << 2) - sizeof(*th);
	const u8 *ptr = (const u8 *)(th + 1);

	/* If the TCP option is too short, we can short cut */
	if (length < TCPOLEN_MD5SIG)
		return NULL;

	while (length > 0) {
		int opcode = *ptr++;
		int opsize;

		switch (opcode) {
		case TCPOPT_EOL:
			return NULL;
		case TCPOPT_NOP:
			length--;
			continue;
		default:
			opsize = *ptr++;
			if (opsize < 2 || opsize > length)
				return NULL;
			if (opcode == TCPOPT_MD5SIG)
				return opsize == TCPOLEN_MD5SIG ? ptr : NULL;
		}
		ptr += opsize - 2;
		length -= opsize;
	}
	return NULL;
}
EXPORT_SYMBOL(tcp_parse_md5sig_option);
#endif

/* Sorry, PAWS as specified is broken wrt. pure-ACKs -DaveM
 *
 * It is not fatal. If this ACK does _not_ change critical state (seqs, window)
 * it can pass through stack. So, the following predicate verifies that
 * this segment is not used for anything but congestion avoidance or
 * fast retransmit. Moreover, we even are able to eliminate most of such
 * second order effects, if we apply some small "replay" window (~RTO)
 * to timestamp space.
 *
 * All these measures still do not guarantee that we reject wrapped ACKs
 * on networks with high bandwidth, when sequence space is recycled fastly,
 * but it guarantees that such events will be very rare and do not affect
 * connection seriously. This doesn't look nice, but alas, PAWS is really
 * buggy extension.
 *
 * [ Later note. Even worse! It is buggy for segments _with_ data. RFC
 * states that events when retransmit arrives after original data are rare.
 * It is a blatant lie. VJ forgot about fast retransmit! 8)8) It is
 * the biggest problem on large power networks even with minor reordering.
 * OK, let's give it small replay window. If peer clock is even 1hz, it is safe
 * up to bandwidth of 18Gigabit/sec. 8) ]
 */

static int tcp_disordered_ack(const struct sock *sk, const struct sk_buff *skb)
{
	const struct tcp_sock *tp = tcp_sk(sk);
	const struct tcphdr *th = tcp_hdr(skb);
	u32 seq = TCP_SKB_CB(skb)->seq;
	u32 ack = TCP_SKB_CB(skb)->ack_seq;

	return (/* 1. Pure ACK with correct sequence number. */
		(th->ack && seq == TCP_SKB_CB(skb)->end_seq && seq == tp->rcv_nxt) &&

		/* 2. ... and duplicate ACK. */
		ack == tp->snd_una &&

		/* 3. ... and does not update window. */
		!tcp_may_update_window(tp, ack, seq, ntohs(th->window) << tp->rx_opt.snd_wscale) &&

		/* 4. ... and sits in replay window. */
		(s32)(tp->rx_opt.ts_recent - tp->rx_opt.rcv_tsval) <= (inet_csk(sk)->icsk_rto * 1024) / HZ);
}

static inline bool tcp_paws_discard(const struct sock *sk,
				   const struct sk_buff *skb)
{
	const struct tcp_sock *tp = tcp_sk(sk);

	return !tcp_paws_check(&tp->rx_opt, TCP_PAWS_WINDOW) &&
	       !tcp_disordered_ack(sk, skb);
}

/* Check segment sequence number for validity.
 *
 * Segment controls are considered valid, if the segment
 * fits to the window after truncation to the window. Acceptability
 * of data (and SYN, FIN, of course) is checked separately.
 * See tcp_data_queue(), for example.
 *
 * Also, controls (RST is main one) are accepted using RCV.WUP instead
 * of RCV.NXT. Peer still did not advance his SND.UNA when we
 * delayed ACK, so that hisSND.UNA<=ourRCV.WUP.
 * (borrowed from freebsd)
 */

static inline bool tcp_sequence(const struct tcp_sock *tp, u32 seq, u32 end_seq)
{
	return	!before(end_seq, tp->rcv_wup) &&
		!after(seq, tp->rcv_nxt + tcp_receive_window(tp));
}

/* When we get a reset we do this. */
void tcp_reset(struct sock *sk)
{
	/* We want the right error as BSD sees it (and indeed as we do). */
	switch (sk->sk_state) {
	case TCP_SYN_SENT:
		sk->sk_err = ECONNREFUSED;
		break;
	case TCP_CLOSE_WAIT:
		sk->sk_err = EPIPE;
		break;
	case TCP_CLOSE:
		return;
	default:
		sk->sk_err = ECONNRESET;
	}
	/* This barrier is coupled with smp_rmb() in tcp_poll() */
	smp_wmb();

	if (!sock_flag(sk, SOCK_DEAD))
		sk->sk_error_report(sk);

	tcp_done(sk);
}

/*
 * 	Process the FIN bit. This now behaves as it is supposed to work
 *	and the FIN takes effect when it is validly part of sequence
 *	space. Not before when we get holes.
 *
 *	If we are ESTABLISHED, a received fin moves us to CLOSE-WAIT
 *	(and thence onto LAST-ACK and finally, CLOSE, we never enter
 *	TIME-WAIT)
 *
 *	If we are in FINWAIT-1, a received FIN indicates simultaneous
 *	close and we go into CLOSING (and later onto TIME-WAIT)
 *
 *	If we are in FINWAIT-2, a received FIN moves us to TIME-WAIT.
 */
static void tcp_fin(struct sock *sk)
{
	struct tcp_sock *tp = tcp_sk(sk);
	const struct dst_entry *dst;

	inet_csk_schedule_ack(sk);

	sk->sk_shutdown |= RCV_SHUTDOWN;
	sock_set_flag(sk, SOCK_DONE);

	switch (sk->sk_state) {
	case TCP_SYN_RECV:
	case TCP_ESTABLISHED:
		/* Move to CLOSE_WAIT */
		tcp_set_state(sk, TCP_CLOSE_WAIT);
		dst = __sk_dst_get(sk);
		if (!dst || !dst_metric(dst, RTAX_QUICKACK))
			inet_csk(sk)->icsk_ack.pingpong = 1;
		break;

	case TCP_CLOSE_WAIT:
	case TCP_CLOSING:
		/* Received a retransmission of the FIN, do
		 * nothing.
		 */
		break;
	case TCP_LAST_ACK:
		/* RFC793: Remain in the LAST-ACK state. */
		break;

	case TCP_FIN_WAIT1:
		/* This case occurs when a simultaneous close
		 * happens, we must ack the received FIN and
		 * enter the CLOSING state.
		 */
		tcp_send_ack(sk);
		tcp_set_state(sk, TCP_CLOSING);
		break;
	case TCP_FIN_WAIT2:
		/* Received a FIN -- send ACK and enter TIME_WAIT. */
		tcp_send_ack(sk);
		tcp_time_wait(sk, TCP_TIME_WAIT, 0);
		break;
	default:
		/* Only TCP_LISTEN and TCP_CLOSE are left, in these
		 * cases we should never reach this piece of code.
		 */
		pr_err("%s: Impossible, sk->sk_state=%d\n",
		       __func__, sk->sk_state);
		break;
	}

	/* It _is_ possible, that we have something out-of-order _after_ FIN.
	 * Probably, we should reset in this case. For now drop them.
	 */
	__skb_queue_purge(&tp->out_of_order_queue);
	if (tcp_is_sack(tp))
		tcp_sack_reset(&tp->rx_opt);
	sk_mem_reclaim(sk);

	if (!sock_flag(sk, SOCK_DEAD)) {
		sk->sk_state_change(sk);

		/* Do not send POLL_HUP for half duplex close. */
		if (sk->sk_shutdown == SHUTDOWN_MASK ||
		    sk->sk_state == TCP_CLOSE)
			sk_wake_async(sk, SOCK_WAKE_WAITD, POLL_HUP);
		else
			sk_wake_async(sk, SOCK_WAKE_WAITD, POLL_IN);
	}
}

static inline bool tcp_sack_extend(struct tcp_sack_block *sp, u32 seq,
				  u32 end_seq)
{
	if (!after(seq, sp->end_seq) && !after(sp->start_seq, end_seq)) {
		if (before(seq, sp->start_seq))
			sp->start_seq = seq;
		if (after(end_seq, sp->end_seq))
			sp->end_seq = end_seq;
		return true;
	}
	return false;
}

static void tcp_dsack_set(struct sock *sk, u32 seq, u32 end_seq)
{
	struct tcp_sock *tp = tcp_sk(sk);

	if (tcp_is_sack(tp) && sysctl_tcp_dsack) {
		int mib_idx;

		if (before(seq, tp->rcv_nxt))
			mib_idx = LINUX_MIB_TCPDSACKOLDSENT;
		else
			mib_idx = LINUX_MIB_TCPDSACKOFOSENT;

		NET_INC_STATS_BH(sock_net(sk), mib_idx);

		tp->rx_opt.dsack = 1;
		tp->duplicate_sack[0].start_seq = seq;
		tp->duplicate_sack[0].end_seq = end_seq;
	}
}

static void tcp_dsack_extend(struct sock *sk, u32 seq, u32 end_seq)
{
	struct tcp_sock *tp = tcp_sk(sk);

	if (!tp->rx_opt.dsack)
		tcp_dsack_set(sk, seq, end_seq);
	else
		tcp_sack_extend(tp->duplicate_sack, seq, end_seq);
}

static void tcp_send_dupack(struct sock *sk, const struct sk_buff *skb)
{
	struct tcp_sock *tp = tcp_sk(sk);

	if (TCP_SKB_CB(skb)->end_seq != TCP_SKB_CB(skb)->seq &&
	    before(TCP_SKB_CB(skb)->seq, tp->rcv_nxt)) {
		NET_INC_STATS_BH(sock_net(sk), LINUX_MIB_DELAYEDACKLOST);
		tcp_enter_quickack_mode(sk);

		if (tcp_is_sack(tp) && sysctl_tcp_dsack) {
			u32 end_seq = TCP_SKB_CB(skb)->end_seq;

			if (after(TCP_SKB_CB(skb)->end_seq, tp->rcv_nxt))
				end_seq = tp->rcv_nxt;
			tcp_dsack_set(sk, TCP_SKB_CB(skb)->seq, end_seq);
		}
	}

	tcp_send_ack(sk);
}

/* These routines update the SACK block as out-of-order packets arrive or
 * in-order packets close up the sequence space.
 */
static void tcp_sack_maybe_coalesce(struct tcp_sock *tp)
{
	int this_sack;
	struct tcp_sack_block *sp = &tp->selective_acks[0];
	struct tcp_sack_block *swalk = sp + 1;

	/* See if the recent change to the first SACK eats into
	 * or hits the sequence space of other SACK blocks, if so coalesce.
	 */
	for (this_sack = 1; this_sack < tp->rx_opt.num_sacks;) {
		if (tcp_sack_extend(sp, swalk->start_seq, swalk->end_seq)) {
			int i;

			/* Zap SWALK, by moving every further SACK up by one slot.
			 * Decrease num_sacks.
			 */
			tp->rx_opt.num_sacks--;
			for (i = this_sack; i < tp->rx_opt.num_sacks; i++)
				sp[i] = sp[i + 1];
			continue;
		}
		this_sack++, swalk++;
	}
}

static void tcp_sack_new_ofo_skb(struct sock *sk, u32 seq, u32 end_seq)
{
	struct tcp_sock *tp = tcp_sk(sk);
	struct tcp_sack_block *sp = &tp->selective_acks[0];
	int cur_sacks = tp->rx_opt.num_sacks;
	int this_sack;

	if (!cur_sacks)
		goto new_sack;

	for (this_sack = 0; this_sack < cur_sacks; this_sack++, sp++) {
		if (tcp_sack_extend(sp, seq, end_seq)) {
			/* Rotate this_sack to the first one. */
			for (; this_sack > 0; this_sack--, sp--)
				swap(*sp, *(sp - 1));
			if (cur_sacks > 1)
				tcp_sack_maybe_coalesce(tp);
			return;
		}
	}

	/* Could not find an adjacent existing SACK, build a new one,
	 * put it at the front, and shift everyone else down.  We
	 * always know there is at least one SACK present already here.
	 *
	 * If the sack array is full, forget about the last one.
	 */
	if (this_sack >= TCP_NUM_SACKS) {
		this_sack--;
		tp->rx_opt.num_sacks--;
		sp--;
	}
	for (; this_sack > 0; this_sack--, sp--)
		*sp = *(sp - 1);

new_sack:
	/* Build the new head SACK, and we're done. */
	sp->start_seq = seq;
	sp->end_seq = end_seq;
	tp->rx_opt.num_sacks++;
}

/* RCV.NXT advances, some SACKs should be eaten. */

static void tcp_sack_remove(struct tcp_sock *tp)
{
	struct tcp_sack_block *sp = &tp->selective_acks[0];
	int num_sacks = tp->rx_opt.num_sacks;
	int this_sack;

	/* Empty ofo queue, hence, all the SACKs are eaten. Clear. */
	if (skb_queue_empty(&tp->out_of_order_queue)) {
		tp->rx_opt.num_sacks = 0;
		return;
	}

	for (this_sack = 0; this_sack < num_sacks;) {
		/* Check if the start of the sack is covered by RCV.NXT. */
		if (!before(tp->rcv_nxt, sp->start_seq)) {
			int i;

			/* RCV.NXT must cover all the block! */
			WARN_ON(before(tp->rcv_nxt, sp->end_seq));

			/* Zap this SACK, by moving forward any other SACKS. */
			for (i = this_sack+1; i < num_sacks; i++)
				tp->selective_acks[i-1] = tp->selective_acks[i];
			num_sacks--;
			continue;
		}
		this_sack++;
		sp++;
	}
	tp->rx_opt.num_sacks = num_sacks;
}

/**
 * tcp_try_coalesce - try to merge skb to prior one
 * @sk: socket
 * @to: prior buffer
 * @from: buffer to add in queue
 * @fragstolen: pointer to boolean
 *
 * Before queueing skb @from after @to, try to merge them
 * to reduce overall memory use and queue lengths, if cost is small.
 * Packets in ofo or receive queues can stay a long time.
 * Better try to coalesce them right now to avoid future collapses.
 * Returns true if caller should free @from instead of queueing it
 */
static bool tcp_try_coalesce(struct sock *sk,
			     struct sk_buff *to,
			     struct sk_buff *from,
			     bool *fragstolen)
{
	int delta;

	*fragstolen = false;

	/* Its possible this segment overlaps with prior segment in queue */
	if (TCP_SKB_CB(from)->seq != TCP_SKB_CB(to)->end_seq)
		return false;

	if (!skb_try_coalesce(to, from, fragstolen, &delta))
		return false;

	atomic_add(delta, &sk->sk_rmem_alloc);
	sk_mem_charge(sk, delta);
	NET_INC_STATS_BH(sock_net(sk), LINUX_MIB_TCPRCVCOALESCE);
	TCP_SKB_CB(to)->end_seq = TCP_SKB_CB(from)->end_seq;
	TCP_SKB_CB(to)->ack_seq = TCP_SKB_CB(from)->ack_seq;
	TCP_SKB_CB(to)->tcp_flags |= TCP_SKB_CB(from)->tcp_flags;
	return true;
}

/* This one checks to see if we can put data from the
 * out_of_order queue into the receive_queue.
 */
static void tcp_ofo_queue(struct sock *sk)
{
	struct tcp_sock *tp = tcp_sk(sk);
	__u32 dsack_high = tp->rcv_nxt;
	struct sk_buff *skb, *tail;
	bool fragstolen, eaten;

	while ((skb = skb_peek(&tp->out_of_order_queue)) != NULL) {
		if (after(TCP_SKB_CB(skb)->seq, tp->rcv_nxt))
			break;

		if (before(TCP_SKB_CB(skb)->seq, dsack_high)) {
			__u32 dsack = dsack_high;
			if (before(TCP_SKB_CB(skb)->end_seq, dsack_high))
				dsack_high = TCP_SKB_CB(skb)->end_seq;
			tcp_dsack_extend(sk, TCP_SKB_CB(skb)->seq, dsack);
		}

		__skb_unlink(skb, &tp->out_of_order_queue);
		if (!after(TCP_SKB_CB(skb)->end_seq, tp->rcv_nxt)) {
			SOCK_DEBUG(sk, "ofo packet was already received\n");
			__kfree_skb(skb);
			continue;
		}
		SOCK_DEBUG(sk, "ofo requeuing : rcv_next %X seq %X - %X\n",
			   tp->rcv_nxt, TCP_SKB_CB(skb)->seq,
			   TCP_SKB_CB(skb)->end_seq);

		tail = skb_peek_tail(&sk->sk_receive_queue);
		eaten = tail && tcp_try_coalesce(sk, tail, skb, &fragstolen);
		tp->rcv_nxt = TCP_SKB_CB(skb)->end_seq;
		if (!eaten)
			__skb_queue_tail(&sk->sk_receive_queue, skb);
		if (TCP_SKB_CB(skb)->tcp_flags & TCPHDR_FIN)
			tcp_fin(sk);
		if (eaten)
			kfree_skb_partial(skb, fragstolen);
	}
}

static bool tcp_prune_ofo_queue(struct sock *sk);
static int tcp_prune_queue(struct sock *sk);

static int tcp_try_rmem_schedule(struct sock *sk, struct sk_buff *skb,
				 unsigned int size)
{
	if (atomic_read(&sk->sk_rmem_alloc) > sk->sk_rcvbuf ||
	    !sk_rmem_schedule(sk, skb, size)) {

		if (tcp_prune_queue(sk) < 0)
			return -1;

		if (!sk_rmem_schedule(sk, skb, size)) {
			if (!tcp_prune_ofo_queue(sk))
				return -1;

			if (!sk_rmem_schedule(sk, skb, size))
				return -1;
		}
	}
	return 0;
}

static void tcp_data_queue_ofo(struct sock *sk, struct sk_buff *skb)
{
	struct tcp_sock *tp = tcp_sk(sk);
	struct sk_buff *skb1;
	u32 seq, end_seq;

	tcp_ecn_check_ce(tp, skb);

	if (unlikely(tcp_try_rmem_schedule(sk, skb, skb->truesize))) {
		NET_INC_STATS_BH(sock_net(sk), LINUX_MIB_TCPOFODROP);
		__kfree_skb(skb);
		return;
	}

	/* Disable header prediction. */
	tp->pred_flags = 0;
	inet_csk_schedule_ack(sk);

	NET_INC_STATS_BH(sock_net(sk), LINUX_MIB_TCPOFOQUEUE);
	SOCK_DEBUG(sk, "out of order segment: rcv_next %X seq %X - %X\n",
		   tp->rcv_nxt, TCP_SKB_CB(skb)->seq, TCP_SKB_CB(skb)->end_seq);

	skb1 = skb_peek_tail(&tp->out_of_order_queue);
	if (!skb1) {
		/* Initial out of order segment, build 1 SACK. */
		if (tcp_is_sack(tp)) {
			tp->rx_opt.num_sacks = 1;
			tp->selective_acks[0].start_seq = TCP_SKB_CB(skb)->seq;
			tp->selective_acks[0].end_seq =
						TCP_SKB_CB(skb)->end_seq;
		}
		__skb_queue_head(&tp->out_of_order_queue, skb);
		goto end;
	}

	seq = TCP_SKB_CB(skb)->seq;
	end_seq = TCP_SKB_CB(skb)->end_seq;

	if (seq == TCP_SKB_CB(skb1)->end_seq) {
		bool fragstolen;

		if (!tcp_try_coalesce(sk, skb1, skb, &fragstolen)) {
			__skb_queue_after(&tp->out_of_order_queue, skb1, skb);
		} else {
			tcp_grow_window(sk, skb);
			kfree_skb_partial(skb, fragstolen);
			skb = NULL;
		}

		if (!tp->rx_opt.num_sacks ||
		    tp->selective_acks[0].end_seq != seq)
			goto add_sack;

		/* Common case: data arrive in order after hole. */
		tp->selective_acks[0].end_seq = end_seq;
		goto end;
	}

	/* Find place to insert this segment. */
	while (1) {
		if (!after(TCP_SKB_CB(skb1)->seq, seq))
			break;
		if (skb_queue_is_first(&tp->out_of_order_queue, skb1)) {
			skb1 = NULL;
			break;
		}
		skb1 = skb_queue_prev(&tp->out_of_order_queue, skb1);
	}

	/* Do skb overlap to previous one? */
	if (skb1 && before(seq, TCP_SKB_CB(skb1)->end_seq)) {
		if (!after(end_seq, TCP_SKB_CB(skb1)->end_seq)) {
			/* All the bits are present. Drop. */
			NET_INC_STATS_BH(sock_net(sk), LINUX_MIB_TCPOFOMERGE);
			__kfree_skb(skb);
			skb = NULL;
			tcp_dsack_set(sk, seq, end_seq);
			goto add_sack;
		}
		if (after(seq, TCP_SKB_CB(skb1)->seq)) {
			/* Partial overlap. */
			tcp_dsack_set(sk, seq,
				      TCP_SKB_CB(skb1)->end_seq);
		} else {
			if (skb_queue_is_first(&tp->out_of_order_queue,
					       skb1))
				skb1 = NULL;
			else
				skb1 = skb_queue_prev(
					&tp->out_of_order_queue,
					skb1);
		}
	}
	if (!skb1)
		__skb_queue_head(&tp->out_of_order_queue, skb);
	else
		__skb_queue_after(&tp->out_of_order_queue, skb1, skb);

	/* And clean segments covered by new one as whole. */
	while (!skb_queue_is_last(&tp->out_of_order_queue, skb)) {
		skb1 = skb_queue_next(&tp->out_of_order_queue, skb);

		if (!after(end_seq, TCP_SKB_CB(skb1)->seq))
			break;
		if (before(end_seq, TCP_SKB_CB(skb1)->end_seq)) {
			tcp_dsack_extend(sk, TCP_SKB_CB(skb1)->seq,
					 end_seq);
			break;
		}
		__skb_unlink(skb1, &tp->out_of_order_queue);
		tcp_dsack_extend(sk, TCP_SKB_CB(skb1)->seq,
				 TCP_SKB_CB(skb1)->end_seq);
		NET_INC_STATS_BH(sock_net(sk), LINUX_MIB_TCPOFOMERGE);
		__kfree_skb(skb1);
	}

add_sack:
	if (tcp_is_sack(tp))
		tcp_sack_new_ofo_skb(sk, seq, end_seq);
end:
	if (skb) {
		tcp_grow_window(sk, skb);
		skb_set_owner_r(skb, sk);
	}
}

static int __must_check tcp_queue_rcv(struct sock *sk, struct sk_buff *skb, int hdrlen,
		  bool *fragstolen)
{
	int eaten;
	struct sk_buff *tail = skb_peek_tail(&sk->sk_receive_queue);

	__skb_pull(skb, hdrlen);
	eaten = (tail &&
		 tcp_try_coalesce(sk, tail, skb, fragstolen)) ? 1 : 0;
	tcp_sk(sk)->rcv_nxt = TCP_SKB_CB(skb)->end_seq;
	if (!eaten) {
		__skb_queue_tail(&sk->sk_receive_queue, skb);
		skb_set_owner_r(skb, sk);
	}
	return eaten;
}

int tcp_send_rcvq(struct sock *sk, struct msghdr *msg, size_t size)
{
	struct sk_buff *skb;
	int err = -ENOMEM;
	int data_len = 0;
	bool fragstolen;

	if (size == 0)
		return 0;

	if (size > PAGE_SIZE) {
		int npages = min_t(size_t, size >> PAGE_SHIFT, MAX_SKB_FRAGS);

		data_len = npages << PAGE_SHIFT;
		size = data_len + (size & ~PAGE_MASK);
	}
	skb = alloc_skb_with_frags(size - data_len, data_len,
				   PAGE_ALLOC_COSTLY_ORDER,
				   &err, sk->sk_allocation);
	if (!skb)
		goto err;

	skb_put(skb, size - data_len);
	skb->data_len = data_len;
	skb->len = size;

	if (tcp_try_rmem_schedule(sk, skb, skb->truesize))
		goto err_free;

	err = skb_copy_datagram_iovec(skb, 0, msg->msg_iov, size);
	if (err)
		goto err_free;

	TCP_SKB_CB(skb)->seq = tcp_sk(sk)->rcv_nxt;
	TCP_SKB_CB(skb)->end_seq = TCP_SKB_CB(skb)->seq + size;
	TCP_SKB_CB(skb)->ack_seq = tcp_sk(sk)->snd_una - 1;

	if (tcp_queue_rcv(sk, skb, 0, &fragstolen)) {
		WARN_ON_ONCE(fragstolen); /* should not happen */
		__kfree_skb(skb);
	}
	return size;

err_free:
	kfree_skb(skb);
err:
	return err;

}

static void tcp_data_queue(struct sock *sk, struct sk_buff *skb)
{
	struct tcp_sock *tp = tcp_sk(sk);
	int eaten = -1;
	bool fragstolen = false;

	if (TCP_SKB_CB(skb)->seq == TCP_SKB_CB(skb)->end_seq)
		goto drop;

	skb_dst_drop(skb);
	__skb_pull(skb, tcp_hdr(skb)->doff * 4);

	tcp_ecn_accept_cwr(tp, skb);

	tp->rx_opt.dsack = 0;

	/*  Queue data for delivery to the user.
	 *  Packets in sequence go to the receive queue.
	 *  Out of sequence packets to the out_of_order_queue.
	 */
	if (TCP_SKB_CB(skb)->seq == tp->rcv_nxt) {
		if (tcp_receive_window(tp) == 0)
			goto out_of_window;

		/* Ok. In sequence. In window. */
		if (tp->ucopy.task == current &&
		    tp->copied_seq == tp->rcv_nxt && tp->ucopy.len &&
		    sock_owned_by_user(sk) && !tp->urg_data) {
			int chunk = min_t(unsigned int, skb->len,
					  tp->ucopy.len);

			__set_current_state(TASK_RUNNING);

			local_bh_enable();
			if (!skb_copy_datagram_iovec(skb, 0, tp->ucopy.iov, chunk)) {
				tp->ucopy.len -= chunk;
				tp->copied_seq += chunk;
				eaten = (chunk == skb->len);
				tcp_rcv_space_adjust(sk);
			}
			local_bh_disable();
		}

		if (eaten <= 0) {
queue_and_out:
			if (eaten < 0 &&
			    tcp_try_rmem_schedule(sk, skb, skb->truesize))
				goto drop;

			eaten = tcp_queue_rcv(sk, skb, 0, &fragstolen);
		}
		tp->rcv_nxt = TCP_SKB_CB(skb)->end_seq;
		if (skb->len)
			tcp_event_data_recv(sk, skb);
		if (TCP_SKB_CB(skb)->tcp_flags & TCPHDR_FIN)
			tcp_fin(sk);

		if (!skb_queue_empty(&tp->out_of_order_queue)) {
			tcp_ofo_queue(sk);

			/* RFC2581. 4.2. SHOULD send immediate ACK, when
			 * gap in queue is filled.
			 */
			if (skb_queue_empty(&tp->out_of_order_queue))
				inet_csk(sk)->icsk_ack.pingpong = 0;
		}

		if (tp->rx_opt.num_sacks)
			tcp_sack_remove(tp);

		tcp_fast_path_check(sk);

		if (eaten > 0)
			kfree_skb_partial(skb, fragstolen);
		if (!sock_flag(sk, SOCK_DEAD))
			sk->sk_data_ready(sk);
		return;
	}

	if (!after(TCP_SKB_CB(skb)->end_seq, tp->rcv_nxt)) {
		/* A retransmit, 2nd most common case.  Force an immediate ack. */
		NET_INC_STATS_BH(sock_net(sk), LINUX_MIB_DELAYEDACKLOST);
		tcp_dsack_set(sk, TCP_SKB_CB(skb)->seq, TCP_SKB_CB(skb)->end_seq);

out_of_window:
		tcp_enter_quickack_mode(sk);
		inet_csk_schedule_ack(sk);
drop:
		__kfree_skb(skb);
		return;
	}

	/* Out of window. F.e. zero window probe. */
	if (!before(TCP_SKB_CB(skb)->seq, tp->rcv_nxt + tcp_receive_window(tp)))
		goto out_of_window;

	tcp_enter_quickack_mode(sk);

	if (before(TCP_SKB_CB(skb)->seq, tp->rcv_nxt)) {
		/* Partial packet, seq < rcv_next < end_seq */
		SOCK_DEBUG(sk, "partial packet: rcv_next %X seq %X - %X\n",
			   tp->rcv_nxt, TCP_SKB_CB(skb)->seq,
			   TCP_SKB_CB(skb)->end_seq);

		tcp_dsack_set(sk, TCP_SKB_CB(skb)->seq, tp->rcv_nxt);

		/* If window is closed, drop tail of packet. But after
		 * remembering D-SACK for its head made in previous line.
		 */
		if (!tcp_receive_window(tp))
			goto out_of_window;
		goto queue_and_out;
	}

	tcp_data_queue_ofo(sk, skb);
}

static struct sk_buff *tcp_collapse_one(struct sock *sk, struct sk_buff *skb,
					struct sk_buff_head *list)
{
	struct sk_buff *next = NULL;

	if (!skb_queue_is_last(list, skb))
		next = skb_queue_next(list, skb);

	__skb_unlink(skb, list);
	__kfree_skb(skb);
	NET_INC_STATS_BH(sock_net(sk), LINUX_MIB_TCPRCVCOLLAPSED);

	return next;
}

/* Collapse contiguous sequence of skbs head..tail with
 * sequence numbers start..end.
 *
 * If tail is NULL, this means until the end of the list.
 *
 * Segments with FIN/SYN are not collapsed (only because this
 * simplifies code)
 */
static void
tcp_collapse(struct sock *sk, struct sk_buff_head *list,
	     struct sk_buff *head, struct sk_buff *tail,
	     u32 start, u32 end)
{
	struct sk_buff *skb, *n;
	bool end_of_skbs;

	/* First, check that queue is collapsible and find
	 * the point where collapsing can be useful. */
	skb = head;
restart:
	end_of_skbs = true;
	skb_queue_walk_from_safe(list, skb, n) {
		if (skb == tail)
			break;
		/* No new bits? It is possible on ofo queue. */
		if (!before(start, TCP_SKB_CB(skb)->end_seq)) {
			skb = tcp_collapse_one(sk, skb, list);
			if (!skb)
				break;
			goto restart;
		}

		/* The first skb to collapse is:
		 * - not SYN/FIN and
		 * - bloated or contains data before "start" or
		 *   overlaps to the next one.
		 */
		if (!(TCP_SKB_CB(skb)->tcp_flags & (TCPHDR_SYN | TCPHDR_FIN)) &&
		    (tcp_win_from_space(skb->truesize) > skb->len ||
		     before(TCP_SKB_CB(skb)->seq, start))) {
			end_of_skbs = false;
			break;
		}

		if (!skb_queue_is_last(list, skb)) {
			struct sk_buff *next = skb_queue_next(list, skb);
			if (next != tail &&
			    TCP_SKB_CB(skb)->end_seq != TCP_SKB_CB(next)->seq) {
				end_of_skbs = false;
				break;
			}
		}

		/* Decided to skip this, advance start seq. */
		start = TCP_SKB_CB(skb)->end_seq;
	}
	if (end_of_skbs ||
	    (TCP_SKB_CB(skb)->tcp_flags & (TCPHDR_SYN | TCPHDR_FIN)))
		return;

	while (before(start, end)) {
		int copy = min_t(int, SKB_MAX_ORDER(0, 0), end - start);
		struct sk_buff *nskb;

		nskb = alloc_skb(copy, GFP_ATOMIC);
		if (!nskb)
			return;

		memcpy(nskb->cb, skb->cb, sizeof(skb->cb));
		TCP_SKB_CB(nskb)->seq = TCP_SKB_CB(nskb)->end_seq = start;
		__skb_queue_before(list, skb, nskb);
		skb_set_owner_r(nskb, sk);

		/* Copy data, releasing collapsed skbs. */
		while (copy > 0) {
			int offset = start - TCP_SKB_CB(skb)->seq;
			int size = TCP_SKB_CB(skb)->end_seq - start;

			BUG_ON(offset < 0);
			if (size > 0) {
				size = min(copy, size);
				if (skb_copy_bits(skb, offset, skb_put(nskb, size), size))
					BUG();
				TCP_SKB_CB(nskb)->end_seq += size;
				copy -= size;
				start += size;
			}
			if (!before(start, TCP_SKB_CB(skb)->end_seq)) {
				skb = tcp_collapse_one(sk, skb, list);
				if (!skb ||
				    skb == tail ||
				    (TCP_SKB_CB(skb)->tcp_flags & (TCPHDR_SYN | TCPHDR_FIN)))
					return;
			}
		}
	}
}

/* Collapse ofo queue. Algorithm: select contiguous sequence of skbs
 * and tcp_collapse() them until all the queue is collapsed.
 */
static void tcp_collapse_ofo_queue(struct sock *sk)
{
	struct tcp_sock *tp = tcp_sk(sk);
	struct sk_buff *skb = skb_peek(&tp->out_of_order_queue);
	struct sk_buff *head;
	u32 start, end;

	if (skb == NULL)
		return;

	start = TCP_SKB_CB(skb)->seq;
	end = TCP_SKB_CB(skb)->end_seq;
	head = skb;

	for (;;) {
		struct sk_buff *next = NULL;

		if (!skb_queue_is_last(&tp->out_of_order_queue, skb))
			next = skb_queue_next(&tp->out_of_order_queue, skb);
		skb = next;

		/* Segment is terminated when we see gap or when
		 * we are at the end of all the queue. */
		if (!skb ||
		    after(TCP_SKB_CB(skb)->seq, end) ||
		    before(TCP_SKB_CB(skb)->end_seq, start)) {
			tcp_collapse(sk, &tp->out_of_order_queue,
				     head, skb, start, end);
			head = skb;
			if (!skb)
				break;
			/* Start new segment */
			start = TCP_SKB_CB(skb)->seq;
			end = TCP_SKB_CB(skb)->end_seq;
		} else {
			if (before(TCP_SKB_CB(skb)->seq, start))
				start = TCP_SKB_CB(skb)->seq;
			if (after(TCP_SKB_CB(skb)->end_seq, end))
				end = TCP_SKB_CB(skb)->end_seq;
		}
	}
}

/*
 * Purge the out-of-order queue.
 * Return true if queue was pruned.
 */
static bool tcp_prune_ofo_queue(struct sock *sk)
{
	struct tcp_sock *tp = tcp_sk(sk);
	bool res = false;

	if (!skb_queue_empty(&tp->out_of_order_queue)) {
		NET_INC_STATS_BH(sock_net(sk), LINUX_MIB_OFOPRUNED);
		__skb_queue_purge(&tp->out_of_order_queue);

		/* Reset SACK state.  A conforming SACK implementation will
		 * do the same at a timeout based retransmit.  When a connection
		 * is in a sad state like this, we care only about integrity
		 * of the connection not performance.
		 */
		if (tp->rx_opt.sack_ok)
			tcp_sack_reset(&tp->rx_opt);
		sk_mem_reclaim(sk);
		res = true;
	}
	return res;
}

/* Reduce allocated memory if we can, trying to get
 * the socket within its memory limits again.
 *
 * Return less than zero if we should start dropping frames
 * until the socket owning process reads some of the data
 * to stabilize the situation.
 */
static int tcp_prune_queue(struct sock *sk)
{
	struct tcp_sock *tp = tcp_sk(sk);

	SOCK_DEBUG(sk, "prune_queue: c=%x\n", tp->copied_seq);

	NET_INC_STATS_BH(sock_net(sk), LINUX_MIB_PRUNECALLED);

	if (atomic_read(&sk->sk_rmem_alloc) >= sk->sk_rcvbuf)
		tcp_clamp_window(sk);
	else if (sk_under_memory_pressure(sk))
		tp->rcv_ssthresh = min(tp->rcv_ssthresh, 4U * tp->advmss);

	tcp_collapse_ofo_queue(sk);
	if (!skb_queue_empty(&sk->sk_receive_queue))
		tcp_collapse(sk, &sk->sk_receive_queue,
			     skb_peek(&sk->sk_receive_queue),
			     NULL,
			     tp->copied_seq, tp->rcv_nxt);
	sk_mem_reclaim(sk);

	if (atomic_read(&sk->sk_rmem_alloc) <= sk->sk_rcvbuf)
		return 0;

	/* Collapsing did not help, destructive actions follow.
	 * This must not ever occur. */

	tcp_prune_ofo_queue(sk);

	if (atomic_read(&sk->sk_rmem_alloc) <= sk->sk_rcvbuf)
		return 0;

	/* If we are really being abused, tell the caller to silently
	 * drop receive data on the floor.  It will get retransmitted
	 * and hopefully then we'll have sufficient space.
	 */
	NET_INC_STATS_BH(sock_net(sk), LINUX_MIB_RCVPRUNED);

	/* Massive buffer overcommit. */
	tp->pred_flags = 0;
	return -1;
}

static bool tcp_should_expand_sndbuf(const struct sock *sk)
{
	const struct tcp_sock *tp = tcp_sk(sk);

	/* If the user specified a specific send buffer setting, do
	 * not modify it.
	 */
	if (sk->sk_userlocks & SOCK_SNDBUF_LOCK)
		return false;

	/* If we are under global TCP memory pressure, do not expand.  */
	if (sk_under_memory_pressure(sk))
		return false;

	/* If we are under soft global TCP memory pressure, do not expand.  */
	if (sk_memory_allocated(sk) >= sk_prot_mem_limits(sk, 0))
		return false;

	/* If we filled the congestion window, do not expand.  */
	if (tp->packets_out >= tp->snd_cwnd)
		return false;

	return true;
}

/* When incoming ACK allowed to free some skb from write_queue,
 * we remember this event in flag SOCK_QUEUE_SHRUNK and wake up socket
 * on the exit from tcp input handler.
 *
 * PROBLEM: sndbuf expansion does not work well with largesend.
 */
static void tcp_new_space(struct sock *sk)
{
	struct tcp_sock *tp = tcp_sk(sk);

	if (tcp_should_expand_sndbuf(sk)) {
		tcp_sndbuf_expand(sk);
		tp->snd_cwnd_stamp = tcp_time_stamp;
	}

	sk->sk_write_space(sk);
}

static void tcp_check_space(struct sock *sk)
{
	if (sock_flag(sk, SOCK_QUEUE_SHRUNK)) {
		sock_reset_flag(sk, SOCK_QUEUE_SHRUNK);
		if (sk->sk_socket &&
		    test_bit(SOCK_NOSPACE, &sk->sk_socket->flags))
			tcp_new_space(sk);
	}
}

static inline void tcp_data_snd_check(struct sock *sk)
{
	tcp_push_pending_frames(sk);
	tcp_check_space(sk);
}

/*
 * Check if sending an ack is needed.
 */
static void __tcp_ack_snd_check(struct sock *sk, int ofo_possible)
{
	struct tcp_sock *tp = tcp_sk(sk);

	    /* More than one full frame received... */
	if (((tp->rcv_nxt - tp->rcv_wup) > (inet_csk(sk)->icsk_ack.rcv_mss) *
					sysctl_tcp_delack_seg &&
	     /* ... and right edge of window advances far enough.
	      * (tcp_recvmsg() will send ACK otherwise). Or...
	      */
	     __tcp_select_window(sk) >= tp->rcv_wnd) ||
	    /* We ACK each frame or... */
	    tcp_in_quickack_mode(sk) ||
	    /* We have out of order data. */
	    (ofo_possible && skb_peek(&tp->out_of_order_queue))) {
		/* Then ack it now */
		tcp_send_ack(sk);
	} else {
		/* Else, send delayed ack. */
		tcp_send_delayed_ack(sk);
	}
}

static inline void tcp_ack_snd_check(struct sock *sk)
{
	if (!inet_csk_ack_scheduled(sk)) {
		/* We sent a data segment already. */
		return;
	}
	__tcp_ack_snd_check(sk, 1);
}

/*
 *	This routine is only called when we have urgent data
 *	signaled. Its the 'slow' part of tcp_urg. It could be
 *	moved inline now as tcp_urg is only called from one
 *	place. We handle URGent data wrong. We have to - as
 *	BSD still doesn't use the correction from RFC961.
 *	For 1003.1g we should support a new option TCP_STDURG to permit
 *	either form (or just set the sysctl tcp_stdurg).
 */

static void tcp_check_urg(struct sock *sk, const struct tcphdr *th)
{
	struct tcp_sock *tp = tcp_sk(sk);
	u32 ptr = ntohs(th->urg_ptr);

	if (ptr && !sysctl_tcp_stdurg)
		ptr--;
	ptr += ntohl(th->seq);

	/* Ignore urgent data that we've already seen and read. */
	if (after(tp->copied_seq, ptr))
		return;

	/* Do not replay urg ptr.
	 *
	 * NOTE: interesting situation not covered by specs.
	 * Misbehaving sender may send urg ptr, pointing to segment,
	 * which we already have in ofo queue. We are not able to fetch
	 * such data and will stay in TCP_URG_NOTYET until will be eaten
	 * by recvmsg(). Seems, we are not obliged to handle such wicked
	 * situations. But it is worth to think about possibility of some
	 * DoSes using some hypothetical application level deadlock.
	 */
	if (before(ptr, tp->rcv_nxt))
		return;

	/* Do we already have a newer (or duplicate) urgent pointer? */
	if (tp->urg_data && !after(ptr, tp->urg_seq))
		return;

	/* Tell the world about our new urgent pointer. */
	sk_send_sigurg(sk);

	/* We may be adding urgent data when the last byte read was
	 * urgent. To do this requires some care. We cannot just ignore
	 * tp->copied_seq since we would read the last urgent byte again
	 * as data, nor can we alter copied_seq until this data arrives
	 * or we break the semantics of SIOCATMARK (and thus sockatmark())
	 *
	 * NOTE. Double Dutch. Rendering to plain English: author of comment
	 * above did something sort of 	send("A", MSG_OOB); send("B", MSG_OOB);
	 * and expect that both A and B disappear from stream. This is _wrong_.
	 * Though this happens in BSD with high probability, this is occasional.
	 * Any application relying on this is buggy. Note also, that fix "works"
	 * only in this artificial test. Insert some normal data between A and B and we will
	 * decline of BSD again. Verdict: it is better to remove to trap
	 * buggy users.
	 */
	if (tp->urg_seq == tp->copied_seq && tp->urg_data &&
	    !sock_flag(sk, SOCK_URGINLINE) && tp->copied_seq != tp->rcv_nxt) {
		struct sk_buff *skb = skb_peek(&sk->sk_receive_queue);
		tp->copied_seq++;
		if (skb && !before(tp->copied_seq, TCP_SKB_CB(skb)->end_seq)) {
			__skb_unlink(skb, &sk->sk_receive_queue);
			__kfree_skb(skb);
		}
	}

	tp->urg_data = TCP_URG_NOTYET;
	tp->urg_seq = ptr;

	/* Disable header prediction. */
	tp->pred_flags = 0;
}

/* This is the 'fast' part of urgent handling. */
static void tcp_urg(struct sock *sk, struct sk_buff *skb, const struct tcphdr *th)
{
	struct tcp_sock *tp = tcp_sk(sk);

	/* Check if we get a new urgent pointer - normally not. */
	if (th->urg)
		tcp_check_urg(sk, th);

	/* Do we wait for any urgent data? - normally not... */
	if (tp->urg_data == TCP_URG_NOTYET) {
		u32 ptr = tp->urg_seq - ntohl(th->seq) + (th->doff * 4) -
			  th->syn;

		/* Is the urgent pointer pointing into this packet? */
		if (ptr < skb->len) {
			u8 tmp;
			if (skb_copy_bits(skb, ptr, &tmp, 1))
				BUG();
			tp->urg_data = TCP_URG_VALID | tmp;
			if (!sock_flag(sk, SOCK_DEAD))
				sk->sk_data_ready(sk);
		}
	}
}

static int tcp_copy_to_iovec(struct sock *sk, struct sk_buff *skb, int hlen)
{
	struct tcp_sock *tp = tcp_sk(sk);
	int chunk = skb->len - hlen;
	int err;

	local_bh_enable();
	if (skb_csum_unnecessary(skb))
		err = skb_copy_datagram_iovec(skb, hlen, tp->ucopy.iov, chunk);
	else
		err = skb_copy_and_csum_datagram_iovec(skb, hlen,
						       tp->ucopy.iov, chunk);

	if (!err) {
		tp->ucopy.len -= chunk;
		tp->copied_seq += chunk;
		tcp_rcv_space_adjust(sk);
	}

	local_bh_disable();
	return err;
}

static __sum16 __tcp_checksum_complete_user(struct sock *sk,
					    struct sk_buff *skb)
{
	__sum16 result;

	if (sock_owned_by_user(sk)) {
		local_bh_enable();
		result = __tcp_checksum_complete(skb);
		local_bh_disable();
	} else {
		result = __tcp_checksum_complete(skb);
	}
	return result;
}

static inline bool tcp_checksum_complete_user(struct sock *sk,
					     struct sk_buff *skb)
{
	return !skb_csum_unnecessary(skb) &&
	       __tcp_checksum_complete_user(sk, skb);
}

/* Does PAWS and seqno based validation of an incoming segment, flags will
 * play significant role here.
 */
static bool tcp_validate_incoming(struct sock *sk, struct sk_buff *skb,
				  const struct tcphdr *th, int syn_inerr)
{
	struct tcp_sock *tp = tcp_sk(sk);

	/* RFC1323: H1. Apply PAWS check first. */
	if (tcp_fast_parse_options(skb, th, tp) && tp->rx_opt.saw_tstamp &&
	    tcp_paws_discard(sk, skb)) {
		if (!th->rst) {
			NET_INC_STATS_BH(sock_net(sk), LINUX_MIB_PAWSESTABREJECTED);
			tcp_send_dupack(sk, skb);
			goto discard;
		}
		/* Reset is accepted even if it did not pass PAWS. */
	}

	/* Step 1: check sequence number */
	if (!tcp_sequence(tp, TCP_SKB_CB(skb)->seq, TCP_SKB_CB(skb)->end_seq)) {
		/* RFC793, page 37: "In all states except SYN-SENT, all reset
		 * (RST) segments are validated by checking their SEQ-fields."
		 * And page 69: "If an incoming segment is not acceptable,
		 * an acknowledgment should be sent in reply (unless the RST
		 * bit is set, if so drop the segment and return)".
		 */
		if (!th->rst) {
			if (th->syn)
				goto syn_challenge;
			tcp_send_dupack(sk, skb);
		}
		goto discard;
	}

	/* Step 2: check RST bit */
	if (th->rst) {
		/* RFC 5961 3.2 :
		 * If sequence number exactly matches RCV.NXT, then
		 *     RESET the connection
		 * else
		 *     Send a challenge ACK
		 */
		if (TCP_SKB_CB(skb)->seq == tp->rcv_nxt)
			tcp_reset(sk);
		else
			tcp_send_challenge_ack(sk);
		goto discard;
	}

	/* step 3: check security and precedence [ignored] */

	/* step 4: Check for a SYN
	 * RFC 5691 4.2 : Send a challenge ack
	 */
	if (th->syn) {
syn_challenge:
		if (syn_inerr)
			TCP_INC_STATS_BH(sock_net(sk), TCP_MIB_INERRS);
		NET_INC_STATS_BH(sock_net(sk), LINUX_MIB_TCPSYNCHALLENGE);
		tcp_send_challenge_ack(sk);
		goto discard;
	}

	return true;

discard:
	__kfree_skb(skb);
	return false;
}

/*
 *	TCP receive function for the ESTABLISHED state.
 *
 *	It is split into a fast path and a slow path. The fast path is
 * 	disabled when:
 *	- A zero window was announced from us - zero window probing
 *        is only handled properly in the slow path.
 *	- Out of order segments arrived.
 *	- Urgent data is expected.
 *	- There is no buffer space left
 *	- Unexpected TCP flags/window values/header lengths are received
 *	  (detected by checking the TCP header against pred_flags)
 *	- Data is sent in both directions. Fast path only supports pure senders
 *	  or pure receivers (this means either the sequence number or the ack
 *	  value must stay constant)
 *	- Unexpected TCP option.
 *
 *	When these conditions are not satisfied it drops into a standard
 *	receive procedure patterned after RFC793 to handle all cases.
 *	The first three cases are guaranteed by proper pred_flags setting,
 *	the rest is checked inline. Fast processing is turned on in
 *	tcp_data_queue when everything is OK.
 */
void tcp_rcv_established(struct sock *sk, struct sk_buff *skb,
			 const struct tcphdr *th, unsigned int len)
{
	struct tcp_sock *tp = tcp_sk(sk);

	if (unlikely(sk->sk_rx_dst == NULL))
		inet_csk(sk)->icsk_af_ops->sk_rx_dst_set(sk, skb);
	/*
	 *	Header prediction.
	 *	The code loosely follows the one in the famous
	 *	"30 instruction TCP receive" Van Jacobson mail.
	 *
	 *	Van's trick is to deposit buffers into socket queue
	 *	on a device interrupt, to call tcp_recv function
	 *	on the receive process context and checksum and copy
	 *	the buffer to user space. smart...
	 *
	 *	Our current scheme is not silly either but we take the
	 *	extra cost of the net_bh soft interrupt processing...
	 *	We do checksum and copy also but from device to kernel.
	 */

	tp->rx_opt.saw_tstamp = 0;

	/*	pred_flags is 0xS?10 << 16 + snd_wnd
	 *	if header_prediction is to be made
	 *	'S' will always be tp->tcp_header_len >> 2
	 *	'?' will be 0 for the fast path, otherwise pred_flags is 0 to
	 *  turn it off	(when there are holes in the receive
	 *	 space for instance)
	 *	PSH flag is ignored.
	 */

	if ((tcp_flag_word(th) & TCP_HP_BITS) == tp->pred_flags &&
	    TCP_SKB_CB(skb)->seq == tp->rcv_nxt &&
	    !after(TCP_SKB_CB(skb)->ack_seq, tp->snd_nxt)) {
		int tcp_header_len = tp->tcp_header_len;

		/* Timestamp header prediction: tcp_header_len
		 * is automatically equal to th->doff*4 due to pred_flags
		 * match.
		 */

		/* Check timestamp */
		if (tcp_header_len == sizeof(struct tcphdr) + TCPOLEN_TSTAMP_ALIGNED) {
			/* No? Slow path! */
			if (!tcp_parse_aligned_timestamp(tp, th))
				goto slow_path;

			/* If PAWS failed, check it more carefully in slow path */
			if ((s32)(tp->rx_opt.rcv_tsval - tp->rx_opt.ts_recent) < 0)
				goto slow_path;

			/* DO NOT update ts_recent here, if checksum fails
			 * and timestamp was corrupted part, it will result
			 * in a hung connection since we will drop all
			 * future packets due to the PAWS test.
			 */
		}

		if (len <= tcp_header_len) {
			/* Bulk data transfer: sender */
			if (len == tcp_header_len) {
				/* Predicted packet is in window by definition.
				 * seq == rcv_nxt and rcv_wup <= rcv_nxt.
				 * Hence, check seq<=rcv_wup reduces to:
				 */
				if (tcp_header_len ==
				    (sizeof(struct tcphdr) + TCPOLEN_TSTAMP_ALIGNED) &&
				    tp->rcv_nxt == tp->rcv_wup)
					tcp_store_ts_recent(tp);

				/* We know that such packets are checksummed
				 * on entry.
				 */
				tcp_ack(sk, skb, 0);
				__kfree_skb(skb);
				tcp_data_snd_check(sk);
				return;
			} else { /* Header too small */
				TCP_INC_STATS_BH(sock_net(sk), TCP_MIB_INERRS);
				goto discard;
			}
		} else {
			int eaten = 0;
			bool fragstolen = false;

			if (tp->ucopy.task == current &&
			    tp->copied_seq == tp->rcv_nxt &&
			    len - tcp_header_len <= tp->ucopy.len &&
			    sock_owned_by_user(sk)) {
				__set_current_state(TASK_RUNNING);

				if (!tcp_copy_to_iovec(sk, skb, tcp_header_len)) {
					/* Predicted packet is in window by definition.
					 * seq == rcv_nxt and rcv_wup <= rcv_nxt.
					 * Hence, check seq<=rcv_wup reduces to:
					 */
					if (tcp_header_len ==
					    (sizeof(struct tcphdr) +
					     TCPOLEN_TSTAMP_ALIGNED) &&
					    tp->rcv_nxt == tp->rcv_wup)
						tcp_store_ts_recent(tp);

					tcp_rcv_rtt_measure_ts(sk, skb);

					__skb_pull(skb, tcp_header_len);
					tp->rcv_nxt = TCP_SKB_CB(skb)->end_seq;
					NET_INC_STATS_BH(sock_net(sk), LINUX_MIB_TCPHPHITSTOUSER);
					eaten = 1;
				}
			}
			if (!eaten) {
				if (tcp_checksum_complete_user(sk, skb))
					goto csum_error;

				if ((int)skb->truesize > sk->sk_forward_alloc)
					goto step5;

				/* Predicted packet is in window by definition.
				 * seq == rcv_nxt and rcv_wup <= rcv_nxt.
				 * Hence, check seq<=rcv_wup reduces to:
				 */
				if (tcp_header_len ==
				    (sizeof(struct tcphdr) + TCPOLEN_TSTAMP_ALIGNED) &&
				    tp->rcv_nxt == tp->rcv_wup)
					tcp_store_ts_recent(tp);

				tcp_rcv_rtt_measure_ts(sk, skb);

				NET_INC_STATS_BH(sock_net(sk), LINUX_MIB_TCPHPHITS);

				/* Bulk data transfer: receiver */
				eaten = tcp_queue_rcv(sk, skb, tcp_header_len,
						      &fragstolen);
			}

			tcp_event_data_recv(sk, skb);

			if (TCP_SKB_CB(skb)->ack_seq != tp->snd_una) {
				/* Well, only one small jumplet in fast path... */
				tcp_ack(sk, skb, FLAG_DATA);
				tcp_data_snd_check(sk);
				if (!inet_csk_ack_scheduled(sk))
					goto no_ack;
			}

			__tcp_ack_snd_check(sk, 0);
no_ack:
			if (eaten)
				kfree_skb_partial(skb, fragstolen);
			sk->sk_data_ready(sk);
			return;
		}
	}

slow_path:
	if (len < (th->doff << 2) || tcp_checksum_complete_user(sk, skb))
		goto csum_error;

	if (!th->ack && !th->rst && !th->syn)
		goto discard;

	/*
	 *	Standard slow path.
	 */

	if (!tcp_validate_incoming(sk, skb, th, 1))
		return;

step5:
	if (tcp_ack(sk, skb, FLAG_SLOWPATH | FLAG_UPDATE_TS_RECENT) < 0)
		goto discard;

	tcp_rcv_rtt_measure_ts(sk, skb);

	/* Process urgent data. */
	tcp_urg(sk, skb, th);

	/* step 7: process the segment text */
	tcp_data_queue(sk, skb);

	tcp_data_snd_check(sk);
	tcp_ack_snd_check(sk);
	return;

csum_error:
	TCP_INC_STATS_BH(sock_net(sk), TCP_MIB_CSUMERRORS);
	TCP_INC_STATS_BH(sock_net(sk), TCP_MIB_INERRS);

discard:
	__kfree_skb(skb);
}
EXPORT_SYMBOL(tcp_rcv_established);

void tcp_finish_connect(struct sock *sk, struct sk_buff *skb)
{
	struct tcp_sock *tp = tcp_sk(sk);
	struct inet_connection_sock *icsk = inet_csk(sk);

	tcp_set_state(sk, TCP_ESTABLISHED);

	if (skb != NULL) {
		icsk->icsk_af_ops->sk_rx_dst_set(sk, skb);
		security_inet_conn_established(sk, skb);
	}

	/* Make sure socket is routed, for correct metrics.  */
	icsk->icsk_af_ops->rebuild_header(sk);

	tcp_init_metrics(sk);

	tcp_init_congestion_control(sk);

	/* Prevent spurious tcp_cwnd_restart() on first data
	 * packet.
	 */
	tp->lsndtime = tcp_time_stamp;

	tcp_init_buffer_space(sk);

	if (sock_flag(sk, SOCK_KEEPOPEN))
		inet_csk_reset_keepalive_timer(sk, keepalive_time_when(tp));

	if (!tp->rx_opt.snd_wscale)
		__tcp_fast_path_on(tp, tp->snd_wnd);
	else
		tp->pred_flags = 0;

	if (!sock_flag(sk, SOCK_DEAD)) {
		sk->sk_state_change(sk);
		sk_wake_async(sk, SOCK_WAKE_IO, POLL_OUT);
	}
}

static bool tcp_rcv_fastopen_synack(struct sock *sk, struct sk_buff *synack,
				    struct tcp_fastopen_cookie *cookie)
{
	struct tcp_sock *tp = tcp_sk(sk);
	struct sk_buff *data = tp->syn_data ? tcp_write_queue_head(sk) : NULL;
	u16 mss = tp->rx_opt.mss_clamp;
	bool syn_drop;

	if (mss == tp->rx_opt.user_mss) {
		struct tcp_options_received opt;

		/* Get original SYNACK MSS value if user MSS sets mss_clamp */
		tcp_clear_options(&opt);
		opt.user_mss = opt.mss_clamp = 0;
		tcp_parse_options(synack, &opt, 0, NULL);
		mss = opt.mss_clamp;
	}

	if (!tp->syn_fastopen)  /* Ignore an unsolicited cookie */
		cookie->len = -1;

	/* The SYN-ACK neither has cookie nor acknowledges the data. Presumably
	 * the remote receives only the retransmitted (regular) SYNs: either
	 * the original SYN-data or the corresponding SYN-ACK is lost.
	 */
	syn_drop = (cookie->len <= 0 && data && tp->total_retrans);

	tcp_fastopen_cache_set(sk, mss, cookie, syn_drop);

	if (data) { /* Retransmit unacked data in SYN */
		tcp_for_write_queue_from(data, sk) {
			if (data == tcp_send_head(sk) ||
			    __tcp_retransmit_skb(sk, data))
				break;
		}
		tcp_rearm_rto(sk);
		NET_INC_STATS_BH(sock_net(sk), LINUX_MIB_TCPFASTOPENACTIVEFAIL);
		return true;
	}
	tp->syn_data_acked = tp->syn_data;
	if (tp->syn_data_acked)
		NET_INC_STATS_BH(sock_net(sk), LINUX_MIB_TCPFASTOPENACTIVE);
	return false;
}

static int tcp_rcv_synsent_state_process(struct sock *sk, struct sk_buff *skb,
					 const struct tcphdr *th, unsigned int len)
{
	struct inet_connection_sock *icsk = inet_csk(sk);
	struct tcp_sock *tp = tcp_sk(sk);
	struct tcp_fastopen_cookie foc = { .len = -1 };
	int saved_clamp = tp->rx_opt.mss_clamp;

	tcp_parse_options(skb, &tp->rx_opt, 0, &foc);
	if (tp->rx_opt.saw_tstamp && tp->rx_opt.rcv_tsecr)
		tp->rx_opt.rcv_tsecr -= tp->tsoffset;

	if (th->ack) {
		/* rfc793:
		 * "If the state is SYN-SENT then
		 *    first check the ACK bit
		 *      If the ACK bit is set
		 *	  If SEG.ACK =< ISS, or SEG.ACK > SND.NXT, send
		 *        a reset (unless the RST bit is set, if so drop
		 *        the segment and return)"
		 */
		if (!after(TCP_SKB_CB(skb)->ack_seq, tp->snd_una) ||
		    after(TCP_SKB_CB(skb)->ack_seq, tp->snd_nxt))
			goto reset_and_undo;

		if (tp->rx_opt.saw_tstamp && tp->rx_opt.rcv_tsecr &&
		    !between(tp->rx_opt.rcv_tsecr, tp->retrans_stamp,
			     tcp_time_stamp)) {
			NET_INC_STATS_BH(sock_net(sk), LINUX_MIB_PAWSACTIVEREJECTED);
			goto reset_and_undo;
		}

		/* Now ACK is acceptable.
		 *
		 * "If the RST bit is set
		 *    If the ACK was acceptable then signal the user "error:
		 *    connection reset", drop the segment, enter CLOSED state,
		 *    delete TCB, and return."
		 */

		if (th->rst) {
			tcp_reset(sk);
			goto discard;
		}

		/* rfc793:
		 *   "fifth, if neither of the SYN or RST bits is set then
		 *    drop the segment and return."
		 *
		 *    See note below!
		 *                                        --ANK(990513)
		 */
		if (!th->syn)
			goto discard_and_undo;

		/* rfc793:
		 *   "If the SYN bit is on ...
		 *    are acceptable then ...
		 *    (our SYN has been ACKed), change the connection
		 *    state to ESTABLISHED..."
		 */

		tcp_ecn_rcv_synack(tp, th);

		tcp_init_wl(tp, TCP_SKB_CB(skb)->seq);
		tcp_ack(sk, skb, FLAG_SLOWPATH);

		/* Ok.. it's good. Set up sequence numbers and
		 * move to established.
		 */
		tp->rcv_nxt = TCP_SKB_CB(skb)->seq + 1;
		tp->rcv_wup = TCP_SKB_CB(skb)->seq + 1;

		/* RFC1323: The window in SYN & SYN/ACK segments is
		 * never scaled.
		 */
		tp->snd_wnd = ntohs(th->window);

		if (!tp->rx_opt.wscale_ok) {
			tp->rx_opt.snd_wscale = tp->rx_opt.rcv_wscale = 0;
			tp->window_clamp = min(tp->window_clamp, 65535U);
		}

		if (tp->rx_opt.saw_tstamp) {
			tp->rx_opt.tstamp_ok	   = 1;
			tp->tcp_header_len =
				sizeof(struct tcphdr) + TCPOLEN_TSTAMP_ALIGNED;
			tp->advmss	    -= TCPOLEN_TSTAMP_ALIGNED;
			tcp_store_ts_recent(tp);
		} else {
			tp->tcp_header_len = sizeof(struct tcphdr);
		}

		if (tcp_is_sack(tp) && sysctl_tcp_fack)
			tcp_enable_fack(tp);

		tcp_mtup_init(sk);
		tcp_sync_mss(sk, icsk->icsk_pmtu_cookie);
		tcp_initialize_rcv_mss(sk);

		/* Remember, tcp_poll() does not lock socket!
		 * Change state from SYN-SENT only after copied_seq
		 * is initialized. */
		tp->copied_seq = tp->rcv_nxt;

		smp_mb();

		tcp_finish_connect(sk, skb);

		if ((tp->syn_fastopen || tp->syn_data) &&
		    tcp_rcv_fastopen_synack(sk, skb, &foc))
			return -1;

		if (sk->sk_write_pending ||
		    icsk->icsk_accept_queue.rskq_defer_accept ||
		    icsk->icsk_ack.pingpong) {
			/* Save one ACK. Data will be ready after
			 * several ticks, if write_pending is set.
			 *
			 * It may be deleted, but with this feature tcpdumps
			 * look so _wonderfully_ clever, that I was not able
			 * to stand against the temptation 8)     --ANK
			 */
			inet_csk_schedule_ack(sk);
			icsk->icsk_ack.lrcvtime = tcp_time_stamp;
			tcp_enter_quickack_mode(sk);
			inet_csk_reset_xmit_timer(sk, ICSK_TIME_DACK,
						  TCP_DELACK_MAX, TCP_RTO_MAX);

discard:
			__kfree_skb(skb);
			return 0;
		} else {
			tcp_send_ack(sk);
		}
		return -1;
	}

	/* No ACK in the segment */

	if (th->rst) {
		/* rfc793:
		 * "If the RST bit is set
		 *
		 *      Otherwise (no ACK) drop the segment and return."
		 */

		goto discard_and_undo;
	}

	/* PAWS check. */
	if (tp->rx_opt.ts_recent_stamp && tp->rx_opt.saw_tstamp &&
	    tcp_paws_reject(&tp->rx_opt, 0))
		goto discard_and_undo;

	if (th->syn) {
		/* We see SYN without ACK. It is attempt of
		 * simultaneous connect with crossed SYNs.
		 * Particularly, it can be connect to self.
		 */
		tcp_set_state(sk, TCP_SYN_RECV);

		if (tp->rx_opt.saw_tstamp) {
			tp->rx_opt.tstamp_ok = 1;
			tcp_store_ts_recent(tp);
			tp->tcp_header_len =
				sizeof(struct tcphdr) + TCPOLEN_TSTAMP_ALIGNED;
		} else {
			tp->tcp_header_len = sizeof(struct tcphdr);
		}

		tp->rcv_nxt = TCP_SKB_CB(skb)->seq + 1;
		tp->copied_seq = tp->rcv_nxt;
		tp->rcv_wup = TCP_SKB_CB(skb)->seq + 1;

		/* RFC1323: The window in SYN & SYN/ACK segments is
		 * never scaled.
		 */
		tp->snd_wnd    = ntohs(th->window);
		tp->snd_wl1    = TCP_SKB_CB(skb)->seq;
		tp->max_window = tp->snd_wnd;

		tcp_ecn_rcv_syn(tp, th);

		tcp_mtup_init(sk);
		tcp_sync_mss(sk, icsk->icsk_pmtu_cookie);
		tcp_initialize_rcv_mss(sk);

		tcp_send_synack(sk);
#if 0
		/* Note, we could accept data and URG from this segment.
		 * There are no obstacles to make this (except that we must
		 * either change tcp_recvmsg() to prevent it from returning data
		 * before 3WHS completes per RFC793, or employ TCP Fast Open).
		 *
		 * However, if we ignore data in ACKless segments sometimes,
		 * we have no reasons to accept it sometimes.
		 * Also, seems the code doing it in step6 of tcp_rcv_state_process
		 * is not flawless. So, discard packet for sanity.
		 * Uncomment this return to process the data.
		 */
		return -1;
#else
		goto discard;
#endif
	}
	/* "fifth, if neither of the SYN or RST bits is set then
	 * drop the segment and return."
	 */

discard_and_undo:
	tcp_clear_options(&tp->rx_opt);
	tp->rx_opt.mss_clamp = saved_clamp;
	goto discard;

reset_and_undo:
	tcp_clear_options(&tp->rx_opt);
	tp->rx_opt.mss_clamp = saved_clamp;
	return 1;
}

/*
 *	This function implements the receiving procedure of RFC 793 for
 *	all states except ESTABLISHED and TIME_WAIT.
 *	It's called from both tcp_v4_rcv and tcp_v6_rcv and should be
 *	address independent.
 */

int tcp_rcv_state_process(struct sock *sk, struct sk_buff *skb,
			  const struct tcphdr *th, unsigned int len)
{
	struct tcp_sock *tp = tcp_sk(sk);
	struct inet_connection_sock *icsk = inet_csk(sk);
	struct request_sock *req;
	int queued = 0;
	bool acceptable;
	u32 synack_stamp;

	tp->rx_opt.saw_tstamp = 0;

	switch (sk->sk_state) {
	case TCP_CLOSE:
		goto discard;

	case TCP_LISTEN:
		if (th->ack)
			return 1;

		if (th->rst)
			goto discard;

		if (th->syn) {
			if (th->fin)
				goto discard;
			if (icsk->icsk_af_ops->conn_request(sk, skb) < 0)
				return 1;

			/* Now we have several options: In theory there is
			 * nothing else in the frame. KA9Q has an option to
			 * send data with the syn, BSD accepts data with the
			 * syn up to the [to be] advertised window and
			 * Solaris 2.1 gives you a protocol error. For now
			 * we just ignore it, that fits the spec precisely
			 * and avoids incompatibilities. It would be nice in
			 * future to drop through and process the data.
			 *
			 * Now that TTCP is starting to be used we ought to
			 * queue this data.
			 * But, this leaves one open to an easy denial of
			 * service attack, and SYN cookies can't defend
			 * against this problem. So, we drop the data
			 * in the interest of security over speed unless
			 * it's still in use.
			 */
			kfree_skb(skb);
			return 0;
		}
		goto discard;

	case TCP_SYN_SENT:
		queued = tcp_rcv_synsent_state_process(sk, skb, th, len);
		if (queued >= 0)
			return queued;

		/* Do step6 onward by hand. */
		tcp_urg(sk, skb, th);
		__kfree_skb(skb);
		tcp_data_snd_check(sk);
		return 0;
	}

	req = tp->fastopen_rsk;
	if (req != NULL) {
		WARN_ON_ONCE(sk->sk_state != TCP_SYN_RECV &&
		    sk->sk_state != TCP_FIN_WAIT1);

		if (tcp_check_req(sk, skb, req, NULL, true) == NULL)
			goto discard;
	}

	if (!th->ack && !th->rst && !th->syn)
		goto discard;

	if (!tcp_validate_incoming(sk, skb, th, 0))
		return 0;

	/* step 5: check the ACK field */
	acceptable = tcp_ack(sk, skb, FLAG_SLOWPATH |
				      FLAG_UPDATE_TS_RECENT) > 0;

	switch (sk->sk_state) {
	case TCP_SYN_RECV:
		if (!acceptable)
			return 1;

		/* Once we leave TCP_SYN_RECV, we no longer need req
		 * so release it.
		 */
		if (req) {
			synack_stamp = tcp_rsk(req)->snt_synack;
			tp->total_retrans = req->num_retrans;
			reqsk_fastopen_remove(sk, req, false);
		} else {
			synack_stamp = tp->lsndtime;
			/* Make sure socket is routed, for correct metrics. */
			icsk->icsk_af_ops->rebuild_header(sk);
			tcp_init_congestion_control(sk);

			tcp_mtup_init(sk);
			tp->copied_seq = tp->rcv_nxt;
			tcp_init_buffer_space(sk);
		}
		smp_mb();
		tcp_set_state(sk, TCP_ESTABLISHED);
		sk->sk_state_change(sk);

		/* Note, that this wakeup is only for marginal crossed SYN case.
		 * Passively open sockets are not waked up, because
		 * sk->sk_sleep == NULL and sk->sk_socket == NULL.
		 */
		if (sk->sk_socket)
			sk_wake_async(sk, SOCK_WAKE_IO, POLL_OUT);

		tp->snd_una = TCP_SKB_CB(skb)->ack_seq;
		tp->snd_wnd = ntohs(th->window) << tp->rx_opt.snd_wscale;
		tcp_init_wl(tp, TCP_SKB_CB(skb)->seq);
		tcp_synack_rtt_meas(sk, synack_stamp);

		if (tp->rx_opt.tstamp_ok)
			tp->advmss -= TCPOLEN_TSTAMP_ALIGNED;

		if (req) {
			/* Re-arm the timer because data may have been sent out.
			 * This is similar to the regular data transmission case
			 * when new data has just been ack'ed.
			 *
			 * (TFO) - we could try to be more aggressive and
			 * retransmitting any data sooner based on when they
			 * are sent out.
			 */
			tcp_rearm_rto(sk);
		} else
			tcp_init_metrics(sk);

		tcp_update_pacing_rate(sk);

		/* Prevent spurious tcp_cwnd_restart() on first data packet */
		tp->lsndtime = tcp_time_stamp;

		tcp_initialize_rcv_mss(sk);
		tcp_fast_path_on(tp);
		break;

	case TCP_FIN_WAIT1: {
		struct dst_entry *dst;
		int tmo;

		/* If we enter the TCP_FIN_WAIT1 state and we are a
		 * Fast Open socket and this is the first acceptable
		 * ACK we have received, this would have acknowledged
		 * our SYNACK so stop the SYNACK timer.
		 */
		if (req != NULL) {
			/* Return RST if ack_seq is invalid.
			 * Note that RFC793 only says to generate a
			 * DUPACK for it but for TCP Fast Open it seems
			 * better to treat this case like TCP_SYN_RECV
			 * above.
			 */
			if (!acceptable)
				return 1;
			/* We no longer need the request sock. */
			reqsk_fastopen_remove(sk, req, false);
			tcp_rearm_rto(sk);
		}
		if (tp->snd_una != tp->write_seq)
			break;

		tcp_set_state(sk, TCP_FIN_WAIT2);
		sk->sk_shutdown |= SEND_SHUTDOWN;

		dst = __sk_dst_get(sk);
		if (dst)
			dst_confirm(dst);

		if (!sock_flag(sk, SOCK_DEAD)) {
			/* Wake up lingering close() */
			sk->sk_state_change(sk);
			break;
		}

		if (tp->linger2 < 0 ||
		    (TCP_SKB_CB(skb)->end_seq != TCP_SKB_CB(skb)->seq &&
		     after(TCP_SKB_CB(skb)->end_seq - th->fin, tp->rcv_nxt))) {
			tcp_done(sk);
			NET_INC_STATS_BH(sock_net(sk), LINUX_MIB_TCPABORTONDATA);
			return 1;
		}

		tmo = tcp_fin_time(sk);
		if (tmo > TCP_TIMEWAIT_LEN) {
			inet_csk_reset_keepalive_timer(sk, tmo - TCP_TIMEWAIT_LEN);
		} else if (th->fin || sock_owned_by_user(sk)) {
			/* Bad case. We could lose such FIN otherwise.
			 * It is not a big problem, but it looks confusing
			 * and not so rare event. We still can lose it now,
			 * if it spins in bh_lock_sock(), but it is really
			 * marginal case.
			 */
			inet_csk_reset_keepalive_timer(sk, tmo);
		} else {
			tcp_time_wait(sk, TCP_FIN_WAIT2, tmo);
			goto discard;
		}
		break;
	}

	case TCP_CLOSING:
		if (tp->snd_una == tp->write_seq) {
			tcp_time_wait(sk, TCP_TIME_WAIT, 0);
			goto discard;
		}
		break;

	case TCP_LAST_ACK:
		if (tp->snd_una == tp->write_seq) {
			tcp_update_metrics(sk);
			tcp_done(sk);
			goto discard;
		}
		break;
	}

	/* step 6: check the URG bit */
	tcp_urg(sk, skb, th);

	/* step 7: process the segment text */
	switch (sk->sk_state) {
	case TCP_CLOSE_WAIT:
	case TCP_CLOSING:
	case TCP_LAST_ACK:
		if (!before(TCP_SKB_CB(skb)->seq, tp->rcv_nxt))
			break;
	case TCP_FIN_WAIT1:
	case TCP_FIN_WAIT2:
		/* RFC 793 says to queue data in these states,
		 * RFC 1122 says we MUST send a reset.
		 * BSD 4.4 also does reset.
		 */
		if (sk->sk_shutdown & RCV_SHUTDOWN) {
			if (TCP_SKB_CB(skb)->end_seq != TCP_SKB_CB(skb)->seq &&
			    after(TCP_SKB_CB(skb)->end_seq - th->fin, tp->rcv_nxt)) {
				NET_INC_STATS_BH(sock_net(sk), LINUX_MIB_TCPABORTONDATA);
				tcp_reset(sk);
				return 1;
			}
		}
		/* Fall through */
	case TCP_ESTABLISHED:
		tcp_data_queue(sk, skb);
		queued = 1;
		break;
	}

	/* tcp_data could move socket to TIME-WAIT */
	if (sk->sk_state != TCP_CLOSE) {
		tcp_data_snd_check(sk);
		tcp_ack_snd_check(sk);
	}

	if (!queued) {
discard:
		__kfree_skb(skb);
	}
	return 0;
}
EXPORT_SYMBOL(tcp_rcv_state_process);

static inline void pr_drop_req(struct request_sock *req, __u16 port, int family)
{
	struct inet_request_sock *ireq = inet_rsk(req);

	if (family == AF_INET)
		LIMIT_NETDEBUG(KERN_DEBUG pr_fmt("drop open request from %pI4/%u\n"),
			       &ireq->ir_rmt_addr, port);
#if IS_ENABLED(CONFIG_IPV6)
	else if (family == AF_INET6)
		LIMIT_NETDEBUG(KERN_DEBUG pr_fmt("drop open request from %pI6/%u\n"),
			       &ireq->ir_v6_rmt_addr, port);
#endif
}

/* RFC3168 : 6.1.1 SYN packets must not have ECT/ECN bits set
 *
 * If we receive a SYN packet with these bits set, it means a
 * network is playing bad games with TOS bits. In order to
 * avoid possible false congestion notifications, we disable
 * TCP ECN negociation.
 *
 * Exception: tcp_ca wants ECN. This is required for DCTCP
 * congestion control; it requires setting ECT on all packets,
 * including SYN. We inverse the test in this case: If our
 * local socket wants ECN, but peer only set ece/cwr (but not
 * ECT in IP header) its probably a non-DCTCP aware sender.
 */
static void tcp_ecn_create_request(struct request_sock *req,
				   const struct sk_buff *skb,
				   const struct sock *listen_sk)
{
	const struct tcphdr *th = tcp_hdr(skb);
	const struct net *net = sock_net(listen_sk);
	bool th_ecn = th->ece && th->cwr;
	bool ect, need_ecn;

	if (!th_ecn)
		return;

	ect = !INET_ECN_is_not_ect(TCP_SKB_CB(skb)->ip_dsfield);
	need_ecn = tcp_ca_needs_ecn(listen_sk);

	if (!ect && !need_ecn && net->ipv4.sysctl_tcp_ecn)
		inet_rsk(req)->ecn_ok = 1;
	else if (ect && need_ecn)
		inet_rsk(req)->ecn_ok = 1;
}

int tcp_conn_request(struct request_sock_ops *rsk_ops,
		     const struct tcp_request_sock_ops *af_ops,
		     struct sock *sk, struct sk_buff *skb)
{
	struct tcp_options_received tmp_opt;
	struct request_sock *req;
	struct tcp_sock *tp = tcp_sk(sk);
	struct dst_entry *dst = NULL;
	__u32 isn = TCP_SKB_CB(skb)->tcp_tw_isn;
	bool want_cookie = false, fastopen;
	struct flowi fl;
	struct tcp_fastopen_cookie foc = { .len = -1 };
	int err;


	/* TW buckets are converted to open requests without
	 * limitations, they conserve resources and peer is
	 * evidently real one.
	 */
	if ((sysctl_tcp_syncookies == 2 ||
	     inet_csk_reqsk_queue_is_full(sk)) && !isn) {
		want_cookie = tcp_syn_flood_action(sk, skb, rsk_ops->slab_name);
		if (!want_cookie)
			goto drop;
	}


	/* Accept backlog is full. If we have already queued enough
	 * of warm entries in syn queue, drop request. It is better than
	 * clogging syn queue with openreqs with exponentially increasing
	 * timeout.
	 */
	if (sk_acceptq_is_full(sk) && inet_csk_reqsk_queue_young(sk) > 1) {
		NET_INC_STATS_BH(sock_net(sk), LINUX_MIB_LISTENOVERFLOWS);
		goto drop;
	}

	req = inet_reqsk_alloc(rsk_ops);
	if (!req)
		goto drop;

	tcp_rsk(req)->af_specific = af_ops;

	tcp_clear_options(&tmp_opt);
	tmp_opt.mss_clamp = af_ops->mss_clamp;
	tmp_opt.user_mss  = tp->rx_opt.user_mss;
	tcp_parse_options(skb, &tmp_opt, 0, want_cookie ? NULL : &foc);

	if (want_cookie && !tmp_opt.saw_tstamp)
		tcp_clear_options(&tmp_opt);

	tmp_opt.tstamp_ok = tmp_opt.saw_tstamp;
	tcp_openreq_init(req, &tmp_opt, skb, sk);
	inet_rsk(req)->ireq_net = sock_net(sk);
	atomic64_set(&inet_rsk(req)->ir_cookie, 0);

	af_ops->init_req(req, sk, skb);

	if (security_inet_conn_request(sk, skb, req))
		goto drop_and_free;

	if (!want_cookie || tmp_opt.tstamp_ok)
		tcp_ecn_create_request(req, skb, sk);

	if (want_cookie) {
		isn = cookie_init_sequence(af_ops, sk, skb, &req->mss);
		req->cookie_ts = tmp_opt.tstamp_ok;
	} else if (!isn) {
		/* VJ's idea. We save last timestamp seen
		 * from the destination in peer table, when entering
		 * state TIME-WAIT, and check against it before
		 * accepting new connection request.
		 *
		 * If "isn" is not zero, this request hit alive
		 * timewait bucket, so that all the necessary checks
		 * are made in the function processing timewait state.
		 */
		if (tcp_death_row.sysctl_tw_recycle) {
			bool strict;

			dst = af_ops->route_req(sk, &fl, req, &strict);

			if (dst && strict &&
			    !tcp_peer_is_proven(req, dst, true,
						tmp_opt.saw_tstamp)) {
				NET_INC_STATS_BH(sock_net(sk), LINUX_MIB_PAWSPASSIVEREJECTED);
				goto drop_and_release;
			}
		}
		/* Kill the following clause, if you dislike this way. */
		else if (!sysctl_tcp_syncookies &&
			 (sysctl_max_syn_backlog - inet_csk_reqsk_queue_len(sk) <
			  (sysctl_max_syn_backlog >> 2)) &&
			 !tcp_peer_is_proven(req, dst, false,
					     tmp_opt.saw_tstamp)) {
			/* Without syncookies last quarter of
			 * backlog is filled with destinations,
			 * proven to be alive.
			 * It means that we continue to communicate
			 * to destinations, already remembered
			 * to the moment of synflood.
			 */
			pr_drop_req(req, ntohs(tcp_hdr(skb)->source),
				    rsk_ops->family);
			goto drop_and_release;
		}

		isn = af_ops->init_seq(skb);
	}
	if (!dst) {
		dst = af_ops->route_req(sk, &fl, req, NULL);
		if (!dst)
			goto drop_and_free;
	}

	tcp_rsk(req)->snt_isn = isn;
	tcp_openreq_init_rwin(req, sk, dst);
	fastopen = !want_cookie &&
		   tcp_try_fastopen(sk, skb, req, &foc, dst);
	err = af_ops->send_synack(sk, dst, &fl, req,
				  skb_get_queue_mapping(skb), &foc);
	if (!fastopen) {
		if (err || want_cookie)
			goto drop_and_free;

		tcp_rsk(req)->listener = NULL;
		af_ops->queue_hash_add(sk, req, TCP_TIMEOUT_INIT);
	}

	return 0;

drop_and_release:
	dst_release(dst);
drop_and_free:
	reqsk_free(req);
drop:
	NET_INC_STATS_BH(sock_net(sk), LINUX_MIB_LISTENDROPS);
	return 0;
}
EXPORT_SYMBOL(tcp_conn_request);<|MERGE_RESOLUTION|>--- conflicted
+++ resolved
@@ -3325,11 +3325,7 @@
 	/* unprotected vars, we dont care of overwrites */
 	static u32 challenge_timestamp;
 	static unsigned int challenge_count;
-<<<<<<< HEAD
-	u32 count, now;
-=======
 	u32 count, now = jiffies / HZ;
->>>>>>> 3cab355c
 
 	/* Check host-wide RFC 5961 rate limit. */
 	now = jiffies / HZ;
