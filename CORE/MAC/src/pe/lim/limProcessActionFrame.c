--- conflicted
+++ resolved
@@ -2349,13 +2349,9 @@
     }
 #if defined WLAN_FEATURE_VOWIFI
     case SIR_MAC_ACTION_RRM:
-<<<<<<< HEAD
-        if( pMac->rrm.rrmPEContext.rrmEnable )
-=======
         /* Ignore RRM measurement request until DHCP is set */
         if (pMac->rrm.rrmPEContext.rrmEnable &&
            pMac->roam.roamSession[psessionEntry->smeSessionId].dhcp_done)
->>>>>>> f9b3052d
         {
             switch(pActionHdr->actionID) {
                 case SIR_MAC_RRM_RADIO_MEASURE_REQ:
