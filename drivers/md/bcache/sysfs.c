/*
 * bcache sysfs interfaces
 *
 * Copyright 2010, 2011 Kent Overstreet <kent.overstreet@gmail.com>
 * Copyright 2012 Google, Inc.
 */

#include "bcache.h"
#include "sysfs.h"
#include "btree.h"
#include "request.h"
#include "writeback.h"

#include <linux/blkdev.h>
#include <linux/sort.h>

static const char * const cache_replacement_policies[] = {
	"lru",
	"fifo",
	"random",
	NULL
};

static const char * const error_actions[] = {
	"unregister",
	"panic",
	NULL
};

write_attribute(attach);
write_attribute(detach);
write_attribute(unregister);
write_attribute(stop);
write_attribute(clear_stats);
write_attribute(trigger_gc);
write_attribute(prune_cache);
write_attribute(flash_vol_create);

read_attribute(bucket_size);
read_attribute(block_size);
read_attribute(nbuckets);
read_attribute(tree_depth);
read_attribute(root_usage_percent);
read_attribute(priority_stats);
read_attribute(btree_cache_size);
read_attribute(btree_cache_max_chain);
read_attribute(cache_available_percent);
read_attribute(written);
read_attribute(btree_written);
read_attribute(metadata_written);
read_attribute(active_journal_entries);

sysfs_time_stats_attribute(btree_gc,	sec, ms);
sysfs_time_stats_attribute(btree_split, sec, us);
sysfs_time_stats_attribute(btree_sort,	ms,  us);
sysfs_time_stats_attribute(btree_read,	ms,  us);

read_attribute(btree_nodes);
read_attribute(btree_used_percent);
read_attribute(average_key_size);
read_attribute(dirty_data);
read_attribute(bset_tree_stats);

read_attribute(state);
read_attribute(cache_read_races);
read_attribute(writeback_keys_done);
read_attribute(writeback_keys_failed);
read_attribute(io_errors);
read_attribute(congested);
rw_attribute(congested_read_threshold_us);
rw_attribute(congested_write_threshold_us);

rw_attribute(sequential_cutoff);
rw_attribute(data_csum);
rw_attribute(cache_mode);
rw_attribute(writeback_metadata);
rw_attribute(writeback_running);
rw_attribute(writeback_percent);
rw_attribute(writeback_delay);
rw_attribute(writeback_rate);

rw_attribute(writeback_rate_update_seconds);
rw_attribute(writeback_rate_d_term);
rw_attribute(writeback_rate_p_term_inverse);
read_attribute(writeback_rate_debug);

read_attribute(stripe_size);
read_attribute(partial_stripes_expensive);

rw_attribute(synchronous);
rw_attribute(journal_delay_ms);
rw_attribute(discard);
rw_attribute(running);
rw_attribute(label);
rw_attribute(readahead);
rw_attribute(errors);
rw_attribute(io_error_limit);
rw_attribute(io_error_halflife);
rw_attribute(verify);
rw_attribute(bypass_torture_test);
rw_attribute(key_merging_disabled);
rw_attribute(gc_always_rewrite);
rw_attribute(expensive_debug_checks);
rw_attribute(cache_replacement_policy);
rw_attribute(btree_shrinker_disabled);
rw_attribute(copy_gc_enabled);
rw_attribute(size);

SHOW(__bch_cached_dev)
{
	struct cached_dev *dc = container_of(kobj, struct cached_dev,
					     disk.kobj);
	const char *states[] = { "no cache", "clean", "dirty", "inconsistent" };

#define var(stat)		(dc->stat)

	if (attr == &sysfs_cache_mode)
		return bch_snprint_string_list(buf, PAGE_SIZE,
					       bch_cache_modes + 1,
					       BDEV_CACHE_MODE(&dc->sb));

	sysfs_printf(data_csum,		"%i", dc->disk.data_csum);
	var_printf(verify,		"%i");
	var_printf(bypass_torture_test,	"%i");
	var_printf(writeback_metadata,	"%i");
	var_printf(writeback_running,	"%i");
	var_print(writeback_delay);
	var_print(writeback_percent);
	sysfs_hprint(writeback_rate,	dc->writeback_rate.rate << 9);

	var_print(writeback_rate_update_seconds);
	var_print(writeback_rate_d_term);
	var_print(writeback_rate_p_term_inverse);

	if (attr == &sysfs_writeback_rate_debug) {
		char rate[20];
		char dirty[20];
		char target[20];
		char proportional[20];
		char derivative[20];
		char change[20];
		s64 next_io;

		bch_hprint(rate,	dc->writeback_rate.rate << 9);
		bch_hprint(dirty,	bcache_dev_sectors_dirty(&dc->disk) << 9);
		bch_hprint(target,	dc->writeback_rate_target << 9);
		bch_hprint(proportional,dc->writeback_rate_proportional << 9);
		bch_hprint(derivative,	dc->writeback_rate_derivative << 9);
		bch_hprint(change,	dc->writeback_rate_change << 9);

		next_io = div64_s64(dc->writeback_rate.next - local_clock(),
				    NSEC_PER_MSEC);

		return sprintf(buf,
			       "rate:\t\t%s/sec\n"
			       "dirty:\t\t%s\n"
			       "target:\t\t%s\n"
			       "proportional:\t%s\n"
			       "derivative:\t%s\n"
			       "change:\t\t%s/sec\n"
			       "next io:\t%llims\n",
			       rate, dirty, target, proportional,
			       derivative, change, next_io);
	}

	sysfs_hprint(dirty_data,
		     bcache_dev_sectors_dirty(&dc->disk) << 9);

	sysfs_hprint(stripe_size,	dc->disk.stripe_size << 9);
	var_printf(partial_stripes_expensive,	"%u");

	var_hprint(sequential_cutoff);
	var_hprint(readahead);

	sysfs_print(running,		atomic_read(&dc->running));
	sysfs_print(state,		states[BDEV_STATE(&dc->sb)]);

	if (attr == &sysfs_label) {
		memcpy(buf, dc->sb.label, SB_LABEL_SIZE);
		buf[SB_LABEL_SIZE + 1] = '\0';
		strcat(buf, "\n");
		return strlen(buf);
	}

#undef var
	return 0;
}
SHOW_LOCKED(bch_cached_dev)

STORE(__cached_dev)
{
	struct cached_dev *dc = container_of(kobj, struct cached_dev,
					     disk.kobj);
<<<<<<< HEAD
	ssize_t v = size;
=======
	ssize_t v;
>>>>>>> 7b3c18df
	struct cache_set *c;
	struct kobj_uevent_env *env;

#define d_strtoul(var)		sysfs_strtoul(var, dc->var)
#define d_strtoul_nonzero(var)	sysfs_strtoul_clamp(var, dc->var, 1, INT_MAX)
#define d_strtoi_h(var)		sysfs_hatoi(var, dc->var)

	sysfs_strtoul(data_csum,	dc->disk.data_csum);
	d_strtoul(verify);
	d_strtoul(bypass_torture_test);
	d_strtoul(writeback_metadata);
	d_strtoul(writeback_running);
	d_strtoul(writeback_delay);

	sysfs_strtoul_clamp(writeback_percent, dc->writeback_percent, 0, 40);

	sysfs_strtoul_clamp(writeback_rate,
			    dc->writeback_rate.rate, 1, INT_MAX);

	d_strtoul_nonzero(writeback_rate_update_seconds);
	d_strtoul(writeback_rate_d_term);
	d_strtoul_nonzero(writeback_rate_p_term_inverse);

	d_strtoi_h(sequential_cutoff);
	d_strtoi_h(readahead);

	if (attr == &sysfs_clear_stats)
		bch_cache_accounting_clear(&dc->accounting);

	if (attr == &sysfs_running &&
	    strtoul_or_return(buf))
		bch_cached_dev_run(dc);

	if (attr == &sysfs_cache_mode) {
		v = bch_read_string_list(buf, bch_cache_modes + 1);

		if (v < 0)
			return v;

		if ((unsigned) v != BDEV_CACHE_MODE(&dc->sb)) {
			SET_BDEV_CACHE_MODE(&dc->sb, v);
			bch_write_bdev_super(dc, NULL);
		}
	}

	if (attr == &sysfs_label) {
		if (size > SB_LABEL_SIZE)
			return -EINVAL;
		memcpy(dc->sb.label, buf, size);
		if (size < SB_LABEL_SIZE)
			dc->sb.label[size] = '\0';
		if (size && dc->sb.label[size - 1] == '\n')
			dc->sb.label[size - 1] = '\0';
		bch_write_bdev_super(dc, NULL);
		if (dc->disk.c) {
			memcpy(dc->disk.c->uuids[dc->disk.id].label,
			       buf, SB_LABEL_SIZE);
			bch_uuid_write(dc->disk.c);
		}
		env = kzalloc(sizeof(struct kobj_uevent_env), GFP_KERNEL);
		if (!env)
			return -ENOMEM;
		add_uevent_var(env, "DRIVER=bcache");
		add_uevent_var(env, "CACHED_UUID=%pU", dc->sb.uuid),
		add_uevent_var(env, "CACHED_LABEL=%s", buf);
		kobject_uevent_env(
			&disk_to_dev(dc->disk.disk)->kobj, KOBJ_CHANGE, env->envp);
		kfree(env);
	}

	if (attr == &sysfs_attach) {
		uint8_t		set_uuid[16];

		if (bch_parse_uuid(buf, set_uuid) < 16)
			return -EINVAL;

		v = -ENOENT;
		list_for_each_entry(c, &bch_cache_sets, list) {
			v = bch_cached_dev_attach(dc, c, set_uuid);
			if (!v)
				return size;
		}

		pr_err("Can't attach %s: cache set not found", buf);
		return v;
	}

	if (attr == &sysfs_detach && dc->disk.c)
		bch_cached_dev_detach(dc);

	if (attr == &sysfs_stop)
		bcache_device_stop(&dc->disk);

	return size;
}

STORE(bch_cached_dev)
{
	struct cached_dev *dc = container_of(kobj, struct cached_dev,
					     disk.kobj);

	mutex_lock(&bch_register_lock);
	size = __cached_dev_store(kobj, attr, buf, size);

	if (attr == &sysfs_writeback_running)
		bch_writeback_queue(dc);

	if (attr == &sysfs_writeback_percent)
		schedule_delayed_work(&dc->writeback_rate_update,
				      dc->writeback_rate_update_seconds * HZ);

	mutex_unlock(&bch_register_lock);
	return size;
}

static struct attribute *bch_cached_dev_files[] = {
	&sysfs_attach,
	&sysfs_detach,
	&sysfs_stop,
#if 0
	&sysfs_data_csum,
#endif
	&sysfs_cache_mode,
	&sysfs_writeback_metadata,
	&sysfs_writeback_running,
	&sysfs_writeback_delay,
	&sysfs_writeback_percent,
	&sysfs_writeback_rate,
	&sysfs_writeback_rate_update_seconds,
	&sysfs_writeback_rate_d_term,
	&sysfs_writeback_rate_p_term_inverse,
	&sysfs_writeback_rate_debug,
	&sysfs_dirty_data,
	&sysfs_stripe_size,
	&sysfs_partial_stripes_expensive,
	&sysfs_sequential_cutoff,
	&sysfs_clear_stats,
	&sysfs_running,
	&sysfs_state,
	&sysfs_label,
	&sysfs_readahead,
#ifdef CONFIG_BCACHE_DEBUG
	&sysfs_verify,
	&sysfs_bypass_torture_test,
#endif
	NULL
};
KTYPE(bch_cached_dev);

SHOW(bch_flash_dev)
{
	struct bcache_device *d = container_of(kobj, struct bcache_device,
					       kobj);
	struct uuid_entry *u = &d->c->uuids[d->id];

	sysfs_printf(data_csum,	"%i", d->data_csum);
	sysfs_hprint(size,	u->sectors << 9);

	if (attr == &sysfs_label) {
		memcpy(buf, u->label, SB_LABEL_SIZE);
		buf[SB_LABEL_SIZE + 1] = '\0';
		strcat(buf, "\n");
		return strlen(buf);
	}

	return 0;
}

STORE(__bch_flash_dev)
{
	struct bcache_device *d = container_of(kobj, struct bcache_device,
					       kobj);
	struct uuid_entry *u = &d->c->uuids[d->id];

	sysfs_strtoul(data_csum,	d->data_csum);

	if (attr == &sysfs_size) {
		uint64_t v;
		strtoi_h_or_return(buf, v);

		u->sectors = v >> 9;
		bch_uuid_write(d->c);
		set_capacity(d->disk, u->sectors);
	}

	if (attr == &sysfs_label) {
		memcpy(u->label, buf, SB_LABEL_SIZE);
		bch_uuid_write(d->c);
	}

	if (attr == &sysfs_unregister) {
		set_bit(BCACHE_DEV_DETACHING, &d->flags);
		bcache_device_stop(d);
	}

	return size;
}
STORE_LOCKED(bch_flash_dev)

static struct attribute *bch_flash_dev_files[] = {
	&sysfs_unregister,
#if 0
	&sysfs_data_csum,
#endif
	&sysfs_label,
	&sysfs_size,
	NULL
};
KTYPE(bch_flash_dev);

struct bset_stats_op {
	struct btree_op op;
	size_t nodes;
	struct bset_stats stats;
};

static int bch_btree_bset_stats(struct btree_op *b_op, struct btree *b)
{
	struct bset_stats_op *op = container_of(b_op, struct bset_stats_op, op);

	op->nodes++;
	bch_btree_keys_stats(&b->keys, &op->stats);

	return MAP_CONTINUE;
}

static int bch_bset_print_stats(struct cache_set *c, char *buf)
{
	struct bset_stats_op op;
	int ret;

	memset(&op, 0, sizeof(op));
	bch_btree_op_init(&op.op, -1);

	ret = bch_btree_map_nodes(&op.op, c, &ZERO_KEY, bch_btree_bset_stats);
	if (ret < 0)
		return ret;

	return snprintf(buf, PAGE_SIZE,
			"btree nodes:		%zu\n"
			"written sets:		%zu\n"
			"unwritten sets:		%zu\n"
			"written key bytes:	%zu\n"
			"unwritten key bytes:	%zu\n"
			"floats:			%zu\n"
			"failed:			%zu\n",
			op.nodes,
			op.stats.sets_written, op.stats.sets_unwritten,
			op.stats.bytes_written, op.stats.bytes_unwritten,
			op.stats.floats, op.stats.failed);
}

static unsigned bch_root_usage(struct cache_set *c)
{
	unsigned bytes = 0;
	struct bkey *k;
	struct btree *b;
	struct btree_iter iter;

	goto lock_root;

	do {
		rw_unlock(false, b);
lock_root:
		b = c->root;
		rw_lock(false, b, b->level);
	} while (b != c->root);

	for_each_key_filter(&b->keys, k, &iter, bch_ptr_bad)
		bytes += bkey_bytes(k);

	rw_unlock(false, b);

	return (bytes * 100) / btree_bytes(c);
}

static size_t bch_cache_size(struct cache_set *c)
{
	size_t ret = 0;
	struct btree *b;

	mutex_lock(&c->bucket_lock);
	list_for_each_entry(b, &c->btree_cache, list)
		ret += 1 << (b->keys.page_order + PAGE_SHIFT);

	mutex_unlock(&c->bucket_lock);
	return ret;
}

static unsigned bch_cache_max_chain(struct cache_set *c)
{
	unsigned ret = 0;
	struct hlist_head *h;

	mutex_lock(&c->bucket_lock);

	for (h = c->bucket_hash;
	     h < c->bucket_hash + (1 << BUCKET_HASH_BITS);
	     h++) {
		unsigned i = 0;
		struct hlist_node *p;

		hlist_for_each(p, h)
			i++;

		ret = max(ret, i);
	}

	mutex_unlock(&c->bucket_lock);
	return ret;
}

static unsigned bch_btree_used(struct cache_set *c)
{
	return div64_u64(c->gc_stats.key_bytes * 100,
			 (c->gc_stats.nodes ?: 1) * btree_bytes(c));
}

static unsigned bch_average_key_size(struct cache_set *c)
{
	return c->gc_stats.nkeys
		? div64_u64(c->gc_stats.data, c->gc_stats.nkeys)
		: 0;
}

SHOW(__bch_cache_set)
{
	struct cache_set *c = container_of(kobj, struct cache_set, kobj);

	sysfs_print(synchronous,		CACHE_SYNC(&c->sb));
	sysfs_print(journal_delay_ms,		c->journal_delay_ms);
	sysfs_hprint(bucket_size,		bucket_bytes(c));
	sysfs_hprint(block_size,		block_bytes(c));
	sysfs_print(tree_depth,			c->root->level);
	sysfs_print(root_usage_percent,		bch_root_usage(c));

	sysfs_hprint(btree_cache_size,		bch_cache_size(c));
	sysfs_print(btree_cache_max_chain,	bch_cache_max_chain(c));
	sysfs_print(cache_available_percent,	100 - c->gc_stats.in_use);

	sysfs_print_time_stats(&c->btree_gc_time,	btree_gc, sec, ms);
	sysfs_print_time_stats(&c->btree_split_time,	btree_split, sec, us);
	sysfs_print_time_stats(&c->sort.time,		btree_sort, ms, us);
	sysfs_print_time_stats(&c->btree_read_time,	btree_read, ms, us);

	sysfs_print(btree_used_percent,	bch_btree_used(c));
	sysfs_print(btree_nodes,	c->gc_stats.nodes);
	sysfs_hprint(average_key_size,	bch_average_key_size(c));

	sysfs_print(cache_read_races,
		    atomic_long_read(&c->cache_read_races));

	sysfs_print(writeback_keys_done,
		    atomic_long_read(&c->writeback_keys_done));
	sysfs_print(writeback_keys_failed,
		    atomic_long_read(&c->writeback_keys_failed));

	if (attr == &sysfs_errors)
		return bch_snprint_string_list(buf, PAGE_SIZE, error_actions,
					       c->on_error);

	/* See count_io_errors for why 88 */
	sysfs_print(io_error_halflife,	c->error_decay * 88);
	sysfs_print(io_error_limit,	c->error_limit >> IO_ERROR_SHIFT);

	sysfs_hprint(congested,
		     ((uint64_t) bch_get_congested(c)) << 9);
	sysfs_print(congested_read_threshold_us,
		    c->congested_read_threshold_us);
	sysfs_print(congested_write_threshold_us,
		    c->congested_write_threshold_us);

	sysfs_print(active_journal_entries,	fifo_used(&c->journal.pin));
	sysfs_printf(verify,			"%i", c->verify);
	sysfs_printf(key_merging_disabled,	"%i", c->key_merging_disabled);
	sysfs_printf(expensive_debug_checks,
		     "%i", c->expensive_debug_checks);
	sysfs_printf(gc_always_rewrite,		"%i", c->gc_always_rewrite);
	sysfs_printf(btree_shrinker_disabled,	"%i", c->shrinker_disabled);
	sysfs_printf(copy_gc_enabled,		"%i", c->copy_gc_enabled);

	if (attr == &sysfs_bset_tree_stats)
		return bch_bset_print_stats(c, buf);

	return 0;
}
SHOW_LOCKED(bch_cache_set)

STORE(__bch_cache_set)
{
	struct cache_set *c = container_of(kobj, struct cache_set, kobj);

	if (attr == &sysfs_unregister)
		bch_cache_set_unregister(c);

	if (attr == &sysfs_stop)
		bch_cache_set_stop(c);

	if (attr == &sysfs_synchronous) {
		bool sync = strtoul_or_return(buf);

		if (sync != CACHE_SYNC(&c->sb)) {
			SET_CACHE_SYNC(&c->sb, sync);
			bcache_write_super(c);
		}
	}

	if (attr == &sysfs_flash_vol_create) {
		int r;
		uint64_t v;
		strtoi_h_or_return(buf, v);

		r = bch_flash_dev_create(c, v);
		if (r)
			return r;
	}

	if (attr == &sysfs_clear_stats) {
		atomic_long_set(&c->writeback_keys_done,	0);
		atomic_long_set(&c->writeback_keys_failed,	0);

		memset(&c->gc_stats, 0, sizeof(struct gc_stat));
		bch_cache_accounting_clear(&c->accounting);
	}

	if (attr == &sysfs_trigger_gc)
		wake_up_gc(c);

	if (attr == &sysfs_prune_cache) {
		struct shrink_control sc;
		sc.gfp_mask = GFP_KERNEL;
		sc.nr_to_scan = strtoul_or_return(buf);
		c->shrink.scan_objects(&c->shrink, &sc);
	}

	sysfs_strtoul(congested_read_threshold_us,
		      c->congested_read_threshold_us);
	sysfs_strtoul(congested_write_threshold_us,
		      c->congested_write_threshold_us);

	if (attr == &sysfs_errors) {
		ssize_t v = bch_read_string_list(buf, error_actions);

		if (v < 0)
			return v;

		c->on_error = v;
	}

	if (attr == &sysfs_io_error_limit)
		c->error_limit = strtoul_or_return(buf) << IO_ERROR_SHIFT;

	/* See count_io_errors() for why 88 */
	if (attr == &sysfs_io_error_halflife)
		c->error_decay = strtoul_or_return(buf) / 88;

	sysfs_strtoul(journal_delay_ms,		c->journal_delay_ms);
	sysfs_strtoul(verify,			c->verify);
	sysfs_strtoul(key_merging_disabled,	c->key_merging_disabled);
	sysfs_strtoul(expensive_debug_checks,	c->expensive_debug_checks);
	sysfs_strtoul(gc_always_rewrite,	c->gc_always_rewrite);
	sysfs_strtoul(btree_shrinker_disabled,	c->shrinker_disabled);
	sysfs_strtoul(copy_gc_enabled,		c->copy_gc_enabled);

	return size;
}
STORE_LOCKED(bch_cache_set)

SHOW(bch_cache_set_internal)
{
	struct cache_set *c = container_of(kobj, struct cache_set, internal);
	return bch_cache_set_show(&c->kobj, attr, buf);
}

STORE(bch_cache_set_internal)
{
	struct cache_set *c = container_of(kobj, struct cache_set, internal);
	return bch_cache_set_store(&c->kobj, attr, buf, size);
}

static void bch_cache_set_internal_release(struct kobject *k)
{
}

static struct attribute *bch_cache_set_files[] = {
	&sysfs_unregister,
	&sysfs_stop,
	&sysfs_synchronous,
	&sysfs_journal_delay_ms,
	&sysfs_flash_vol_create,

	&sysfs_bucket_size,
	&sysfs_block_size,
	&sysfs_tree_depth,
	&sysfs_root_usage_percent,
	&sysfs_btree_cache_size,
	&sysfs_cache_available_percent,

	&sysfs_average_key_size,

	&sysfs_errors,
	&sysfs_io_error_limit,
	&sysfs_io_error_halflife,
	&sysfs_congested,
	&sysfs_congested_read_threshold_us,
	&sysfs_congested_write_threshold_us,
	&sysfs_clear_stats,
	NULL
};
KTYPE(bch_cache_set);

static struct attribute *bch_cache_set_internal_files[] = {
	&sysfs_active_journal_entries,

	sysfs_time_stats_attribute_list(btree_gc, sec, ms)
	sysfs_time_stats_attribute_list(btree_split, sec, us)
	sysfs_time_stats_attribute_list(btree_sort, ms, us)
	sysfs_time_stats_attribute_list(btree_read, ms, us)

	&sysfs_btree_nodes,
	&sysfs_btree_used_percent,
	&sysfs_btree_cache_max_chain,

	&sysfs_bset_tree_stats,
	&sysfs_cache_read_races,
	&sysfs_writeback_keys_done,
	&sysfs_writeback_keys_failed,

	&sysfs_trigger_gc,
	&sysfs_prune_cache,
#ifdef CONFIG_BCACHE_DEBUG
	&sysfs_verify,
	&sysfs_key_merging_disabled,
	&sysfs_expensive_debug_checks,
#endif
	&sysfs_gc_always_rewrite,
	&sysfs_btree_shrinker_disabled,
	&sysfs_copy_gc_enabled,
	NULL
};
KTYPE(bch_cache_set_internal);

SHOW(__bch_cache)
{
	struct cache *ca = container_of(kobj, struct cache, kobj);

	sysfs_hprint(bucket_size,	bucket_bytes(ca));
	sysfs_hprint(block_size,	block_bytes(ca));
	sysfs_print(nbuckets,		ca->sb.nbuckets);
	sysfs_print(discard,		ca->discard);
	sysfs_hprint(written, atomic_long_read(&ca->sectors_written) << 9);
	sysfs_hprint(btree_written,
		     atomic_long_read(&ca->btree_sectors_written) << 9);
	sysfs_hprint(metadata_written,
		     (atomic_long_read(&ca->meta_sectors_written) +
		      atomic_long_read(&ca->btree_sectors_written)) << 9);

	sysfs_print(io_errors,
		    atomic_read(&ca->io_errors) >> IO_ERROR_SHIFT);

	if (attr == &sysfs_cache_replacement_policy)
		return bch_snprint_string_list(buf, PAGE_SIZE,
					       cache_replacement_policies,
					       CACHE_REPLACEMENT(&ca->sb));

	if (attr == &sysfs_priority_stats) {
		int cmp(const void *l, const void *r)
		{	return *((uint16_t *) r) - *((uint16_t *) l); }

		struct bucket *b;
		size_t n = ca->sb.nbuckets, i;
		size_t unused = 0, available = 0, dirty = 0, meta = 0;
		uint64_t sum = 0;
		/* Compute 31 quantiles */
		uint16_t q[31], *p, *cached;
		ssize_t ret;

		cached = p = vmalloc(ca->sb.nbuckets * sizeof(uint16_t));
		if (!p)
			return -ENOMEM;

		mutex_lock(&ca->set->bucket_lock);
		for_each_bucket(b, ca) {
			if (!GC_SECTORS_USED(b))
				unused++;
			if (GC_MARK(b) == GC_MARK_RECLAIMABLE)
				available++;
			if (GC_MARK(b) == GC_MARK_DIRTY)
				dirty++;
			if (GC_MARK(b) == GC_MARK_METADATA)
				meta++;
		}

		for (i = ca->sb.first_bucket; i < n; i++)
			p[i] = ca->buckets[i].prio;
		mutex_unlock(&ca->set->bucket_lock);

		sort(p, n, sizeof(uint16_t), cmp, NULL);

		while (n &&
		       !cached[n - 1])
			--n;

		unused = ca->sb.nbuckets - n;

		while (cached < p + n &&
		       *cached == BTREE_PRIO)
			cached++, n--;

		for (i = 0; i < n; i++)
			sum += INITIAL_PRIO - cached[i];

		if (n)
			do_div(sum, n);

		for (i = 0; i < ARRAY_SIZE(q); i++)
			q[i] = INITIAL_PRIO - cached[n * (i + 1) /
				(ARRAY_SIZE(q) + 1)];

		vfree(p);

		ret = scnprintf(buf, PAGE_SIZE,
				"Unused:		%zu%%\n"
				"Clean:		%zu%%\n"
				"Dirty:		%zu%%\n"
				"Metadata:	%zu%%\n"
				"Average:	%llu\n"
				"Sectors per Q:	%zu\n"
				"Quantiles:	[",
				unused * 100 / (size_t) ca->sb.nbuckets,
				available * 100 / (size_t) ca->sb.nbuckets,
				dirty * 100 / (size_t) ca->sb.nbuckets,
				meta * 100 / (size_t) ca->sb.nbuckets, sum,
				n * ca->sb.bucket_size / (ARRAY_SIZE(q) + 1));

		for (i = 0; i < ARRAY_SIZE(q); i++)
			ret += scnprintf(buf + ret, PAGE_SIZE - ret,
					 "%u ", q[i]);
		ret--;

		ret += scnprintf(buf + ret, PAGE_SIZE - ret, "]\n");

		return ret;
	}

	return 0;
}
SHOW_LOCKED(bch_cache)

STORE(__bch_cache)
{
	struct cache *ca = container_of(kobj, struct cache, kobj);

	if (attr == &sysfs_discard) {
		bool v = strtoul_or_return(buf);

		if (blk_queue_discard(bdev_get_queue(ca->bdev)))
			ca->discard = v;

		if (v != CACHE_DISCARD(&ca->sb)) {
			SET_CACHE_DISCARD(&ca->sb, v);
			bcache_write_super(ca->set);
		}
	}

	if (attr == &sysfs_cache_replacement_policy) {
		ssize_t v = bch_read_string_list(buf, cache_replacement_policies);

		if (v < 0)
			return v;

		if ((unsigned) v != CACHE_REPLACEMENT(&ca->sb)) {
			mutex_lock(&ca->set->bucket_lock);
			SET_CACHE_REPLACEMENT(&ca->sb, v);
			mutex_unlock(&ca->set->bucket_lock);

			bcache_write_super(ca->set);
		}
	}

	if (attr == &sysfs_clear_stats) {
		atomic_long_set(&ca->sectors_written, 0);
		atomic_long_set(&ca->btree_sectors_written, 0);
		atomic_long_set(&ca->meta_sectors_written, 0);
		atomic_set(&ca->io_count, 0);
		atomic_set(&ca->io_errors, 0);
	}

	return size;
}
STORE_LOCKED(bch_cache)

static struct attribute *bch_cache_files[] = {
	&sysfs_bucket_size,
	&sysfs_block_size,
	&sysfs_nbuckets,
	&sysfs_priority_stats,
	&sysfs_discard,
	&sysfs_written,
	&sysfs_btree_written,
	&sysfs_metadata_written,
	&sysfs_io_errors,
	&sysfs_clear_stats,
	&sysfs_cache_replacement_policy,
	NULL
};
KTYPE(bch_cache);<|MERGE_RESOLUTION|>--- conflicted
+++ resolved
@@ -191,11 +191,7 @@
 {
 	struct cached_dev *dc = container_of(kobj, struct cached_dev,
 					     disk.kobj);
-<<<<<<< HEAD
-	ssize_t v = size;
-=======
 	ssize_t v;
->>>>>>> 7b3c18df
 	struct cache_set *c;
 	struct kobj_uevent_env *env;
 
