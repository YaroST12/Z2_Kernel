/*
 *	Linux INET6 implementation
 *	FIB front-end.
 *
 *	Authors:
 *	Pedro Roque		<roque@di.fc.ul.pt>
 *
 *	This program is free software; you can redistribute it and/or
 *      modify it under the terms of the GNU General Public License
 *      as published by the Free Software Foundation; either version
 *      2 of the License, or (at your option) any later version.
 */

/*	Changes:
 *
 *	YOSHIFUJI Hideaki @USAGI
 *		reworked default router selection.
 *		- respect outgoing interface
 *		- select from (probably) reachable routers (i.e.
 *		routers in REACHABLE, STALE, DELAY or PROBE states).
 *		- always select the same router if it is (probably)
 *		reachable.  otherwise, round-robin the list.
 *	Ville Nuorvala
 *		Fixed routing subtrees.
 */

#define pr_fmt(fmt) "IPv6: " fmt

#include <linux/capability.h>
#include <linux/errno.h>
#include <linux/export.h>
#include <linux/types.h>
#include <linux/times.h>
#include <linux/socket.h>
#include <linux/sockios.h>
#include <linux/net.h>
#include <linux/route.h>
#include <linux/netdevice.h>
#include <linux/in6.h>
#include <linux/mroute6.h>
#include <linux/init.h>
#include <linux/if_arp.h>
#include <linux/proc_fs.h>
#include <linux/seq_file.h>
#include <linux/nsproxy.h>
#include <linux/slab.h>
#include <net/net_namespace.h>
#include <net/snmp.h>
#include <net/ipv6.h>
#include <net/ip6_fib.h>
#include <net/ip6_route.h>
#include <net/ndisc.h>
#include <net/addrconf.h>
#include <net/tcp.h>
#include <linux/rtnetlink.h>
#include <net/dst.h>
#include <net/dst_metadata.h>
#include <net/xfrm.h>
#include <net/netevent.h>
#include <net/netlink.h>
#include <net/nexthop.h>
#include <net/lwtunnel.h>
#include <net/ip_tunnels.h>
#include <net/l3mdev.h>

#include <asm/uaccess.h>

#ifdef CONFIG_SYSCTL
#include <linux/sysctl.h>
#endif

enum rt6_nud_state {
	RT6_NUD_FAIL_HARD = -3,
	RT6_NUD_FAIL_PROBE = -2,
	RT6_NUD_FAIL_DO_RR = -1,
	RT6_NUD_SUCCEED = 1
};

static void ip6_rt_copy_init(struct rt6_info *rt, struct rt6_info *ort);
static struct dst_entry	*ip6_dst_check(struct dst_entry *dst, u32 cookie);
static unsigned int	 ip6_default_advmss(const struct dst_entry *dst);
static unsigned int	 ip6_mtu(const struct dst_entry *dst);
static struct dst_entry *ip6_negative_advice(struct dst_entry *);
static void		ip6_dst_destroy(struct dst_entry *);
static void		ip6_dst_ifdown(struct dst_entry *,
				       struct net_device *dev, int how);
static int		 ip6_dst_gc(struct dst_ops *ops);

static int		ip6_pkt_discard(struct sk_buff *skb);
static int		ip6_pkt_discard_out(struct net *net, struct sock *sk, struct sk_buff *skb);
static int		ip6_pkt_prohibit(struct sk_buff *skb);
static int		ip6_pkt_prohibit_out(struct net *net, struct sock *sk, struct sk_buff *skb);
static void		ip6_link_failure(struct sk_buff *skb);
static void		ip6_rt_update_pmtu(struct dst_entry *dst, struct sock *sk,
					   struct sk_buff *skb, u32 mtu);
static void		rt6_do_redirect(struct dst_entry *dst, struct sock *sk,
					struct sk_buff *skb);
static void		rt6_dst_from_metrics_check(struct rt6_info *rt);
static int rt6_score_route(struct rt6_info *rt, int oif, int strict);

#ifdef CONFIG_IPV6_ROUTE_INFO
static struct rt6_info *rt6_add_route_info(struct net_device *dev,
					   const struct in6_addr *prefix, int prefixlen,
					   const struct in6_addr *gwaddr, unsigned int pref);
static struct rt6_info *rt6_get_route_info(struct net_device *dev,
					   const struct in6_addr *prefix, int prefixlen,
					   const struct in6_addr *gwaddr);
#endif

struct uncached_list {
	spinlock_t		lock;
	struct list_head	head;
};

static DEFINE_PER_CPU_ALIGNED(struct uncached_list, rt6_uncached_list);

static void rt6_uncached_list_add(struct rt6_info *rt)
{
	struct uncached_list *ul = raw_cpu_ptr(&rt6_uncached_list);

	rt->dst.flags |= DST_NOCACHE;
	rt->rt6i_uncached_list = ul;

	spin_lock_bh(&ul->lock);
	list_add_tail(&rt->rt6i_uncached, &ul->head);
	spin_unlock_bh(&ul->lock);
}

static void rt6_uncached_list_del(struct rt6_info *rt)
{
	if (!list_empty(&rt->rt6i_uncached)) {
		struct uncached_list *ul = rt->rt6i_uncached_list;

		spin_lock_bh(&ul->lock);
		list_del(&rt->rt6i_uncached);
		spin_unlock_bh(&ul->lock);
	}
}

static void rt6_uncached_list_flush_dev(struct net *net, struct net_device *dev)
{
	struct net_device *loopback_dev = net->loopback_dev;
	int cpu;

	if (dev == loopback_dev)
		return;

	for_each_possible_cpu(cpu) {
		struct uncached_list *ul = per_cpu_ptr(&rt6_uncached_list, cpu);
		struct rt6_info *rt;

		spin_lock_bh(&ul->lock);
		list_for_each_entry(rt, &ul->head, rt6i_uncached) {
			struct inet6_dev *rt_idev = rt->rt6i_idev;
			struct net_device *rt_dev = rt->dst.dev;

			if (rt_idev->dev == dev) {
				rt->rt6i_idev = in6_dev_get(loopback_dev);
				in6_dev_put(rt_idev);
			}

			if (rt_dev == dev) {
				rt->dst.dev = loopback_dev;
				dev_hold(rt->dst.dev);
				dev_put(rt_dev);
			}
		}
		spin_unlock_bh(&ul->lock);
	}
}

static u32 *rt6_pcpu_cow_metrics(struct rt6_info *rt)
{
	return dst_metrics_write_ptr(rt->dst.from);
}

static u32 *ipv6_cow_metrics(struct dst_entry *dst, unsigned long old)
{
	struct rt6_info *rt = (struct rt6_info *)dst;

	if (rt->rt6i_flags & RTF_PCPU)
		return rt6_pcpu_cow_metrics(rt);
	else if (rt->rt6i_flags & RTF_CACHE)
		return NULL;
	else
		return dst_cow_metrics_generic(dst, old);
}

static inline const void *choose_neigh_daddr(struct rt6_info *rt,
					     struct sk_buff *skb,
					     const void *daddr)
{
	struct in6_addr *p = &rt->rt6i_gateway;

	if (!ipv6_addr_any(p))
		return (const void *) p;
	else if (skb)
		return &ipv6_hdr(skb)->daddr;
	return daddr;
}

static struct neighbour *ip6_neigh_lookup(const struct dst_entry *dst,
					  struct sk_buff *skb,
					  const void *daddr)
{
	struct rt6_info *rt = (struct rt6_info *) dst;
	struct neighbour *n;

	daddr = choose_neigh_daddr(rt, skb, daddr);
	n = __ipv6_neigh_lookup(dst->dev, daddr);
	if (n)
		return n;
	return neigh_create(&nd_tbl, daddr, dst->dev);
}

static struct dst_ops ip6_dst_ops_template = {
	.family			=	AF_INET6,
	.gc			=	ip6_dst_gc,
	.gc_thresh		=	1024,
	.check			=	ip6_dst_check,
	.default_advmss		=	ip6_default_advmss,
	.mtu			=	ip6_mtu,
	.cow_metrics		=	ipv6_cow_metrics,
	.destroy		=	ip6_dst_destroy,
	.ifdown			=	ip6_dst_ifdown,
	.negative_advice	=	ip6_negative_advice,
	.link_failure		=	ip6_link_failure,
	.update_pmtu		=	ip6_rt_update_pmtu,
	.redirect		=	rt6_do_redirect,
	.local_out		=	__ip6_local_out,
	.neigh_lookup		=	ip6_neigh_lookup,
};

static unsigned int ip6_blackhole_mtu(const struct dst_entry *dst)
{
	unsigned int mtu = dst_metric_raw(dst, RTAX_MTU);

	return mtu ? : dst->dev->mtu;
}

static void ip6_rt_blackhole_update_pmtu(struct dst_entry *dst, struct sock *sk,
					 struct sk_buff *skb, u32 mtu)
{
}

static void ip6_rt_blackhole_redirect(struct dst_entry *dst, struct sock *sk,
				      struct sk_buff *skb)
{
}

static struct dst_ops ip6_dst_blackhole_ops = {
	.family			=	AF_INET6,
	.destroy		=	ip6_dst_destroy,
	.check			=	ip6_dst_check,
	.mtu			=	ip6_blackhole_mtu,
	.default_advmss		=	ip6_default_advmss,
	.update_pmtu		=	ip6_rt_blackhole_update_pmtu,
	.redirect		=	ip6_rt_blackhole_redirect,
	.cow_metrics		=	dst_cow_metrics_generic,
	.neigh_lookup		=	ip6_neigh_lookup,
};

static const u32 ip6_template_metrics[RTAX_MAX] = {
	[RTAX_HOPLIMIT - 1] = 0,
};

static const struct rt6_info ip6_null_entry_template = {
	.dst = {
		.__refcnt	= ATOMIC_INIT(1),
		.__use		= 1,
		.obsolete	= DST_OBSOLETE_FORCE_CHK,
		.error		= -ENETUNREACH,
		.input		= ip6_pkt_discard,
		.output		= ip6_pkt_discard_out,
	},
	.rt6i_flags	= (RTF_REJECT | RTF_NONEXTHOP),
	.rt6i_protocol  = RTPROT_KERNEL,
	.rt6i_metric	= ~(u32) 0,
	.rt6i_ref	= ATOMIC_INIT(1),
};

#ifdef CONFIG_IPV6_MULTIPLE_TABLES

static const struct rt6_info ip6_prohibit_entry_template = {
	.dst = {
		.__refcnt	= ATOMIC_INIT(1),
		.__use		= 1,
		.obsolete	= DST_OBSOLETE_FORCE_CHK,
		.error		= -EACCES,
		.input		= ip6_pkt_prohibit,
		.output		= ip6_pkt_prohibit_out,
	},
	.rt6i_flags	= (RTF_REJECT | RTF_NONEXTHOP),
	.rt6i_protocol  = RTPROT_KERNEL,
	.rt6i_metric	= ~(u32) 0,
	.rt6i_ref	= ATOMIC_INIT(1),
};

static const struct rt6_info ip6_blk_hole_entry_template = {
	.dst = {
		.__refcnt	= ATOMIC_INIT(1),
		.__use		= 1,
		.obsolete	= DST_OBSOLETE_FORCE_CHK,
		.error		= -EINVAL,
		.input		= dst_discard,
		.output		= dst_discard_out,
	},
	.rt6i_flags	= (RTF_REJECT | RTF_NONEXTHOP),
	.rt6i_protocol  = RTPROT_KERNEL,
	.rt6i_metric	= ~(u32) 0,
	.rt6i_ref	= ATOMIC_INIT(1),
};

#endif

static void rt6_info_init(struct rt6_info *rt)
{
	struct dst_entry *dst = &rt->dst;

	memset(dst + 1, 0, sizeof(*rt) - sizeof(*dst));
	INIT_LIST_HEAD(&rt->rt6i_siblings);
	INIT_LIST_HEAD(&rt->rt6i_uncached);
}

/* allocate dst with ip6_dst_ops */
static struct rt6_info *__ip6_dst_alloc(struct net *net,
					struct net_device *dev,
					int flags)
{
	struct rt6_info *rt = dst_alloc(&net->ipv6.ip6_dst_ops, dev,
					0, DST_OBSOLETE_FORCE_CHK, flags);

	if (rt)
		rt6_info_init(rt);

	return rt;
}

static struct rt6_info *ip6_dst_alloc(struct net *net,
				      struct net_device *dev,
				      int flags)
{
	struct rt6_info *rt = __ip6_dst_alloc(net, dev, flags);

	if (rt) {
		rt->rt6i_pcpu = alloc_percpu_gfp(struct rt6_info *, GFP_ATOMIC);
		if (rt->rt6i_pcpu) {
			int cpu;

			for_each_possible_cpu(cpu) {
				struct rt6_info **p;

				p = per_cpu_ptr(rt->rt6i_pcpu, cpu);
				/* no one shares rt */
				*p =  NULL;
			}
		} else {
			dst_destroy((struct dst_entry *)rt);
			return NULL;
		}
	}

	return rt;
}

static void ip6_dst_destroy(struct dst_entry *dst)
{
	struct rt6_info *rt = (struct rt6_info *)dst;
	struct dst_entry *from = dst->from;
	struct inet6_dev *idev;

	dst_destroy_metrics_generic(dst);
	free_percpu(rt->rt6i_pcpu);
	rt6_uncached_list_del(rt);

	idev = rt->rt6i_idev;
	if (idev) {
		rt->rt6i_idev = NULL;
		in6_dev_put(idev);
	}

	dst->from = NULL;
	dst_release(from);
}

static void ip6_dst_ifdown(struct dst_entry *dst, struct net_device *dev,
			   int how)
{
	struct rt6_info *rt = (struct rt6_info *)dst;
	struct inet6_dev *idev = rt->rt6i_idev;
	struct net_device *loopback_dev =
		dev_net(dev)->loopback_dev;

	if (idev && idev->dev != loopback_dev) {
		struct inet6_dev *loopback_idev = in6_dev_get(loopback_dev);
		if (loopback_idev) {
			rt->rt6i_idev = loopback_idev;
			in6_dev_put(idev);
		}
	}
}

static bool __rt6_check_expired(const struct rt6_info *rt)
{
	if (rt->rt6i_flags & RTF_EXPIRES)
		return time_after(jiffies, rt->dst.expires);
	else
		return false;
}

static bool rt6_check_expired(const struct rt6_info *rt)
{
	if (rt->rt6i_flags & RTF_EXPIRES) {
		if (time_after(jiffies, rt->dst.expires))
			return true;
	} else if (rt->dst.from) {
		return rt6_check_expired((struct rt6_info *) rt->dst.from);
	}
	return false;
}

/* Multipath route selection:
 *   Hash based function using packet header and flowlabel.
 * Adapted from fib_info_hashfn()
 */
static int rt6_info_hash_nhsfn(unsigned int candidate_count,
			       const struct flowi6 *fl6)
{
	return get_hash_from_flowi6(fl6) % candidate_count;
}

static struct rt6_info *rt6_multipath_select(struct rt6_info *match,
					     struct flowi6 *fl6, int oif,
					     int strict)
{
	struct rt6_info *sibling, *next_sibling;
	int route_choosen;

	route_choosen = rt6_info_hash_nhsfn(match->rt6i_nsiblings + 1, fl6);
	/* Don't change the route, if route_choosen == 0
	 * (siblings does not include ourself)
	 */
	if (route_choosen)
		list_for_each_entry_safe(sibling, next_sibling,
				&match->rt6i_siblings, rt6i_siblings) {
			route_choosen--;
			if (route_choosen == 0) {
				if (rt6_score_route(sibling, oif, strict) < 0)
					break;
				match = sibling;
				break;
			}
		}
	return match;
}

/*
 *	Route lookup. Any table->tb6_lock is implied.
 */

static inline struct rt6_info *rt6_device_match(struct net *net,
						    struct rt6_info *rt,
						    const struct in6_addr *saddr,
						    int oif,
						    int flags)
{
	struct rt6_info *local = NULL;
	struct rt6_info *sprt;

	if (!oif && ipv6_addr_any(saddr))
		goto out;

	for (sprt = rt; sprt; sprt = sprt->dst.rt6_next) {
		struct net_device *dev = sprt->dst.dev;

		if (oif) {
			if (dev->ifindex == oif)
				return sprt;
			if (dev->flags & IFF_LOOPBACK) {
				if (!sprt->rt6i_idev ||
				    sprt->rt6i_idev->dev->ifindex != oif) {
					if (flags & RT6_LOOKUP_F_IFACE)
						continue;
					if (local &&
					    local->rt6i_idev->dev->ifindex == oif)
						continue;
				}
				local = sprt;
			}
		} else {
			if (ipv6_chk_addr(net, saddr, dev,
					  flags & RT6_LOOKUP_F_IFACE))
				return sprt;
		}
	}

	if (oif) {
		if (local)
			return local;

		if (flags & RT6_LOOKUP_F_IFACE)
			return net->ipv6.ip6_null_entry;
	}
out:
	return rt;
}

#ifdef CONFIG_IPV6_ROUTER_PREF
struct __rt6_probe_work {
	struct work_struct work;
	struct in6_addr target;
	struct net_device *dev;
};

static void rt6_probe_deferred(struct work_struct *w)
{
	struct in6_addr mcaddr;
	struct __rt6_probe_work *work =
		container_of(w, struct __rt6_probe_work, work);

	addrconf_addr_solict_mult(&work->target, &mcaddr);
	ndisc_send_ns(work->dev, &work->target, &mcaddr, NULL);
	dev_put(work->dev);
	kfree(work);
}

static void rt6_probe(struct rt6_info *rt)
{
	struct __rt6_probe_work *work;
	struct neighbour *neigh;
	/*
	 * Okay, this does not seem to be appropriate
	 * for now, however, we need to check if it
	 * is really so; aka Router Reachability Probing.
	 *
	 * Router Reachability Probe MUST be rate-limited
	 * to no more than one per minute.
	 */
	if (!rt || !(rt->rt6i_flags & RTF_GATEWAY))
		return;
	rcu_read_lock_bh();
	neigh = __ipv6_neigh_lookup_noref(rt->dst.dev, &rt->rt6i_gateway);
	if (neigh) {
		if (neigh->nud_state & NUD_VALID)
			goto out;

		work = NULL;
		write_lock(&neigh->lock);
		if (!(neigh->nud_state & NUD_VALID) &&
		    time_after(jiffies,
			       neigh->updated +
			       rt->rt6i_idev->cnf.rtr_probe_interval)) {
			work = kmalloc(sizeof(*work), GFP_ATOMIC);
			if (work)
				__neigh_set_probe_once(neigh);
		}
		write_unlock(&neigh->lock);
	} else {
		work = kmalloc(sizeof(*work), GFP_ATOMIC);
	}

	if (work) {
		INIT_WORK(&work->work, rt6_probe_deferred);
		work->target = rt->rt6i_gateway;
		dev_hold(rt->dst.dev);
		work->dev = rt->dst.dev;
		schedule_work(&work->work);
	}

out:
	rcu_read_unlock_bh();
}
#else
static inline void rt6_probe(struct rt6_info *rt)
{
}
#endif

/*
 * Default Router Selection (RFC 2461 6.3.6)
 */
static inline int rt6_check_dev(struct rt6_info *rt, int oif)
{
	struct net_device *dev = rt->dst.dev;
	if (!oif || dev->ifindex == oif)
		return 2;
	if ((dev->flags & IFF_LOOPBACK) &&
	    rt->rt6i_idev && rt->rt6i_idev->dev->ifindex == oif)
		return 1;
	return 0;
}

static inline enum rt6_nud_state rt6_check_neigh(struct rt6_info *rt)
{
	struct neighbour *neigh;
	enum rt6_nud_state ret = RT6_NUD_FAIL_HARD;

	if (rt->rt6i_flags & RTF_NONEXTHOP ||
	    !(rt->rt6i_flags & RTF_GATEWAY))
		return RT6_NUD_SUCCEED;

	rcu_read_lock_bh();
	neigh = __ipv6_neigh_lookup_noref(rt->dst.dev, &rt->rt6i_gateway);
	if (neigh) {
		read_lock(&neigh->lock);
		if (neigh->nud_state & NUD_VALID)
			ret = RT6_NUD_SUCCEED;
#ifdef CONFIG_IPV6_ROUTER_PREF
		else if (!(neigh->nud_state & NUD_FAILED))
			ret = RT6_NUD_SUCCEED;
		else
			ret = RT6_NUD_FAIL_PROBE;
#endif
		read_unlock(&neigh->lock);
	} else {
		ret = IS_ENABLED(CONFIG_IPV6_ROUTER_PREF) ?
		      RT6_NUD_SUCCEED : RT6_NUD_FAIL_DO_RR;
	}
	rcu_read_unlock_bh();

	return ret;
}

static int rt6_score_route(struct rt6_info *rt, int oif,
			   int strict)
{
	int m;

	m = rt6_check_dev(rt, oif);
	if (!m && (strict & RT6_LOOKUP_F_IFACE))
		return RT6_NUD_FAIL_HARD;
#ifdef CONFIG_IPV6_ROUTER_PREF
	m |= IPV6_DECODE_PREF(IPV6_EXTRACT_PREF(rt->rt6i_flags)) << 2;
#endif
	if (strict & RT6_LOOKUP_F_REACHABLE) {
		int n = rt6_check_neigh(rt);
		if (n < 0)
			return n;
	}
	return m;
}

static struct rt6_info *find_match(struct rt6_info *rt, int oif, int strict,
				   int *mpri, struct rt6_info *match,
				   bool *do_rr)
{
	int m;
	bool match_do_rr = false;
	struct inet6_dev *idev = rt->rt6i_idev;
	struct net_device *dev = rt->dst.dev;

	if (dev && !netif_carrier_ok(dev) &&
	    idev->cnf.ignore_routes_with_linkdown)
		goto out;

	if (rt6_check_expired(rt))
		goto out;

	m = rt6_score_route(rt, oif, strict);
	if (m == RT6_NUD_FAIL_DO_RR) {
		match_do_rr = true;
		m = 0; /* lowest valid score */
	} else if (m == RT6_NUD_FAIL_HARD) {
		goto out;
	}

	if (strict & RT6_LOOKUP_F_REACHABLE)
		rt6_probe(rt);

	/* note that m can be RT6_NUD_FAIL_PROBE at this point */
	if (m > *mpri) {
		*do_rr = match_do_rr;
		*mpri = m;
		match = rt;
	}
out:
	return match;
}

static struct rt6_info *find_rr_leaf(struct fib6_node *fn,
				     struct rt6_info *rr_head,
				     u32 metric, int oif, int strict,
				     bool *do_rr)
{
	struct rt6_info *rt, *match, *cont;
	int mpri = -1;

	match = NULL;
	cont = NULL;
	for (rt = rr_head; rt; rt = rt->dst.rt6_next) {
		if (rt->rt6i_metric != metric) {
			cont = rt;
			break;
		}

		match = find_match(rt, oif, strict, &mpri, match, do_rr);
	}

	for (rt = fn->leaf; rt && rt != rr_head; rt = rt->dst.rt6_next) {
		if (rt->rt6i_metric != metric) {
			cont = rt;
			break;
		}

		match = find_match(rt, oif, strict, &mpri, match, do_rr);
	}

	if (match || !cont)
		return match;

	for (rt = cont; rt; rt = rt->dst.rt6_next)
		match = find_match(rt, oif, strict, &mpri, match, do_rr);

	return match;
}

static struct rt6_info *rt6_select(struct fib6_node *fn, int oif, int strict)
{
	struct rt6_info *match, *rt0;
	struct net *net;
	bool do_rr = false;

	rt0 = fn->rr_ptr;
	if (!rt0)
		fn->rr_ptr = rt0 = fn->leaf;

	match = find_rr_leaf(fn, rt0, rt0->rt6i_metric, oif, strict,
			     &do_rr);

	if (do_rr) {
		struct rt6_info *next = rt0->dst.rt6_next;

		/* no entries matched; do round-robin */
		if (!next || next->rt6i_metric != rt0->rt6i_metric)
			next = fn->leaf;

		if (next != rt0)
			fn->rr_ptr = next;
	}

	net = dev_net(rt0->dst.dev);
	return match ? match : net->ipv6.ip6_null_entry;
}

static bool rt6_is_gw_or_nonexthop(const struct rt6_info *rt)
{
	return (rt->rt6i_flags & (RTF_NONEXTHOP | RTF_GATEWAY));
}

#ifdef CONFIG_IPV6_ROUTE_INFO
int rt6_route_rcv(struct net_device *dev, u8 *opt, int len,
		  const struct in6_addr *gwaddr)
{
	struct route_info *rinfo = (struct route_info *) opt;
	struct in6_addr prefix_buf, *prefix;
	unsigned int pref;
	unsigned long lifetime;
	struct rt6_info *rt;

	if (len < sizeof(struct route_info)) {
		return -EINVAL;
	}

	/* Sanity check for prefix_len and length */
	if (rinfo->length > 3) {
		return -EINVAL;
	} else if (rinfo->prefix_len > 128) {
		return -EINVAL;
	} else if (rinfo->prefix_len > 64) {
		if (rinfo->length < 2) {
			return -EINVAL;
		}
	} else if (rinfo->prefix_len > 0) {
		if (rinfo->length < 1) {
			return -EINVAL;
		}
	}

	pref = rinfo->route_pref;
	if (pref == ICMPV6_ROUTER_PREF_INVALID)
		return -EINVAL;

	lifetime = addrconf_timeout_fixup(ntohl(rinfo->lifetime), HZ);

	if (rinfo->length == 3)
		prefix = (struct in6_addr *)rinfo->prefix;
	else {
		/* this function is safe */
		ipv6_addr_prefix(&prefix_buf,
				 (struct in6_addr *)rinfo->prefix,
				 rinfo->prefix_len);
		prefix = &prefix_buf;
	}

	if (rinfo->prefix_len == 0)
		rt = rt6_get_dflt_router(gwaddr, dev);
	else
		rt = rt6_get_route_info(dev, prefix, rinfo->prefix_len,	gwaddr);

	if (rt && !lifetime) {
		ip6_del_rt(rt);
		rt = NULL;
	}

	if (!rt && lifetime)
		rt = rt6_add_route_info(dev, prefix, rinfo->prefix_len, gwaddr, pref);
	else if (rt)
		rt->rt6i_flags = RTF_ROUTEINFO |
				 (rt->rt6i_flags & ~RTF_PREF_MASK) | RTF_PREF(pref);

	if (rt) {
		if (!addrconf_finite_timeout(lifetime))
			rt6_clean_expires(rt);
		else
			rt6_set_expires(rt, jiffies + HZ * lifetime);

		ip6_rt_put(rt);
	}
	return 0;
}
#endif

static struct fib6_node* fib6_backtrack(struct fib6_node *fn,
					struct in6_addr *saddr)
{
	struct fib6_node *pn;
	while (1) {
		if (fn->fn_flags & RTN_TL_ROOT)
			return NULL;
		pn = fn->parent;
		if (FIB6_SUBTREE(pn) && FIB6_SUBTREE(pn) != fn)
			fn = fib6_lookup(FIB6_SUBTREE(pn), NULL, saddr);
		else
			fn = pn;
		if (fn->fn_flags & RTN_RTINFO)
			return fn;
	}
}

static struct rt6_info *ip6_pol_route_lookup(struct net *net,
					     struct fib6_table *table,
					     struct flowi6 *fl6, int flags)
{
	struct fib6_node *fn;
	struct rt6_info *rt;

	if (fl6->flowi6_flags & FLOWI_FLAG_SKIP_NH_OIF)
		flags &= ~RT6_LOOKUP_F_IFACE;

	read_lock_bh(&table->tb6_lock);
	fn = fib6_lookup(&table->tb6_root, &fl6->daddr, &fl6->saddr);
restart:
	rt = fn->leaf;
	rt = rt6_device_match(net, rt, &fl6->saddr, fl6->flowi6_oif, flags);
	if (rt->rt6i_nsiblings && fl6->flowi6_oif == 0)
		rt = rt6_multipath_select(rt, fl6, fl6->flowi6_oif, flags);
	if (rt == net->ipv6.ip6_null_entry) {
		fn = fib6_backtrack(fn, &fl6->saddr);
		if (fn)
			goto restart;
	}
	dst_use(&rt->dst, jiffies);
	read_unlock_bh(&table->tb6_lock);
	return rt;

}

struct dst_entry *ip6_route_lookup(struct net *net, struct flowi6 *fl6,
				    int flags)
{
	return fib6_rule_lookup(net, fl6, flags, ip6_pol_route_lookup);
}
EXPORT_SYMBOL_GPL(ip6_route_lookup);

struct rt6_info *rt6_lookup(struct net *net, const struct in6_addr *daddr,
			    const struct in6_addr *saddr, int oif, int strict)
{
	struct flowi6 fl6 = {
		.flowi6_oif = oif,
		.daddr = *daddr,
	};
	struct dst_entry *dst;
	int flags = strict ? RT6_LOOKUP_F_IFACE : 0;

	if (saddr) {
		memcpy(&fl6.saddr, saddr, sizeof(*saddr));
		flags |= RT6_LOOKUP_F_HAS_SADDR;
	}

	dst = fib6_rule_lookup(net, &fl6, flags, ip6_pol_route_lookup);
	if (dst->error == 0)
		return (struct rt6_info *) dst;

	dst_release(dst);

	return NULL;
}
EXPORT_SYMBOL(rt6_lookup);

/* ip6_ins_rt is called with FREE table->tb6_lock.
   It takes new route entry, the addition fails by any reason the
   route is freed. In any case, if caller does not hold it, it may
   be destroyed.
 */

static int __ip6_ins_rt(struct rt6_info *rt, struct nl_info *info,
			struct mx6_config *mxc)
{
	int err;
	struct fib6_table *table;

	table = rt->rt6i_table;
	write_lock_bh(&table->tb6_lock);
	err = fib6_add(&table->tb6_root, rt, info, mxc);
	write_unlock_bh(&table->tb6_lock);

	return err;
}

int ip6_ins_rt(struct rt6_info *rt)
{
	struct nl_info info = {	.nl_net = dev_net(rt->dst.dev), };
	struct mx6_config mxc = { .mx = NULL, };

	return __ip6_ins_rt(rt, &info, &mxc);
}

static struct rt6_info *ip6_rt_cache_alloc(struct rt6_info *ort,
					   const struct in6_addr *daddr,
					   const struct in6_addr *saddr)
{
	struct rt6_info *rt;

	/*
	 *	Clone the route.
	 */

	if (ort->rt6i_flags & (RTF_CACHE | RTF_PCPU))
		ort = (struct rt6_info *)ort->dst.from;

	rt = __ip6_dst_alloc(dev_net(ort->dst.dev), ort->dst.dev, 0);

	if (!rt)
		return NULL;

	ip6_rt_copy_init(rt, ort);
	rt->rt6i_flags |= RTF_CACHE;
	rt->rt6i_metric = 0;
	rt->dst.flags |= DST_HOST;
	rt->rt6i_dst.addr = *daddr;
	rt->rt6i_dst.plen = 128;

	if (!rt6_is_gw_or_nonexthop(ort)) {
		if (ort->rt6i_dst.plen != 128 &&
		    ipv6_addr_equal(&ort->rt6i_dst.addr, daddr))
			rt->rt6i_flags |= RTF_ANYCAST;
#ifdef CONFIG_IPV6_SUBTREES
		if (rt->rt6i_src.plen && saddr) {
			rt->rt6i_src.addr = *saddr;
			rt->rt6i_src.plen = 128;
		}
#endif
	}

	return rt;
}

static struct rt6_info *ip6_rt_pcpu_alloc(struct rt6_info *rt)
{
	struct rt6_info *pcpu_rt;

	pcpu_rt = __ip6_dst_alloc(dev_net(rt->dst.dev),
				  rt->dst.dev, rt->dst.flags);

	if (!pcpu_rt)
		return NULL;
	ip6_rt_copy_init(pcpu_rt, rt);
	pcpu_rt->rt6i_protocol = rt->rt6i_protocol;
	pcpu_rt->rt6i_flags |= RTF_PCPU;
	return pcpu_rt;
}

/* It should be called with read_lock_bh(&tb6_lock) acquired */
static struct rt6_info *rt6_get_pcpu_route(struct rt6_info *rt)
{
	struct rt6_info *pcpu_rt, **p;

	p = this_cpu_ptr(rt->rt6i_pcpu);
	pcpu_rt = *p;

	if (pcpu_rt) {
		dst_hold(&pcpu_rt->dst);
		rt6_dst_from_metrics_check(pcpu_rt);
	}
	return pcpu_rt;
}

static struct rt6_info *rt6_make_pcpu_route(struct rt6_info *rt)
{
	struct fib6_table *table = rt->rt6i_table;
	struct rt6_info *pcpu_rt, *prev, **p;

	pcpu_rt = ip6_rt_pcpu_alloc(rt);
	if (!pcpu_rt) {
		struct net *net = dev_net(rt->dst.dev);

		dst_hold(&net->ipv6.ip6_null_entry->dst);
		return net->ipv6.ip6_null_entry;
	}

	read_lock_bh(&table->tb6_lock);
	if (rt->rt6i_pcpu) {
		p = this_cpu_ptr(rt->rt6i_pcpu);
		prev = cmpxchg(p, NULL, pcpu_rt);
		if (prev) {
			/* If someone did it before us, return prev instead */
			dst_destroy(&pcpu_rt->dst);
			pcpu_rt = prev;
		}
	} else {
		/* rt has been removed from the fib6 tree
		 * before we have a chance to acquire the read_lock.
		 * In this case, don't brother to create a pcpu rt
		 * since rt is going away anyway.  The next
		 * dst_check() will trigger a re-lookup.
		 */
		dst_destroy(&pcpu_rt->dst);
		pcpu_rt = rt;
	}
	dst_hold(&pcpu_rt->dst);
	rt6_dst_from_metrics_check(pcpu_rt);
	read_unlock_bh(&table->tb6_lock);
	return pcpu_rt;
}

static struct rt6_info *ip6_pol_route(struct net *net, struct fib6_table *table, int oif,
				      struct flowi6 *fl6, int flags)
{
	struct fib6_node *fn, *saved_fn;
	struct rt6_info *rt;
	int strict = 0;

	strict |= flags & RT6_LOOKUP_F_IFACE;
	if (net->ipv6.devconf_all->forwarding == 0)
		strict |= RT6_LOOKUP_F_REACHABLE;

	read_lock_bh(&table->tb6_lock);

	fn = fib6_lookup(&table->tb6_root, &fl6->daddr, &fl6->saddr);
	saved_fn = fn;

	if (fl6->flowi6_flags & FLOWI_FLAG_SKIP_NH_OIF)
		oif = 0;

redo_rt6_select:
	rt = rt6_select(fn, oif, strict);
	if (rt->rt6i_nsiblings)
		rt = rt6_multipath_select(rt, fl6, oif, strict);
	if (rt == net->ipv6.ip6_null_entry) {
		fn = fib6_backtrack(fn, &fl6->saddr);
		if (fn)
			goto redo_rt6_select;
		else if (strict & RT6_LOOKUP_F_REACHABLE) {
			/* also consider unreachable route */
			strict &= ~RT6_LOOKUP_F_REACHABLE;
			fn = saved_fn;
			goto redo_rt6_select;
		}
	}


	if (rt == net->ipv6.ip6_null_entry || (rt->rt6i_flags & RTF_CACHE)) {
		dst_use(&rt->dst, jiffies);
		read_unlock_bh(&table->tb6_lock);

		rt6_dst_from_metrics_check(rt);
		return rt;
	} else if (unlikely((fl6->flowi6_flags & FLOWI_FLAG_KNOWN_NH) &&
			    !(rt->rt6i_flags & RTF_GATEWAY))) {
		/* Create a RTF_CACHE clone which will not be
		 * owned by the fib6 tree.  It is for the special case where
		 * the daddr in the skb during the neighbor look-up is different
		 * from the fl6->daddr used to look-up route here.
		 */

		struct rt6_info *uncached_rt;

		dst_use(&rt->dst, jiffies);
		read_unlock_bh(&table->tb6_lock);

		uncached_rt = ip6_rt_cache_alloc(rt, &fl6->daddr, NULL);
		dst_release(&rt->dst);

		if (uncached_rt)
			rt6_uncached_list_add(uncached_rt);
		else
			uncached_rt = net->ipv6.ip6_null_entry;

		dst_hold(&uncached_rt->dst);
		return uncached_rt;

	} else {
		/* Get a percpu copy */

		struct rt6_info *pcpu_rt;

		rt->dst.lastuse = jiffies;
		rt->dst.__use++;
		pcpu_rt = rt6_get_pcpu_route(rt);

		if (pcpu_rt) {
			read_unlock_bh(&table->tb6_lock);
		} else {
			/* We have to do the read_unlock first
			 * because rt6_make_pcpu_route() may trigger
			 * ip6_dst_gc() which will take the write_lock.
			 */
			dst_hold(&rt->dst);
			read_unlock_bh(&table->tb6_lock);
			pcpu_rt = rt6_make_pcpu_route(rt);
			dst_release(&rt->dst);
		}

		return pcpu_rt;

	}
}

static struct rt6_info *ip6_pol_route_input(struct net *net, struct fib6_table *table,
					    struct flowi6 *fl6, int flags)
{
	return ip6_pol_route(net, table, fl6->flowi6_iif, fl6, flags);
}

static struct dst_entry *ip6_route_input_lookup(struct net *net,
						struct net_device *dev,
						struct flowi6 *fl6, int flags)
{
	if (rt6_need_strict(&fl6->daddr) && dev->type != ARPHRD_PIMREG)
		flags |= RT6_LOOKUP_F_IFACE;

	return fib6_rule_lookup(net, fl6, flags, ip6_pol_route_input);
}

void ip6_route_input(struct sk_buff *skb)
{
	const struct ipv6hdr *iph = ipv6_hdr(skb);
	struct net *net = dev_net(skb->dev);
	int flags = RT6_LOOKUP_F_HAS_SADDR;
	struct ip_tunnel_info *tun_info;
	struct flowi6 fl6 = {
		.flowi6_iif = l3mdev_fib_oif(skb->dev),
		.daddr = iph->daddr,
		.saddr = iph->saddr,
		.flowlabel = ip6_flowinfo(iph),
		.flowi6_mark = skb->mark,
		.flowi6_proto = iph->nexthdr,
	};

	tun_info = skb_tunnel_info(skb);
	if (tun_info && !(tun_info->mode & IP_TUNNEL_INFO_TX))
		fl6.flowi6_tun_key.tun_id = tun_info->key.tun_id;
	skb_dst_drop(skb);
	skb_dst_set(skb, ip6_route_input_lookup(net, skb->dev, &fl6, flags));
}

static struct rt6_info *ip6_pol_route_output(struct net *net, struct fib6_table *table,
					     struct flowi6 *fl6, int flags)
{
	return ip6_pol_route(net, table, fl6->flowi6_oif, fl6, flags);
}

struct dst_entry *ip6_route_output_flags(struct net *net, const struct sock *sk,
					 struct flowi6 *fl6, int flags)
{
	struct dst_entry *dst;
	bool any_src;

	dst = l3mdev_rt6_dst_by_oif(net, fl6);
	if (dst)
		return dst;

	fl6->flowi6_iif = LOOPBACK_IFINDEX;

	any_src = ipv6_addr_any(&fl6->saddr);
	if ((sk && sk->sk_bound_dev_if) || rt6_need_strict(&fl6->daddr) ||
	    (fl6->flowi6_oif && any_src))
		flags |= RT6_LOOKUP_F_IFACE;

	if (!any_src)
		flags |= RT6_LOOKUP_F_HAS_SADDR;
	else if (sk)
		flags |= rt6_srcprefs2flags(inet6_sk(sk)->srcprefs);

	return fib6_rule_lookup(net, fl6, flags, ip6_pol_route_output);
}
EXPORT_SYMBOL_GPL(ip6_route_output_flags);

struct dst_entry *ip6_blackhole_route(struct net *net, struct dst_entry *dst_orig)
{
	struct rt6_info *rt, *ort = (struct rt6_info *) dst_orig;
	struct dst_entry *new = NULL;

	rt = dst_alloc(&ip6_dst_blackhole_ops, ort->dst.dev, 1, DST_OBSOLETE_NONE, 0);
	if (rt) {
		rt6_info_init(rt);

		new = &rt->dst;
		new->__use = 1;
		new->input = dst_discard;
		new->output = dst_discard_out;

		dst_copy_metrics(new, &ort->dst);
		rt->rt6i_idev = ort->rt6i_idev;
		if (rt->rt6i_idev)
			in6_dev_hold(rt->rt6i_idev);

		rt->rt6i_gateway = ort->rt6i_gateway;
		rt->rt6i_flags = ort->rt6i_flags & ~RTF_PCPU;
		rt->rt6i_metric = 0;

		memcpy(&rt->rt6i_dst, &ort->rt6i_dst, sizeof(struct rt6key));
#ifdef CONFIG_IPV6_SUBTREES
		memcpy(&rt->rt6i_src, &ort->rt6i_src, sizeof(struct rt6key));
#endif

		dst_free(new);
	}

	dst_release(dst_orig);
	return new ? new : ERR_PTR(-ENOMEM);
}

/*
 *	Destination cache support functions
 */

static void rt6_dst_from_metrics_check(struct rt6_info *rt)
{
	if (rt->dst.from &&
	    dst_metrics_ptr(&rt->dst) != dst_metrics_ptr(rt->dst.from))
		dst_init_metrics(&rt->dst, dst_metrics_ptr(rt->dst.from), true);
}

static struct dst_entry *rt6_check(struct rt6_info *rt, u32 cookie)
{
	u32 rt_cookie;

	if (!rt6_get_cookie_safe(rt, &rt_cookie) || rt_cookie != cookie)
		return NULL;

	if (rt6_check_expired(rt))
		return NULL;

	return &rt->dst;
}

static struct dst_entry *rt6_dst_from_check(struct rt6_info *rt, u32 cookie)
{
	if (!__rt6_check_expired(rt) &&
	    rt->dst.obsolete == DST_OBSOLETE_FORCE_CHK &&
	    rt6_check((struct rt6_info *)(rt->dst.from), cookie))
		return &rt->dst;
	else
		return NULL;
}

static struct dst_entry *ip6_dst_check(struct dst_entry *dst, u32 cookie)
{
	struct rt6_info *rt;

	rt = (struct rt6_info *) dst;

	/* All IPV6 dsts are created with ->obsolete set to the value
	 * DST_OBSOLETE_FORCE_CHK which forces validation calls down
	 * into this function always.
	 */

	rt6_dst_from_metrics_check(rt);

	if (rt->rt6i_flags & RTF_PCPU ||
	    (unlikely(dst->flags & DST_NOCACHE) && rt->dst.from))
		return rt6_dst_from_check(rt, cookie);
	else
		return rt6_check(rt, cookie);
}

static struct dst_entry *ip6_negative_advice(struct dst_entry *dst)
{
	struct rt6_info *rt = (struct rt6_info *) dst;

	if (rt) {
		if (rt->rt6i_flags & RTF_CACHE) {
			if (rt6_check_expired(rt)) {
				ip6_del_rt(rt);
				dst = NULL;
			}
		} else {
			dst_release(dst);
			dst = NULL;
		}
	}
	return dst;
}

static void ip6_link_failure(struct sk_buff *skb)
{
	struct rt6_info *rt;

	icmpv6_send(skb, ICMPV6_DEST_UNREACH, ICMPV6_ADDR_UNREACH, 0);

	rt = (struct rt6_info *) skb_dst(skb);
	if (rt) {
		if (rt->rt6i_flags & RTF_CACHE) {
			dst_hold(&rt->dst);
			ip6_del_rt(rt);
		} else {
			struct fib6_node *fn;

			rcu_read_lock();
			fn = rcu_dereference(rt->rt6i_node);
			if (fn && (rt->rt6i_flags & RTF_DEFAULT))
				fn->fn_sernum = -1;
			rcu_read_unlock();
		}
	}
}

static void rt6_do_update_pmtu(struct rt6_info *rt, u32 mtu)
{
	struct net *net = dev_net(rt->dst.dev);

	rt->rt6i_flags |= RTF_MODIFIED;
	rt->rt6i_pmtu = mtu;
	rt6_update_expires(rt, net->ipv6.sysctl.ip6_rt_mtu_expires);
}

static bool rt6_cache_allowed_for_pmtu(const struct rt6_info *rt)
{
	return !(rt->rt6i_flags & RTF_CACHE) &&
		(rt->rt6i_flags & RTF_PCPU ||
		 rcu_access_pointer(rt->rt6i_node));
}

static void __ip6_rt_update_pmtu(struct dst_entry *dst, const struct sock *sk,
				 const struct ipv6hdr *iph, u32 mtu)
{
	struct rt6_info *rt6 = (struct rt6_info *)dst;

	if (rt6->rt6i_flags & RTF_LOCAL)
		return;

	dst_confirm(dst);
	mtu = max_t(u32, mtu, IPV6_MIN_MTU);
	if (mtu >= dst_mtu(dst))
		return;

	if (!rt6_cache_allowed_for_pmtu(rt6)) {
		rt6_do_update_pmtu(rt6, mtu);
	} else {
		const struct in6_addr *daddr, *saddr;
		struct rt6_info *nrt6;

		if (iph) {
			daddr = &iph->daddr;
			saddr = &iph->saddr;
		} else if (sk) {
			daddr = &sk->sk_v6_daddr;
			saddr = &inet6_sk(sk)->saddr;
		} else {
			return;
		}
		nrt6 = ip6_rt_cache_alloc(rt6, daddr, saddr);
		if (nrt6) {
			rt6_do_update_pmtu(nrt6, mtu);

			/* ip6_ins_rt(nrt6) will bump the
			 * rt6->rt6i_node->fn_sernum
			 * which will fail the next rt6_check() and
			 * invalidate the sk->sk_dst_cache.
			 */
			ip6_ins_rt(nrt6);
		}
	}
}

static void ip6_rt_update_pmtu(struct dst_entry *dst, struct sock *sk,
			       struct sk_buff *skb, u32 mtu)
{
	__ip6_rt_update_pmtu(dst, sk, skb ? ipv6_hdr(skb) : NULL, mtu);
}

void ip6_update_pmtu(struct sk_buff *skb, struct net *net, __be32 mtu,
		     int oif, u32 mark, kuid_t uid)
{
	const struct ipv6hdr *iph = (struct ipv6hdr *) skb->data;
	struct dst_entry *dst;
	struct flowi6 fl6;

	memset(&fl6, 0, sizeof(fl6));
	fl6.flowi6_oif = oif;
	fl6.flowi6_mark = mark ? mark : IP6_REPLY_MARK(net, skb->mark);
	fl6.daddr = iph->daddr;
	fl6.saddr = iph->saddr;
	fl6.flowlabel = ip6_flowinfo(iph);
	fl6.flowi6_uid = uid;

	dst = ip6_route_output(net, NULL, &fl6);
	if (!dst->error)
		__ip6_rt_update_pmtu(dst, NULL, iph, ntohl(mtu));
	dst_release(dst);
}
EXPORT_SYMBOL_GPL(ip6_update_pmtu);

void ip6_sk_update_pmtu(struct sk_buff *skb, struct sock *sk, __be32 mtu)
{
<<<<<<< HEAD
	ip6_update_pmtu(skb, sock_net(sk), mtu,
			sk->sk_bound_dev_if, sk->sk_mark, sk->sk_uid);
=======
	int oif = sk->sk_bound_dev_if;

	if (!oif && skb->dev)
		oif = l3mdev_master_ifindex(skb->dev);

	ip6_update_pmtu(skb, sock_net(sk), mtu, oif, sk->sk_mark, sk->sk_uid);
>>>>>>> bed60c12
}
EXPORT_SYMBOL_GPL(ip6_sk_update_pmtu);

/* Handle redirects */
struct ip6rd_flowi {
	struct flowi6 fl6;
	struct in6_addr gateway;
};

static struct rt6_info *__ip6_route_redirect(struct net *net,
					     struct fib6_table *table,
					     struct flowi6 *fl6,
					     int flags)
{
	struct ip6rd_flowi *rdfl = (struct ip6rd_flowi *)fl6;
	struct rt6_info *rt;
	struct fib6_node *fn;

	/* Get the "current" route for this destination and
	 * check if the redirect has come from approriate router.
	 *
	 * RFC 4861 specifies that redirects should only be
	 * accepted if they come from the nexthop to the target.
	 * Due to the way the routes are chosen, this notion
	 * is a bit fuzzy and one might need to check all possible
	 * routes.
	 */

	read_lock_bh(&table->tb6_lock);
	fn = fib6_lookup(&table->tb6_root, &fl6->daddr, &fl6->saddr);
restart:
	for (rt = fn->leaf; rt; rt = rt->dst.rt6_next) {
		if (rt6_check_expired(rt))
			continue;
		if (rt->dst.error)
			break;
		if (!(rt->rt6i_flags & RTF_GATEWAY))
			continue;
		if (fl6->flowi6_oif != rt->dst.dev->ifindex)
			continue;
		if (!ipv6_addr_equal(&rdfl->gateway, &rt->rt6i_gateway))
			continue;
		break;
	}

	if (!rt)
		rt = net->ipv6.ip6_null_entry;
	else if (rt->dst.error) {
		rt = net->ipv6.ip6_null_entry;
		goto out;
	}

	if (rt == net->ipv6.ip6_null_entry) {
		fn = fib6_backtrack(fn, &fl6->saddr);
		if (fn)
			goto restart;
	}

out:
	dst_hold(&rt->dst);

	read_unlock_bh(&table->tb6_lock);

	return rt;
};

static struct dst_entry *ip6_route_redirect(struct net *net,
					const struct flowi6 *fl6,
					const struct in6_addr *gateway)
{
	int flags = RT6_LOOKUP_F_HAS_SADDR;
	struct ip6rd_flowi rdfl;

	rdfl.fl6 = *fl6;
	rdfl.gateway = *gateway;

	return fib6_rule_lookup(net, &rdfl.fl6,
				flags, __ip6_route_redirect);
}

void ip6_redirect(struct sk_buff *skb, struct net *net, int oif, u32 mark,
		  kuid_t uid)
{
	const struct ipv6hdr *iph = (struct ipv6hdr *) skb->data;
	struct dst_entry *dst;
	struct flowi6 fl6;

	memset(&fl6, 0, sizeof(fl6));
	fl6.flowi6_iif = LOOPBACK_IFINDEX;
	fl6.flowi6_oif = oif;
	fl6.flowi6_mark = mark;
	fl6.daddr = iph->daddr;
	fl6.saddr = iph->saddr;
	fl6.flowlabel = ip6_flowinfo(iph);
	fl6.flowi6_uid = uid;

	dst = ip6_route_redirect(net, &fl6, &ipv6_hdr(skb)->saddr);
	rt6_do_redirect(dst, NULL, skb);
	dst_release(dst);
}
EXPORT_SYMBOL_GPL(ip6_redirect);

void ip6_redirect_no_header(struct sk_buff *skb, struct net *net, int oif,
			    u32 mark)
{
	const struct ipv6hdr *iph = ipv6_hdr(skb);
	const struct rd_msg *msg = (struct rd_msg *)icmp6_hdr(skb);
	struct dst_entry *dst;
	struct flowi6 fl6;

	memset(&fl6, 0, sizeof(fl6));
	fl6.flowi6_iif = LOOPBACK_IFINDEX;
	fl6.flowi6_oif = oif;
	fl6.flowi6_mark = mark;
	fl6.daddr = msg->dest;
	fl6.saddr = iph->daddr;
	fl6.flowi6_uid = sock_net_uid(net, NULL);

	dst = ip6_route_redirect(net, &fl6, &iph->saddr);
	rt6_do_redirect(dst, NULL, skb);
	dst_release(dst);
}

void ip6_sk_redirect(struct sk_buff *skb, struct sock *sk)
{
	ip6_redirect(skb, sock_net(sk), sk->sk_bound_dev_if, sk->sk_mark,
		     sk->sk_uid);
}
EXPORT_SYMBOL_GPL(ip6_sk_redirect);

static unsigned int ip6_default_advmss(const struct dst_entry *dst)
{
	struct net_device *dev = dst->dev;
	unsigned int mtu = dst_mtu(dst);
	struct net *net = dev_net(dev);

	mtu -= sizeof(struct ipv6hdr) + sizeof(struct tcphdr);

	if (mtu < net->ipv6.sysctl.ip6_rt_min_advmss)
		mtu = net->ipv6.sysctl.ip6_rt_min_advmss;

	/*
	 * Maximal non-jumbo IPv6 payload is IPV6_MAXPLEN and
	 * corresponding MSS is IPV6_MAXPLEN - tcp_header_size.
	 * IPV6_MAXPLEN is also valid and means: "any MSS,
	 * rely only on pmtu discovery"
	 */
	if (mtu > IPV6_MAXPLEN - sizeof(struct tcphdr))
		mtu = IPV6_MAXPLEN;
	return mtu;
}

static unsigned int ip6_mtu(const struct dst_entry *dst)
{
	const struct rt6_info *rt = (const struct rt6_info *)dst;
	unsigned int mtu = rt->rt6i_pmtu;
	struct inet6_dev *idev;

	if (mtu)
		goto out;

	mtu = dst_metric_raw(dst, RTAX_MTU);
	if (mtu)
		goto out;

	mtu = IPV6_MIN_MTU;

	rcu_read_lock();
	idev = __in6_dev_get(dst->dev);
	if (idev)
		mtu = idev->cnf.mtu6;
	rcu_read_unlock();

out:
	return min_t(unsigned int, mtu, IP6_MAX_MTU);
}

static struct dst_entry *icmp6_dst_gc_list;
static DEFINE_SPINLOCK(icmp6_dst_lock);

struct dst_entry *icmp6_dst_alloc(struct net_device *dev,
				  struct flowi6 *fl6)
{
	struct dst_entry *dst;
	struct rt6_info *rt;
	struct inet6_dev *idev = in6_dev_get(dev);
	struct net *net = dev_net(dev);

	if (unlikely(!idev))
		return ERR_PTR(-ENODEV);

	rt = ip6_dst_alloc(net, dev, 0);
	if (unlikely(!rt)) {
		in6_dev_put(idev);
		dst = ERR_PTR(-ENOMEM);
		goto out;
	}

	rt->dst.flags |= DST_HOST;
	rt->dst.input = ip6_input;
	rt->dst.output  = ip6_output;
	atomic_set(&rt->dst.__refcnt, 1);
	rt->rt6i_gateway  = fl6->daddr;
	rt->rt6i_dst.addr = fl6->daddr;
	rt->rt6i_dst.plen = 128;
	rt->rt6i_idev     = idev;
	dst_metric_set(&rt->dst, RTAX_HOPLIMIT, 0);

	spin_lock_bh(&icmp6_dst_lock);
	rt->dst.next = icmp6_dst_gc_list;
	icmp6_dst_gc_list = &rt->dst;
	spin_unlock_bh(&icmp6_dst_lock);

	fib6_force_start_gc(net);

	dst = xfrm_lookup(net, &rt->dst, flowi6_to_flowi(fl6), NULL, 0);

out:
	return dst;
}

int icmp6_dst_gc(void)
{
	struct dst_entry *dst, **pprev;
	int more = 0;

	spin_lock_bh(&icmp6_dst_lock);
	pprev = &icmp6_dst_gc_list;

	while ((dst = *pprev) != NULL) {
		if (!atomic_read(&dst->__refcnt)) {
			*pprev = dst->next;
			dst_free(dst);
		} else {
			pprev = &dst->next;
			++more;
		}
	}

	spin_unlock_bh(&icmp6_dst_lock);

	return more;
}

static void icmp6_clean_all(int (*func)(struct rt6_info *rt, void *arg),
			    void *arg)
{
	struct dst_entry *dst, **pprev;

	spin_lock_bh(&icmp6_dst_lock);
	pprev = &icmp6_dst_gc_list;
	while ((dst = *pprev) != NULL) {
		struct rt6_info *rt = (struct rt6_info *) dst;
		if (func(rt, arg)) {
			*pprev = dst->next;
			dst_free(dst);
		} else {
			pprev = &dst->next;
		}
	}
	spin_unlock_bh(&icmp6_dst_lock);
}

static int ip6_dst_gc(struct dst_ops *ops)
{
	struct net *net = container_of(ops, struct net, ipv6.ip6_dst_ops);
	int rt_min_interval = net->ipv6.sysctl.ip6_rt_gc_min_interval;
	int rt_max_size = net->ipv6.sysctl.ip6_rt_max_size;
	int rt_elasticity = net->ipv6.sysctl.ip6_rt_gc_elasticity;
	int rt_gc_timeout = net->ipv6.sysctl.ip6_rt_gc_timeout;
	unsigned long rt_last_gc = net->ipv6.ip6_rt_last_gc;
	int entries;

	entries = dst_entries_get_fast(ops);
	if (time_after(rt_last_gc + rt_min_interval, jiffies) &&
	    entries <= rt_max_size)
		goto out;

	net->ipv6.ip6_rt_gc_expire++;
	fib6_run_gc(net->ipv6.ip6_rt_gc_expire, net, true);
	entries = dst_entries_get_slow(ops);
	if (entries < ops->gc_thresh)
		net->ipv6.ip6_rt_gc_expire = rt_gc_timeout>>1;
out:
	net->ipv6.ip6_rt_gc_expire -= net->ipv6.ip6_rt_gc_expire>>rt_elasticity;
	return entries > rt_max_size;
}

static int ip6_convert_metrics(struct mx6_config *mxc,
			       const struct fib6_config *cfg)
{
	bool ecn_ca = false;
	struct nlattr *nla;
	int remaining;
	u32 *mp;

	if (!cfg->fc_mx)
		return 0;

	mp = kzalloc(sizeof(u32) * RTAX_MAX, GFP_KERNEL);
	if (unlikely(!mp))
		return -ENOMEM;

	nla_for_each_attr(nla, cfg->fc_mx, cfg->fc_mx_len, remaining) {
		int type = nla_type(nla);
		u32 val;

		if (!type)
			continue;
		if (unlikely(type > RTAX_MAX))
			goto err;

		if (type == RTAX_CC_ALGO) {
			char tmp[TCP_CA_NAME_MAX];

			nla_strlcpy(tmp, nla, sizeof(tmp));
			val = tcp_ca_get_key_by_name(tmp, &ecn_ca);
			if (val == TCP_CA_UNSPEC)
				goto err;
		} else {
			val = nla_get_u32(nla);
		}
		if (type == RTAX_HOPLIMIT && val > 255)
			val = 255;
		if (type == RTAX_FEATURES && (val & ~RTAX_FEATURE_MASK))
			goto err;

		mp[type - 1] = val;
		__set_bit(type - 1, mxc->mx_valid);
	}

	if (ecn_ca) {
		__set_bit(RTAX_FEATURES - 1, mxc->mx_valid);
		mp[RTAX_FEATURES - 1] |= DST_FEATURE_ECN_CA;
	}

	mxc->mx = mp;
	return 0;
 err:
	kfree(mp);
	return -EINVAL;
}

static struct rt6_info *ip6_route_info_create(struct fib6_config *cfg)
{
	struct net *net = cfg->fc_nlinfo.nl_net;
	struct rt6_info *rt = NULL;
	struct net_device *dev = NULL;
	struct inet6_dev *idev = NULL;
	struct fib6_table *table;
	int addr_type;
	int err = -EINVAL;

	/* RTF_PCPU is an internal flag; can not be set by userspace */
	if (cfg->fc_flags & RTF_PCPU)
		goto out;

	if (cfg->fc_dst_len > 128 || cfg->fc_src_len > 128)
		goto out;
#ifndef CONFIG_IPV6_SUBTREES
	if (cfg->fc_src_len)
		goto out;
#endif
	if (cfg->fc_ifindex) {
		err = -ENODEV;
		dev = dev_get_by_index(net, cfg->fc_ifindex);
		if (!dev)
			goto out;
		idev = in6_dev_get(dev);
		if (!idev)
			goto out;
	}

	if (cfg->fc_metric == 0)
		cfg->fc_metric = IP6_RT_PRIO_USER;

	err = -ENOBUFS;
	if (cfg->fc_nlinfo.nlh &&
	    !(cfg->fc_nlinfo.nlh->nlmsg_flags & NLM_F_CREATE)) {
		table = fib6_get_table(net, cfg->fc_table);
		if (!table) {
			pr_warn("NLM_F_CREATE should be specified when creating new route\n");
			table = fib6_new_table(net, cfg->fc_table);
		}
	} else {
		table = fib6_new_table(net, cfg->fc_table);
	}

	if (!table)
		goto out;

	rt = ip6_dst_alloc(net, NULL,
			   (cfg->fc_flags & RTF_ADDRCONF) ? 0 : DST_NOCOUNT);

	if (!rt) {
		err = -ENOMEM;
		goto out;
	}

	if (cfg->fc_flags & RTF_EXPIRES)
		rt6_set_expires(rt, jiffies +
				clock_t_to_jiffies(cfg->fc_expires));
	else
		rt6_clean_expires(rt);

	if (cfg->fc_protocol == RTPROT_UNSPEC)
		cfg->fc_protocol = RTPROT_BOOT;
	rt->rt6i_protocol = cfg->fc_protocol;

	addr_type = ipv6_addr_type(&cfg->fc_dst);

	if (addr_type & IPV6_ADDR_MULTICAST)
		rt->dst.input = ip6_mc_input;
	else if (cfg->fc_flags & RTF_LOCAL)
		rt->dst.input = ip6_input;
	else
		rt->dst.input = ip6_forward;

	rt->dst.output = ip6_output;

	if (cfg->fc_encap) {
		struct lwtunnel_state *lwtstate;

		err = lwtunnel_build_state(dev, cfg->fc_encap_type,
					   cfg->fc_encap, AF_INET6, cfg,
					   &lwtstate);
		if (err)
			goto out;
		rt->dst.lwtstate = lwtstate_get(lwtstate);
		if (lwtunnel_output_redirect(rt->dst.lwtstate)) {
			rt->dst.lwtstate->orig_output = rt->dst.output;
			rt->dst.output = lwtunnel_output;
		}
		if (lwtunnel_input_redirect(rt->dst.lwtstate)) {
			rt->dst.lwtstate->orig_input = rt->dst.input;
			rt->dst.input = lwtunnel_input;
		}
	}

	ipv6_addr_prefix(&rt->rt6i_dst.addr, &cfg->fc_dst, cfg->fc_dst_len);
	rt->rt6i_dst.plen = cfg->fc_dst_len;
	if (rt->rt6i_dst.plen == 128)
		rt->dst.flags |= DST_HOST;

#ifdef CONFIG_IPV6_SUBTREES
	ipv6_addr_prefix(&rt->rt6i_src.addr, &cfg->fc_src, cfg->fc_src_len);
	rt->rt6i_src.plen = cfg->fc_src_len;
#endif

	rt->rt6i_metric = cfg->fc_metric;

	/* We cannot add true routes via loopback here,
	   they would result in kernel looping; promote them to reject routes
	 */
	if ((cfg->fc_flags & RTF_REJECT) ||
	    (dev && (dev->flags & IFF_LOOPBACK) &&
	     !(addr_type & IPV6_ADDR_LOOPBACK) &&
	     !(cfg->fc_flags & RTF_LOCAL))) {
		/* hold loopback dev/idev if we haven't done so. */
		if (dev != net->loopback_dev) {
			if (dev) {
				dev_put(dev);
				in6_dev_put(idev);
			}
			dev = net->loopback_dev;
			dev_hold(dev);
			idev = in6_dev_get(dev);
			if (!idev) {
				err = -ENODEV;
				goto out;
			}
		}
		rt->rt6i_flags = RTF_REJECT|RTF_NONEXTHOP;
		switch (cfg->fc_type) {
		case RTN_BLACKHOLE:
			rt->dst.error = -EINVAL;
			rt->dst.output = dst_discard_out;
			rt->dst.input = dst_discard;
			break;
		case RTN_PROHIBIT:
			rt->dst.error = -EACCES;
			rt->dst.output = ip6_pkt_prohibit_out;
			rt->dst.input = ip6_pkt_prohibit;
			break;
		case RTN_THROW:
		case RTN_UNREACHABLE:
		default:
			rt->dst.error = (cfg->fc_type == RTN_THROW) ? -EAGAIN
					: (cfg->fc_type == RTN_UNREACHABLE)
					? -EHOSTUNREACH : -ENETUNREACH;
			rt->dst.output = ip6_pkt_discard_out;
			rt->dst.input = ip6_pkt_discard;
			break;
		}
		goto install_route;
	}

	if (cfg->fc_flags & RTF_GATEWAY) {
		const struct in6_addr *gw_addr;
		int gwa_type;

		gw_addr = &cfg->fc_gateway;
		gwa_type = ipv6_addr_type(gw_addr);

		/* if gw_addr is local we will fail to detect this in case
		 * address is still TENTATIVE (DAD in progress). rt6_lookup()
		 * will return already-added prefix route via interface that
		 * prefix route was assigned to, which might be non-loopback.
		 */
		err = -EINVAL;
		if (ipv6_chk_addr_and_flags(net, gw_addr,
					    gwa_type & IPV6_ADDR_LINKLOCAL ?
					    dev : NULL, 0, 0))
			goto out;

		rt->rt6i_gateway = *gw_addr;

		if (gwa_type != (IPV6_ADDR_LINKLOCAL|IPV6_ADDR_UNICAST)) {
			struct rt6_info *grt;

			/* IPv6 strictly inhibits using not link-local
			   addresses as nexthop address.
			   Otherwise, router will not able to send redirects.
			   It is very good, but in some (rare!) circumstances
			   (SIT, PtP, NBMA NOARP links) it is handy to allow
			   some exceptions. --ANK
			 */
			if (!(gwa_type & IPV6_ADDR_UNICAST))
				goto out;

			grt = rt6_lookup(net, gw_addr, NULL, cfg->fc_ifindex, 1);

			err = -EHOSTUNREACH;
			if (!grt)
				goto out;
			if (dev) {
				if (dev != grt->dst.dev) {
					ip6_rt_put(grt);
					goto out;
				}
			} else {
				dev = grt->dst.dev;
				idev = grt->rt6i_idev;
				dev_hold(dev);
				in6_dev_hold(grt->rt6i_idev);
			}
			if (!(grt->rt6i_flags & RTF_GATEWAY))
				err = 0;
			ip6_rt_put(grt);

			if (err)
				goto out;
		}
		err = -EINVAL;
		if (!dev || (dev->flags & IFF_LOOPBACK))
			goto out;
	}

	err = -ENODEV;
	if (!dev)
		goto out;

	if (!ipv6_addr_any(&cfg->fc_prefsrc)) {
		if (!ipv6_chk_addr(net, &cfg->fc_prefsrc, dev, 0)) {
			err = -EINVAL;
			goto out;
		}
		rt->rt6i_prefsrc.addr = cfg->fc_prefsrc;
		rt->rt6i_prefsrc.plen = 128;
	} else
		rt->rt6i_prefsrc.plen = 0;

	rt->rt6i_flags = cfg->fc_flags;

install_route:
	rt->dst.dev = dev;
	rt->rt6i_idev = idev;
	rt->rt6i_table = table;

	cfg->fc_nlinfo.nl_net = dev_net(dev);

	return rt;
out:
	if (dev)
		dev_put(dev);
	if (idev)
		in6_dev_put(idev);
	if (rt)
		dst_free(&rt->dst);

	return ERR_PTR(err);
}

int ip6_route_add(struct fib6_config *cfg)
{
	struct mx6_config mxc = { .mx = NULL, };
	struct rt6_info *rt;
	int err;

	rt = ip6_route_info_create(cfg);
	if (IS_ERR(rt)) {
		err = PTR_ERR(rt);
		rt = NULL;
		goto out;
	}

	err = ip6_convert_metrics(&mxc, cfg);
	if (err)
		goto out;

	err = __ip6_ins_rt(rt, &cfg->fc_nlinfo, &mxc);

	kfree(mxc.mx);

	return err;
out:
	if (rt)
		dst_free(&rt->dst);

	return err;
}

static int __ip6_del_rt(struct rt6_info *rt, struct nl_info *info)
{
	int err;
	struct fib6_table *table;
	struct net *net = dev_net(rt->dst.dev);

	if (rt == net->ipv6.ip6_null_entry ||
	    rt->dst.flags & DST_NOCACHE) {
		err = -ENOENT;
		goto out;
	}

	table = rt->rt6i_table;
	write_lock_bh(&table->tb6_lock);
	err = fib6_del(rt, info);
	write_unlock_bh(&table->tb6_lock);

out:
	ip6_rt_put(rt);
	return err;
}

int ip6_del_rt(struct rt6_info *rt)
{
	struct nl_info info = {
		.nl_net = dev_net(rt->dst.dev),
	};
	return __ip6_del_rt(rt, &info);
}

static int ip6_route_del(struct fib6_config *cfg)
{
	struct fib6_table *table;
	struct fib6_node *fn;
	struct rt6_info *rt;
	int err = -ESRCH;

	table = fib6_get_table(cfg->fc_nlinfo.nl_net, cfg->fc_table);
	if (!table)
		return err;

	read_lock_bh(&table->tb6_lock);

	fn = fib6_locate(&table->tb6_root,
			 &cfg->fc_dst, cfg->fc_dst_len,
			 &cfg->fc_src, cfg->fc_src_len);

	if (fn) {
		for (rt = fn->leaf; rt; rt = rt->dst.rt6_next) {
			if ((rt->rt6i_flags & RTF_CACHE) &&
			    !(cfg->fc_flags & RTF_CACHE))
				continue;
			if (cfg->fc_ifindex &&
			    (!rt->dst.dev ||
			     rt->dst.dev->ifindex != cfg->fc_ifindex))
				continue;
			if (cfg->fc_flags & RTF_GATEWAY &&
			    !ipv6_addr_equal(&cfg->fc_gateway, &rt->rt6i_gateway))
				continue;
			if (cfg->fc_metric && cfg->fc_metric != rt->rt6i_metric)
				continue;
			if (cfg->fc_protocol && cfg->fc_protocol != rt->rt6i_protocol)
				continue;
			dst_hold(&rt->dst);
			read_unlock_bh(&table->tb6_lock);

			return __ip6_del_rt(rt, &cfg->fc_nlinfo);
		}
	}
	read_unlock_bh(&table->tb6_lock);

	return err;
}

static void rt6_do_redirect(struct dst_entry *dst, struct sock *sk, struct sk_buff *skb)
{
	struct netevent_redirect netevent;
	struct rt6_info *rt, *nrt = NULL;
	struct ndisc_options ndopts;
	struct inet6_dev *in6_dev;
	struct neighbour *neigh;
	struct rd_msg *msg;
	int optlen, on_link;
	u8 *lladdr;

	optlen = skb_tail_pointer(skb) - skb_transport_header(skb);
	optlen -= sizeof(*msg);

	if (optlen < 0) {
		net_dbg_ratelimited("rt6_do_redirect: packet too short\n");
		return;
	}

	msg = (struct rd_msg *)icmp6_hdr(skb);

	if (ipv6_addr_is_multicast(&msg->dest)) {
		net_dbg_ratelimited("rt6_do_redirect: destination address is multicast\n");
		return;
	}

	on_link = 0;
	if (ipv6_addr_equal(&msg->dest, &msg->target)) {
		on_link = 1;
	} else if (ipv6_addr_type(&msg->target) !=
		   (IPV6_ADDR_UNICAST|IPV6_ADDR_LINKLOCAL)) {
		net_dbg_ratelimited("rt6_do_redirect: target address is not link-local unicast\n");
		return;
	}

	in6_dev = __in6_dev_get(skb->dev);
	if (!in6_dev)
		return;
	if (in6_dev->cnf.forwarding || !in6_dev->cnf.accept_redirects)
		return;

	/* RFC2461 8.1:
	 *	The IP source address of the Redirect MUST be the same as the current
	 *	first-hop router for the specified ICMP Destination Address.
	 */

	if (!ndisc_parse_options(msg->opt, optlen, &ndopts)) {
		net_dbg_ratelimited("rt6_redirect: invalid ND options\n");
		return;
	}

	lladdr = NULL;
	if (ndopts.nd_opts_tgt_lladdr) {
		lladdr = ndisc_opt_addr_data(ndopts.nd_opts_tgt_lladdr,
					     skb->dev);
		if (!lladdr) {
			net_dbg_ratelimited("rt6_redirect: invalid link-layer address length\n");
			return;
		}
	}

	rt = (struct rt6_info *) dst;
	if (rt->rt6i_flags & RTF_REJECT) {
		net_dbg_ratelimited("rt6_redirect: source isn't a valid nexthop for redirect target\n");
		return;
	}

	/* Redirect received -> path was valid.
	 * Look, redirects are sent only in response to data packets,
	 * so that this nexthop apparently is reachable. --ANK
	 */
	dst_confirm(&rt->dst);

	neigh = __neigh_lookup(&nd_tbl, &msg->target, skb->dev, 1);
	if (!neigh)
		return;

	/*
	 *	We have finally decided to accept it.
	 */

	neigh_update(neigh, lladdr, NUD_STALE,
		     NEIGH_UPDATE_F_WEAK_OVERRIDE|
		     NEIGH_UPDATE_F_OVERRIDE|
		     (on_link ? 0 : (NEIGH_UPDATE_F_OVERRIDE_ISROUTER|
				     NEIGH_UPDATE_F_ISROUTER))
		     );

	nrt = ip6_rt_cache_alloc(rt, &msg->dest, NULL);
	if (!nrt)
		goto out;

	nrt->rt6i_flags = RTF_GATEWAY|RTF_UP|RTF_DYNAMIC|RTF_CACHE;
	if (on_link)
		nrt->rt6i_flags &= ~RTF_GATEWAY;

	nrt->rt6i_gateway = *(struct in6_addr *)neigh->primary_key;

	if (ip6_ins_rt(nrt))
		goto out;

	netevent.old = &rt->dst;
	netevent.new = &nrt->dst;
	netevent.daddr = &msg->dest;
	netevent.neigh = neigh;
	call_netevent_notifiers(NETEVENT_REDIRECT, &netevent);

	if (rt->rt6i_flags & RTF_CACHE) {
		rt = (struct rt6_info *) dst_clone(&rt->dst);
		ip6_del_rt(rt);
	}

out:
	neigh_release(neigh);
}

/*
 *	Misc support functions
 */

static void rt6_set_from(struct rt6_info *rt, struct rt6_info *from)
{
	BUG_ON(from->dst.from);

	rt->rt6i_flags &= ~RTF_EXPIRES;
	dst_hold(&from->dst);
	rt->dst.from = &from->dst;
	dst_init_metrics(&rt->dst, dst_metrics_ptr(&from->dst), true);
}

static void ip6_rt_copy_init(struct rt6_info *rt, struct rt6_info *ort)
{
	rt->dst.input = ort->dst.input;
	rt->dst.output = ort->dst.output;
	rt->rt6i_dst = ort->rt6i_dst;
	rt->dst.error = ort->dst.error;
	rt->rt6i_idev = ort->rt6i_idev;
	if (rt->rt6i_idev)
		in6_dev_hold(rt->rt6i_idev);
	rt->dst.lastuse = jiffies;
	rt->rt6i_gateway = ort->rt6i_gateway;
	rt->rt6i_flags = ort->rt6i_flags;
	rt6_set_from(rt, ort);
	rt->rt6i_metric = ort->rt6i_metric;
#ifdef CONFIG_IPV6_SUBTREES
	rt->rt6i_src = ort->rt6i_src;
#endif
	rt->rt6i_prefsrc = ort->rt6i_prefsrc;
	rt->rt6i_table = ort->rt6i_table;
	rt->dst.lwtstate = lwtstate_get(ort->dst.lwtstate);
}

#ifdef CONFIG_IPV6_ROUTE_INFO
static struct rt6_info *rt6_get_route_info(struct net_device *dev,
					   const struct in6_addr *prefix, int prefixlen,
					   const struct in6_addr *gwaddr)
{
	struct fib6_node *fn;
	struct rt6_info *rt = NULL;
	struct fib6_table *table;

	table = fib6_get_table(dev_net(dev),
			       addrconf_rt_table(dev, RT6_TABLE_INFO));
	if (!table)
		return NULL;

	read_lock_bh(&table->tb6_lock);
	fn = fib6_locate(&table->tb6_root, prefix, prefixlen, NULL, 0);
	if (!fn)
		goto out;

	for (rt = fn->leaf; rt; rt = rt->dst.rt6_next) {
		if (rt->dst.dev->ifindex != dev->ifindex)
			continue;
		if ((rt->rt6i_flags & (RTF_ROUTEINFO|RTF_GATEWAY)) != (RTF_ROUTEINFO|RTF_GATEWAY))
			continue;
		if (!ipv6_addr_equal(&rt->rt6i_gateway, gwaddr))
			continue;
		dst_hold(&rt->dst);
		break;
	}
out:
	read_unlock_bh(&table->tb6_lock);
	return rt;
}

static struct rt6_info *rt6_add_route_info(struct net_device *dev,
					   const struct in6_addr *prefix, int prefixlen,
					   const struct in6_addr *gwaddr, unsigned int pref)
{
	struct fib6_config cfg = {
		.fc_metric	= IP6_RT_PRIO_USER,
		.fc_ifindex	= dev->ifindex,
		.fc_dst_len	= prefixlen,
		.fc_flags	= RTF_GATEWAY | RTF_ADDRCONF | RTF_ROUTEINFO |
				  RTF_UP | RTF_PREF(pref),
		.fc_nlinfo.portid = 0,
		.fc_nlinfo.nlh = NULL,
		.fc_nlinfo.nl_net = dev_net(dev),
	};

	cfg.fc_table = l3mdev_fib_table_by_index(dev_net(dev), dev->ifindex) ? : addrconf_rt_table(dev, RT6_TABLE_INFO);
	cfg.fc_dst = *prefix;
	cfg.fc_gateway = *gwaddr;

	/* We should treat it as a default route if prefix length is 0. */
	if (!prefixlen)
		cfg.fc_flags |= RTF_DEFAULT;

	ip6_route_add(&cfg);

	return rt6_get_route_info(dev, prefix, prefixlen, gwaddr);
}
#endif

struct rt6_info *rt6_get_dflt_router(const struct in6_addr *addr, struct net_device *dev)
{
	struct rt6_info *rt;
	struct fib6_table *table;

	table = fib6_get_table(dev_net(dev),
			       addrconf_rt_table(dev, RT6_TABLE_MAIN));
	if (!table)
		return NULL;

	read_lock_bh(&table->tb6_lock);
	for (rt = table->tb6_root.leaf; rt; rt = rt->dst.rt6_next) {
		if (dev == rt->dst.dev &&
		    ((rt->rt6i_flags & (RTF_ADDRCONF | RTF_DEFAULT)) == (RTF_ADDRCONF | RTF_DEFAULT)) &&
		    ipv6_addr_equal(&rt->rt6i_gateway, addr))
			break;
	}
	if (rt)
		dst_hold(&rt->dst);
	read_unlock_bh(&table->tb6_lock);
	return rt;
}

struct rt6_info *rt6_add_dflt_router(const struct in6_addr *gwaddr,
				     struct net_device *dev,
				     unsigned int pref)
{
	struct fib6_config cfg = {
		.fc_table	= l3mdev_fib_table(dev) ? : addrconf_rt_table(dev, RT6_TABLE_DFLT),
		.fc_metric	= IP6_RT_PRIO_USER,
		.fc_ifindex	= dev->ifindex,
		.fc_flags	= RTF_GATEWAY | RTF_ADDRCONF | RTF_DEFAULT |
				  RTF_UP | RTF_EXPIRES | RTF_PREF(pref),
		.fc_nlinfo.portid = 0,
		.fc_nlinfo.nlh = NULL,
		.fc_nlinfo.nl_net = dev_net(dev),
	};

	cfg.fc_gateway = *gwaddr;

	ip6_route_add(&cfg);

	return rt6_get_dflt_router(gwaddr, dev);
}


int rt6_addrconf_purge(struct rt6_info *rt, void *arg) {
	if (rt->rt6i_flags & (RTF_DEFAULT | RTF_ADDRCONF) &&
	    (!rt->rt6i_idev || rt->rt6i_idev->cnf.accept_ra != 2))
		return -1;
	return 0;
}

void rt6_purge_dflt_routers(struct net *net)
{
	fib6_clean_all(net, rt6_addrconf_purge, NULL);
}

static void rtmsg_to_fib6_config(struct net *net,
				 struct in6_rtmsg *rtmsg,
				 struct fib6_config *cfg)
{
	memset(cfg, 0, sizeof(*cfg));

	cfg->fc_table = l3mdev_fib_table_by_index(net, rtmsg->rtmsg_ifindex) ?
			 : RT6_TABLE_MAIN;
	cfg->fc_ifindex = rtmsg->rtmsg_ifindex;
	cfg->fc_metric = rtmsg->rtmsg_metric;
	cfg->fc_expires = rtmsg->rtmsg_info;
	cfg->fc_dst_len = rtmsg->rtmsg_dst_len;
	cfg->fc_src_len = rtmsg->rtmsg_src_len;
	cfg->fc_flags = rtmsg->rtmsg_flags;

	cfg->fc_nlinfo.nl_net = net;

	cfg->fc_dst = rtmsg->rtmsg_dst;
	cfg->fc_src = rtmsg->rtmsg_src;
	cfg->fc_gateway = rtmsg->rtmsg_gateway;
}

int ipv6_route_ioctl(struct net *net, unsigned int cmd, void __user *arg)
{
	struct fib6_config cfg;
	struct in6_rtmsg rtmsg;
	int err;

	switch (cmd) {
	case SIOCADDRT:		/* Add a route */
	case SIOCDELRT:		/* Delete a route */
		if (!ns_capable(net->user_ns, CAP_NET_ADMIN))
			return -EPERM;
		err = copy_from_user(&rtmsg, arg,
				     sizeof(struct in6_rtmsg));
		if (err)
			return -EFAULT;

		rtmsg_to_fib6_config(net, &rtmsg, &cfg);

		rtnl_lock();
		switch (cmd) {
		case SIOCADDRT:
			err = ip6_route_add(&cfg);
			break;
		case SIOCDELRT:
			err = ip6_route_del(&cfg);
			break;
		default:
			err = -EINVAL;
		}
		rtnl_unlock();

		return err;
	}

	return -EINVAL;
}

/*
 *	Drop the packet on the floor
 */

static int ip6_pkt_drop(struct sk_buff *skb, u8 code, int ipstats_mib_noroutes)
{
	int type;
	struct dst_entry *dst = skb_dst(skb);
	switch (ipstats_mib_noroutes) {
	case IPSTATS_MIB_INNOROUTES:
		type = ipv6_addr_type(&ipv6_hdr(skb)->daddr);
		if (type == IPV6_ADDR_ANY) {
			IP6_INC_STATS(dev_net(dst->dev), ip6_dst_idev(dst),
				      IPSTATS_MIB_INADDRERRORS);
			break;
		}
		/* FALLTHROUGH */
	case IPSTATS_MIB_OUTNOROUTES:
		IP6_INC_STATS(dev_net(dst->dev), ip6_dst_idev(dst),
			      ipstats_mib_noroutes);
		break;
	}
	icmpv6_send(skb, ICMPV6_DEST_UNREACH, code, 0);
	kfree_skb(skb);
	return 0;
}

static int ip6_pkt_discard(struct sk_buff *skb)
{
	return ip6_pkt_drop(skb, ICMPV6_NOROUTE, IPSTATS_MIB_INNOROUTES);
}

static int ip6_pkt_discard_out(struct net *net, struct sock *sk, struct sk_buff *skb)
{
	skb->dev = skb_dst(skb)->dev;
	return ip6_pkt_drop(skb, ICMPV6_NOROUTE, IPSTATS_MIB_OUTNOROUTES);
}

static int ip6_pkt_prohibit(struct sk_buff *skb)
{
	return ip6_pkt_drop(skb, ICMPV6_ADM_PROHIBITED, IPSTATS_MIB_INNOROUTES);
}

static int ip6_pkt_prohibit_out(struct net *net, struct sock *sk, struct sk_buff *skb)
{
	skb->dev = skb_dst(skb)->dev;
	return ip6_pkt_drop(skb, ICMPV6_ADM_PROHIBITED, IPSTATS_MIB_OUTNOROUTES);
}

/*
 *	Allocate a dst for local (unicast / anycast) address.
 */

struct rt6_info *addrconf_dst_alloc(struct inet6_dev *idev,
				    const struct in6_addr *addr,
				    bool anycast)
{
	u32 tb_id;
	struct net *net = dev_net(idev->dev);
	struct rt6_info *rt = ip6_dst_alloc(net, net->loopback_dev,
					    DST_NOCOUNT);
	if (!rt)
		return ERR_PTR(-ENOMEM);

	in6_dev_hold(idev);

	rt->dst.flags |= DST_HOST;
	rt->dst.input = ip6_input;
	rt->dst.output = ip6_output;
	rt->rt6i_idev = idev;

	rt->rt6i_flags = RTF_UP | RTF_NONEXTHOP;
	if (anycast)
		rt->rt6i_flags |= RTF_ANYCAST;
	else
		rt->rt6i_flags |= RTF_LOCAL;

	rt->rt6i_gateway  = *addr;
	rt->rt6i_dst.addr = *addr;
	rt->rt6i_dst.plen = 128;
	tb_id = l3mdev_fib_table(idev->dev) ? : RT6_TABLE_LOCAL;
	rt->rt6i_table = fib6_get_table(net, tb_id);
	rt->dst.flags |= DST_NOCACHE;

	atomic_set(&rt->dst.__refcnt, 1);

	return rt;
}

int ip6_route_get_saddr(struct net *net,
			struct rt6_info *rt,
			const struct in6_addr *daddr,
			unsigned int prefs,
			struct in6_addr *saddr)
{
	struct inet6_dev *idev =
		rt ? ip6_dst_idev((struct dst_entry *)rt) : NULL;
	int err = 0;
	if (rt && rt->rt6i_prefsrc.plen)
		*saddr = rt->rt6i_prefsrc.addr;
	else
		err = ipv6_dev_get_saddr(net, idev ? idev->dev : NULL,
					 daddr, prefs, saddr);
	return err;
}

/* remove deleted ip from prefsrc entries */
struct arg_dev_net_ip {
	struct net_device *dev;
	struct net *net;
	struct in6_addr *addr;
};

static int fib6_remove_prefsrc(struct rt6_info *rt, void *arg)
{
	struct net_device *dev = ((struct arg_dev_net_ip *)arg)->dev;
	struct net *net = ((struct arg_dev_net_ip *)arg)->net;
	struct in6_addr *addr = ((struct arg_dev_net_ip *)arg)->addr;

	if (((void *)rt->dst.dev == dev || !dev) &&
	    rt != net->ipv6.ip6_null_entry &&
	    ipv6_addr_equal(addr, &rt->rt6i_prefsrc.addr)) {
		/* remove prefsrc entry */
		rt->rt6i_prefsrc.plen = 0;
	}
	return 0;
}

void rt6_remove_prefsrc(struct inet6_ifaddr *ifp)
{
	struct net *net = dev_net(ifp->idev->dev);
	struct arg_dev_net_ip adni = {
		.dev = ifp->idev->dev,
		.net = net,
		.addr = &ifp->addr,
	};
	fib6_clean_all(net, fib6_remove_prefsrc, &adni);
}

#define RTF_RA_ROUTER		(RTF_ADDRCONF | RTF_DEFAULT | RTF_GATEWAY)
#define RTF_CACHE_GATEWAY	(RTF_GATEWAY | RTF_CACHE)

/* Remove routers and update dst entries when gateway turn into host. */
static int fib6_clean_tohost(struct rt6_info *rt, void *arg)
{
	struct in6_addr *gateway = (struct in6_addr *)arg;

	if ((((rt->rt6i_flags & RTF_RA_ROUTER) == RTF_RA_ROUTER) ||
	     ((rt->rt6i_flags & RTF_CACHE_GATEWAY) == RTF_CACHE_GATEWAY)) &&
	     ipv6_addr_equal(gateway, &rt->rt6i_gateway)) {
		return -1;
	}
	return 0;
}

void rt6_clean_tohost(struct net *net, struct in6_addr *gateway)
{
	fib6_clean_all(net, fib6_clean_tohost, gateway);
}

struct arg_dev_net {
	struct net_device *dev;
	struct net *net;
};

static int fib6_ifdown(struct rt6_info *rt, void *arg)
{
	const struct arg_dev_net *adn = arg;
	const struct net_device *dev = adn->dev;

	if ((rt->dst.dev == dev || !dev) &&
	    rt != adn->net->ipv6.ip6_null_entry)
		return -1;

	return 0;
}

void rt6_ifdown(struct net *net, struct net_device *dev)
{
	struct arg_dev_net adn = {
		.dev = dev,
		.net = net,
	};

	fib6_clean_all(net, fib6_ifdown, &adn);
	icmp6_clean_all(fib6_ifdown, &adn);
	if (dev)
		rt6_uncached_list_flush_dev(net, dev);
}

struct rt6_mtu_change_arg {
	struct net_device *dev;
	unsigned int mtu;
};

static int rt6_mtu_change_route(struct rt6_info *rt, void *p_arg)
{
	struct rt6_mtu_change_arg *arg = (struct rt6_mtu_change_arg *) p_arg;
	struct inet6_dev *idev;

	/* In IPv6 pmtu discovery is not optional,
	   so that RTAX_MTU lock cannot disable it.
	   We still use this lock to block changes
	   caused by addrconf/ndisc.
	*/

	idev = __in6_dev_get(arg->dev);
	if (!idev)
		return 0;

	/* For administrative MTU increase, there is no way to discover
	   IPv6 PMTU increase, so PMTU increase should be updated here.
	   Since RFC 1981 doesn't include administrative MTU increase
	   update PMTU increase is a MUST. (i.e. jumbo frame)
	 */
	/*
	   If new MTU is less than route PMTU, this new MTU will be the
	   lowest MTU in the path, update the route PMTU to reflect PMTU
	   decreases; if new MTU is greater than route PMTU, and the
	   old MTU is the lowest MTU in the path, update the route PMTU
	   to reflect the increase. In this case if the other nodes' MTU
	   also have the lowest MTU, TOO BIG MESSAGE will be lead to
	   PMTU discouvery.
	 */
	if (rt->dst.dev == arg->dev &&
	    !dst_metric_locked(&rt->dst, RTAX_MTU)) {
		if (rt->rt6i_flags & RTF_CACHE) {
			/* For RTF_CACHE with rt6i_pmtu == 0
			 * (i.e. a redirected route),
			 * the metrics of its rt->dst.from has already
			 * been updated.
			 */
			if (rt->rt6i_pmtu && rt->rt6i_pmtu > arg->mtu)
				rt->rt6i_pmtu = arg->mtu;
		} else if (dst_mtu(&rt->dst) >= arg->mtu ||
			   (dst_mtu(&rt->dst) < arg->mtu &&
			    dst_mtu(&rt->dst) == idev->cnf.mtu6)) {
			dst_metric_set(&rt->dst, RTAX_MTU, arg->mtu);
		}
	}
	return 0;
}

void rt6_mtu_change(struct net_device *dev, unsigned int mtu)
{
	struct rt6_mtu_change_arg arg = {
		.dev = dev,
		.mtu = mtu,
	};

	fib6_clean_all(dev_net(dev), rt6_mtu_change_route, &arg);
}

static const struct nla_policy rtm_ipv6_policy[RTA_MAX+1] = {
	[RTA_GATEWAY]           = { .len = sizeof(struct in6_addr) },
	[RTA_PREFSRC]		= { .len = sizeof(struct in6_addr) },
	[RTA_OIF]               = { .type = NLA_U32 },
	[RTA_IIF]		= { .type = NLA_U32 },
	[RTA_PRIORITY]          = { .type = NLA_U32 },
	[RTA_METRICS]           = { .type = NLA_NESTED },
	[RTA_MULTIPATH]		= { .len = sizeof(struct rtnexthop) },
	[RTA_PREF]              = { .type = NLA_U8 },
	[RTA_ENCAP_TYPE]	= { .type = NLA_U16 },
	[RTA_ENCAP]		= { .type = NLA_NESTED },
	[RTA_UID]		= { .type = NLA_U32 },
	[RTA_TABLE]		= { .type = NLA_U32 },
};

static int rtm_to_fib6_config(struct sk_buff *skb, struct nlmsghdr *nlh,
			      struct fib6_config *cfg)
{
	struct rtmsg *rtm;
	struct nlattr *tb[RTA_MAX+1];
	unsigned int pref;
	int err;

	err = nlmsg_parse(nlh, sizeof(*rtm), tb, RTA_MAX, rtm_ipv6_policy);
	if (err < 0)
		goto errout;

	err = -EINVAL;
	rtm = nlmsg_data(nlh);
	memset(cfg, 0, sizeof(*cfg));

	cfg->fc_table = rtm->rtm_table;
	cfg->fc_dst_len = rtm->rtm_dst_len;
	cfg->fc_src_len = rtm->rtm_src_len;
	cfg->fc_flags = RTF_UP;
	cfg->fc_protocol = rtm->rtm_protocol;
	cfg->fc_type = rtm->rtm_type;

	if (rtm->rtm_type == RTN_UNREACHABLE ||
	    rtm->rtm_type == RTN_BLACKHOLE ||
	    rtm->rtm_type == RTN_PROHIBIT ||
	    rtm->rtm_type == RTN_THROW)
		cfg->fc_flags |= RTF_REJECT;

	if (rtm->rtm_type == RTN_LOCAL)
		cfg->fc_flags |= RTF_LOCAL;

	if (rtm->rtm_flags & RTM_F_CLONED)
		cfg->fc_flags |= RTF_CACHE;

	cfg->fc_nlinfo.portid = NETLINK_CB(skb).portid;
	cfg->fc_nlinfo.nlh = nlh;
	cfg->fc_nlinfo.nl_net = sock_net(skb->sk);

	if (tb[RTA_GATEWAY]) {
		cfg->fc_gateway = nla_get_in6_addr(tb[RTA_GATEWAY]);
		cfg->fc_flags |= RTF_GATEWAY;
	}

	if (tb[RTA_DST]) {
		int plen = (rtm->rtm_dst_len + 7) >> 3;

		if (nla_len(tb[RTA_DST]) < plen)
			goto errout;

		nla_memcpy(&cfg->fc_dst, tb[RTA_DST], plen);
	}

	if (tb[RTA_SRC]) {
		int plen = (rtm->rtm_src_len + 7) >> 3;

		if (nla_len(tb[RTA_SRC]) < plen)
			goto errout;

		nla_memcpy(&cfg->fc_src, tb[RTA_SRC], plen);
	}

	if (tb[RTA_PREFSRC])
		cfg->fc_prefsrc = nla_get_in6_addr(tb[RTA_PREFSRC]);

	if (tb[RTA_OIF])
		cfg->fc_ifindex = nla_get_u32(tb[RTA_OIF]);

	if (tb[RTA_PRIORITY])
		cfg->fc_metric = nla_get_u32(tb[RTA_PRIORITY]);

	if (tb[RTA_METRICS]) {
		cfg->fc_mx = nla_data(tb[RTA_METRICS]);
		cfg->fc_mx_len = nla_len(tb[RTA_METRICS]);
	}

	if (tb[RTA_TABLE])
		cfg->fc_table = nla_get_u32(tb[RTA_TABLE]);

	if (tb[RTA_MULTIPATH]) {
		cfg->fc_mp = nla_data(tb[RTA_MULTIPATH]);
		cfg->fc_mp_len = nla_len(tb[RTA_MULTIPATH]);
	}

	if (tb[RTA_PREF]) {
		pref = nla_get_u8(tb[RTA_PREF]);
		if (pref != ICMPV6_ROUTER_PREF_LOW &&
		    pref != ICMPV6_ROUTER_PREF_HIGH)
			pref = ICMPV6_ROUTER_PREF_MEDIUM;
		cfg->fc_flags |= RTF_PREF(pref);
	}

	if (tb[RTA_ENCAP])
		cfg->fc_encap = tb[RTA_ENCAP];

	if (tb[RTA_ENCAP_TYPE])
		cfg->fc_encap_type = nla_get_u16(tb[RTA_ENCAP_TYPE]);

	err = 0;
errout:
	return err;
}

struct rt6_nh {
	struct rt6_info *rt6_info;
	struct fib6_config r_cfg;
	struct mx6_config mxc;
	struct list_head next;
};

static void ip6_print_replace_route_err(struct list_head *rt6_nh_list)
{
	struct rt6_nh *nh;

	list_for_each_entry(nh, rt6_nh_list, next) {
		pr_warn("IPV6: multipath route replace failed (check consistency of installed routes): %pI6 nexthop %pI6 ifi %d\n",
		        &nh->r_cfg.fc_dst, &nh->r_cfg.fc_gateway,
		        nh->r_cfg.fc_ifindex);
	}
}

static int ip6_route_info_append(struct list_head *rt6_nh_list,
				 struct rt6_info *rt, struct fib6_config *r_cfg)
{
	struct rt6_nh *nh;
	int err = -EEXIST;

	list_for_each_entry(nh, rt6_nh_list, next) {
		/* check if rt6_info already exists */
		if (rt6_duplicate_nexthop(nh->rt6_info, rt))
			return err;
	}

	nh = kzalloc(sizeof(*nh), GFP_KERNEL);
	if (!nh)
		return -ENOMEM;
	nh->rt6_info = rt;
	err = ip6_convert_metrics(&nh->mxc, r_cfg);
	if (err) {
		kfree(nh);
		return err;
	}
	memcpy(&nh->r_cfg, r_cfg, sizeof(*r_cfg));
	list_add_tail(&nh->next, rt6_nh_list);

	return 0;
}

static int ip6_route_multipath_add(struct fib6_config *cfg)
{
	struct fib6_config r_cfg;
	struct rtnexthop *rtnh;
	struct rt6_info *rt;
	struct rt6_nh *err_nh;
	struct rt6_nh *nh, *nh_safe;
	int remaining;
	int attrlen;
	int err = 1;
	int nhn = 0;
	int replace = (cfg->fc_nlinfo.nlh &&
		       (cfg->fc_nlinfo.nlh->nlmsg_flags & NLM_F_REPLACE));
	LIST_HEAD(rt6_nh_list);

	remaining = cfg->fc_mp_len;
	rtnh = (struct rtnexthop *)cfg->fc_mp;

	/* Parse a Multipath Entry and build a list (rt6_nh_list) of
	 * rt6_info structs per nexthop
	 */
	while (rtnh_ok(rtnh, remaining)) {
		memcpy(&r_cfg, cfg, sizeof(*cfg));
		if (rtnh->rtnh_ifindex)
			r_cfg.fc_ifindex = rtnh->rtnh_ifindex;

		attrlen = rtnh_attrlen(rtnh);
		if (attrlen > 0) {
			struct nlattr *nla, *attrs = rtnh_attrs(rtnh);

			nla = nla_find(attrs, attrlen, RTA_GATEWAY);
			if (nla) {
				r_cfg.fc_gateway = nla_get_in6_addr(nla);
				r_cfg.fc_flags |= RTF_GATEWAY;
			}
			r_cfg.fc_encap = nla_find(attrs, attrlen, RTA_ENCAP);
			nla = nla_find(attrs, attrlen, RTA_ENCAP_TYPE);
			if (nla)
				r_cfg.fc_encap_type = nla_get_u16(nla);
		}

		rt = ip6_route_info_create(&r_cfg);
		if (IS_ERR(rt)) {
			err = PTR_ERR(rt);
			rt = NULL;
			goto cleanup;
		}

		err = ip6_route_info_append(&rt6_nh_list, rt, &r_cfg);
		if (err) {
			dst_free(&rt->dst);
			goto cleanup;
		}

		rtnh = rtnh_next(rtnh, &remaining);
	}

	err_nh = NULL;
	list_for_each_entry(nh, &rt6_nh_list, next) {
		err = __ip6_ins_rt(nh->rt6_info, &cfg->fc_nlinfo, &nh->mxc);
		/* nh->rt6_info is used or freed at this point, reset to NULL*/
		nh->rt6_info = NULL;
		if (err) {
			if (replace && nhn)
				ip6_print_replace_route_err(&rt6_nh_list);
			err_nh = nh;
			goto add_errout;
		}

		/* Because each route is added like a single route we remove
		 * these flags after the first nexthop: if there is a collision,
		 * we have already failed to add the first nexthop:
		 * fib6_add_rt2node() has rejected it; when replacing, old
		 * nexthops have been replaced by first new, the rest should
		 * be added to it.
		 */
		cfg->fc_nlinfo.nlh->nlmsg_flags &= ~(NLM_F_EXCL |
						     NLM_F_REPLACE);
		nhn++;
	}

	goto cleanup;

add_errout:
	/* Delete routes that were already added */
	list_for_each_entry(nh, &rt6_nh_list, next) {
		if (err_nh == nh)
			break;
		ip6_route_del(&nh->r_cfg);
	}

cleanup:
	list_for_each_entry_safe(nh, nh_safe, &rt6_nh_list, next) {
		if (nh->rt6_info)
			dst_free(&nh->rt6_info->dst);
		kfree(nh->mxc.mx);
		list_del(&nh->next);
		kfree(nh);
	}

	return err;
}

static int ip6_route_multipath_del(struct fib6_config *cfg)
{
	struct fib6_config r_cfg;
	struct rtnexthop *rtnh;
	int remaining;
	int attrlen;
	int err = 1, last_err = 0;

	remaining = cfg->fc_mp_len;
	rtnh = (struct rtnexthop *)cfg->fc_mp;

	/* Parse a Multipath Entry */
	while (rtnh_ok(rtnh, remaining)) {
		memcpy(&r_cfg, cfg, sizeof(*cfg));
		if (rtnh->rtnh_ifindex)
			r_cfg.fc_ifindex = rtnh->rtnh_ifindex;

		attrlen = rtnh_attrlen(rtnh);
		if (attrlen > 0) {
			struct nlattr *nla, *attrs = rtnh_attrs(rtnh);

			nla = nla_find(attrs, attrlen, RTA_GATEWAY);
			if (nla) {
				nla_memcpy(&r_cfg.fc_gateway, nla, 16);
				r_cfg.fc_flags |= RTF_GATEWAY;
			}
		}
		err = ip6_route_del(&r_cfg);
		if (err)
			last_err = err;

		rtnh = rtnh_next(rtnh, &remaining);
	}

	return last_err;
}

static int inet6_rtm_delroute(struct sk_buff *skb, struct nlmsghdr *nlh)
{
	struct fib6_config cfg;
	int err;

	err = rtm_to_fib6_config(skb, nlh, &cfg);
	if (err < 0)
		return err;

	if (cfg.fc_mp)
		return ip6_route_multipath_del(&cfg);
	else
		return ip6_route_del(&cfg);
}

static int inet6_rtm_newroute(struct sk_buff *skb, struct nlmsghdr *nlh)
{
	struct fib6_config cfg;
	int err;

	err = rtm_to_fib6_config(skb, nlh, &cfg);
	if (err < 0)
		return err;

	if (cfg.fc_mp)
		return ip6_route_multipath_add(&cfg);
	else
		return ip6_route_add(&cfg);
}

static inline size_t rt6_nlmsg_size(struct rt6_info *rt)
{
	return NLMSG_ALIGN(sizeof(struct rtmsg))
	       + nla_total_size(16) /* RTA_SRC */
	       + nla_total_size(16) /* RTA_DST */
	       + nla_total_size(16) /* RTA_GATEWAY */
	       + nla_total_size(16) /* RTA_PREFSRC */
	       + nla_total_size(4) /* RTA_TABLE */
	       + nla_total_size(4) /* RTA_IIF */
	       + nla_total_size(4) /* RTA_OIF */
	       + nla_total_size(4) /* RTA_PRIORITY */
	       + RTAX_MAX * nla_total_size(4) /* RTA_METRICS */
	       + nla_total_size(sizeof(struct rta_cacheinfo))
	       + nla_total_size(TCP_CA_NAME_MAX) /* RTAX_CC_ALGO */
	       + nla_total_size(1) /* RTA_PREF */
	       + lwtunnel_get_encap_size(rt->dst.lwtstate);
}

static int rt6_fill_node(struct net *net,
			 struct sk_buff *skb, struct rt6_info *rt,
			 struct in6_addr *dst, struct in6_addr *src,
			 int iif, int type, u32 portid, u32 seq,
			 int prefix, int nowait, unsigned int flags)
{
	u32 metrics[RTAX_MAX];
	struct rtmsg *rtm;
	struct nlmsghdr *nlh;
	long expires;
	u32 table;

	if (prefix) {	/* user wants prefix routes only */
		if (!(rt->rt6i_flags & RTF_PREFIX_RT)) {
			/* success since this is not a prefix route */
			return 1;
		}
	}

	nlh = nlmsg_put(skb, portid, seq, type, sizeof(*rtm), flags);
	if (!nlh)
		return -EMSGSIZE;

	rtm = nlmsg_data(nlh);
	rtm->rtm_family = AF_INET6;
	rtm->rtm_dst_len = rt->rt6i_dst.plen;
	rtm->rtm_src_len = rt->rt6i_src.plen;
	rtm->rtm_tos = 0;
	if (rt->rt6i_table)
		table = rt->rt6i_table->tb6_id;
	else
		table = RT6_TABLE_UNSPEC;
	rtm->rtm_table = table;
	if (nla_put_u32(skb, RTA_TABLE, table))
		goto nla_put_failure;
	if (rt->rt6i_flags & RTF_REJECT) {
		switch (rt->dst.error) {
		case -EINVAL:
			rtm->rtm_type = RTN_BLACKHOLE;
			break;
		case -EACCES:
			rtm->rtm_type = RTN_PROHIBIT;
			break;
		case -EAGAIN:
			rtm->rtm_type = RTN_THROW;
			break;
		default:
			rtm->rtm_type = RTN_UNREACHABLE;
			break;
		}
	}
	else if (rt->rt6i_flags & RTF_LOCAL)
		rtm->rtm_type = RTN_LOCAL;
	else if (rt->dst.dev && (rt->dst.dev->flags & IFF_LOOPBACK))
		rtm->rtm_type = RTN_LOCAL;
	else
		rtm->rtm_type = RTN_UNICAST;
	rtm->rtm_flags = 0;
	if (!netif_carrier_ok(rt->dst.dev)) {
		rtm->rtm_flags |= RTNH_F_LINKDOWN;
		if (rt->rt6i_idev->cnf.ignore_routes_with_linkdown)
			rtm->rtm_flags |= RTNH_F_DEAD;
	}
	rtm->rtm_scope = RT_SCOPE_UNIVERSE;
	rtm->rtm_protocol = rt->rt6i_protocol;
	if (rt->rt6i_flags & RTF_DYNAMIC)
		rtm->rtm_protocol = RTPROT_REDIRECT;
	else if (rt->rt6i_flags & RTF_ADDRCONF) {
		if (rt->rt6i_flags & (RTF_DEFAULT | RTF_ROUTEINFO))
			rtm->rtm_protocol = RTPROT_RA;
		else
			rtm->rtm_protocol = RTPROT_KERNEL;
	}

	if (rt->rt6i_flags & RTF_CACHE)
		rtm->rtm_flags |= RTM_F_CLONED;

	if (dst) {
		if (nla_put_in6_addr(skb, RTA_DST, dst))
			goto nla_put_failure;
		rtm->rtm_dst_len = 128;
	} else if (rtm->rtm_dst_len)
		if (nla_put_in6_addr(skb, RTA_DST, &rt->rt6i_dst.addr))
			goto nla_put_failure;
#ifdef CONFIG_IPV6_SUBTREES
	if (src) {
		if (nla_put_in6_addr(skb, RTA_SRC, src))
			goto nla_put_failure;
		rtm->rtm_src_len = 128;
	} else if (rtm->rtm_src_len &&
		   nla_put_in6_addr(skb, RTA_SRC, &rt->rt6i_src.addr))
		goto nla_put_failure;
#endif
	if (iif) {
#ifdef CONFIG_IPV6_MROUTE
		if (ipv6_addr_is_multicast(&rt->rt6i_dst.addr)) {
			int err = ip6mr_get_route(net, skb, rtm, nowait,
						  portid);

			if (err <= 0) {
				if (!nowait) {
					if (err == 0)
						return 0;
					goto nla_put_failure;
				} else {
					if (err == -EMSGSIZE)
						goto nla_put_failure;
				}
			}
		} else
#endif
			if (nla_put_u32(skb, RTA_IIF, iif))
				goto nla_put_failure;
	} else if (dst) {
		struct in6_addr saddr_buf;
		if (ip6_route_get_saddr(net, rt, dst, 0, &saddr_buf) == 0 &&
		    nla_put_in6_addr(skb, RTA_PREFSRC, &saddr_buf))
			goto nla_put_failure;
	}

	if (rt->rt6i_prefsrc.plen) {
		struct in6_addr saddr_buf;
		saddr_buf = rt->rt6i_prefsrc.addr;
		if (nla_put_in6_addr(skb, RTA_PREFSRC, &saddr_buf))
			goto nla_put_failure;
	}

	memcpy(metrics, dst_metrics_ptr(&rt->dst), sizeof(metrics));
	if (rt->rt6i_pmtu)
		metrics[RTAX_MTU - 1] = rt->rt6i_pmtu;
	if (rtnetlink_put_metrics(skb, metrics) < 0)
		goto nla_put_failure;

	if (rt->rt6i_flags & RTF_GATEWAY) {
		if (nla_put_in6_addr(skb, RTA_GATEWAY, &rt->rt6i_gateway) < 0)
			goto nla_put_failure;
	}

	if (rt->dst.dev &&
	    nla_put_u32(skb, RTA_OIF, rt->dst.dev->ifindex))
		goto nla_put_failure;
	if (nla_put_u32(skb, RTA_PRIORITY, rt->rt6i_metric))
		goto nla_put_failure;

	expires = (rt->rt6i_flags & RTF_EXPIRES) ? rt->dst.expires - jiffies : 0;

	if (rtnl_put_cacheinfo(skb, &rt->dst, 0, expires, rt->dst.error) < 0)
		goto nla_put_failure;

	if (nla_put_u8(skb, RTA_PREF, IPV6_EXTRACT_PREF(rt->rt6i_flags)))
		goto nla_put_failure;

	if (lwtunnel_fill_encap(skb, rt->dst.lwtstate) < 0)
		goto nla_put_failure;

	nlmsg_end(skb, nlh);
	return 0;

nla_put_failure:
	nlmsg_cancel(skb, nlh);
	return -EMSGSIZE;
}

int rt6_dump_route(struct rt6_info *rt, void *p_arg)
{
	struct rt6_rtnl_dump_arg *arg = (struct rt6_rtnl_dump_arg *) p_arg;
	int prefix;
	struct net *net = arg->net;

	if (rt == net->ipv6.ip6_null_entry)
		return 0;

	if (nlmsg_len(arg->cb->nlh) >= sizeof(struct rtmsg)) {
		struct rtmsg *rtm = nlmsg_data(arg->cb->nlh);
		prefix = (rtm->rtm_flags & RTM_F_PREFIX) != 0;
	} else
		prefix = 0;

	return rt6_fill_node(net,
		     arg->skb, rt, NULL, NULL, 0, RTM_NEWROUTE,
		     NETLINK_CB(arg->cb->skb).portid, arg->cb->nlh->nlmsg_seq,
		     prefix, 0, NLM_F_MULTI);
}

static int inet6_rtm_getroute(struct sk_buff *in_skb, struct nlmsghdr *nlh)
{
	struct net *net = sock_net(in_skb->sk);
	struct nlattr *tb[RTA_MAX+1];
	struct rt6_info *rt;
	struct sk_buff *skb;
	struct rtmsg *rtm;
	struct flowi6 fl6;
	int err, iif = 0, oif = 0;

	err = nlmsg_parse(nlh, sizeof(*rtm), tb, RTA_MAX, rtm_ipv6_policy);
	if (err < 0)
		goto errout;

	err = -EINVAL;
	memset(&fl6, 0, sizeof(fl6));

	if (tb[RTA_SRC]) {
		if (nla_len(tb[RTA_SRC]) < sizeof(struct in6_addr))
			goto errout;

		fl6.saddr = *(struct in6_addr *)nla_data(tb[RTA_SRC]);
	}

	if (tb[RTA_DST]) {
		if (nla_len(tb[RTA_DST]) < sizeof(struct in6_addr))
			goto errout;

		fl6.daddr = *(struct in6_addr *)nla_data(tb[RTA_DST]);
	}

	if (tb[RTA_IIF])
		iif = nla_get_u32(tb[RTA_IIF]);

	if (tb[RTA_OIF])
		oif = nla_get_u32(tb[RTA_OIF]);

	if (tb[RTA_MARK])
		fl6.flowi6_mark = nla_get_u32(tb[RTA_MARK]);

	if (tb[RTA_UID])
		fl6.flowi6_uid = make_kuid(current_user_ns(),
					   nla_get_u32(tb[RTA_UID]));
	else
		fl6.flowi6_uid = iif ? INVALID_UID : current_uid();

	if (iif) {
		struct net_device *dev;
		int flags = 0;

		dev = __dev_get_by_index(net, iif);
		if (!dev) {
			err = -ENODEV;
			goto errout;
		}

		fl6.flowi6_iif = iif;

		if (!ipv6_addr_any(&fl6.saddr))
			flags |= RT6_LOOKUP_F_HAS_SADDR;

		rt = (struct rt6_info *)ip6_route_input_lookup(net, dev, &fl6,
							       flags);
	} else {
		fl6.flowi6_oif = oif;

		if (netif_index_is_l3_master(net, oif)) {
			fl6.flowi6_flags = FLOWI_FLAG_L3MDEV_SRC |
					   FLOWI_FLAG_SKIP_NH_OIF;
		}

		rt = (struct rt6_info *)ip6_route_output(net, NULL, &fl6);
	}

	skb = alloc_skb(NLMSG_GOODSIZE, GFP_KERNEL);
	if (!skb) {
		ip6_rt_put(rt);
		err = -ENOBUFS;
		goto errout;
	}

	/* Reserve room for dummy headers, this skb can pass
	   through good chunk of routing engine.
	 */
	skb_reset_mac_header(skb);
	skb_reserve(skb, MAX_HEADER + sizeof(struct ipv6hdr));

	skb_dst_set(skb, &rt->dst);

	err = rt6_fill_node(net, skb, rt, &fl6.daddr, &fl6.saddr, iif,
			    RTM_NEWROUTE, NETLINK_CB(in_skb).portid,
			    nlh->nlmsg_seq, 0, 0, 0);
	if (err < 0) {
		kfree_skb(skb);
		goto errout;
	}

	err = rtnl_unicast(skb, net, NETLINK_CB(in_skb).portid);
errout:
	return err;
}

void inet6_rt_notify(int event, struct rt6_info *rt, struct nl_info *info,
		     unsigned int nlm_flags)
{
	struct sk_buff *skb;
	struct net *net = info->nl_net;
	u32 seq;
	int err;

	err = -ENOBUFS;
	seq = info->nlh ? info->nlh->nlmsg_seq : 0;

	skb = nlmsg_new(rt6_nlmsg_size(rt), gfp_any());
	if (!skb)
		goto errout;

	err = rt6_fill_node(net, skb, rt, NULL, NULL, 0,
				event, info->portid, seq, 0, 0, nlm_flags);
	if (err < 0) {
		/* -EMSGSIZE implies BUG in rt6_nlmsg_size() */
		WARN_ON(err == -EMSGSIZE);
		kfree_skb(skb);
		goto errout;
	}
	rtnl_notify(skb, net, info->portid, RTNLGRP_IPV6_ROUTE,
		    info->nlh, gfp_any());
	return;
errout:
	if (err < 0)
		rtnl_set_sk_err(net, RTNLGRP_IPV6_ROUTE, err);
}

static int ip6_route_dev_notify(struct notifier_block *this,
				unsigned long event, void *ptr)
{
	struct net_device *dev = netdev_notifier_info_to_dev(ptr);
	struct net *net = dev_net(dev);

	if (!(dev->flags & IFF_LOOPBACK))
		return NOTIFY_OK;

	if (event == NETDEV_REGISTER) {
		net->ipv6.ip6_null_entry->dst.dev = dev;
		net->ipv6.ip6_null_entry->rt6i_idev = in6_dev_get(dev);
#ifdef CONFIG_IPV6_MULTIPLE_TABLES
		net->ipv6.ip6_prohibit_entry->dst.dev = dev;
		net->ipv6.ip6_prohibit_entry->rt6i_idev = in6_dev_get(dev);
		net->ipv6.ip6_blk_hole_entry->dst.dev = dev;
		net->ipv6.ip6_blk_hole_entry->rt6i_idev = in6_dev_get(dev);
#endif
	 } else if (event == NETDEV_UNREGISTER &&
		    dev->reg_state != NETREG_UNREGISTERED) {
		/* NETDEV_UNREGISTER could be fired for multiple times by
		 * netdev_wait_allrefs(). Make sure we only call this once.
		 */
		in6_dev_put(net->ipv6.ip6_null_entry->rt6i_idev);
#ifdef CONFIG_IPV6_MULTIPLE_TABLES
		in6_dev_put(net->ipv6.ip6_prohibit_entry->rt6i_idev);
		in6_dev_put(net->ipv6.ip6_blk_hole_entry->rt6i_idev);
#endif
	}

	return NOTIFY_OK;
}

/*
 *	/proc
 */

#ifdef CONFIG_PROC_FS

static const struct file_operations ipv6_route_proc_fops = {
	.owner		= THIS_MODULE,
	.open		= ipv6_route_open,
	.read		= seq_read,
	.llseek		= seq_lseek,
	.release	= seq_release_net,
};

static int rt6_stats_seq_show(struct seq_file *seq, void *v)
{
	struct net *net = (struct net *)seq->private;
	seq_printf(seq, "%04x %04x %04x %04x %04x %04x %04x\n",
		   net->ipv6.rt6_stats->fib_nodes,
		   net->ipv6.rt6_stats->fib_route_nodes,
		   net->ipv6.rt6_stats->fib_rt_alloc,
		   net->ipv6.rt6_stats->fib_rt_entries,
		   net->ipv6.rt6_stats->fib_rt_cache,
		   dst_entries_get_slow(&net->ipv6.ip6_dst_ops),
		   net->ipv6.rt6_stats->fib_discarded_routes);

	return 0;
}

static int rt6_stats_seq_open(struct inode *inode, struct file *file)
{
	return single_open_net(inode, file, rt6_stats_seq_show);
}

static const struct file_operations rt6_stats_seq_fops = {
	.owner	 = THIS_MODULE,
	.open	 = rt6_stats_seq_open,
	.read	 = seq_read,
	.llseek	 = seq_lseek,
	.release = single_release_net,
};
#endif	/* CONFIG_PROC_FS */

#ifdef CONFIG_SYSCTL

static
int ipv6_sysctl_rtcache_flush(struct ctl_table *ctl, int write,
			      void __user *buffer, size_t *lenp, loff_t *ppos)
{
	struct net *net;
	int delay;
	if (!write)
		return -EINVAL;

	net = (struct net *)ctl->extra1;
	delay = net->ipv6.sysctl.flush_delay;
	proc_dointvec(ctl, write, buffer, lenp, ppos);
	fib6_run_gc(delay <= 0 ? 0 : (unsigned long)delay, net, delay > 0);
	return 0;
}

struct ctl_table ipv6_route_table_template[] = {
	{
		.procname	=	"flush",
		.data		=	&init_net.ipv6.sysctl.flush_delay,
		.maxlen		=	sizeof(int),
		.mode		=	0200,
		.proc_handler	=	ipv6_sysctl_rtcache_flush
	},
	{
		.procname	=	"gc_thresh",
		.data		=	&ip6_dst_ops_template.gc_thresh,
		.maxlen		=	sizeof(int),
		.mode		=	0644,
		.proc_handler	=	proc_dointvec,
	},
	{
		.procname	=	"max_size",
		.data		=	&init_net.ipv6.sysctl.ip6_rt_max_size,
		.maxlen		=	sizeof(int),
		.mode		=	0644,
		.proc_handler	=	proc_dointvec,
	},
	{
		.procname	=	"gc_min_interval",
		.data		=	&init_net.ipv6.sysctl.ip6_rt_gc_min_interval,
		.maxlen		=	sizeof(int),
		.mode		=	0644,
		.proc_handler	=	proc_dointvec_jiffies,
	},
	{
		.procname	=	"gc_timeout",
		.data		=	&init_net.ipv6.sysctl.ip6_rt_gc_timeout,
		.maxlen		=	sizeof(int),
		.mode		=	0644,
		.proc_handler	=	proc_dointvec_jiffies,
	},
	{
		.procname	=	"gc_interval",
		.data		=	&init_net.ipv6.sysctl.ip6_rt_gc_interval,
		.maxlen		=	sizeof(int),
		.mode		=	0644,
		.proc_handler	=	proc_dointvec_jiffies,
	},
	{
		.procname	=	"gc_elasticity",
		.data		=	&init_net.ipv6.sysctl.ip6_rt_gc_elasticity,
		.maxlen		=	sizeof(int),
		.mode		=	0644,
		.proc_handler	=	proc_dointvec,
	},
	{
		.procname	=	"mtu_expires",
		.data		=	&init_net.ipv6.sysctl.ip6_rt_mtu_expires,
		.maxlen		=	sizeof(int),
		.mode		=	0644,
		.proc_handler	=	proc_dointvec_jiffies,
	},
	{
		.procname	=	"min_adv_mss",
		.data		=	&init_net.ipv6.sysctl.ip6_rt_min_advmss,
		.maxlen		=	sizeof(int),
		.mode		=	0644,
		.proc_handler	=	proc_dointvec,
	},
	{
		.procname	=	"gc_min_interval_ms",
		.data		=	&init_net.ipv6.sysctl.ip6_rt_gc_min_interval,
		.maxlen		=	sizeof(int),
		.mode		=	0644,
		.proc_handler	=	proc_dointvec_ms_jiffies,
	},
	{ }
};

struct ctl_table * __net_init ipv6_route_sysctl_init(struct net *net)
{
	struct ctl_table *table;

	table = kmemdup(ipv6_route_table_template,
			sizeof(ipv6_route_table_template),
			GFP_KERNEL);

	if (table) {
		table[0].data = &net->ipv6.sysctl.flush_delay;
		table[0].extra1 = net;
		table[1].data = &net->ipv6.ip6_dst_ops.gc_thresh;
		table[2].data = &net->ipv6.sysctl.ip6_rt_max_size;
		table[3].data = &net->ipv6.sysctl.ip6_rt_gc_min_interval;
		table[4].data = &net->ipv6.sysctl.ip6_rt_gc_timeout;
		table[5].data = &net->ipv6.sysctl.ip6_rt_gc_interval;
		table[6].data = &net->ipv6.sysctl.ip6_rt_gc_elasticity;
		table[7].data = &net->ipv6.sysctl.ip6_rt_mtu_expires;
		table[8].data = &net->ipv6.sysctl.ip6_rt_min_advmss;
		table[9].data = &net->ipv6.sysctl.ip6_rt_gc_min_interval;

		/* Don't export sysctls to unprivileged users */
		if (net->user_ns != &init_user_ns)
			table[0].procname = NULL;
	}

	return table;
}
#endif

static int __net_init ip6_route_net_init(struct net *net)
{
	int ret = -ENOMEM;

	memcpy(&net->ipv6.ip6_dst_ops, &ip6_dst_ops_template,
	       sizeof(net->ipv6.ip6_dst_ops));

	if (dst_entries_init(&net->ipv6.ip6_dst_ops) < 0)
		goto out_ip6_dst_ops;

	net->ipv6.ip6_null_entry = kmemdup(&ip6_null_entry_template,
					   sizeof(*net->ipv6.ip6_null_entry),
					   GFP_KERNEL);
	if (!net->ipv6.ip6_null_entry)
		goto out_ip6_dst_entries;
	net->ipv6.ip6_null_entry->dst.path =
		(struct dst_entry *)net->ipv6.ip6_null_entry;
	net->ipv6.ip6_null_entry->dst.ops = &net->ipv6.ip6_dst_ops;
	dst_init_metrics(&net->ipv6.ip6_null_entry->dst,
			 ip6_template_metrics, true);

#ifdef CONFIG_IPV6_MULTIPLE_TABLES
	net->ipv6.ip6_prohibit_entry = kmemdup(&ip6_prohibit_entry_template,
					       sizeof(*net->ipv6.ip6_prohibit_entry),
					       GFP_KERNEL);
	if (!net->ipv6.ip6_prohibit_entry)
		goto out_ip6_null_entry;
	net->ipv6.ip6_prohibit_entry->dst.path =
		(struct dst_entry *)net->ipv6.ip6_prohibit_entry;
	net->ipv6.ip6_prohibit_entry->dst.ops = &net->ipv6.ip6_dst_ops;
	dst_init_metrics(&net->ipv6.ip6_prohibit_entry->dst,
			 ip6_template_metrics, true);

	net->ipv6.ip6_blk_hole_entry = kmemdup(&ip6_blk_hole_entry_template,
					       sizeof(*net->ipv6.ip6_blk_hole_entry),
					       GFP_KERNEL);
	if (!net->ipv6.ip6_blk_hole_entry)
		goto out_ip6_prohibit_entry;
	net->ipv6.ip6_blk_hole_entry->dst.path =
		(struct dst_entry *)net->ipv6.ip6_blk_hole_entry;
	net->ipv6.ip6_blk_hole_entry->dst.ops = &net->ipv6.ip6_dst_ops;
	dst_init_metrics(&net->ipv6.ip6_blk_hole_entry->dst,
			 ip6_template_metrics, true);
#endif

	net->ipv6.sysctl.flush_delay = 0;
	net->ipv6.sysctl.ip6_rt_max_size = 4096;
	net->ipv6.sysctl.ip6_rt_gc_min_interval = HZ / 2;
	net->ipv6.sysctl.ip6_rt_gc_timeout = 60*HZ;
	net->ipv6.sysctl.ip6_rt_gc_interval = 30*HZ;
	net->ipv6.sysctl.ip6_rt_gc_elasticity = 9;
	net->ipv6.sysctl.ip6_rt_mtu_expires = 10*60*HZ;
	net->ipv6.sysctl.ip6_rt_min_advmss = IPV6_MIN_MTU - 20 - 40;

	net->ipv6.ip6_rt_gc_expire = 30*HZ;

	ret = 0;
out:
	return ret;

#ifdef CONFIG_IPV6_MULTIPLE_TABLES
out_ip6_prohibit_entry:
	kfree(net->ipv6.ip6_prohibit_entry);
out_ip6_null_entry:
	kfree(net->ipv6.ip6_null_entry);
#endif
out_ip6_dst_entries:
	dst_entries_destroy(&net->ipv6.ip6_dst_ops);
out_ip6_dst_ops:
	goto out;
}

static void __net_exit ip6_route_net_exit(struct net *net)
{
	kfree(net->ipv6.ip6_null_entry);
#ifdef CONFIG_IPV6_MULTIPLE_TABLES
	kfree(net->ipv6.ip6_prohibit_entry);
	kfree(net->ipv6.ip6_blk_hole_entry);
#endif
	dst_entries_destroy(&net->ipv6.ip6_dst_ops);
}

static int __net_init ip6_route_net_init_late(struct net *net)
{
#ifdef CONFIG_PROC_FS
	proc_create("ipv6_route", 0, net->proc_net, &ipv6_route_proc_fops);
	proc_create("rt6_stats", S_IRUGO, net->proc_net, &rt6_stats_seq_fops);
#endif
	return 0;
}

static void __net_exit ip6_route_net_exit_late(struct net *net)
{
#ifdef CONFIG_PROC_FS
	remove_proc_entry("ipv6_route", net->proc_net);
	remove_proc_entry("rt6_stats", net->proc_net);
#endif
}

static struct pernet_operations ip6_route_net_ops = {
	.init = ip6_route_net_init,
	.exit = ip6_route_net_exit,
};

static int __net_init ipv6_inetpeer_init(struct net *net)
{
	struct inet_peer_base *bp = kmalloc(sizeof(*bp), GFP_KERNEL);

	if (!bp)
		return -ENOMEM;
	inet_peer_base_init(bp);
	net->ipv6.peers = bp;
	return 0;
}

static void __net_exit ipv6_inetpeer_exit(struct net *net)
{
	struct inet_peer_base *bp = net->ipv6.peers;

	net->ipv6.peers = NULL;
	inetpeer_invalidate_tree(bp);
	kfree(bp);
}

static struct pernet_operations ipv6_inetpeer_ops = {
	.init	=	ipv6_inetpeer_init,
	.exit	=	ipv6_inetpeer_exit,
};

static struct pernet_operations ip6_route_net_late_ops = {
	.init = ip6_route_net_init_late,
	.exit = ip6_route_net_exit_late,
};

static struct notifier_block ip6_route_dev_notifier = {
	.notifier_call = ip6_route_dev_notify,
	.priority = ADDRCONF_NOTIFY_PRIORITY - 10,
};

void __init ip6_route_init_special_entries(void)
{
	/* Registering of the loopback is done before this portion of code,
	 * the loopback reference in rt6_info will not be taken, do it
	 * manually for init_net */
	init_net.ipv6.ip6_null_entry->dst.dev = init_net.loopback_dev;
	init_net.ipv6.ip6_null_entry->rt6i_idev = in6_dev_get(init_net.loopback_dev);
  #ifdef CONFIG_IPV6_MULTIPLE_TABLES
	init_net.ipv6.ip6_prohibit_entry->dst.dev = init_net.loopback_dev;
	init_net.ipv6.ip6_prohibit_entry->rt6i_idev = in6_dev_get(init_net.loopback_dev);
	init_net.ipv6.ip6_blk_hole_entry->dst.dev = init_net.loopback_dev;
	init_net.ipv6.ip6_blk_hole_entry->rt6i_idev = in6_dev_get(init_net.loopback_dev);
  #endif
}

int __init ip6_route_init(void)
{
	int ret;
	int cpu;

	ret = -ENOMEM;
	ip6_dst_ops_template.kmem_cachep =
		kmem_cache_create("ip6_dst_cache", sizeof(struct rt6_info), 0,
				  SLAB_HWCACHE_ALIGN, NULL);
	if (!ip6_dst_ops_template.kmem_cachep)
		goto out;

	ret = dst_entries_init(&ip6_dst_blackhole_ops);
	if (ret)
		goto out_kmem_cache;

	ret = register_pernet_subsys(&ipv6_inetpeer_ops);
	if (ret)
		goto out_dst_entries;

	ret = register_pernet_subsys(&ip6_route_net_ops);
	if (ret)
		goto out_register_inetpeer;

	ip6_dst_blackhole_ops.kmem_cachep = ip6_dst_ops_template.kmem_cachep;

	ret = fib6_init();
	if (ret)
		goto out_register_subsys;

	ret = xfrm6_init();
	if (ret)
		goto out_fib6_init;

	ret = fib6_rules_init();
	if (ret)
		goto xfrm6_init;

	ret = register_pernet_subsys(&ip6_route_net_late_ops);
	if (ret)
		goto fib6_rules_init;

	ret = -ENOBUFS;
	if (__rtnl_register(PF_INET6, RTM_NEWROUTE, inet6_rtm_newroute, NULL, NULL) ||
	    __rtnl_register(PF_INET6, RTM_DELROUTE, inet6_rtm_delroute, NULL, NULL) ||
	    __rtnl_register(PF_INET6, RTM_GETROUTE, inet6_rtm_getroute, NULL, NULL))
		goto out_register_late_subsys;

	ret = register_netdevice_notifier(&ip6_route_dev_notifier);
	if (ret)
		goto out_register_late_subsys;

	for_each_possible_cpu(cpu) {
		struct uncached_list *ul = per_cpu_ptr(&rt6_uncached_list, cpu);

		INIT_LIST_HEAD(&ul->head);
		spin_lock_init(&ul->lock);
	}

out:
	return ret;

out_register_late_subsys:
	unregister_pernet_subsys(&ip6_route_net_late_ops);
fib6_rules_init:
	fib6_rules_cleanup();
xfrm6_init:
	xfrm6_fini();
out_fib6_init:
	fib6_gc_cleanup();
out_register_subsys:
	unregister_pernet_subsys(&ip6_route_net_ops);
out_register_inetpeer:
	unregister_pernet_subsys(&ipv6_inetpeer_ops);
out_dst_entries:
	dst_entries_destroy(&ip6_dst_blackhole_ops);
out_kmem_cache:
	kmem_cache_destroy(ip6_dst_ops_template.kmem_cachep);
	goto out;
}

void ip6_route_cleanup(void)
{
	unregister_netdevice_notifier(&ip6_route_dev_notifier);
	unregister_pernet_subsys(&ip6_route_net_late_ops);
	fib6_rules_cleanup();
	xfrm6_fini();
	fib6_gc_cleanup();
	unregister_pernet_subsys(&ipv6_inetpeer_ops);
	unregister_pernet_subsys(&ip6_route_net_ops);
	dst_entries_destroy(&ip6_dst_blackhole_ops);
	kmem_cache_destroy(ip6_dst_ops_template.kmem_cachep);
}<|MERGE_RESOLUTION|>--- conflicted
+++ resolved
@@ -1414,17 +1414,12 @@
 
 void ip6_sk_update_pmtu(struct sk_buff *skb, struct sock *sk, __be32 mtu)
 {
-<<<<<<< HEAD
-	ip6_update_pmtu(skb, sock_net(sk), mtu,
-			sk->sk_bound_dev_if, sk->sk_mark, sk->sk_uid);
-=======
 	int oif = sk->sk_bound_dev_if;
 
 	if (!oif && skb->dev)
 		oif = l3mdev_master_ifindex(skb->dev);
 
 	ip6_update_pmtu(skb, sock_net(sk), mtu, oif, sk->sk_mark, sk->sk_uid);
->>>>>>> bed60c12
 }
 EXPORT_SYMBOL_GPL(ip6_sk_update_pmtu);
 
