/*
 * IA-32 Huge TLB Page Support for Kernel.
 *
 * Copyright (C) 2002, Rohit Seth <rohit.seth@intel.com>
 */

#include <linux/init.h>
#include <linux/fs.h>
#include <linux/mm.h>
#include <linux/hugetlb.h>
#include <linux/pagemap.h>
#include <linux/err.h>
#include <linux/sysctl.h>
#include <asm/mman.h>
#include <asm/tlb.h>
#include <asm/tlbflush.h>
#include <asm/pgalloc.h>

#if 0	/* This is just for testing */
struct page *
follow_huge_addr(struct mm_struct *mm, unsigned long address, int write)
{
	unsigned long start = address;
	int length = 1;
	int nr;
	struct page *page;
	struct vm_area_struct *vma;

	vma = find_vma(mm, addr);
	if (!vma || !is_vm_hugetlb_page(vma))
		return ERR_PTR(-EINVAL);

	pte = huge_pte_offset(mm, address);

	/* hugetlb should be locked, and hence, prefaulted */
	WARN_ON(!pte || pte_none(*pte));

	page = &pte_page(*pte)[vpfn % (HPAGE_SIZE/PAGE_SIZE)];

	WARN_ON(!PageHead(page));

	return page;
}

int pmd_huge(pmd_t pmd)
{
	return 0;
}

int pud_huge(pud_t pud)
{
	return 0;
}

#else

<<<<<<< HEAD
struct page *
follow_huge_addr(struct mm_struct *mm, unsigned long address, int write)
{
	return ERR_PTR(-EINVAL);
}

=======
>>>>>>> 9a004a75
/*
 * pmd_huge() returns 1 if @pmd is hugetlb related entry, that is normal
 * hugetlb entry or non-present (migration or hwpoisoned) hugetlb entry.
 * Otherwise, returns 0.
 */
int pmd_huge(pmd_t pmd)
{
	return !pmd_none(pmd) &&
		(pmd_val(pmd) & (_PAGE_PRESENT|_PAGE_PSE)) != _PAGE_PRESENT;
}

int pud_huge(pud_t pud)
{
	return !!(pud_val(pud) & _PAGE_PSE);
}
#endif

#ifdef CONFIG_HUGETLB_PAGE
static unsigned long hugetlb_get_unmapped_area_bottomup(struct file *file,
		unsigned long addr, unsigned long len,
		unsigned long pgoff, unsigned long flags)
{
	struct hstate *h = hstate_file(file);
	struct vm_unmapped_area_info info;

	info.flags = 0;
	info.length = len;
	info.low_limit = current->mm->mmap_legacy_base;
	info.high_limit = TASK_SIZE;
	info.align_mask = PAGE_MASK & ~huge_page_mask(h);
	info.align_offset = 0;
	return vm_unmapped_area(&info);
}

static unsigned long hugetlb_get_unmapped_area_topdown(struct file *file,
		unsigned long addr0, unsigned long len,
		unsigned long pgoff, unsigned long flags)
{
	struct hstate *h = hstate_file(file);
	struct vm_unmapped_area_info info;
	unsigned long addr;

	info.flags = VM_UNMAPPED_AREA_TOPDOWN;
	info.length = len;
	info.low_limit = PAGE_SIZE;
	info.high_limit = current->mm->mmap_base;
	info.align_mask = PAGE_MASK & ~huge_page_mask(h);
	info.align_offset = 0;
	addr = vm_unmapped_area(&info);

	/*
	 * A failed mmap() very likely causes application failure,
	 * so fall back to the bottom-up function here. This scenario
	 * can happen with large stack limits and large mmap()
	 * allocations.
	 */
	if (addr & ~PAGE_MASK) {
		VM_BUG_ON(addr != -ENOMEM);
		info.flags = 0;
		info.low_limit = TASK_UNMAPPED_BASE;
		info.high_limit = TASK_SIZE;
		addr = vm_unmapped_area(&info);
	}

	return addr;
}

unsigned long
hugetlb_get_unmapped_area(struct file *file, unsigned long addr,
		unsigned long len, unsigned long pgoff, unsigned long flags)
{
	struct hstate *h = hstate_file(file);
	struct mm_struct *mm = current->mm;
	struct vm_area_struct *vma;

	if (len & ~huge_page_mask(h))
		return -EINVAL;
	if (len > TASK_SIZE)
		return -ENOMEM;

	if (flags & MAP_FIXED) {
		if (prepare_hugepage_range(file, addr, len))
			return -EINVAL;
		return addr;
	}

	if (addr) {
		addr = ALIGN(addr, huge_page_size(h));
		vma = find_vma(mm, addr);
		if (TASK_SIZE - len >= addr &&
		    (!vma || addr + len <= vma->vm_start))
			return addr;
	}
	if (mm->get_unmapped_area == arch_get_unmapped_area)
		return hugetlb_get_unmapped_area_bottomup(file, addr, len,
				pgoff, flags);
	else
		return hugetlb_get_unmapped_area_topdown(file, addr, len,
				pgoff, flags);
}
#endif /* CONFIG_HUGETLB_PAGE */

#ifdef CONFIG_X86_64
static __init int setup_hugepagesz(char *opt)
{
	unsigned long ps = memparse(opt, &opt);
	if (ps == PMD_SIZE) {
		hugetlb_add_hstate(PMD_SHIFT - PAGE_SHIFT);
	} else if (ps == PUD_SIZE && cpu_has_gbpages) {
		hugetlb_add_hstate(PUD_SHIFT - PAGE_SHIFT);
	} else {
		printk(KERN_ERR "hugepagesz: Unsupported page size %lu M\n",
			ps >> 20);
		return 0;
	}
	return 1;
}
__setup("hugepagesz=", setup_hugepagesz);
#endif<|MERGE_RESOLUTION|>--- conflicted
+++ resolved
@@ -54,15 +54,6 @@
 
 #else
 
-<<<<<<< HEAD
-struct page *
-follow_huge_addr(struct mm_struct *mm, unsigned long address, int write)
-{
-	return ERR_PTR(-EINVAL);
-}
-
-=======
->>>>>>> 9a004a75
 /*
  * pmd_huge() returns 1 if @pmd is hugetlb related entry, that is normal
  * hugetlb entry or non-present (migration or hwpoisoned) hugetlb entry.
