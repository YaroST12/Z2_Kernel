/*
 * Kernel Debugger Architecture Independent Console I/O handler
 *
 * This file is subject to the terms and conditions of the GNU General Public
 * License.  See the file "COPYING" in the main directory of this archive
 * for more details.
 *
 * Copyright (c) 1999-2006 Silicon Graphics, Inc.  All Rights Reserved.
 * Copyright (c) 2009 Wind River Systems, Inc.  All Rights Reserved.
 */

#include <linux/module.h>
#include <linux/types.h>
#include <linux/ctype.h>
#include <linux/kernel.h>
#include <linux/init.h>
#include <linux/kdev_t.h>
#include <linux/console.h>
#include <linux/string.h>
#include <linux/sched.h>
#include <linux/smp.h>
#include <linux/nmi.h>
#include <linux/delay.h>
#include <linux/kgdb.h>
#include <linux/kdb.h>
#include <linux/kallsyms.h>
#include "kdb_private.h"

#define CMD_BUFLEN 256
char kdb_prompt_str[CMD_BUFLEN];

int kdb_trap_printk;

static int kgdb_transition_check(char *buffer)
{
	if (buffer[0] != '+' && buffer[0] != '$') {
		KDB_STATE_SET(KGDB_TRANS);
		kdb_printf("%s", buffer);
	} else {
		int slen = strlen(buffer);
		if (slen > 3 && buffer[slen - 3] == '#') {
			kdb_gdb_state_pass(buffer);
			strcpy(buffer, "kgdb");
			KDB_STATE_SET(DOING_KGDB);
			return 1;
		}
	}
	return 0;
}

static int kdb_read_get_key(char *buffer, size_t bufsize)
{
#define ESCAPE_UDELAY 1000
#define ESCAPE_DELAY (2*1000000/ESCAPE_UDELAY) /* 2 seconds worth of udelays */
	char escape_data[5];	/* longest vt100 escape sequence is 4 bytes */
	char *ped = escape_data;
	int escape_delay = 0;
	get_char_func *f, *f_escape = NULL;
	int key;

	for (f = &kdb_poll_funcs[0]; ; ++f) {
		if (*f == NULL) {
			/* Reset NMI watchdog once per poll loop */
			touch_nmi_watchdog();
			f = &kdb_poll_funcs[0];
		}
		if (escape_delay == 2) {
			*ped = '\0';
			ped = escape_data;
			--escape_delay;
		}
		if (escape_delay == 1) {
			key = *ped++;
			if (!*ped)
				--escape_delay;
			break;
		}
		key = (*f)();
		if (key == -1) {
			if (escape_delay) {
				udelay(ESCAPE_UDELAY);
				--escape_delay;
			}
			continue;
		}
		if (bufsize <= 2) {
			if (key == '\r')
				key = '\n';
			*buffer++ = key;
			*buffer = '\0';
			return -1;
		}
		if (escape_delay == 0 && key == '\e') {
			escape_delay = ESCAPE_DELAY;
			ped = escape_data;
			f_escape = f;
		}
		if (escape_delay) {
			*ped++ = key;
			if (f_escape != f) {
				escape_delay = 2;
				continue;
			}
			if (ped - escape_data == 1) {
				/* \e */
				continue;
			} else if (ped - escape_data == 2) {
				/* \e<something> */
				if (key != '[')
					escape_delay = 2;
				continue;
			} else if (ped - escape_data == 3) {
				/* \e[<something> */
				int mapkey = 0;
				switch (key) {
				case 'A': /* \e[A, up arrow */
					mapkey = 16;
					break;
				case 'B': /* \e[B, down arrow */
					mapkey = 14;
					break;
				case 'C': /* \e[C, right arrow */
					mapkey = 6;
					break;
				case 'D': /* \e[D, left arrow */
					mapkey = 2;
					break;
				case '1': /* dropthrough */
				case '3': /* dropthrough */
				/* \e[<1,3,4>], may be home, del, end */
				case '4':
					mapkey = -1;
					break;
				}
				if (mapkey != -1) {
					if (mapkey > 0) {
						escape_data[0] = mapkey;
						escape_data[1] = '\0';
					}
					escape_delay = 2;
				}
				continue;
			} else if (ped - escape_data == 4) {
				/* \e[<1,3,4><something> */
				int mapkey = 0;
				if (key == '~') {
					switch (escape_data[2]) {
					case '1': /* \e[1~, home */
						mapkey = 1;
						break;
					case '3': /* \e[3~, del */
						mapkey = 4;
						break;
					case '4': /* \e[4~, end */
						mapkey = 5;
						break;
					}
				}
				if (mapkey > 0) {
					escape_data[0] = mapkey;
					escape_data[1] = '\0';
				}
				escape_delay = 2;
				continue;
			}
		}
		break;	/* A key to process */
	}
	return key;
}

/*
 * kdb_read
 *
 *	This function reads a string of characters, terminated by
 *	a newline, or by reaching the end of the supplied buffer,
 *	from the current kernel debugger console device.
 * Parameters:
 *	buffer	- Address of character buffer to receive input characters.
 *	bufsize - size, in bytes, of the character buffer
 * Returns:
 *	Returns a pointer to the buffer containing the received
 *	character string.  This string will be terminated by a
 *	newline character.
 * Locking:
 *	No locks are required to be held upon entry to this
 *	function.  It is not reentrant - it relies on the fact
 *	that while kdb is running on only one "master debug" cpu.
 * Remarks:
 *
 * The buffer size must be >= 2.  A buffer size of 2 means that the caller only
 * wants a single key.
 *
 * An escape key could be the start of a vt100 control sequence such as \e[D
 * (left arrow) or it could be a character in its own right.  The standard
 * method for detecting the difference is to wait for 2 seconds to see if there
 * are any other characters.  kdb is complicated by the lack of a timer service
 * (interrupts are off), by multiple input sources and by the need to sometimes
 * return after just one key.  Escape sequence processing has to be done as
 * states in the polling loop.
 */

static char *kdb_read(char *buffer, size_t bufsize)
{
	char *cp = buffer;
	char *bufend = buffer+bufsize-2;	/* Reserve space for newline
						 * and null byte */
	char *lastchar;
	char *p_tmp;
	char tmp;
	static char tmpbuffer[CMD_BUFLEN];
	int len = strlen(buffer);
	int len_tmp;
	int tab = 0;
	int count;
	int i;
	int diag, dtab_count;
<<<<<<< HEAD
	int key;
=======
	int key, buf_size, ret;
>>>>>>> bed60c12
	static int last_crlf;

	diag = kdbgetintenv("DTABCOUNT", &dtab_count);
	if (diag)
		dtab_count = 30;

	if (len > 0) {
		cp += len;
		if (*(buffer+len-1) == '\n')
			cp--;
	}

	lastchar = cp;
	*cp = '\0';
	kdb_printf("%s", buffer);
poll_again:
	key = kdb_read_get_key(buffer, bufsize);
	if (key == -1)
		return buffer;
	if (key != 9)
		tab = 0;
	if (key != 10 && key != 13)
		last_crlf = 0;

	switch (key) {
	case 8: /* backspace */
		if (cp > buffer) {
			if (cp < lastchar) {
				memcpy(tmpbuffer, cp, lastchar - cp);
				memcpy(cp-1, tmpbuffer, lastchar - cp);
			}
			*(--lastchar) = '\0';
			--cp;
			kdb_printf("\b%s \r", cp);
			tmp = *cp;
			*cp = '\0';
			kdb_printf(kdb_prompt_str);
			kdb_printf("%s", buffer);
			*cp = tmp;
		}
		break;
	case 10: /* new line */
	case 13: /* carriage return */
		/* handle \n after \r */
		if (last_crlf && last_crlf != key)
			break;
		last_crlf = key;
		*lastchar++ = '\n';
		*lastchar++ = '\0';
		if (!KDB_STATE(KGDB_TRANS)) {
			KDB_STATE_SET(KGDB_TRANS);
			kdb_printf("%s", buffer);
		}
		kdb_printf("\n");
		return buffer;
	case 4: /* Del */
		if (cp < lastchar) {
			memcpy(tmpbuffer, cp+1, lastchar - cp - 1);
			memcpy(cp, tmpbuffer, lastchar - cp - 1);
			*(--lastchar) = '\0';
			kdb_printf("%s \r", cp);
			tmp = *cp;
			*cp = '\0';
			kdb_printf(kdb_prompt_str);
			kdb_printf("%s", buffer);
			*cp = tmp;
		}
		break;
	case 1: /* Home */
		if (cp > buffer) {
			kdb_printf("\r");
			kdb_printf(kdb_prompt_str);
			cp = buffer;
		}
		break;
	case 5: /* End */
		if (cp < lastchar) {
			kdb_printf("%s", cp);
			cp = lastchar;
		}
		break;
	case 2: /* Left */
		if (cp > buffer) {
			kdb_printf("\b");
			--cp;
		}
		break;
	case 14: /* Down */
		memset(tmpbuffer, ' ',
		       strlen(kdb_prompt_str) + (lastchar-buffer));
		*(tmpbuffer+strlen(kdb_prompt_str) +
		  (lastchar-buffer)) = '\0';
		kdb_printf("\r%s\r", tmpbuffer);
		*lastchar = (char)key;
		*(lastchar+1) = '\0';
		return lastchar;
	case 6: /* Right */
		if (cp < lastchar) {
			kdb_printf("%c", *cp);
			++cp;
		}
		break;
	case 16: /* Up */
		memset(tmpbuffer, ' ',
		       strlen(kdb_prompt_str) + (lastchar-buffer));
		*(tmpbuffer+strlen(kdb_prompt_str) +
		  (lastchar-buffer)) = '\0';
		kdb_printf("\r%s\r", tmpbuffer);
		*lastchar = (char)key;
		*(lastchar+1) = '\0';
		return lastchar;
	case 9: /* Tab */
		if (tab < 2)
			++tab;
		p_tmp = buffer;
		while (*p_tmp == ' ')
			p_tmp++;
		if (p_tmp > cp)
			break;
		memcpy(tmpbuffer, p_tmp, cp-p_tmp);
		*(tmpbuffer + (cp-p_tmp)) = '\0';
		p_tmp = strrchr(tmpbuffer, ' ');
		if (p_tmp)
			++p_tmp;
		else
			p_tmp = tmpbuffer;
		len = strlen(p_tmp);
		buf_size = sizeof(tmpbuffer) - (p_tmp - tmpbuffer);
		count = kallsyms_symbol_complete(p_tmp, buf_size);
		if (tab == 2 && count > 0) {
			kdb_printf("\n%d symbols are found.", count);
			if (count > dtab_count) {
				count = dtab_count;
				kdb_printf(" But only first %d symbols will"
					   " be printed.\nYou can change the"
					   " environment variable DTABCOUNT.",
					   count);
			}
			kdb_printf("\n");
			for (i = 0; i < count; i++) {
				ret = kallsyms_symbol_next(p_tmp, i, buf_size);
				if (WARN_ON(!ret))
					break;
				if (ret != -E2BIG)
					kdb_printf("%s ", p_tmp);
				else
					kdb_printf("%s... ", p_tmp);
				*(p_tmp + len) = '\0';
			}
			if (i >= dtab_count)
				kdb_printf("...");
			kdb_printf("\n");
			kdb_printf(kdb_prompt_str);
			kdb_printf("%s", buffer);
		} else if (tab != 2 && count > 0) {
			len_tmp = strlen(p_tmp);
			strncpy(p_tmp+len_tmp, cp, lastchar-cp+1);
			len_tmp = strlen(p_tmp);
			strncpy(cp, p_tmp+len, len_tmp-len + 1);
			len = len_tmp - len;
			kdb_printf("%s", cp);
			cp += len;
			lastchar += len;
		}
		kdb_nextline = 1; /* reset output line number */
		break;
	default:
		if (key >= 32 && lastchar < bufend) {
			if (cp < lastchar) {
				memcpy(tmpbuffer, cp, lastchar - cp);
				memcpy(cp+1, tmpbuffer, lastchar - cp);
				*++lastchar = '\0';
				*cp = key;
				kdb_printf("%s\r", cp);
				++cp;
				tmp = *cp;
				*cp = '\0';
				kdb_printf(kdb_prompt_str);
				kdb_printf("%s", buffer);
				*cp = tmp;
			} else {
				*++lastchar = '\0';
				*cp++ = key;
				/* The kgdb transition check will hide
				 * printed characters if we think that
				 * kgdb is connecting, until the check
				 * fails */
				if (!KDB_STATE(KGDB_TRANS)) {
					if (kgdb_transition_check(buffer))
						return buffer;
				} else {
					kdb_printf("%c", key);
				}
			}
			/* Special escape to kgdb */
			if (lastchar - buffer >= 5 &&
			    strcmp(lastchar - 5, "$?#3f") == 0) {
				kdb_gdb_state_pass(lastchar - 5);
				strcpy(buffer, "kgdb");
				KDB_STATE_SET(DOING_KGDB);
				return buffer;
			}
			if (lastchar - buffer >= 11 &&
			    strcmp(lastchar - 11, "$qSupported") == 0) {
				kdb_gdb_state_pass(lastchar - 11);
				strcpy(buffer, "kgdb");
				KDB_STATE_SET(DOING_KGDB);
				return buffer;
			}
		}
		break;
	}
	goto poll_again;
}

/*
 * kdb_getstr
 *
 *	Print the prompt string and read a command from the
 *	input device.
 *
 * Parameters:
 *	buffer	Address of buffer to receive command
 *	bufsize Size of buffer in bytes
 *	prompt	Pointer to string to use as prompt string
 * Returns:
 *	Pointer to command buffer.
 * Locking:
 *	None.
 * Remarks:
 *	For SMP kernels, the processor number will be
 *	substituted for %d, %x or %o in the prompt.
 */

char *kdb_getstr(char *buffer, size_t bufsize, const char *prompt)
{
	if (prompt && kdb_prompt_str != prompt)
		strncpy(kdb_prompt_str, prompt, CMD_BUFLEN);
	kdb_printf(kdb_prompt_str);
	kdb_nextline = 1;	/* Prompt and input resets line number */
	return kdb_read(buffer, bufsize);
}

/*
 * kdb_input_flush
 *
 *	Get rid of any buffered console input.
 *
 * Parameters:
 *	none
 * Returns:
 *	nothing
 * Locking:
 *	none
 * Remarks:
 *	Call this function whenever you want to flush input.  If there is any
 *	outstanding input, it ignores all characters until there has been no
 *	data for approximately 1ms.
 */

static void kdb_input_flush(void)
{
	get_char_func *f;
	int res;
	int flush_delay = 1;
	while (flush_delay) {
		flush_delay--;
empty:
		touch_nmi_watchdog();
		for (f = &kdb_poll_funcs[0]; *f; ++f) {
			res = (*f)();
			if (res != -1) {
				flush_delay = 1;
				goto empty;
			}
		}
		if (flush_delay)
			mdelay(1);
	}
}

/*
 * kdb_printf
 *
 *	Print a string to the output device(s).
 *
 * Parameters:
 *	printf-like format and optional args.
 * Returns:
 *	0
 * Locking:
 *	None.
 * Remarks:
 *	use 'kdbcons->write()' to avoid polluting 'log_buf' with
 *	kdb output.
 *
 *  If the user is doing a cmd args | grep srch
 *  then kdb_grepping_flag is set.
 *  In that case we need to accumulate full lines (ending in \n) before
 *  searching for the pattern.
 */

static char kdb_buffer[256];	/* A bit too big to go on stack */
static char *next_avail = kdb_buffer;
static int  size_avail;
static int  suspend_grep;

/*
 * search arg1 to see if it contains arg2
 * (kdmain.c provides flags for ^pat and pat$)
 *
 * return 1 for found, 0 for not found
 */
static int kdb_search_string(char *searched, char *searchfor)
{
	char firstchar, *cp;
	int len1, len2;

	/* not counting the newline at the end of "searched" */
	len1 = strlen(searched)-1;
	len2 = strlen(searchfor);
	if (len1 < len2)
		return 0;
	if (kdb_grep_leading && kdb_grep_trailing && len1 != len2)
		return 0;
	if (kdb_grep_leading) {
		if (!strncmp(searched, searchfor, len2))
			return 1;
	} else if (kdb_grep_trailing) {
		if (!strncmp(searched+len1-len2, searchfor, len2))
			return 1;
	} else {
		firstchar = *searchfor;
		cp = searched;
		while ((cp = strchr(cp, firstchar))) {
			if (!strncmp(cp, searchfor, len2))
				return 1;
			cp++;
		}
	}
	return 0;
}

int vkdb_printf(enum kdb_msgsrc src, const char *fmt, va_list ap)
{
	int diag;
	int linecount;
	int colcount;
	int logging, saved_loglevel = 0;
	int saved_trap_printk;
	int got_printf_lock = 0;
	int retlen = 0;
	int fnd, len;
	char *cp, *cp2, *cphold = NULL, replaced_byte = ' ';
	char *moreprompt = "more> ";
	struct console *c = console_drivers;
	static DEFINE_SPINLOCK(kdb_printf_lock);
	unsigned long uninitialized_var(flags);

	preempt_disable();
	saved_trap_printk = kdb_trap_printk;
	kdb_trap_printk = 0;

	/* Serialize kdb_printf if multiple cpus try to write at once.
	 * But if any cpu goes recursive in kdb, just print the output,
	 * even if it is interleaved with any other text.
	 */
	if (!KDB_STATE(PRINTF_LOCK)) {
		KDB_STATE_SET(PRINTF_LOCK);
		spin_lock_irqsave(&kdb_printf_lock, flags);
		got_printf_lock = 1;
		atomic_inc(&kdb_event);
	} else {
		__acquire(kdb_printf_lock);
	}

	diag = kdbgetintenv("LINES", &linecount);
	if (diag || linecount <= 1)
		linecount = 24;

	diag = kdbgetintenv("COLUMNS", &colcount);
	if (diag || colcount <= 1)
		colcount = 80;

	diag = kdbgetintenv("LOGGING", &logging);
	if (diag)
		logging = 0;

	if (!kdb_grepping_flag || suspend_grep) {
		/* normally, every vsnprintf starts a new buffer */
		next_avail = kdb_buffer;
		size_avail = sizeof(kdb_buffer);
	}
	vsnprintf(next_avail, size_avail, fmt, ap);

	/*
	 * If kdb_parse() found that the command was cmd xxx | grep yyy
	 * then kdb_grepping_flag is set, and kdb_grep_string contains yyy
	 *
	 * Accumulate the print data up to a newline before searching it.
	 * (vsnprintf does null-terminate the string that it generates)
	 */

	/* skip the search if prints are temporarily unconditional */
	if (!suspend_grep && kdb_grepping_flag) {
		cp = strchr(kdb_buffer, '\n');
		if (!cp) {
			/*
			 * Special cases that don't end with newlines
			 * but should be written without one:
			 *   The "[nn]kdb> " prompt should
			 *   appear at the front of the buffer.
			 *
			 *   The "[nn]more " prompt should also be
			 *     (MOREPROMPT -> moreprompt)
			 *   written *   but we print that ourselves,
			 *   we set the suspend_grep flag to make
			 *   it unconditional.
			 *
			 */
			if (next_avail == kdb_buffer) {
				/*
				 * these should occur after a newline,
				 * so they will be at the front of the
				 * buffer
				 */
				cp2 = kdb_buffer;
				len = strlen(kdb_prompt_str);
				if (!strncmp(cp2, kdb_prompt_str, len)) {
					/*
					 * We're about to start a new
					 * command, so we can go back
					 * to normal mode.
					 */
					kdb_grepping_flag = 0;
					goto kdb_printit;
				}
			}
			/* no newline; don't search/write the buffer
			   until one is there */
			len = strlen(kdb_buffer);
			next_avail = kdb_buffer + len;
			size_avail = sizeof(kdb_buffer) - len;
			goto kdb_print_out;
		}

		/*
		 * The newline is present; print through it or discard
		 * it, depending on the results of the search.
		 */
		cp++;	 	     /* to byte after the newline */
		replaced_byte = *cp; /* remember what/where it was */
		cphold = cp;
		*cp = '\0';	     /* end the string for our search */

		/*
		 * We now have a newline at the end of the string
		 * Only continue with this output if it contains the
		 * search string.
		 */
		fnd = kdb_search_string(kdb_buffer, kdb_grep_string);
		if (!fnd) {
			/*
			 * At this point the complete line at the start
			 * of kdb_buffer can be discarded, as it does
			 * not contain what the user is looking for.
			 * Shift the buffer left.
			 */
			*cphold = replaced_byte;
			strcpy(kdb_buffer, cphold);
			len = strlen(kdb_buffer);
			next_avail = kdb_buffer + len;
			size_avail = sizeof(kdb_buffer) - len;
			goto kdb_print_out;
		}
		if (kdb_grepping_flag >= KDB_GREPPING_FLAG_SEARCH)
			/*
			 * This was a interactive search (using '/' at more
			 * prompt) and it has completed. Clear the flag.
			 */
			kdb_grepping_flag = 0;
		/*
		 * at this point the string is a full line and
		 * should be printed, up to the null.
		 */
	}
kdb_printit:

	/*
	 * Write to all consoles.
	 */
	retlen = strlen(kdb_buffer);
	cp = (char *) printk_skip_level(kdb_buffer);
	if (!dbg_kdb_mode && kgdb_connected) {
		gdbstub_msg_write(cp, retlen - (cp - kdb_buffer));
	} else {
		if (dbg_io_ops && !dbg_io_ops->is_console) {
			len = retlen - (cp - kdb_buffer);
			cp2 = cp;
			while (len--) {
				dbg_io_ops->write_char(*cp2);
				cp2++;
			}
		}
		while (c) {
			c->write(c, cp, retlen - (cp - kdb_buffer));
			touch_nmi_watchdog();
			c = c->next;
		}
	}
	if (logging) {
		saved_loglevel = console_loglevel;
		console_loglevel = CONSOLE_LOGLEVEL_SILENT;
		if (printk_get_level(kdb_buffer) || src == KDB_MSGSRC_PRINTK)
			printk("%s", kdb_buffer);
		else
			pr_info("%s", kdb_buffer);
	}

	if (KDB_STATE(PAGER)) {
		/*
		 * Check printed string to decide how to bump the
		 * kdb_nextline to control when the more prompt should
		 * show up.
		 */
		int got = 0;
		len = retlen;
		while (len--) {
			if (kdb_buffer[len] == '\n') {
				kdb_nextline++;
				got = 0;
			} else if (kdb_buffer[len] == '\r') {
				got = 0;
			} else {
				got++;
			}
		}
		kdb_nextline += got / (colcount + 1);
	}

	/* check for having reached the LINES number of printed lines */
	if (kdb_nextline >= linecount) {
		char buf1[16] = "";

		/* Watch out for recursion here.  Any routine that calls
		 * kdb_printf will come back through here.  And kdb_read
		 * uses kdb_printf to echo on serial consoles ...
		 */
		kdb_nextline = 1;	/* In case of recursion */

		/*
		 * Pause until cr.
		 */
		moreprompt = kdbgetenv("MOREPROMPT");
		if (moreprompt == NULL)
			moreprompt = "more> ";

		kdb_input_flush();
		c = console_drivers;

		if (dbg_io_ops && !dbg_io_ops->is_console) {
			len = strlen(moreprompt);
			cp = moreprompt;
			while (len--) {
				dbg_io_ops->write_char(*cp);
				cp++;
			}
		}
		while (c) {
			c->write(c, moreprompt, strlen(moreprompt));
			touch_nmi_watchdog();
			c = c->next;
		}

		if (logging)
			printk("%s", moreprompt);

		kdb_read(buf1, 2); /* '2' indicates to return
				    * immediately after getting one key. */
		kdb_nextline = 1;	/* Really set output line 1 */

		/* empty and reset the buffer: */
		kdb_buffer[0] = '\0';
		next_avail = kdb_buffer;
		size_avail = sizeof(kdb_buffer);
		if ((buf1[0] == 'q') || (buf1[0] == 'Q')) {
			/* user hit q or Q */
			KDB_FLAG_SET(CMD_INTERRUPT); /* command interrupted */
			KDB_STATE_CLEAR(PAGER);
			/* end of command output; back to normal mode */
			kdb_grepping_flag = 0;
			kdb_printf("\n");
		} else if (buf1[0] == ' ') {
			kdb_printf("\r");
			suspend_grep = 1; /* for this recursion */
		} else if (buf1[0] == '\n') {
			kdb_nextline = linecount - 1;
			kdb_printf("\r");
			suspend_grep = 1; /* for this recursion */
		} else if (buf1[0] == '/' && !kdb_grepping_flag) {
			kdb_printf("\r");
			kdb_getstr(kdb_grep_string, KDB_GREP_STRLEN,
				   kdbgetenv("SEARCHPROMPT") ?: "search> ");
			*strchrnul(kdb_grep_string, '\n') = '\0';
			kdb_grepping_flag += KDB_GREPPING_FLAG_SEARCH;
			suspend_grep = 1; /* for this recursion */
		} else if (buf1[0] && buf1[0] != '\n') {
			/* user hit something other than enter */
			suspend_grep = 1; /* for this recursion */
			if (buf1[0] != '/')
				kdb_printf(
				    "\nOnly 'q', 'Q' or '/' are processed at "
				    "more prompt, input ignored\n");
			else
				kdb_printf("\n'/' cannot be used during | "
					   "grep filtering, input ignored\n");
		} else if (kdb_grepping_flag) {
			/* user hit enter */
			suspend_grep = 1; /* for this recursion */
			kdb_printf("\n");
		}
		kdb_input_flush();
	}

	/*
	 * For grep searches, shift the printed string left.
	 *  replaced_byte contains the character that was overwritten with
	 *  the terminating null, and cphold points to the null.
	 * Then adjust the notion of available space in the buffer.
	 */
	if (kdb_grepping_flag && !suspend_grep) {
		*cphold = replaced_byte;
		strcpy(kdb_buffer, cphold);
		len = strlen(kdb_buffer);
		next_avail = kdb_buffer + len;
		size_avail = sizeof(kdb_buffer) - len;
	}

kdb_print_out:
	suspend_grep = 0; /* end of what may have been a recursive call */
	if (logging)
		console_loglevel = saved_loglevel;
	if (KDB_STATE(PRINTF_LOCK) && got_printf_lock) {
		got_printf_lock = 0;
		spin_unlock_irqrestore(&kdb_printf_lock, flags);
		KDB_STATE_CLEAR(PRINTF_LOCK);
		atomic_dec(&kdb_event);
	} else {
		__release(kdb_printf_lock);
	}
	kdb_trap_printk = saved_trap_printk;
	preempt_enable();
	return retlen;
}

int kdb_printf(const char *fmt, ...)
{
	va_list ap;
	int r;

	va_start(ap, fmt);
	r = vkdb_printf(KDB_MSGSRC_INTERNAL, fmt, ap);
	va_end(ap);

	return r;
}
EXPORT_SYMBOL_GPL(kdb_printf);<|MERGE_RESOLUTION|>--- conflicted
+++ resolved
@@ -215,11 +215,7 @@
 	int count;
 	int i;
 	int diag, dtab_count;
-<<<<<<< HEAD
-	int key;
-=======
 	int key, buf_size, ret;
->>>>>>> bed60c12
 	static int last_crlf;
 
 	diag = kdbgetintenv("DTABCOUNT", &dtab_count);
