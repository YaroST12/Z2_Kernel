--- conflicted
+++ resolved
@@ -2473,11 +2473,7 @@
 
 	arg->peer_flags |= ar->wmi.peer_flags->vht;
 
-<<<<<<< HEAD
 	if (def.chan->band == NL80211_BAND_2GHZ)
-=======
-	if (def.chan->band == IEEE80211_BAND_2GHZ)
->>>>>>> bed60c12
 		arg->peer_flags |= ar->wmi.peer_flags->vht_2g;
 
 	arg->peer_vht_caps = vht_cap->cap;
@@ -3899,7 +3895,6 @@
 			ath10k_htt_tx_dec_pending(htt);
 			spin_unlock_bh(&ar->htt.tx_lock);
 			return ret;
-<<<<<<< HEAD
 		}
 		spin_unlock_bh(&ar->htt.tx_lock);
 	}
@@ -3964,72 +3959,6 @@
 			break;
 	}
 
-=======
-		}
-		spin_unlock_bh(&ar->htt.tx_lock);
-	}
-
-	ret = ath10k_mac_tx(ar, vif, sta, txmode, txpath, skb);
-	if (unlikely(ret)) {
-		ath10k_warn(ar, "failed to push frame: %d\n", ret);
-
-		spin_lock_bh(&ar->htt.tx_lock);
-		ath10k_htt_tx_dec_pending(htt);
-		if (is_mgmt)
-			ath10k_htt_tx_mgmt_dec_pending(htt);
-		spin_unlock_bh(&ar->htt.tx_lock);
-
-		return ret;
-	}
-
-	spin_lock_bh(&ar->htt.tx_lock);
-	artxq->num_fw_queued++;
-	spin_unlock_bh(&ar->htt.tx_lock);
-
-	return skb_len;
-}
-
-void ath10k_mac_tx_push_pending(struct ath10k *ar)
-{
-	struct ieee80211_hw *hw = ar->hw;
-	struct ieee80211_txq *txq;
-	struct ath10k_txq *artxq;
-	struct ath10k_txq *last;
-	int ret;
-	int max;
-
-	if (ar->htt.num_pending_tx >= (ar->htt.max_num_pending_tx / 2))
-		return;
-
-	spin_lock_bh(&ar->txqs_lock);
-	rcu_read_lock();
-
-	last = list_last_entry(&ar->txqs, struct ath10k_txq, list);
-	while (!list_empty(&ar->txqs)) {
-		artxq = list_first_entry(&ar->txqs, struct ath10k_txq, list);
-		txq = container_of((void *)artxq, struct ieee80211_txq,
-				   drv_priv);
-
-		/* Prevent aggressive sta/tid taking over tx queue */
-		max = 16;
-		ret = 0;
-		while (ath10k_mac_tx_can_push(hw, txq) && max--) {
-			ret = ath10k_mac_tx_push_txq(hw, txq);
-			if (ret < 0)
-				break;
-		}
-
-		list_del_init(&artxq->list);
-		if (ret != -ENOENT)
-			list_add_tail(&artxq->list, &ar->txqs);
-
-		ath10k_htt_tx_txq_update(hw, txq);
-
-		if (artxq == last || (ret < 0 && ret != -ENOENT))
-			break;
-	}
-
->>>>>>> bed60c12
 	rcu_read_unlock();
 	spin_unlock_bh(&ar->txqs_lock);
 }
@@ -4232,7 +4161,6 @@
 				    ret);
 			spin_unlock_bh(&ar->htt.tx_lock);
 			ieee80211_free_txskb(ar->hw, skb);
-<<<<<<< HEAD
 			return;
 		}
 
@@ -4245,20 +4173,6 @@
 			ieee80211_free_txskb(ar->hw, skb);
 			return;
 		}
-=======
-			return;
-		}
-
-		ret = ath10k_htt_tx_mgmt_inc_pending(htt, is_mgmt, is_presp);
-		if (ret) {
-			ath10k_dbg(ar, ATH10K_DBG_MAC, "failed to increase tx mgmt pending count: %d, dropping\n",
-				   ret);
-			ath10k_htt_tx_dec_pending(htt);
-			spin_unlock_bh(&ar->htt.tx_lock);
-			ieee80211_free_txskb(ar->hw, skb);
-			return;
-		}
->>>>>>> bed60c12
 		spin_unlock_bh(&ar->htt.tx_lock);
 	}
 
@@ -4275,7 +4189,6 @@
 		return;
 	}
 }
-<<<<<<< HEAD
 
 static void ath10k_mac_op_wake_tx_queue(struct ieee80211_hw *hw,
 					struct ieee80211_txq *txq)
@@ -4295,27 +4208,6 @@
 	f_txq = container_of((void *)f_artxq, struct ieee80211_txq, drv_priv);
 	list_del_init(&f_artxq->list);
 
-=======
-
-static void ath10k_mac_op_wake_tx_queue(struct ieee80211_hw *hw,
-					struct ieee80211_txq *txq)
-{
-	struct ath10k *ar = hw->priv;
-	struct ath10k_txq *artxq = (void *)txq->drv_priv;
-	struct ieee80211_txq *f_txq;
-	struct ath10k_txq *f_artxq;
-	int ret = 0;
-	int max = 16;
-
-	spin_lock_bh(&ar->txqs_lock);
-	if (list_empty(&artxq->list))
-		list_add_tail(&artxq->list, &ar->txqs);
-
-	f_artxq = list_first_entry(&ar->txqs, struct ath10k_txq, list);
-	f_txq = container_of((void *)f_artxq, struct ieee80211_txq, drv_priv);
-	list_del_init(&f_artxq->list);
-
->>>>>>> bed60c12
 	while (ath10k_mac_tx_can_push(hw, f_txq) && max--) {
 		ret = ath10k_mac_tx_push_txq(hw, f_txq);
 		if (ret)
@@ -8233,17 +8125,6 @@
 		band = &ar->mac.sbands[NL80211_BAND_2GHZ];
 		band->n_channels = ARRAY_SIZE(ath10k_2ghz_channels);
 		band->channels = channels;
-<<<<<<< HEAD
-=======
-
-		if (ar->hw_params.cck_rate_map_rev2) {
-			band->n_bitrates = ath10k_g_rates_rev2_size;
-			band->bitrates = ath10k_g_rates_rev2;
-		} else {
-			band->n_bitrates = ath10k_g_rates_size;
-			band->bitrates = ath10k_g_rates;
-		}
->>>>>>> bed60c12
 
 		if (ar->hw_params.cck_rate_map_rev2) {
 			band->n_bitrates = ath10k_g_rates_rev2_size;
