--- conflicted
+++ resolved
@@ -418,11 +418,7 @@
 
 export KBUILD_CPPFLAGS NOSTDINC_FLAGS LINUXINCLUDE OBJCOPYFLAGS LDFLAGS
 export KBUILD_CFLAGS CFLAGS_KERNEL CFLAGS_MODULE CFLAGS_GCOV
-<<<<<<< HEAD
 export CFLAGS_KASAN CFLAGS_UBSAN CFLAGS_KASAN_NOSANITIZE
-=======
-export CFLAGS_KASAN CFLAGS_KASAN_NOSANITIZE
->>>>>>> 564ce1b4
 export CFLAGS_KCOV
 export KBUILD_AFLAGS AFLAGS_KERNEL AFLAGS_MODULE
 export KBUILD_AFLAGS_MODULE KBUILD_CFLAGS_MODULE KBUILD_LDFLAGS_MODULE
@@ -670,19 +666,8 @@
 KBUILD_CFLAGS	+= $(call cc-disable-warning, int-in-bool-context)
 KBUILD_CFLAGS	+= $(call cc-disable-warning, attribute-alias)
 
-<<<<<<< HEAD
 ifdef CONFIG_CC_WERROR
 KBUILD_CFLAGS	+= -Werror
-=======
-ifdef CONFIG_CC_OPTIMIZE_FOR_SIZE
-KBUILD_CFLAGS	+= $(call cc-option,-Oz,-Os)
-else
-ifdef CONFIG_PROFILE_ALL_BRANCHES
-KBUILD_CFLAGS	+= -O2
-else
-KBUILD_CFLAGS   += -O2
-endif
->>>>>>> 564ce1b4
 endif
 
 # Tell gcc to never replace conditional load with a non-conditional one
@@ -751,43 +736,6 @@
              -fsanitize-coverage=trace-pc is not supported by compiler)
     CFLAGS_KCOV =
   endif
-<<<<<<< HEAD
-=======
-endif
-
-ifeq ($(cc-name),clang)
-ifneq ($(CROSS_COMPILE),)
-CLANG_TRIPLE    ?= $(CROSS_COMPILE)
-CLANG_TARGET	:= --target=$(notdir $(CLANG_TRIPLE:%-=%))
-GCC_TOOLCHAIN	:= $(realpath $(dir $(shell which $(LD)))/..)
-endif
-ifneq ($(GCC_TOOLCHAIN),)
-CLANG_GCC_TC	:= --gcc-toolchain=$(GCC_TOOLCHAIN)
-endif
-KBUILD_CFLAGS += $(CLANG_TARGET) $(CLANG_GCC_TC)
-KBUILD_AFLAGS += $(CLANG_TARGET) $(CLANG_GCC_TC)
-KBUILD_CPPFLAGS += $(call cc-option,-Qunused-arguments,)
-KBUILD_CFLAGS += $(call cc-disable-warning, unused-variable)
-KBUILD_CFLAGS += $(call cc-disable-warning, format-invalid-specifier)
-KBUILD_CFLAGS += $(call cc-disable-warning, gnu)
-KBUILD_CFLAGS += $(call cc-disable-warning, address-of-packed-member)
-KBUILD_CFLAGS += $(call cc-disable-warning, duplicate-decl-specifier)
-# Quiet clang warning: comparison of unsigned expression < 0 is always false
-KBUILD_CFLAGS += $(call cc-disable-warning, tautological-compare)
-# CLANG uses a _MergedGlobals as optimization, but this breaks modpost, as the
-# source of a reference will be _MergedGlobals and not on of the whitelisted names.
-# See modpost pattern 2
-KBUILD_CFLAGS += $(call cc-option, -mno-global-merge,)
-KBUILD_CFLAGS += $(call cc-option, -fcatch-undefined-behavior)
-KBUILD_CFLAGS += $(call cc-option, -no-integrated-as)
-KBUILD_AFLAGS += $(call cc-option, -no-integrated-as)
-else
-
-# These warnings generated too much noise in a regular build.
-# Use make W=1 to enable them (see scripts/Makefile.build)
-KBUILD_CFLAGS += $(call cc-disable-warning, unused-but-set-variable)
-KBUILD_CFLAGS += $(call cc-disable-warning, unused-const-variable)
->>>>>>> 564ce1b4
 endif
 
 KBUILD_CFLAGS += $(call cc-disable-warning, unused-const-variable)
