--- conflicted
+++ resolved
@@ -316,11 +316,7 @@
 		clear_inode_flag(inode, FI_INLINE_DATA);
 		f2fs_put_page(ipage, 1);
 	} else if (ri && (ri->i_inline & F2FS_INLINE_DATA)) {
-<<<<<<< HEAD
-		if (f2fs_truncate_blocks(inode, 0, false, false))
-=======
 		if (f2fs_truncate_blocks(inode, 0, false))
->>>>>>> d4f47e6c
 			return false;
 		goto process_inline;
 	}
@@ -492,11 +488,7 @@
 	return 0;
 punch_dentry_pages:
 	truncate_inode_pages(&dir->i_data, 0);
-<<<<<<< HEAD
-	f2fs_truncate_blocks(dir, 0, false, false);
-=======
 	f2fs_truncate_blocks(dir, 0, false);
->>>>>>> d4f47e6c
 	f2fs_remove_dirty_inode(dir);
 	return err;
 }
@@ -624,17 +616,10 @@
 
 	lock_page(page);
 	f2fs_wait_on_page_writeback(page, NODE, true, true);
-<<<<<<< HEAD
 
 	inline_dentry = inline_data_addr(dir, page);
 	make_dentry_ptr_inline(dir, &d, inline_dentry);
 
-=======
-
-	inline_dentry = inline_data_addr(dir, page);
-	make_dentry_ptr_inline(dir, &d, inline_dentry);
-
->>>>>>> d4f47e6c
 	bit_pos = dentry - d.dentry;
 	for (i = 0; i < slots; i++)
 		__clear_bit_le(bit_pos + i, d.bitmap);
@@ -682,15 +667,9 @@
 	struct f2fs_dentry_ptr d;
 	void *inline_dentry = NULL;
 	int err;
-<<<<<<< HEAD
 
 	make_dentry_ptr_inline(inode, &d, inline_dentry);
 
-=======
-
-	make_dentry_ptr_inline(inode, &d, inline_dentry);
-
->>>>>>> d4f47e6c
 	if (ctx->pos == d.max)
 		return 0;
 
@@ -698,17 +677,6 @@
 	if (IS_ERR(ipage))
 		return PTR_ERR(ipage);
 
-<<<<<<< HEAD
-	inline_dentry = inline_data_addr(inode, ipage);
-
-	make_dentry_ptr_inline(inode, &d, inline_dentry);
-
-	err = f2fs_fill_dentries(ctx, &d, 0, fstr);
-	if (!err)
-		ctx->pos = d.max;
-
-	f2fs_put_page(ipage, 1);
-=======
 	/*
 	 * f2fs_readdir was protected by inode.i_rwsem, it is safe to access
 	 * ipage without page's lock held.
@@ -724,7 +692,6 @@
 		ctx->pos = d.max;
 
 	f2fs_put_page(ipage, 0);
->>>>>>> d4f47e6c
 	return err < 0 ? err : 0;
 }
 
