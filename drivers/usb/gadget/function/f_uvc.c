/*
 *	uvc_gadget.c  --  USB Video Class Gadget driver
 *
 *	Copyright (C) 2009-2010
 *	    Laurent Pinchart (laurent.pinchart@ideasonboard.com)
 *
 *	This program is free software; you can redistribute it and/or modify
 *	it under the terms of the GNU General Public License as published by
 *	the Free Software Foundation; either version 2 of the License, or
 *	(at your option) any later version.
 */

#include <linux/kernel.h>
#include <linux/module.h>
#include <linux/device.h>
#include <linux/errno.h>
#include <linux/fs.h>
#include <linux/list.h>
#include <linux/mutex.h>
#include <linux/string.h>
#include <linux/usb/ch9.h>
#include <linux/usb/gadget.h>
#include <linux/usb/video.h>
#include <linux/vmalloc.h>
#include <linux/wait.h>

#include <media/v4l2-dev.h>
#include <media/v4l2-event.h>

#include "uvc.h"
#include "uvc_v4l2.h"
#include "uvc_video.h"
#include "u_uvc.h"
#include "f_uvc.h"

unsigned int uvc_gadget_trace_param;

/* --------------------------------------------------------------------------
 * Function descriptors
 */

/* string IDs are assigned dynamically */

#define UVC_STRING_CONTROL_IDX			0
#define UVC_STRING_STREAMING_IDX		1

static struct usb_string uvc_en_us_strings[] = {
	[UVC_STRING_CONTROL_IDX].s = "UVC Camera",
	[UVC_STRING_STREAMING_IDX].s = "Video Streaming",
	{  }
};

static struct usb_gadget_strings uvc_stringtab = {
	.language = 0x0409,	/* en-us */
	.strings = uvc_en_us_strings,
};

static struct usb_gadget_strings *uvc_function_strings[] = {
	&uvc_stringtab,
	NULL,
};

#define UVC_INTF_VIDEO_CONTROL			0
#define UVC_INTF_VIDEO_STREAMING		1

#define UVC_STATUS_MAX_PACKET_SIZE		16	/* 16 bytes status */
#define UVC_STREAMING_SS_MAX_PACKET_SIZE	1024

static struct usb_interface_assoc_descriptor uvc_iad = {
	.bLength		= sizeof(uvc_iad),
	.bDescriptorType	= USB_DT_INTERFACE_ASSOCIATION,
	.bFirstInterface	= 0,
	.bInterfaceCount	= 2,
	.bFunctionClass		= USB_CLASS_VIDEO,
	.bFunctionSubClass	= UVC_SC_VIDEO_INTERFACE_COLLECTION,
	.bFunctionProtocol	= 0x00,
	.iFunction		= 0,
};

static struct usb_interface_descriptor uvc_control_intf = {
	.bLength		= USB_DT_INTERFACE_SIZE,
	.bDescriptorType	= USB_DT_INTERFACE,
	.bInterfaceNumber	= UVC_INTF_VIDEO_CONTROL,
	.bAlternateSetting	= 0,
	.bNumEndpoints		= 1,
	.bInterfaceClass	= USB_CLASS_VIDEO,
	.bInterfaceSubClass	= UVC_SC_VIDEOCONTROL,
	.bInterfaceProtocol	= 0x01,
	.iInterface		= 0,
};

static struct usb_endpoint_descriptor uvc_control_ep = {
	.bLength		= USB_DT_ENDPOINT_SIZE,
	.bDescriptorType	= USB_DT_ENDPOINT,
	.bEndpointAddress	= USB_DIR_IN,
	.bmAttributes		= USB_ENDPOINT_XFER_INT,
	.wMaxPacketSize		= cpu_to_le16(UVC_STATUS_MAX_PACKET_SIZE),
	.bInterval		= 8,
};

static struct usb_ss_ep_comp_descriptor uvc_ss_control_comp = {
	.bLength		= sizeof(uvc_ss_control_comp),
	.bDescriptorType	= USB_DT_SS_ENDPOINT_COMP,
	/* The following 3 values can be tweaked if necessary. */
	.bMaxBurst		= 0,
	.bmAttributes		= 0,
	.wBytesPerInterval	= cpu_to_le16(UVC_STATUS_MAX_PACKET_SIZE),
};

static struct uvc_control_endpoint_descriptor uvc_control_cs_ep = {
	.bLength		= UVC_DT_CONTROL_ENDPOINT_SIZE,
	.bDescriptorType	= USB_DT_CS_ENDPOINT,
	.bDescriptorSubType	= UVC_EP_INTERRUPT,
	.wMaxTransferSize	= cpu_to_le16(UVC_STATUS_MAX_PACKET_SIZE),
};

static struct usb_interface_descriptor uvc_streaming_intf_alt0 = {
	.bLength		= USB_DT_INTERFACE_SIZE,
	.bDescriptorType	= USB_DT_INTERFACE,
	.bInterfaceNumber	= UVC_INTF_VIDEO_STREAMING,
	.bAlternateSetting	= 0,
	.bNumEndpoints		= 0,
	.bInterfaceClass	= USB_CLASS_VIDEO,
	.bInterfaceSubClass	= UVC_SC_VIDEOSTREAMING,
	.bInterfaceProtocol	= 0x01,
	.iInterface		= 0,
};

static struct usb_interface_descriptor uvc_streaming_intf_alt1 = {
	.bLength		= USB_DT_INTERFACE_SIZE,
	.bDescriptorType	= USB_DT_INTERFACE,
	.bInterfaceNumber	= UVC_INTF_VIDEO_STREAMING,
	.bAlternateSetting	= 1,
	.bNumEndpoints		= 1,
	.bInterfaceClass	= USB_CLASS_VIDEO,
	.bInterfaceSubClass	= UVC_SC_VIDEOSTREAMING,
	.bInterfaceProtocol	= 0x01,
	.iInterface		= 0,
};

static struct usb_endpoint_descriptor uvc_fs_streaming_ep = {
	.bLength		= USB_DT_ENDPOINT_SIZE,
	.bDescriptorType	= USB_DT_ENDPOINT,
	.bEndpointAddress	= USB_DIR_IN,
	.bmAttributes		= USB_ENDPOINT_SYNC_ASYNC
				| USB_ENDPOINT_XFER_ISOC,
	/* The wMaxPacketSize and bInterval values will be initialized from
	 * module parameters.
	 */
};

static struct usb_endpoint_descriptor uvc_hs_streaming_ep = {
	.bLength		= USB_DT_ENDPOINT_SIZE,
	.bDescriptorType	= USB_DT_ENDPOINT,
	.bEndpointAddress	= USB_DIR_IN,
	.bmAttributes		= USB_ENDPOINT_SYNC_ASYNC
				| USB_ENDPOINT_XFER_ISOC,
	/* The wMaxPacketSize and bInterval values will be initialized from
	 * module parameters.
	 */
};

static struct usb_endpoint_descriptor uvc_ss_streaming_ep = {
	.bLength		= USB_DT_ENDPOINT_SIZE,
	.bDescriptorType	= USB_DT_ENDPOINT,

	.bEndpointAddress	= USB_DIR_IN,
	.bmAttributes		= USB_ENDPOINT_SYNC_ASYNC
				| USB_ENDPOINT_XFER_ISOC,
	/* The wMaxPacketSize and bInterval values will be initialized from
	 * module parameters.
	 */
};

static struct usb_ss_ep_comp_descriptor uvc_ss_streaming_comp = {
	.bLength		= sizeof(uvc_ss_streaming_comp),
	.bDescriptorType	= USB_DT_SS_ENDPOINT_COMP,
	/* The bMaxBurst, bmAttributes and wBytesPerInterval values will be
	 * initialized from module parameters.
	 */
};

static const struct usb_descriptor_header * const uvc_fs_streaming[] = {
	(struct usb_descriptor_header *) &uvc_streaming_intf_alt1,
	(struct usb_descriptor_header *) &uvc_fs_streaming_ep,
	NULL,
};

static const struct usb_descriptor_header * const uvc_hs_streaming[] = {
	(struct usb_descriptor_header *) &uvc_streaming_intf_alt1,
	(struct usb_descriptor_header *) &uvc_hs_streaming_ep,
	NULL,
};

static const struct usb_descriptor_header * const uvc_ss_streaming[] = {
	(struct usb_descriptor_header *) &uvc_streaming_intf_alt1,
	(struct usb_descriptor_header *) &uvc_ss_streaming_ep,
	(struct usb_descriptor_header *) &uvc_ss_streaming_comp,
	NULL,
};

void uvc_set_trace_param(unsigned int trace)
{
	uvc_gadget_trace_param = trace;
}
EXPORT_SYMBOL(uvc_set_trace_param);

/* --------------------------------------------------------------------------
 * Control requests
 */

static void
uvc_function_ep0_complete(struct usb_ep *ep, struct usb_request *req)
{
	struct uvc_device *uvc = req->context;
	struct v4l2_event v4l2_event;
	struct uvc_event *uvc_event = (void *)&v4l2_event.u.data;

	if (uvc->event_setup_out) {
		uvc->event_setup_out = 0;

		memset(&v4l2_event, 0, sizeof(v4l2_event));
		v4l2_event.type = UVC_EVENT_DATA;
		uvc_event->data.length = req->actual;
		memcpy(&uvc_event->data.data, req->buf, req->actual);
		v4l2_event_queue(uvc->vdev, &v4l2_event);
	}
}

static int
uvc_function_setup(struct usb_function *f, const struct usb_ctrlrequest *ctrl)
{
	struct uvc_device *uvc = to_uvc(f);
	struct v4l2_event v4l2_event;
	struct uvc_event *uvc_event = (void *)&v4l2_event.u.data;

	/* printk(KERN_INFO "setup request %02x %02x value %04x index %04x %04x\n",
	 *	ctrl->bRequestType, ctrl->bRequest, le16_to_cpu(ctrl->wValue),
	 *	le16_to_cpu(ctrl->wIndex), le16_to_cpu(ctrl->wLength));
	 */

	if ((ctrl->bRequestType & USB_TYPE_MASK) != USB_TYPE_CLASS) {
		INFO(f->config->cdev, "invalid request type\n");
		return -EINVAL;
	}

	/* Stall too big requests. */
	if (le16_to_cpu(ctrl->wLength) > UVC_MAX_REQUEST_SIZE)
		return -EINVAL;

	/* Tell the complete callback to generate an event for the next request
	 * that will be enqueued by UVCIOC_SEND_RESPONSE.
	 */
	uvc->event_setup_out = !(ctrl->bRequestType & USB_DIR_IN);
	uvc->event_length = le16_to_cpu(ctrl->wLength);

	memset(&v4l2_event, 0, sizeof(v4l2_event));
	v4l2_event.type = UVC_EVENT_SETUP;
	memcpy(&uvc_event->req, ctrl, sizeof(uvc_event->req));
	v4l2_event_queue(uvc->vdev, &v4l2_event);

	return 0;
}

void uvc_function_setup_continue(struct uvc_device *uvc)
{
	struct usb_composite_dev *cdev = uvc->func.config->cdev;

	usb_composite_setup_continue(cdev);
}

static int
uvc_function_get_alt(struct usb_function *f, unsigned interface)
{
	struct uvc_device *uvc = to_uvc(f);

	INFO(f->config->cdev, "uvc_function_get_alt(%u)\n", interface);

	if (interface == uvc->control_intf)
		return 0;
	else if (interface != uvc->streaming_intf)
		return -EINVAL;
	else
		return uvc->video.ep->driver_data ? 1 : 0;
}

static int
uvc_function_set_alt(struct usb_function *f, unsigned interface, unsigned alt)
{
	struct uvc_device *uvc = to_uvc(f);
	struct usb_composite_dev *cdev = f->config->cdev;
	struct v4l2_event v4l2_event;
	struct uvc_event *uvc_event = (void *)&v4l2_event.u.data;
	int ret;

	INFO(cdev, "uvc_function_set_alt(%u, %u)\n", interface, alt);

	if (interface == uvc->control_intf) {
		if (alt)
			return -EINVAL;

		if (uvc->control_ep->driver_data) {
			INFO(cdev, "reset UVC Control\n");
			usb_ep_disable(uvc->control_ep);
			uvc->control_ep->driver_data = NULL;
		}

		if (!uvc->control_ep->desc)
			if (config_ep_by_speed(cdev->gadget, f, uvc->control_ep))
				return -EINVAL;

		usb_ep_enable(uvc->control_ep);
		uvc->control_ep->driver_data = uvc;

		if (uvc->state == UVC_STATE_DISCONNECTED) {
			memset(&v4l2_event, 0, sizeof(v4l2_event));
			v4l2_event.type = UVC_EVENT_CONNECT;
			uvc_event->speed = cdev->gadget->speed;
			v4l2_event_queue(uvc->vdev, &v4l2_event);

			uvc->state = UVC_STATE_CONNECTED;
		}

		return 0;
	}

	if (interface != uvc->streaming_intf)
		return -EINVAL;

	/* TODO
	if (usb_endpoint_xfer_bulk(&uvc->desc.vs_ep))
		return alt ? -EINVAL : 0;
	*/

	switch (alt) {
	case 0:
		if (uvc->state != UVC_STATE_STREAMING)
			return 0;

		if (uvc->video.ep) {
			usb_ep_disable(uvc->video.ep);
			uvc->video.ep->driver_data = NULL;
		}

		memset(&v4l2_event, 0, sizeof(v4l2_event));
		v4l2_event.type = UVC_EVENT_STREAMOFF;
		v4l2_event_queue(uvc->vdev, &v4l2_event);

		uvc->state = UVC_STATE_CONNECTED;
		return 0;

	case 1:
		if (uvc->state != UVC_STATE_CONNECTED)
			return 0;

		if (!uvc->video.ep)
			return -EINVAL;

		if (uvc->video.ep->driver_data) {
			INFO(cdev, "reset UVC\n");
			usb_ep_disable(uvc->video.ep);
			uvc->video.ep->driver_data = NULL;
		}

		ret = config_ep_by_speed(f->config->cdev->gadget,
				&(uvc->func), uvc->video.ep);
		if (ret)
			return ret;
		usb_ep_enable(uvc->video.ep);
		uvc->video.ep->driver_data = uvc;

		memset(&v4l2_event, 0, sizeof(v4l2_event));
		v4l2_event.type = UVC_EVENT_STREAMON;
		v4l2_event_queue(uvc->vdev, &v4l2_event);
		return USB_GADGET_DELAYED_STATUS;

	default:
		return -EINVAL;
	}
}

static void
uvc_function_disable(struct usb_function *f)
{
	struct uvc_device *uvc = to_uvc(f);
	struct v4l2_event v4l2_event;

	INFO(f->config->cdev, "uvc_function_disable\n");

	memset(&v4l2_event, 0, sizeof(v4l2_event));
	v4l2_event.type = UVC_EVENT_DISCONNECT;
	v4l2_event_queue(uvc->vdev, &v4l2_event);

	uvc->state = UVC_STATE_DISCONNECTED;

	if (uvc->video.ep->driver_data) {
		usb_ep_disable(uvc->video.ep);
		uvc->video.ep->driver_data = NULL;
	}

	if (uvc->control_ep->driver_data) {
		usb_ep_disable(uvc->control_ep);
		uvc->control_ep->driver_data = NULL;
	}
}

/* --------------------------------------------------------------------------
 * Connection / disconnection
 */

void
uvc_function_connect(struct uvc_device *uvc)
{
	struct usb_composite_dev *cdev = uvc->func.config->cdev;
	int ret;

	ret = video_ready_callback(&uvc->func);
	if (ret < 0)
		INFO(cdev, "UVC connect failed with %d\n", ret);
}

void
uvc_function_disconnect(struct uvc_device *uvc)
{
	struct usb_composite_dev *cdev = uvc->func.config->cdev;
	int ret;

	ret = video_closed_callback(&uvc->func);
	if (ret < 0)
		INFO(cdev, "UVC disconnect failed with %d\n", ret);
}

/* --------------------------------------------------------------------------
 * USB probe and disconnect
 */

static int
uvc_register_video(struct uvc_device *uvc)
{
	struct usb_composite_dev *cdev = uvc->func.config->cdev;
	struct video_device *video;

	/* TODO reference counting. */
	video = video_device_alloc();
	if (video == NULL)
		return -ENOMEM;

	video->v4l2_dev = &uvc->v4l2_dev;
	video->fops = &uvc_v4l2_fops;
	video->ioctl_ops = &uvc_v4l2_ioctl_ops;
	video->release = video_device_release;
	video->vfl_dir = VFL_DIR_TX;
	strlcpy(video->name, cdev->gadget->name, sizeof(video->name));

	uvc->vdev = video;
	video_set_drvdata(video, uvc);

	return video_register_device(video, VFL_TYPE_GRABBER, -1);
}

#define UVC_COPY_DESCRIPTOR(mem, dst, desc) \
	do { \
		memcpy(mem, desc, (desc)->bLength); \
		*(dst)++ = mem; \
		mem += (desc)->bLength; \
	} while (0);

#define UVC_COPY_DESCRIPTORS(mem, dst, src) \
	do { \
		const struct usb_descriptor_header * const *__src; \
		for (__src = src; *__src; ++__src) { \
			memcpy(mem, *__src, (*__src)->bLength); \
			*dst++ = mem; \
			mem += (*__src)->bLength; \
		} \
	} while (0)

static struct usb_descriptor_header **
uvc_copy_descriptors(struct uvc_device *uvc, enum usb_device_speed speed)
{
	struct uvc_input_header_descriptor *uvc_streaming_header;
	struct uvc_header_descriptor *uvc_control_header;
	const struct uvc_descriptor_header * const *uvc_control_desc;
	const struct uvc_descriptor_header * const *uvc_streaming_cls;
	const struct usb_descriptor_header * const *uvc_streaming_std;
	const struct usb_descriptor_header * const *src;
	struct usb_descriptor_header **dst;
	struct usb_descriptor_header **hdr;
	unsigned int control_size;
	unsigned int streaming_size;
	unsigned int n_desc;
	unsigned int bytes;
	void *mem;

	switch (speed) {
	case USB_SPEED_SUPER:
		uvc_control_desc = uvc->desc.ss_control;
		uvc_streaming_cls = uvc->desc.ss_streaming;
		uvc_streaming_std = uvc_ss_streaming;
		break;

	case USB_SPEED_HIGH:
		uvc_control_desc = uvc->desc.fs_control;
		uvc_streaming_cls = uvc->desc.hs_streaming;
		uvc_streaming_std = uvc_hs_streaming;
		break;

	case USB_SPEED_FULL:
	default:
		uvc_control_desc = uvc->desc.fs_control;
		uvc_streaming_cls = uvc->desc.fs_streaming;
		uvc_streaming_std = uvc_fs_streaming;
		break;
	}

	/* Descriptors layout
	 *
	 * uvc_iad
	 * uvc_control_intf
	 * Class-specific UVC control descriptors
	 * uvc_control_ep
	 * uvc_control_cs_ep
	 * uvc_ss_control_comp (for SS only)
	 * uvc_streaming_intf_alt0
	 * Class-specific UVC streaming descriptors
	 * uvc_{fs|hs}_streaming
	 */

	/* Count descriptors and compute their size. */
	control_size = 0;
	streaming_size = 0;
	bytes = uvc_iad.bLength + uvc_control_intf.bLength
	      + uvc_control_ep.bLength + uvc_control_cs_ep.bLength
	      + uvc_streaming_intf_alt0.bLength;

	if (speed == USB_SPEED_SUPER) {
		bytes += uvc_ss_control_comp.bLength;
		n_desc = 6;
	} else {
		n_desc = 5;
	}

	for (src = (const struct usb_descriptor_header **)uvc_control_desc;
	     *src; ++src) {
		control_size += (*src)->bLength;
		bytes += (*src)->bLength;
		n_desc++;
	}
	for (src = (const struct usb_descriptor_header **)uvc_streaming_cls;
	     *src; ++src) {
		streaming_size += (*src)->bLength;
		bytes += (*src)->bLength;
		n_desc++;
	}
	for (src = uvc_streaming_std; *src; ++src) {
		bytes += (*src)->bLength;
		n_desc++;
	}

	mem = kmalloc((n_desc + 1) * sizeof(*src) + bytes, GFP_KERNEL);
	if (mem == NULL)
		return NULL;

	hdr = mem;
	dst = mem;
	mem += (n_desc + 1) * sizeof(*src);

	/* Copy the descriptors. */
	UVC_COPY_DESCRIPTOR(mem, dst, &uvc_iad);
	UVC_COPY_DESCRIPTOR(mem, dst, &uvc_control_intf);

	uvc_control_header = mem;
	UVC_COPY_DESCRIPTORS(mem, dst,
		(const struct usb_descriptor_header **)uvc_control_desc);
	uvc_control_header->wTotalLength = cpu_to_le16(control_size);
	uvc_control_header->bInCollection = 1;
	uvc_control_header->baInterfaceNr[0] = uvc->streaming_intf;

	UVC_COPY_DESCRIPTOR(mem, dst, &uvc_control_ep);
	if (speed == USB_SPEED_SUPER)
		UVC_COPY_DESCRIPTOR(mem, dst, &uvc_ss_control_comp);

	UVC_COPY_DESCRIPTOR(mem, dst, &uvc_control_cs_ep);
	UVC_COPY_DESCRIPTOR(mem, dst, &uvc_streaming_intf_alt0);

	uvc_streaming_header = mem;
	UVC_COPY_DESCRIPTORS(mem, dst,
		(const struct usb_descriptor_header**)uvc_streaming_cls);
	uvc_streaming_header->wTotalLength = cpu_to_le16(streaming_size);
	uvc_streaming_header->bEndpointAddress = uvc->video.ep->address;

	UVC_COPY_DESCRIPTORS(mem, dst, uvc_streaming_std);

	*dst = NULL;
	return hdr;
}

static int
uvc_function_bind(struct usb_configuration *c, struct usb_function *f)
{
	struct usb_composite_dev *cdev = c->cdev;
	struct uvc_device *uvc = to_uvc(f);
	struct usb_string *us;
	unsigned int max_packet_mult;
	unsigned int max_packet_size;
	struct usb_ep *ep;
	struct f_uvc_opts *opts;
	int ret = -EINVAL;

	INFO(cdev, "uvc_function_bind\n");

	opts = to_f_uvc_opts(f->fi);
	/* Sanity check the streaming endpoint module parameters.
	 */
	opts->streaming_interval = clamp(opts->streaming_interval, 1U, 16U);
	opts->streaming_maxpacket = clamp(opts->streaming_maxpacket, 1U, 3072U);
	opts->streaming_maxburst = min(opts->streaming_maxburst, 15U);

	/* For SS, wMaxPacketSize has to be 1024 if bMaxBurst is not 0 */
	if (opts->streaming_maxburst &&
	    (opts->streaming_maxpacket % 1024) != 0) {
		opts->streaming_maxpacket = roundup(opts->streaming_maxpacket, 1024);
		INFO(cdev, "overriding streaming_maxpacket to %d\n",
		     opts->streaming_maxpacket);
	}

	/* Fill in the FS/HS/SS Video Streaming specific descriptors from the
	 * module parameters.
	 *
	 * NOTE: We assume that the user knows what they are doing and won't
	 * give parameters that their UDC doesn't support.
	 */
	if (opts->streaming_maxpacket <= 1024) {
		max_packet_mult = 1;
		max_packet_size = opts->streaming_maxpacket;
	} else if (opts->streaming_maxpacket <= 2048) {
		max_packet_mult = 2;
		max_packet_size = opts->streaming_maxpacket / 2;
	} else {
		max_packet_mult = 3;
		max_packet_size = opts->streaming_maxpacket / 3;
	}

	uvc_fs_streaming_ep.wMaxPacketSize =
		cpu_to_le16(min(opts->streaming_maxpacket, 1023U));
	uvc_fs_streaming_ep.bInterval = opts->streaming_interval;

	uvc_hs_streaming_ep.wMaxPacketSize =
		cpu_to_le16(max_packet_size | ((max_packet_mult - 1) << 11));
	uvc_hs_streaming_ep.bInterval = opts->streaming_interval;

	uvc_ss_streaming_ep.wMaxPacketSize =
			UVC_STREAMING_SS_MAX_PACKET_SIZE;
	uvc_ss_streaming_ep.bInterval = opts->streaming_interval;
	uvc_ss_streaming_comp.bmAttributes = 0;
	uvc_ss_streaming_comp.bMaxBurst = opts->streaming_maxburst;
	uvc_ss_streaming_comp.wBytesPerInterval =
<<<<<<< HEAD
		cpu_to_le16(max_packet_size * max_packet_mult *
=======
		cpu_to_le16(UVC_STREAMING_SS_MAX_PACKET_SIZE * 1 *
>>>>>>> e4878283
			    (opts->streaming_maxburst + 1));

	/* Allocate endpoints. */
	ep = usb_ep_autoconfig(cdev->gadget, &uvc_control_ep);
	if (!ep) {
		INFO(cdev, "Unable to allocate control EP\n");
		goto error;
	}
	uvc->control_ep = ep;
	ep->driver_data = uvc;

	if (gadget_is_superspeed(c->cdev->gadget))
		ep = usb_ep_autoconfig_ss(cdev->gadget, &uvc_ss_streaming_ep,
					  &uvc_ss_streaming_comp);
	else if (gadget_is_dualspeed(cdev->gadget))
		ep = usb_ep_autoconfig(cdev->gadget, &uvc_hs_streaming_ep);
	else
		ep = usb_ep_autoconfig(cdev->gadget, &uvc_fs_streaming_ep);

	if (!ep) {
		INFO(cdev, "Unable to allocate streaming EP\n");
		goto error;
	}
	uvc->video.ep = ep;
	ep->driver_data = uvc;

	uvc_fs_streaming_ep.bEndpointAddress = uvc->video.ep->address;
	uvc_hs_streaming_ep.bEndpointAddress = uvc->video.ep->address;
	uvc_ss_streaming_ep.bEndpointAddress = uvc->video.ep->address;

	us = usb_gstrings_attach(cdev, uvc_function_strings,
				 ARRAY_SIZE(uvc_en_us_strings));
	if (IS_ERR(us)) {
		ret = PTR_ERR(us);
		goto error;
	}
	uvc_iad.iFunction = us[UVC_STRING_CONTROL_IDX].id;
	uvc_control_intf.iInterface = us[UVC_STRING_CONTROL_IDX].id;
	ret = us[UVC_STRING_STREAMING_IDX].id;
	uvc_streaming_intf_alt0.iInterface = ret;
	uvc_streaming_intf_alt1.iInterface = ret;

	/* Allocate interface IDs. */
	if ((ret = usb_interface_id(c, f)) < 0)
		goto error;
	uvc_iad.bFirstInterface = ret;
	uvc_control_intf.bInterfaceNumber = ret;
	uvc->control_intf = ret;

	if ((ret = usb_interface_id(c, f)) < 0)
		goto error;
	uvc_streaming_intf_alt0.bInterfaceNumber = ret;
	uvc_streaming_intf_alt1.bInterfaceNumber = ret;
	uvc->streaming_intf = ret;

	/* Copy descriptors */
	f->fs_descriptors = uvc_copy_descriptors(uvc, USB_SPEED_FULL);
	if (gadget_is_dualspeed(cdev->gadget))
		f->hs_descriptors = uvc_copy_descriptors(uvc, USB_SPEED_HIGH);
	if (gadget_is_superspeed(c->cdev->gadget))
		f->ss_descriptors = uvc_copy_descriptors(uvc, USB_SPEED_SUPER);

	/* Preallocate control endpoint request. */
	uvc->control_req = usb_ep_alloc_request(cdev->gadget->ep0, GFP_KERNEL);
	uvc->control_buf = kmalloc(UVC_MAX_REQUEST_SIZE, GFP_KERNEL);
	if (uvc->control_req == NULL || uvc->control_buf == NULL) {
		ret = -ENOMEM;
		goto error;
	}

	uvc->control_req->buf = uvc->control_buf;
	uvc->control_req->complete = uvc_function_ep0_complete;
	uvc->control_req->context = uvc;

	/* Gadget drivers avoids enumerattion until the userspace server is
	 * active - when it opens uvc video device node.
	 */

	if (v4l2_device_register(&cdev->gadget->dev, &uvc->v4l2_dev)) {
		printk(KERN_INFO "v4l2_device_register failed\n");
		goto error;
	}

	/* Initialise video. */
	ret = uvcg_video_init(&uvc->video);
	if (ret < 0)
		goto error;

	/* Register a V4L2 device. */
	ret = uvc_register_video(uvc);
	if (ret < 0) {
		printk(KERN_INFO "Unable to register video device\n");
		goto error;
	}

	return 0;

error:
	v4l2_device_unregister(&uvc->v4l2_dev);
	if (uvc->vdev)
		video_device_release(uvc->vdev);

	if (uvc->control_ep)
		uvc->control_ep->driver_data = NULL;
	if (uvc->video.ep)
		uvc->video.ep->driver_data = NULL;

	if (uvc->control_req)
		usb_ep_free_request(cdev->gadget->ep0, uvc->control_req);
	kfree(uvc->control_buf);

	usb_free_all_descriptors(f);
	return ret;
}

/* --------------------------------------------------------------------------
 * USB gadget function
 */

static void uvc_free_inst(struct usb_function_instance *f)
{
	struct f_uvc_opts *opts = to_f_uvc_opts(f);

	kfree(opts);
}

static struct usb_function_instance *uvc_alloc_inst(void)
{
	struct f_uvc_opts *opts;

	opts = kzalloc(sizeof(*opts), GFP_KERNEL);
	if (!opts)
		return ERR_PTR(-ENOMEM);
	opts->func_inst.free_func_inst = uvc_free_inst;

	return &opts->func_inst;
}

static void uvc_free(struct usb_function *f)
{
	struct uvc_device *uvc = to_uvc(f);

	kfree(uvc);
}

static void uvc_unbind(struct usb_configuration *c, struct usb_function *f)
{
	struct usb_composite_dev *cdev = c->cdev;
	struct uvc_device *uvc = to_uvc(f);

	INFO(cdev, "%s\n", __func__);

	video_unregister_device(uvc->vdev);
	v4l2_device_unregister(&uvc->v4l2_dev);
	uvc->control_ep->driver_data = NULL;
	uvc->video.ep->driver_data = NULL;

	usb_ep_free_request(cdev->gadget->ep0, uvc->control_req);
	kfree(uvc->control_buf);

	usb_free_all_descriptors(f);
}

static struct usb_function *uvc_alloc(struct usb_function_instance *fi)
{
	struct uvc_device *uvc;
	struct f_uvc_opts *opts;

	uvc = kzalloc(sizeof(*uvc), GFP_KERNEL);
	if (uvc == NULL)
		return ERR_PTR(-ENOMEM);

	uvc->state = UVC_STATE_DISCONNECTED;
	opts = to_f_uvc_opts(fi);

	uvc->desc.fs_control = opts->fs_control;
	uvc->desc.ss_control = opts->ss_control;
	uvc->desc.fs_streaming = opts->fs_streaming;
	uvc->desc.hs_streaming = opts->hs_streaming;
	uvc->desc.ss_streaming = opts->ss_streaming;

	/* Register the function. */
	uvc->func.name = "uvc";
	uvc->func.bind = uvc_function_bind;
	uvc->func.unbind = uvc_unbind;
	uvc->func.get_alt = uvc_function_get_alt;
	uvc->func.set_alt = uvc_function_set_alt;
	uvc->func.disable = uvc_function_disable;
	uvc->func.setup = uvc_function_setup;
	uvc->func.free_func = uvc_free;

	return &uvc->func;
}

DECLARE_USB_FUNCTION_INIT(uvc, uvc_alloc_inst, uvc_alloc);
MODULE_LICENSE("GPL");
MODULE_AUTHOR("Laurent Pinchart");<|MERGE_RESOLUTION|>--- conflicted
+++ resolved
@@ -655,11 +655,7 @@
 	uvc_ss_streaming_comp.bmAttributes = 0;
 	uvc_ss_streaming_comp.bMaxBurst = opts->streaming_maxburst;
 	uvc_ss_streaming_comp.wBytesPerInterval =
-<<<<<<< HEAD
-		cpu_to_le16(max_packet_size * max_packet_mult *
-=======
 		cpu_to_le16(UVC_STREAMING_SS_MAX_PACKET_SIZE * 1 *
->>>>>>> e4878283
 			    (opts->streaming_maxburst + 1));
 
 	/* Allocate endpoints. */
