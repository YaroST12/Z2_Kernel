--- conflicted
+++ resolved
@@ -179,14 +179,10 @@
 obj-$(CONFIG_ANDROID)		+= android/
 obj-$(CONFIG_NVMEM)		+= nvmem/
 obj-$(CONFIG_FPGA)		+= fpga/
-<<<<<<< HEAD
 
 obj-$(CONFIG_BIF)		+= bif/
 
 obj-$(CONFIG_SENSORS_SSC)	+= sensors/
 obj-$(CONFIG_ESOC)              += esoc/
 obj-$(CONFIG_TEE)		+= tee/
-obj-$(CONFIG_FPC1020_REE) += fingerprint/
-=======
-obj-$(CONFIG_TEE)		+= tee/
->>>>>>> 363f6f40
+obj-$(CONFIG_FPC1020_REE) += fingerprint/