--- conflicted
+++ resolved
@@ -273,23 +273,11 @@
 	case EXT4_ENCRYPTION_MODE_AES_256_CTS:
 		cipher_str = "cts(cbc(aes))";
 		break;
-<<<<<<< HEAD
 	case EXT4_ENCRYPTION_MODE_PRIVATE:
 		cipher_str = "bugon";
 	case EXT4_ENCRYPTION_MODE_AES_256_HEH:
 		cipher_str = "heh(aes)";
 		break;
-	case EXT4_ENCRYPTION_MODE_SPECK128_256_XTS:
-		cipher_str = "xts(speck128)";
-		break;
-	case EXT4_ENCRYPTION_MODE_SPECK128_256_CTS:
-		cipher_str = "cts(cbc(speck128))";
-		break;
-=======
-	case EXT4_ENCRYPTION_MODE_AES_256_HEH:
-		cipher_str = "heh(aes)";
-		break;
->>>>>>> 564ce1b4
 	default:
 		printk_once(KERN_WARNING
 			    "ext4: unsupported key mode %d (ino %u)\n",
@@ -345,12 +333,8 @@
 		up_read(&keyring_key->sem);
 		goto out;
 	}
-<<<<<<< HEAD
 	res = ext4_derive_key(&ctx, master_key->raw,
 				  crypt_info->ci_raw_key);
-=======
-	res = ext4_derive_key(&ctx, master_key->raw, raw_key);
->>>>>>> 564ce1b4
 	up_read(&keyring_key->sem);
 	if (res)
 		goto out;
