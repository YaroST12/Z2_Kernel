/*
 *  linux/fs/namei.c
 *
 *  Copyright (C) 1991, 1992  Linus Torvalds
 */

/*
 * Some corrections by tytso.
 */

/* [Feb 1997 T. Schoebel-Theuer] Complete rewrite of the pathname
 * lookup logic.
 */
/* [Feb-Apr 2000, AV] Rewrite to the new namespace architecture.
 */

#include <linux/init.h>
#include <linux/export.h>
#include <linux/kernel.h>
#include <linux/slab.h>
#include <linux/fs.h>
#include <linux/namei.h>
#include <linux/pagemap.h>
#include <linux/fsnotify.h>
#include <linux/personality.h>
#include <linux/security.h>
#include <linux/ima.h>
#include <linux/syscalls.h>
#include <linux/mount.h>
#include <linux/audit.h>
#include <linux/capability.h>
#include <linux/file.h>
#include <linux/fcntl.h>
#include <linux/device_cgroup.h>
#include <linux/fs_struct.h>
#include <linux/posix_acl.h>
#include <linux/hash.h>
#include <asm/uaccess.h>

#include "internal.h"
#include "mount.h"

/* [Feb-1997 T. Schoebel-Theuer]
 * Fundamental changes in the pathname lookup mechanisms (namei)
 * were necessary because of omirr.  The reason is that omirr needs
 * to know the _real_ pathname, not the user-supplied one, in case
 * of symlinks (and also when transname replacements occur).
 *
 * The new code replaces the old recursive symlink resolution with
 * an iterative one (in case of non-nested symlink chains).  It does
 * this with calls to <fs>_follow_link().
 * As a side effect, dir_namei(), _namei() and follow_link() are now 
 * replaced with a single function lookup_dentry() that can handle all 
 * the special cases of the former code.
 *
 * With the new dcache, the pathname is stored at each inode, at least as
 * long as the refcount of the inode is positive.  As a side effect, the
 * size of the dcache depends on the inode cache and thus is dynamic.
 *
 * [29-Apr-1998 C. Scott Ananian] Updated above description of symlink
 * resolution to correspond with current state of the code.
 *
 * Note that the symlink resolution is not *completely* iterative.
 * There is still a significant amount of tail- and mid- recursion in
 * the algorithm.  Also, note that <fs>_readlink() is not used in
 * lookup_dentry(): lookup_dentry() on the result of <fs>_readlink()
 * may return different results than <fs>_follow_link().  Many virtual
 * filesystems (including /proc) exhibit this behavior.
 */

/* [24-Feb-97 T. Schoebel-Theuer] Side effects caused by new implementation:
 * New symlink semantics: when open() is called with flags O_CREAT | O_EXCL
 * and the name already exists in form of a symlink, try to create the new
 * name indicated by the symlink. The old code always complained that the
 * name already exists, due to not following the symlink even if its target
 * is nonexistent.  The new semantics affects also mknod() and link() when
 * the name is a symlink pointing to a non-existent name.
 *
 * I don't know which semantics is the right one, since I have no access
 * to standards. But I found by trial that HP-UX 9.0 has the full "new"
 * semantics implemented, while SunOS 4.1.1 and Solaris (SunOS 5.4) have the
 * "old" one. Personally, I think the new semantics is much more logical.
 * Note that "ln old new" where "new" is a symlink pointing to a non-existing
 * file does succeed in both HP-UX and SunOs, but not in Solaris
 * and in the old Linux semantics.
 */

/* [16-Dec-97 Kevin Buhr] For security reasons, we change some symlink
 * semantics.  See the comments in "open_namei" and "do_link" below.
 *
 * [10-Sep-98 Alan Modra] Another symlink change.
 */

/* [Feb-Apr 2000 AV] Complete rewrite. Rules for symlinks:
 *	inside the path - always follow.
 *	in the last component in creation/removal/renaming - never follow.
 *	if LOOKUP_FOLLOW passed - follow.
 *	if the pathname has trailing slashes - follow.
 *	otherwise - don't follow.
 * (applied in that order).
 *
 * [Jun 2000 AV] Inconsistent behaviour of open() in case if flags==O_CREAT
 * restored for 2.4. This is the last surviving part of old 4.2BSD bug.
 * During the 2.4 we need to fix the userland stuff depending on it -
 * hopefully we will be able to get rid of that wart in 2.5. So far only
 * XEmacs seems to be relying on it...
 */
/*
 * [Sep 2001 AV] Single-semaphore locking scheme (kudos to David Holland)
 * implemented.  Let's see if raised priority of ->s_vfs_rename_mutex gives
 * any extra contention...
 */

/* In order to reduce some races, while at the same time doing additional
 * checking and hopefully speeding things up, we copy filenames to the
 * kernel data space before using them..
 *
 * POSIX.1 2.4: an empty pathname is invalid (ENOENT).
 * PATH_MAX includes the nul terminator --RR.
 */

#define EMBEDDED_NAME_MAX	(PATH_MAX - offsetof(struct filename, iname))

struct filename *
getname_flags(const char __user *filename, int flags, int *empty)
{
	struct filename *result;
	char *kname;
	int len;

	result = audit_reusename(filename);
	if (result)
		return result;

	result = __getname();
	if (unlikely(!result))
		return ERR_PTR(-ENOMEM);

	/*
	 * First, try to embed the struct filename inside the names_cache
	 * allocation
	 */
	kname = (char *)result->iname;
	result->name = kname;

	len = strncpy_from_user(kname, filename, EMBEDDED_NAME_MAX);
	if (unlikely(len < 0)) {
		__putname(result);
		return ERR_PTR(len);
	}

	/*
	 * Uh-oh. We have a name that's approaching PATH_MAX. Allocate a
	 * separate struct filename so we can dedicate the entire
	 * names_cache allocation for the pathname, and re-do the copy from
	 * userland.
	 */
	if (unlikely(len == EMBEDDED_NAME_MAX)) {
		const size_t size = offsetof(struct filename, iname[1]);
		kname = (char *)result;

		/*
		 * size is chosen that way we to guarantee that
		 * result->iname[0] is within the same object and that
		 * kname can't be equal to result->iname, no matter what.
		 */
		result = kzalloc(size, GFP_KERNEL);
		if (unlikely(!result)) {
			__putname(kname);
			return ERR_PTR(-ENOMEM);
		}
		result->name = kname;
		len = strncpy_from_user(kname, filename, PATH_MAX);
		if (unlikely(len < 0)) {
			__putname(kname);
			kfree(result);
			return ERR_PTR(len);
		}
		if (unlikely(len == PATH_MAX)) {
			__putname(kname);
			kfree(result);
			return ERR_PTR(-ENAMETOOLONG);
		}
	}

	result->refcnt = 1;
	/* The empty path is special. */
	if (unlikely(!len)) {
		if (empty)
			*empty = 1;
		if (!(flags & LOOKUP_EMPTY)) {
			putname(result);
			return ERR_PTR(-ENOENT);
		}
	}

	result->uptr = filename;
	result->aname = NULL;
	audit_getname(result);
	return result;
}

struct filename *
getname(const char __user * filename)
{
	return getname_flags(filename, 0, NULL);
}

struct filename *
getname_kernel(const char * filename)
{
	struct filename *result;
	int len = strlen(filename) + 1;

	result = __getname();
	if (unlikely(!result))
		return ERR_PTR(-ENOMEM);

	if (len <= EMBEDDED_NAME_MAX) {
		result->name = (char *)result->iname;
	} else if (len <= PATH_MAX) {
		const size_t size = offsetof(struct filename, iname[1]);
		struct filename *tmp;

		tmp = kmalloc(size, GFP_KERNEL);
		if (unlikely(!tmp)) {
			__putname(result);
			return ERR_PTR(-ENOMEM);
		}
		tmp->name = (char *)result;
		result = tmp;
	} else {
		__putname(result);
		return ERR_PTR(-ENAMETOOLONG);
	}
	memcpy((char *)result->name, filename, len);
	result->uptr = NULL;
	result->aname = NULL;
	result->refcnt = 1;
	audit_getname(result);

	return result;
}

void putname(struct filename *name)
{
	BUG_ON(name->refcnt <= 0);

	if (--name->refcnt > 0)
		return;

	if (name->name != name->iname) {
		__putname(name->name);
		kfree(name);
	} else
		__putname(name);
}

static int check_acl(struct inode *inode, int mask)
{
#ifdef CONFIG_FS_POSIX_ACL
	struct posix_acl *acl;

	if (mask & MAY_NOT_BLOCK) {
		acl = get_cached_acl_rcu(inode, ACL_TYPE_ACCESS);
	        if (!acl)
	                return -EAGAIN;
		/* no ->get_acl() calls in RCU mode... */
		if (acl == ACL_NOT_CACHED)
			return -ECHILD;
	        return posix_acl_permission(inode, acl, mask & ~MAY_NOT_BLOCK);
	}

	acl = get_acl(inode, ACL_TYPE_ACCESS);
	if (IS_ERR(acl))
		return PTR_ERR(acl);
	if (acl) {
	        int error = posix_acl_permission(inode, acl, mask);
	        posix_acl_release(acl);
	        return error;
	}
#endif

	return -EAGAIN;
}

/*
 * This does the basic permission checking
 */
static int acl_permission_check(struct inode *inode, int mask)
{
	unsigned int mode = inode->i_mode;

	if (likely(uid_eq(current_fsuid(), inode->i_uid)))
		mode >>= 6;
	else {
		if (IS_POSIXACL(inode) && (mode & S_IRWXG)) {
			int error = check_acl(inode, mask);
			if (error != -EAGAIN)
				return error;
		}

		if (in_group_p(inode->i_gid))
			mode >>= 3;
	}

	/*
	 * If the DACs are ok we don't need any capability check.
	 */
	if ((mask & ~mode & (MAY_READ | MAY_WRITE | MAY_EXEC)) == 0)
		return 0;
	return -EACCES;
}

/**
 * generic_permission -  check for access rights on a Posix-like filesystem
 * @inode:	inode to check access rights for
 * @mask:	right to check for (%MAY_READ, %MAY_WRITE, %MAY_EXEC, ...)
 *
 * Used to check for read/write/execute permissions on a file.
 * We use "fsuid" for this, letting us set arbitrary permissions
 * for filesystem access without changing the "normal" uids which
 * are used for other things.
 *
 * generic_permission is rcu-walk aware. It returns -ECHILD in case an rcu-walk
 * request cannot be satisfied (eg. requires blocking or too much complexity).
 * It would then be called again in ref-walk mode.
 */
int generic_permission(struct inode *inode, int mask)
{
	int ret;

	/*
	 * Do the basic permission checks.
	 */
	ret = acl_permission_check(inode, mask);
	if (ret != -EACCES)
		return ret;

	if (S_ISDIR(inode->i_mode)) {
		/* DACs are overridable for directories */
		if (capable_wrt_inode_uidgid(inode, CAP_DAC_OVERRIDE))
			return 0;
		if (!(mask & MAY_WRITE))
			if (capable_wrt_inode_uidgid(inode,
						     CAP_DAC_READ_SEARCH))
				return 0;
		return -EACCES;
	}
	/*
	 * Read/write DACs are always overridable.
	 * Executable DACs are overridable when there is
	 * at least one exec bit set.
	 */
	if (!(mask & MAY_EXEC) || (inode->i_mode & S_IXUGO))
		if (capable_wrt_inode_uidgid(inode, CAP_DAC_OVERRIDE))
			return 0;

	/*
	 * Searching includes executable on directories, else just read.
	 */
	mask &= MAY_READ | MAY_WRITE | MAY_EXEC;
	if (mask == MAY_READ)
		if (capable_wrt_inode_uidgid(inode, CAP_DAC_READ_SEARCH))
			return 0;

	return -EACCES;
}
EXPORT_SYMBOL(generic_permission);

/*
 * We _really_ want to just do "generic_permission()" without
 * even looking at the inode->i_op values. So we keep a cache
 * flag in inode->i_opflags, that says "this has not special
 * permission function, use the fast case".
 */
static inline int do_inode_permission(struct vfsmount *mnt, struct inode *inode, int mask)
{
	if (unlikely(!(inode->i_opflags & IOP_FASTPERM))) {
		if (likely(mnt && inode->i_op->permission2))
			return inode->i_op->permission2(mnt, inode, mask);
		if (likely(inode->i_op->permission))
			return inode->i_op->permission(inode, mask);

		/* This gets set once for the inode lifetime */
		spin_lock(&inode->i_lock);
		inode->i_opflags |= IOP_FASTPERM;
		spin_unlock(&inode->i_lock);
	}
	return generic_permission(inode, mask);
}

/**
 * __inode_permission - Check for access rights to a given inode
 * @inode: Inode to check permission on
 * @mask: Right to check for (%MAY_READ, %MAY_WRITE, %MAY_EXEC)
 *
 * Check for read/write/execute permissions on an inode.
 *
 * When checking for MAY_APPEND, MAY_WRITE must also be set in @mask.
 *
 * This does not check for a read-only file system.  You probably want
 * inode_permission().
 */
int __inode_permission2(struct vfsmount *mnt, struct inode *inode, int mask)
{
	int retval;

	if (unlikely(mask & MAY_WRITE)) {
		/*
		 * Nobody gets write access to an immutable file.
		 */
		if (IS_IMMUTABLE(inode))
			return -EACCES;
	}

	retval = do_inode_permission(mnt, inode, mask);
	if (retval)
		return retval;

	retval = devcgroup_inode_permission(inode, mask);
	if (retval)
		return retval;

	retval = security_inode_permission(inode, mask);
	return retval;
}
EXPORT_SYMBOL(__inode_permission2);

int __inode_permission(struct inode *inode, int mask)
{
	return __inode_permission2(NULL, inode, mask);
}
EXPORT_SYMBOL(__inode_permission);

/**
 * sb_permission - Check superblock-level permissions
 * @sb: Superblock of inode to check permission on
 * @inode: Inode to check permission on
 * @mask: Right to check for (%MAY_READ, %MAY_WRITE, %MAY_EXEC)
 *
 * Separate out file-system wide checks from inode-specific permission checks.
 */
static int sb_permission(struct super_block *sb, struct inode *inode, int mask)
{
	if (unlikely(mask & MAY_WRITE)) {
		umode_t mode = inode->i_mode;

		/* Nobody gets write access to a read-only fs. */
		if ((sb->s_flags & MS_RDONLY) &&
		    (S_ISREG(mode) || S_ISDIR(mode) || S_ISLNK(mode)))
			return -EROFS;
	}
	return 0;
}

/**
 * inode_permission - Check for access rights to a given inode
 * @inode: Inode to check permission on
 * @mask: Right to check for (%MAY_READ, %MAY_WRITE, %MAY_EXEC)
 *
 * Check for read/write/execute permissions on an inode.  We use fs[ug]id for
 * this, letting us set arbitrary permissions for filesystem access without
 * changing the "normal" UIDs which are used for other things.
 *
 * When checking for MAY_APPEND, MAY_WRITE must also be set in @mask.
 */
int inode_permission2(struct vfsmount *mnt, struct inode *inode, int mask)
{
	int retval;

	retval = sb_permission(inode->i_sb, inode, mask);
	if (retval)
		return retval;
	return __inode_permission2(mnt, inode, mask);
}
EXPORT_SYMBOL(inode_permission2);

int inode_permission(struct inode *inode, int mask)
{
	return inode_permission2(NULL, inode, mask);
}
EXPORT_SYMBOL(inode_permission);

/**
 * path_get - get a reference to a path
 * @path: path to get the reference to
 *
 * Given a path increment the reference count to the dentry and the vfsmount.
 */
void path_get(const struct path *path)
{
	mntget(path->mnt);
	dget(path->dentry);
}
EXPORT_SYMBOL(path_get);

/**
 * path_put - put a reference to a path
 * @path: path to put the reference to
 *
 * Given a path decrement the reference count to the dentry and the vfsmount.
 */
void path_put(const struct path *path)
{
	dput(path->dentry);
	mntput(path->mnt);
}
EXPORT_SYMBOL(path_put);

#define EMBEDDED_LEVELS 2
struct nameidata {
	struct path	path;
	struct qstr	last;
	struct path	root;
	struct inode	*inode; /* path.dentry.d_inode */
	unsigned int	flags;
	unsigned	seq, m_seq;
	int		last_type;
	unsigned	depth;
	int		total_link_count;
	struct saved {
		struct path link;
		void *cookie;
		const char *name;
		struct inode *inode;
		unsigned seq;
	} *stack, internal[EMBEDDED_LEVELS];
	struct filename	*name;
	struct nameidata *saved;
	unsigned	root_seq;
	int		dfd;
};

static void set_nameidata(struct nameidata *p, int dfd, struct filename *name)
{
	struct nameidata *old = current->nameidata;
	p->stack = p->internal;
	p->dfd = dfd;
	p->name = name;
	p->total_link_count = old ? old->total_link_count : 0;
	p->saved = old;
	current->nameidata = p;
}

static void restore_nameidata(void)
{
	struct nameidata *now = current->nameidata, *old = now->saved;

	current->nameidata = old;
	if (old)
		old->total_link_count = now->total_link_count;
	if (now->stack != now->internal) {
		kfree(now->stack);
		now->stack = now->internal;
	}
}

static int __nd_alloc_stack(struct nameidata *nd)
{
	struct saved *p;

	if (nd->flags & LOOKUP_RCU) {
		p= kmalloc(MAXSYMLINKS * sizeof(struct saved),
				  GFP_ATOMIC);
		if (unlikely(!p))
			return -ECHILD;
	} else {
		p= kmalloc(MAXSYMLINKS * sizeof(struct saved),
				  GFP_KERNEL);
		if (unlikely(!p))
			return -ENOMEM;
	}
	memcpy(p, nd->internal, sizeof(nd->internal));
	nd->stack = p;
	return 0;
}

/**
 * path_connected - Verify that a path->dentry is below path->mnt.mnt_root
 * @path: nameidate to verify
 *
 * Rename can sometimes move a file or directory outside of a bind
 * mount, path_connected allows those cases to be detected.
 */
static bool path_connected(const struct path *path)
{
	struct vfsmount *mnt = path->mnt;
	struct super_block *sb = mnt->mnt_sb;

	/* Bind mounts and multi-root filesystems can have disconnected paths */
	if (!(sb->s_iflags & SB_I_MULTIROOT) && (mnt->mnt_root == sb->s_root))
		return true;

	return is_subdir(path->dentry, mnt->mnt_root);
}

static inline int nd_alloc_stack(struct nameidata *nd)
{
	if (likely(nd->depth != EMBEDDED_LEVELS))
		return 0;
	if (likely(nd->stack != nd->internal))
		return 0;
	return __nd_alloc_stack(nd);
}

static void drop_links(struct nameidata *nd)
{
	int i = nd->depth;
	while (i--) {
		struct saved *last = nd->stack + i;
		struct inode *inode = last->inode;
		if (last->cookie && inode->i_op->put_link) {
			inode->i_op->put_link(inode, last->cookie);
			last->cookie = NULL;
		}
	}
}

static void terminate_walk(struct nameidata *nd)
{
	drop_links(nd);
	if (!(nd->flags & LOOKUP_RCU)) {
		int i;
		path_put(&nd->path);
		for (i = 0; i < nd->depth; i++)
			path_put(&nd->stack[i].link);
		if (nd->root.mnt && !(nd->flags & LOOKUP_ROOT)) {
			path_put(&nd->root);
			nd->root.mnt = NULL;
		}
	} else {
		nd->flags &= ~LOOKUP_RCU;
		if (!(nd->flags & LOOKUP_ROOT))
			nd->root.mnt = NULL;
		rcu_read_unlock();
	}
	nd->depth = 0;
}

/* path_put is needed afterwards regardless of success or failure */
static bool legitimize_path(struct nameidata *nd,
			    struct path *path, unsigned seq)
{
	int res = __legitimize_mnt(path->mnt, nd->m_seq);
	if (unlikely(res)) {
		if (res > 0)
			path->mnt = NULL;
		path->dentry = NULL;
		return false;
	}
	if (unlikely(!lockref_get_not_dead(&path->dentry->d_lockref))) {
		path->dentry = NULL;
		return false;
	}
	return !read_seqcount_retry(&path->dentry->d_seq, seq);
}

static bool legitimize_links(struct nameidata *nd)
{
	int i;
	for (i = 0; i < nd->depth; i++) {
		struct saved *last = nd->stack + i;
		if (unlikely(!legitimize_path(nd, &last->link, last->seq))) {
			drop_links(nd);
			nd->depth = i + 1;
			return false;
		}
	}
	return true;
}

/*
 * Path walking has 2 modes, rcu-walk and ref-walk (see
 * Documentation/filesystems/path-lookup.txt).  In situations when we can't
 * continue in RCU mode, we attempt to drop out of rcu-walk mode and grab
 * normal reference counts on dentries and vfsmounts to transition to rcu-walk
 * mode.  Refcounts are grabbed at the last known good point before rcu-walk
 * got stuck, so ref-walk may continue from there. If this is not successful
 * (eg. a seqcount has changed), then failure is returned and it's up to caller
 * to restart the path walk from the beginning in ref-walk mode.
 */

/**
 * unlazy_walk - try to switch to ref-walk mode.
 * @nd: nameidata pathwalk data
 * @dentry: child of nd->path.dentry or NULL
 * @seq: seq number to check dentry against
 * Returns: 0 on success, -ECHILD on failure
 *
 * unlazy_walk attempts to legitimize the current nd->path, nd->root and dentry
 * for ref-walk mode.  @dentry must be a path found by a do_lookup call on
 * @nd or NULL.  Must be called from rcu-walk context.
 * Nothing should touch nameidata between unlazy_walk() failure and
 * terminate_walk().
 */
static int unlazy_walk(struct nameidata *nd, struct dentry *dentry, unsigned seq)
{
	struct dentry *parent = nd->path.dentry;

	BUG_ON(!(nd->flags & LOOKUP_RCU));

	nd->flags &= ~LOOKUP_RCU;
	if (unlikely(!legitimize_links(nd)))
		goto out2;
	if (unlikely(!legitimize_mnt(nd->path.mnt, nd->m_seq)))
		goto out2;
	if (unlikely(!lockref_get_not_dead(&parent->d_lockref)))
		goto out1;

	/*
	 * For a negative lookup, the lookup sequence point is the parents
	 * sequence point, and it only needs to revalidate the parent dentry.
	 *
	 * For a positive lookup, we need to move both the parent and the
	 * dentry from the RCU domain to be properly refcounted. And the
	 * sequence number in the dentry validates *both* dentry counters,
	 * since we checked the sequence number of the parent after we got
	 * the child sequence number. So we know the parent must still
	 * be valid if the child sequence number is still valid.
	 */
	if (!dentry) {
		if (read_seqcount_retry(&parent->d_seq, nd->seq))
			goto out;
		BUG_ON(nd->inode != parent->d_inode);
	} else {
		if (!lockref_get_not_dead(&dentry->d_lockref))
			goto out;
		if (read_seqcount_retry(&dentry->d_seq, seq))
			goto drop_dentry;
	}

	/*
	 * Sequence counts matched. Now make sure that the root is
	 * still valid and get it if required.
	 */
	if (nd->root.mnt && !(nd->flags & LOOKUP_ROOT)) {
		if (unlikely(!legitimize_path(nd, &nd->root, nd->root_seq))) {
			rcu_read_unlock();
			dput(dentry);
			return -ECHILD;
		}
	}

	rcu_read_unlock();
	return 0;

drop_dentry:
	rcu_read_unlock();
	dput(dentry);
	goto drop_root_mnt;
out2:
	nd->path.mnt = NULL;
out1:
	nd->path.dentry = NULL;
out:
	rcu_read_unlock();
drop_root_mnt:
	if (!(nd->flags & LOOKUP_ROOT))
		nd->root.mnt = NULL;
	return -ECHILD;
}

static int unlazy_link(struct nameidata *nd, struct path *link, unsigned seq)
{
	if (unlikely(!legitimize_path(nd, link, seq))) {
		drop_links(nd);
		nd->depth = 0;
		nd->flags &= ~LOOKUP_RCU;
		nd->path.mnt = NULL;
		nd->path.dentry = NULL;
		if (!(nd->flags & LOOKUP_ROOT))
			nd->root.mnt = NULL;
		rcu_read_unlock();
	} else if (likely(unlazy_walk(nd, NULL, 0)) == 0) {
		return 0;
	}
	path_put(link);
	return -ECHILD;
}

static inline int d_revalidate(struct dentry *dentry, unsigned int flags)
{
	return dentry->d_op->d_revalidate(dentry, flags);
}

/**
 * complete_walk - successful completion of path walk
 * @nd:  pointer nameidata
 *
 * If we had been in RCU mode, drop out of it and legitimize nd->path.
 * Revalidate the final result, unless we'd already done that during
 * the path walk or the filesystem doesn't ask for it.  Return 0 on
 * success, -error on failure.  In case of failure caller does not
 * need to drop nd->path.
 */
static int complete_walk(struct nameidata *nd)
{
	struct dentry *dentry = nd->path.dentry;
	int status;

	if (nd->flags & LOOKUP_RCU) {
		if (!(nd->flags & LOOKUP_ROOT))
			nd->root.mnt = NULL;
		if (unlikely(unlazy_walk(nd, NULL, 0)))
			return -ECHILD;
	}

	if (likely(!(nd->flags & LOOKUP_JUMPED)))
		return 0;

	if (likely(!(dentry->d_flags & DCACHE_OP_WEAK_REVALIDATE)))
		return 0;

	status = dentry->d_op->d_weak_revalidate(dentry, nd->flags);
	if (status > 0)
		return 0;

	if (!status)
		status = -ESTALE;

	return status;
}

static void set_root(struct nameidata *nd)
{
	get_fs_root(current->fs, &nd->root);
}

static void set_root_rcu(struct nameidata *nd)
{
	struct fs_struct *fs = current->fs;
	unsigned seq;

	do {
		seq = read_seqcount_begin(&fs->seq);
		nd->root = fs->root;
		nd->root_seq = __read_seqcount_begin(&nd->root.dentry->d_seq);
	} while (read_seqcount_retry(&fs->seq, seq));
}

static void path_put_conditional(struct path *path, struct nameidata *nd)
{
	dput(path->dentry);
	if (path->mnt != nd->path.mnt)
		mntput(path->mnt);
}

static inline void path_to_nameidata(const struct path *path,
					struct nameidata *nd)
{
	if (!(nd->flags & LOOKUP_RCU)) {
		dput(nd->path.dentry);
		if (nd->path.mnt != path->mnt)
			mntput(nd->path.mnt);
	}
	nd->path.mnt = path->mnt;
	nd->path.dentry = path->dentry;
}

/*
 * Helper to directly jump to a known parsed path from ->follow_link,
 * caller must have taken a reference to path beforehand.
 */
void nd_jump_link(struct path *path)
{
	struct nameidata *nd = current->nameidata;
	path_put(&nd->path);

	nd->path = *path;
	nd->inode = nd->path.dentry->d_inode;
	nd->flags |= LOOKUP_JUMPED;
}

static inline void put_link(struct nameidata *nd)
{
	struct saved *last = nd->stack + --nd->depth;
	struct inode *inode = last->inode;
	if (last->cookie && inode->i_op->put_link)
		inode->i_op->put_link(inode, last->cookie);
	if (!(nd->flags & LOOKUP_RCU))
		path_put(&last->link);
}

<<<<<<< HEAD
int sysctl_protected_symlinks __read_mostly = 1;
int sysctl_protected_hardlinks __read_mostly = 1;
=======
int sysctl_protected_symlinks __read_mostly = 0;
int sysctl_protected_hardlinks __read_mostly = 0;
int sysctl_protected_fifos __read_mostly;
int sysctl_protected_regular __read_mostly;
>>>>>>> a323f46f

/**
 * may_follow_link - Check symlink following for unsafe situations
 * @nd: nameidata pathwalk data
 *
 * In the case of the sysctl_protected_symlinks sysctl being enabled,
 * CAP_DAC_OVERRIDE needs to be specifically ignored if the symlink is
 * in a sticky world-writable directory. This is to protect privileged
 * processes from failing races against path names that may change out
 * from under them by way of other users creating malicious symlinks.
 * It will permit symlinks to be followed only when outside a sticky
 * world-writable directory, or when the uid of the symlink and follower
 * match, or when the directory owner matches the symlink's owner.
 *
 * Returns 0 if following the symlink is allowed, -ve on error.
 */
static inline int may_follow_link(struct nameidata *nd)
{
	const struct inode *inode;
	const struct inode *parent;
	kuid_t puid;

	if (!sysctl_protected_symlinks)
		return 0;

	/* Allowed if owner and follower match. */
	inode = nd->stack[0].inode;
	if (uid_eq(current_cred()->fsuid, inode->i_uid))
		return 0;

	/* Allowed if parent directory not sticky and world-writable. */
	parent = nd->inode;
	if ((parent->i_mode & (S_ISVTX|S_IWOTH)) != (S_ISVTX|S_IWOTH))
		return 0;

	/* Allowed if parent directory and link owner match. */
	puid = parent->i_uid;
	if (uid_valid(puid) && uid_eq(puid, inode->i_uid))
		return 0;

	if (nd->flags & LOOKUP_RCU)
		return -ECHILD;

	audit_log_link_denied("follow_link", &nd->stack[0].link);
	return -EACCES;
}

/**
 * safe_hardlink_source - Check for safe hardlink conditions
 * @inode: the source inode to hardlink from
 *
 * Return false if at least one of the following conditions:
 *    - inode is not a regular file
 *    - inode is setuid
 *    - inode is setgid and group-exec
 *    - access failure for read and write
 *
 * Otherwise returns true.
 */
static bool safe_hardlink_source(struct inode *inode)
{
	umode_t mode = inode->i_mode;

	/* Special files should not get pinned to the filesystem. */
	if (!S_ISREG(mode))
		return false;

	/* Setuid files should not get pinned to the filesystem. */
	if (mode & S_ISUID)
		return false;

	/* Executable setgid files should not get pinned to the filesystem. */
	if ((mode & (S_ISGID | S_IXGRP)) == (S_ISGID | S_IXGRP))
		return false;

	/* Hardlinking to unreadable or unwritable sources is dangerous. */
	if (inode_permission(inode, MAY_READ | MAY_WRITE))
		return false;

	return true;
}

/**
 * may_linkat - Check permissions for creating a hardlink
 * @link: the source to hardlink from
 *
 * Block hardlink when all of:
 *  - sysctl_protected_hardlinks enabled
 *  - fsuid does not match inode
 *  - hardlink source is unsafe (see safe_hardlink_source() above)
 *  - not CAP_FOWNER in a namespace with the inode owner uid mapped
 *
 * Returns 0 if successful, -ve on error.
 */
static int may_linkat(struct path *link)
{
	struct inode *inode;

	if (!sysctl_protected_hardlinks)
		return 0;

	inode = link->dentry->d_inode;

	/* Source inode owner (or CAP_FOWNER) can hardlink all they like,
	 * otherwise, it must be a safe source.
	 */
	if (inode_owner_or_capable(inode) || safe_hardlink_source(inode))
		return 0;

	audit_log_link_denied("linkat", link);
	return -EPERM;
}

/**
 * may_create_in_sticky - Check whether an O_CREAT open in a sticky directory
 *			  should be allowed, or not, on files that already
 *			  exist.
 * @dir: the sticky parent directory
 * @inode: the inode of the file to open
 *
 * Block an O_CREAT open of a FIFO (or a regular file) when:
 *   - sysctl_protected_fifos (or sysctl_protected_regular) is enabled
 *   - the file already exists
 *   - we are in a sticky directory
 *   - we don't own the file
 *   - the owner of the directory doesn't own the file
 *   - the directory is world writable
 * If the sysctl_protected_fifos (or sysctl_protected_regular) is set to 2
 * the directory doesn't have to be world writable: being group writable will
 * be enough.
 *
 * Returns 0 if the open is allowed, -ve on error.
 */
static int may_create_in_sticky(struct dentry * const dir,
				struct inode * const inode)
{
	if ((!sysctl_protected_fifos && S_ISFIFO(inode->i_mode)) ||
	    (!sysctl_protected_regular && S_ISREG(inode->i_mode)) ||
	    likely(!(dir->d_inode->i_mode & S_ISVTX)) ||
	    uid_eq(inode->i_uid, dir->d_inode->i_uid) ||
	    uid_eq(current_fsuid(), inode->i_uid))
		return 0;

	if (likely(dir->d_inode->i_mode & 0002) ||
	    (dir->d_inode->i_mode & 0020 &&
	     ((sysctl_protected_fifos >= 2 && S_ISFIFO(inode->i_mode)) ||
	      (sysctl_protected_regular >= 2 && S_ISREG(inode->i_mode))))) {
		return -EACCES;
	}
	return 0;
}

static __always_inline
const char *get_link(struct nameidata *nd)
{
	struct saved *last = nd->stack + nd->depth - 1;
	struct dentry *dentry = last->link.dentry;
	struct inode *inode = last->inode;
	int error;
	const char *res;

	if (!(nd->flags & LOOKUP_RCU)) {
		touch_atime(&last->link);
		cond_resched();
	} else if (atime_needs_update(&last->link, inode)) {
		if (unlikely(unlazy_walk(nd, NULL, 0)))
			return ERR_PTR(-ECHILD);
		touch_atime(&last->link);
	}

	error = security_inode_follow_link(dentry, inode,
					   nd->flags & LOOKUP_RCU);
	if (unlikely(error))
		return ERR_PTR(error);

	nd->last_type = LAST_BIND;
	res = inode->i_link;
	if (!res) {
		if (nd->flags & LOOKUP_RCU) {
			if (unlikely(unlazy_walk(nd, NULL, 0)))
				return ERR_PTR(-ECHILD);
		}
		res = inode->i_op->follow_link(dentry, &last->cookie);
		if (IS_ERR_OR_NULL(res)) {
			last->cookie = NULL;
			return res;
		}
	}
	if (*res == '/') {
		if (nd->flags & LOOKUP_RCU) {
			struct dentry *d;
			if (!nd->root.mnt)
				set_root_rcu(nd);
			nd->path = nd->root;
			d = nd->path.dentry;
			nd->inode = d->d_inode;
			nd->seq = nd->root_seq;
			if (unlikely(read_seqcount_retry(&d->d_seq, nd->seq)))
				return ERR_PTR(-ECHILD);
		} else {
			if (!nd->root.mnt)
				set_root(nd);
			path_put(&nd->path);
			nd->path = nd->root;
			path_get(&nd->root);
			nd->inode = nd->path.dentry->d_inode;
		}
		nd->flags |= LOOKUP_JUMPED;
		while (unlikely(*++res == '/'))
			;
	}
	if (!*res)
		res = NULL;
	return res;
}

/*
 * follow_up - Find the mountpoint of path's vfsmount
 *
 * Given a path, find the mountpoint of its source file system.
 * Replace @path with the path of the mountpoint in the parent mount.
 * Up is towards /.
 *
 * Return 1 if we went up a level and 0 if we were already at the
 * root.
 */
int follow_up(struct path *path)
{
	struct mount *mnt = real_mount(path->mnt);
	struct mount *parent;
	struct dentry *mountpoint;

	read_seqlock_excl(&mount_lock);
	parent = mnt->mnt_parent;
	if (parent == mnt) {
		read_sequnlock_excl(&mount_lock);
		return 0;
	}
	mntget(&parent->mnt);
	mountpoint = dget(mnt->mnt_mountpoint);
	read_sequnlock_excl(&mount_lock);
	dput(path->dentry);
	path->dentry = mountpoint;
	mntput(path->mnt);
	path->mnt = &parent->mnt;
	return 1;
}
EXPORT_SYMBOL(follow_up);

/*
 * Perform an automount
 * - return -EISDIR to tell follow_managed() to stop and return the path we
 *   were called with.
 */
static int follow_automount(struct path *path, struct nameidata *nd,
			    bool *need_mntput)
{
	struct vfsmount *mnt;
	int err;

	if (!path->dentry->d_op || !path->dentry->d_op->d_automount)
		return -EREMOTE;

	/* We don't want to mount if someone's just doing a stat -
	 * unless they're stat'ing a directory and appended a '/' to
	 * the name.
	 *
	 * We do, however, want to mount if someone wants to open or
	 * create a file of any type under the mountpoint, wants to
	 * traverse through the mountpoint or wants to open the
	 * mounted directory.  Also, autofs may mark negative dentries
	 * as being automount points.  These will need the attentions
	 * of the daemon to instantiate them before they can be used.
	 */
	if (!(nd->flags & (LOOKUP_PARENT | LOOKUP_DIRECTORY |
			   LOOKUP_OPEN | LOOKUP_CREATE | LOOKUP_AUTOMOUNT)) &&
	    path->dentry->d_inode)
		return -EISDIR;

	nd->total_link_count++;
	if (nd->total_link_count >= 40)
		return -ELOOP;

	mnt = path->dentry->d_op->d_automount(path);
	if (IS_ERR(mnt)) {
		/*
		 * The filesystem is allowed to return -EISDIR here to indicate
		 * it doesn't want to automount.  For instance, autofs would do
		 * this so that its userspace daemon can mount on this dentry.
		 *
		 * However, we can only permit this if it's a terminal point in
		 * the path being looked up; if it wasn't then the remainder of
		 * the path is inaccessible and we should say so.
		 */
		if (PTR_ERR(mnt) == -EISDIR && (nd->flags & LOOKUP_PARENT))
			return -EREMOTE;
		return PTR_ERR(mnt);
	}

	if (!mnt) /* mount collision */
		return 0;

	if (!*need_mntput) {
		/* lock_mount() may release path->mnt on error */
		mntget(path->mnt);
		*need_mntput = true;
	}
	err = finish_automount(mnt, path);

	switch (err) {
	case -EBUSY:
		/* Someone else made a mount here whilst we were busy */
		return 0;
	case 0:
		path_put(path);
		path->mnt = mnt;
		path->dentry = dget(mnt->mnt_root);
		return 0;
	default:
		return err;
	}

}

/*
 * Handle a dentry that is managed in some way.
 * - Flagged for transit management (autofs)
 * - Flagged as mountpoint
 * - Flagged as automount point
 *
 * This may only be called in refwalk mode.
 *
 * Serialization is taken care of in namespace.c
 */
static int follow_managed(struct path *path, struct nameidata *nd)
{
	struct vfsmount *mnt = path->mnt; /* held by caller, must be left alone */
	unsigned managed;
	bool need_mntput = false;
	int ret = 0;

	/* Given that we're not holding a lock here, we retain the value in a
	 * local variable for each dentry as we look at it so that we don't see
	 * the components of that value change under us */
	while (managed = ACCESS_ONCE(path->dentry->d_flags),
	       managed &= DCACHE_MANAGED_DENTRY,
	       unlikely(managed != 0)) {
		/* Allow the filesystem to manage the transit without i_mutex
		 * being held. */
		if (managed & DCACHE_MANAGE_TRANSIT) {
			BUG_ON(!path->dentry->d_op);
			BUG_ON(!path->dentry->d_op->d_manage);
			ret = path->dentry->d_op->d_manage(path->dentry, false);
			if (ret < 0)
				break;
		}

		/* Transit to a mounted filesystem. */
		if (managed & DCACHE_MOUNTED) {
			struct vfsmount *mounted = lookup_mnt(path);
			if (mounted) {
				dput(path->dentry);
				if (need_mntput)
					mntput(path->mnt);
				path->mnt = mounted;
				path->dentry = dget(mounted->mnt_root);
				need_mntput = true;
				continue;
			}

			/* Something is mounted on this dentry in another
			 * namespace and/or whatever was mounted there in this
			 * namespace got unmounted before lookup_mnt() could
			 * get it */
		}

		/* Handle an automount point */
		if (managed & DCACHE_NEED_AUTOMOUNT) {
			ret = follow_automount(path, nd, &need_mntput);
			if (ret < 0)
				break;
			continue;
		}

		/* We didn't change the current path point */
		break;
	}

	if (need_mntput && path->mnt == mnt)
		mntput(path->mnt);
	if (ret == -EISDIR)
		ret = 0;
	if (need_mntput)
		nd->flags |= LOOKUP_JUMPED;
	if (unlikely(ret < 0))
		path_put_conditional(path, nd);
	return ret;
}

int follow_down_one(struct path *path)
{
	struct vfsmount *mounted;

	mounted = lookup_mnt(path);
	if (mounted) {
		dput(path->dentry);
		mntput(path->mnt);
		path->mnt = mounted;
		path->dentry = dget(mounted->mnt_root);
		return 1;
	}
	return 0;
}
EXPORT_SYMBOL(follow_down_one);

static inline int managed_dentry_rcu(struct dentry *dentry)
{
	return (dentry->d_flags & DCACHE_MANAGE_TRANSIT) ?
		dentry->d_op->d_manage(dentry, true) : 0;
}

/*
 * Try to skip to top of mountpoint pile in rcuwalk mode.  Fail if
 * we meet a managed dentry that would need blocking.
 */
static bool __follow_mount_rcu(struct nameidata *nd, struct path *path,
			       struct inode **inode, unsigned *seqp)
{
	for (;;) {
		struct mount *mounted;
		/*
		 * Don't forget we might have a non-mountpoint managed dentry
		 * that wants to block transit.
		 */
		switch (managed_dentry_rcu(path->dentry)) {
		case -ECHILD:
		default:
			return false;
		case -EISDIR:
			return true;
		case 0:
			break;
		}

		if (!d_mountpoint(path->dentry))
			return !(path->dentry->d_flags & DCACHE_NEED_AUTOMOUNT);

		mounted = __lookup_mnt(path->mnt, path->dentry);
		if (!mounted)
			break;
		path->mnt = &mounted->mnt;
		path->dentry = mounted->mnt.mnt_root;
		nd->flags |= LOOKUP_JUMPED;
		*seqp = read_seqcount_begin(&path->dentry->d_seq);
		/*
		 * Update the inode too. We don't need to re-check the
		 * dentry sequence number here after this d_inode read,
		 * because a mount-point is always pinned.
		 */
		*inode = path->dentry->d_inode;
	}
	return !read_seqretry(&mount_lock, nd->m_seq) &&
		!(path->dentry->d_flags & DCACHE_NEED_AUTOMOUNT);
}

static int follow_dotdot_rcu(struct nameidata *nd)
{
	struct inode *inode = nd->inode;
	if (!nd->root.mnt)
		set_root_rcu(nd);

	while (1) {
		if (path_equal(&nd->path, &nd->root))
			break;
		if (nd->path.dentry != nd->path.mnt->mnt_root) {
			struct dentry *old = nd->path.dentry;
			struct dentry *parent = old->d_parent;
			unsigned seq;

			inode = parent->d_inode;
			seq = read_seqcount_begin(&parent->d_seq);
			if (unlikely(read_seqcount_retry(&old->d_seq, nd->seq)))
				return -ECHILD;
			nd->path.dentry = parent;
			nd->seq = seq;
			if (unlikely(!path_connected(&nd->path)))
				return -ENOENT;
			break;
		} else {
			struct mount *mnt = real_mount(nd->path.mnt);
			struct mount *mparent = mnt->mnt_parent;
			struct dentry *mountpoint = mnt->mnt_mountpoint;
			struct inode *inode2 = mountpoint->d_inode;
			unsigned seq = read_seqcount_begin(&mountpoint->d_seq);
			if (unlikely(read_seqretry(&mount_lock, nd->m_seq)))
				return -ECHILD;
			if (&mparent->mnt == nd->path.mnt)
				break;
			/* we know that mountpoint was pinned */
			nd->path.dentry = mountpoint;
			nd->path.mnt = &mparent->mnt;
			inode = inode2;
			nd->seq = seq;
		}
	}
	while (unlikely(d_mountpoint(nd->path.dentry))) {
		struct mount *mounted;
		mounted = __lookup_mnt(nd->path.mnt, nd->path.dentry);
		if (unlikely(read_seqretry(&mount_lock, nd->m_seq)))
			return -ECHILD;
		if (!mounted)
			break;
		nd->path.mnt = &mounted->mnt;
		nd->path.dentry = mounted->mnt.mnt_root;
		inode = nd->path.dentry->d_inode;
		nd->seq = read_seqcount_begin(&nd->path.dentry->d_seq);
	}
	nd->inode = inode;
	return 0;
}

/*
 * Follow down to the covering mount currently visible to userspace.  At each
 * point, the filesystem owning that dentry may be queried as to whether the
 * caller is permitted to proceed or not.
 */
int follow_down(struct path *path)
{
	unsigned managed;
	int ret;

	while (managed = ACCESS_ONCE(path->dentry->d_flags),
	       unlikely(managed & DCACHE_MANAGED_DENTRY)) {
		/* Allow the filesystem to manage the transit without i_mutex
		 * being held.
		 *
		 * We indicate to the filesystem if someone is trying to mount
		 * something here.  This gives autofs the chance to deny anyone
		 * other than its daemon the right to mount on its
		 * superstructure.
		 *
		 * The filesystem may sleep at this point.
		 */
		if (managed & DCACHE_MANAGE_TRANSIT) {
			BUG_ON(!path->dentry->d_op);
			BUG_ON(!path->dentry->d_op->d_manage);
			ret = path->dentry->d_op->d_manage(
				path->dentry, false);
			if (ret < 0)
				return ret == -EISDIR ? 0 : ret;
		}

		/* Transit to a mounted filesystem. */
		if (managed & DCACHE_MOUNTED) {
			struct vfsmount *mounted = lookup_mnt(path);
			if (!mounted)
				break;
			dput(path->dentry);
			mntput(path->mnt);
			path->mnt = mounted;
			path->dentry = dget(mounted->mnt_root);
			continue;
		}

		/* Don't handle automount points here */
		break;
	}
	return 0;
}
EXPORT_SYMBOL(follow_down);

/*
 * Skip to top of mountpoint pile in refwalk mode for follow_dotdot()
 */
static void follow_mount(struct path *path)
{
	while (d_mountpoint(path->dentry)) {
		struct vfsmount *mounted = lookup_mnt(path);
		if (!mounted)
			break;
		dput(path->dentry);
		mntput(path->mnt);
		path->mnt = mounted;
		path->dentry = dget(mounted->mnt_root);
	}
}

static int follow_dotdot(struct nameidata *nd)
{
	if (!nd->root.mnt)
		set_root(nd);

	while(1) {
		struct dentry *old = nd->path.dentry;

		if (nd->path.dentry == nd->root.dentry &&
		    nd->path.mnt == nd->root.mnt) {
			break;
		}
		if (nd->path.dentry != nd->path.mnt->mnt_root) {
			/* rare case of legitimate dget_parent()... */
			nd->path.dentry = dget_parent(nd->path.dentry);
			dput(old);
			if (unlikely(!path_connected(&nd->path)))
				return -ENOENT;
			break;
		}
		if (!follow_up(&nd->path))
			break;
	}
	follow_mount(&nd->path);
	nd->inode = nd->path.dentry->d_inode;
	return 0;
}

/*
 * This looks up the name in dcache, possibly revalidates the old dentry and
 * allocates a new one if not found or not valid.  In the need_lookup argument
 * returns whether i_op->lookup is necessary.
 *
 * dir->d_inode->i_mutex must be held
 */
static struct dentry *lookup_dcache(struct qstr *name, struct dentry *dir,
				    unsigned int flags, bool *need_lookup)
{
	struct dentry *dentry;
	int error;

	*need_lookup = false;
	dentry = d_lookup(dir, name);
	if (dentry) {
		if (dentry->d_flags & DCACHE_OP_REVALIDATE) {
			error = d_revalidate(dentry, flags);
			if (unlikely(error <= 0)) {
				if (error < 0) {
					dput(dentry);
					return ERR_PTR(error);
				} else {
					d_invalidate(dentry);
					dput(dentry);
					dentry = NULL;
				}
			}
		}
	}

	if (!dentry) {
		dentry = d_alloc(dir, name);
		if (unlikely(!dentry))
			return ERR_PTR(-ENOMEM);

		*need_lookup = true;
	}
	return dentry;
}

/*
 * Call i_op->lookup on the dentry.  The dentry must be negative and
 * unhashed.
 *
 * dir->d_inode->i_mutex must be held
 */
static struct dentry *lookup_real(struct inode *dir, struct dentry *dentry,
				  unsigned int flags)
{
	struct dentry *old;

	/* Don't create child dentry for a dead directory. */
	if (unlikely(IS_DEADDIR(dir))) {
		dput(dentry);
		return ERR_PTR(-ENOENT);
	}

	old = dir->i_op->lookup(dir, dentry, flags);
	if (unlikely(old)) {
		dput(dentry);
		dentry = old;
	}
	return dentry;
}

static struct dentry *__lookup_hash(struct qstr *name,
		struct dentry *base, unsigned int flags)
{
	bool need_lookup;
	struct dentry *dentry;

	dentry = lookup_dcache(name, base, flags, &need_lookup);
	if (!need_lookup)
		return dentry;

	return lookup_real(base->d_inode, dentry, flags);
}

/*
 *  It's more convoluted than I'd like it to be, but... it's still fairly
 *  small and for now I'd prefer to have fast path as straight as possible.
 *  It _is_ time-critical.
 */
static int lookup_fast(struct nameidata *nd,
		       struct path *path, struct inode **inode,
		       unsigned *seqp)
{
	struct vfsmount *mnt = nd->path.mnt;
	struct dentry *dentry, *parent = nd->path.dentry;
	int need_reval = 1;
	int status = 1;
	int err;

	/*
	 * Rename seqlock is not required here because in the off chance
	 * of a false negative due to a concurrent rename, we're going to
	 * do the non-racy lookup, below.
	 */
	if (nd->flags & LOOKUP_RCU) {
		unsigned seq;
		bool negative;
		dentry = __d_lookup_rcu(parent, &nd->last, &seq);
		if (!dentry)
			goto unlazy;

		/*
		 * This sequence count validates that the inode matches
		 * the dentry name information from lookup.
		 */
		*inode = d_backing_inode(dentry);
		negative = d_is_negative(dentry);
		if (read_seqcount_retry(&dentry->d_seq, seq))
			return -ECHILD;

		/*
		 * This sequence count validates that the parent had no
		 * changes while we did the lookup of the dentry above.
		 *
		 * The memory barrier in read_seqcount_begin of child is
		 *  enough, we can use __read_seqcount_retry here.
		 */
		if (__read_seqcount_retry(&parent->d_seq, nd->seq))
			return -ECHILD;

		*seqp = seq;
		if (unlikely(dentry->d_flags & DCACHE_OP_REVALIDATE)) {
			status = d_revalidate(dentry, nd->flags);
			if (unlikely(status <= 0)) {
				if (status != -ECHILD)
					need_reval = 0;
				goto unlazy;
			}
		}
		/*
		 * Note: do negative dentry check after revalidation in
		 * case that drops it.
		 */
		if (negative)
			return -ENOENT;
		path->mnt = mnt;
		path->dentry = dentry;
		if (likely(__follow_mount_rcu(nd, path, inode, seqp)))
			return 0;
unlazy:
		if (unlazy_walk(nd, dentry, seq))
			return -ECHILD;
	} else {
		dentry = __d_lookup(parent, &nd->last);
	}

	if (unlikely(!dentry))
		goto need_lookup;

	if (unlikely(dentry->d_flags & DCACHE_OP_REVALIDATE) && need_reval)
		status = d_revalidate(dentry, nd->flags);
	if (unlikely(status <= 0)) {
		if (status < 0) {
			dput(dentry);
			return status;
		}
		d_invalidate(dentry);
		dput(dentry);
		goto need_lookup;
	}

	if (unlikely(d_is_negative(dentry))) {
		dput(dentry);
		return -ENOENT;
	}
	path->mnt = mnt;
	path->dentry = dentry;
	err = follow_managed(path, nd);
	if (likely(!err))
		*inode = d_backing_inode(path->dentry);
	return err;

need_lookup:
	return 1;
}

/* Fast lookup failed, do it the slow way */
static int lookup_slow(struct nameidata *nd, struct path *path)
{
	struct dentry *dentry, *parent;

	parent = nd->path.dentry;
	BUG_ON(nd->inode != parent->d_inode);

	mutex_lock(&parent->d_inode->i_mutex);
	dentry = __lookup_hash(&nd->last, parent, nd->flags);
	mutex_unlock(&parent->d_inode->i_mutex);
	if (IS_ERR(dentry))
		return PTR_ERR(dentry);
	path->mnt = nd->path.mnt;
	path->dentry = dentry;
	return follow_managed(path, nd);
}

static inline int may_lookup(struct nameidata *nd)
{
	if (nd->flags & LOOKUP_RCU) {
		int err = inode_permission2(nd->path.mnt, nd->inode, MAY_EXEC|MAY_NOT_BLOCK);
		if (err != -ECHILD)
			return err;
		if (unlazy_walk(nd, NULL, 0))
			return -ECHILD;
	}
	return inode_permission2(nd->path.mnt, nd->inode, MAY_EXEC);
}

static inline int handle_dots(struct nameidata *nd, int type)
{
	if (type == LAST_DOTDOT) {
		if (nd->flags & LOOKUP_RCU) {
			return follow_dotdot_rcu(nd);
		} else
			return follow_dotdot(nd);
	}
	return 0;
}

static int pick_link(struct nameidata *nd, struct path *link,
		     struct inode *inode, unsigned seq)
{
	int error;
	struct saved *last;
	if (unlikely(nd->total_link_count++ >= MAXSYMLINKS)) {
		path_to_nameidata(link, nd);
		return -ELOOP;
	}
	if (!(nd->flags & LOOKUP_RCU)) {
		if (link->mnt == nd->path.mnt)
			mntget(link->mnt);
	}
	error = nd_alloc_stack(nd);
	if (unlikely(error)) {
		if (error == -ECHILD) {
			if (unlikely(unlazy_link(nd, link, seq)))
				return -ECHILD;
			error = nd_alloc_stack(nd);
		}
		if (error) {
			path_put(link);
			return error;
		}
	}

	last = nd->stack + nd->depth++;
	last->link = *link;
	last->cookie = NULL;
	last->inode = inode;
	last->seq = seq;
	return 1;
}

/*
 * Do we need to follow links? We _really_ want to be able
 * to do this check without having to look at inode->i_op,
 * so we keep a cache of "no, this doesn't need follow_link"
 * for the common case.
 */
static inline int should_follow_link(struct nameidata *nd, struct path *link,
				     int follow,
				     struct inode *inode, unsigned seq)
{
	if (likely(!d_is_symlink(link->dentry)))
		return 0;
	if (!follow)
		return 0;
	/* make sure that d_is_symlink above matches inode */
	if (nd->flags & LOOKUP_RCU) {
		if (read_seqcount_retry(&link->dentry->d_seq, seq))
			return -ECHILD;
	}
	return pick_link(nd, link, inode, seq);
}

enum {WALK_GET = 1, WALK_PUT = 2};

static int walk_component(struct nameidata *nd, int flags)
{
	struct path path;
	struct inode *inode;
	unsigned seq;
	int err;
	/*
	 * "." and ".." are special - ".." especially so because it has
	 * to be able to know about the current root directory and
	 * parent relationships.
	 */
	if (unlikely(nd->last_type != LAST_NORM)) {
		err = handle_dots(nd, nd->last_type);
		if (flags & WALK_PUT)
			put_link(nd);
		return err;
	}
	err = lookup_fast(nd, &path, &inode, &seq);
	if (unlikely(err)) {
		if (err < 0)
			return err;

		err = lookup_slow(nd, &path);
		if (err < 0)
			return err;

		seq = 0;	/* we are already out of RCU mode */
		err = -ENOENT;
		if (d_is_negative(path.dentry))
			goto out_path_put;
		inode = d_backing_inode(path.dentry);
	}

	if (flags & WALK_PUT)
		put_link(nd);
	err = should_follow_link(nd, &path, flags & WALK_GET, inode, seq);
	if (unlikely(err))
		return err;
	path_to_nameidata(&path, nd);
	nd->inode = inode;
	nd->seq = seq;
	return 0;

out_path_put:
	path_to_nameidata(&path, nd);
	return err;
}

/*
 * We can do the critical dentry name comparison and hashing
 * operations one word at a time, but we are limited to:
 *
 * - Architectures with fast unaligned word accesses. We could
 *   do a "get_unaligned()" if this helps and is sufficiently
 *   fast.
 *
 * - non-CONFIG_DEBUG_PAGEALLOC configurations (so that we
 *   do not trap on the (extremely unlikely) case of a page
 *   crossing operation.
 *
 * - Furthermore, we need an efficient 64-bit compile for the
 *   64-bit case in order to generate the "number of bytes in
 *   the final mask". Again, that could be replaced with a
 *   efficient population count instruction or similar.
 */
#ifdef CONFIG_DCACHE_WORD_ACCESS

#include <asm/word-at-a-time.h>

#ifdef CONFIG_64BIT

static inline unsigned int fold_hash(unsigned long hash)
{
	return hash_64(hash, 32);
}

#else	/* 32-bit case */

#define fold_hash(x) (x)

#endif

unsigned int full_name_hash(const unsigned char *name, unsigned int len)
{
	unsigned long a, mask;
	unsigned long hash = 0;

	for (;;) {
		a = load_unaligned_zeropad(name);
		if (len < sizeof(unsigned long))
			break;
		hash += a;
		hash *= 9;
		name += sizeof(unsigned long);
		len -= sizeof(unsigned long);
		if (!len)
			goto done;
	}
	mask = bytemask_from_count(len);
	hash += mask & a;
done:
	return fold_hash(hash);
}
EXPORT_SYMBOL(full_name_hash);

/*
 * Calculate the length and hash of the path component, and
 * return the "hash_len" as the result.
 */
static inline u64 hash_name(const char *name)
{
	unsigned long a, b, adata, bdata, mask, hash, len;
	const struct word_at_a_time constants = WORD_AT_A_TIME_CONSTANTS;

	hash = a = 0;
	len = -sizeof(unsigned long);
	do {
		hash = (hash + a) * 9;
		len += sizeof(unsigned long);
		a = load_unaligned_zeropad(name+len);
		b = a ^ REPEAT_BYTE('/');
	} while (!(has_zero(a, &adata, &constants) | has_zero(b, &bdata, &constants)));

	adata = prep_zero_mask(a, adata, &constants);
	bdata = prep_zero_mask(b, bdata, &constants);

	mask = create_zero_mask(adata | bdata);

	hash += a & zero_bytemask(mask);
	len += find_zero(mask);
	return hashlen_create(fold_hash(hash), len);
}

#else

unsigned int full_name_hash(const unsigned char *name, unsigned int len)
{
	unsigned long hash = init_name_hash();
	while (len--)
		hash = partial_name_hash(*name++, hash);
	return end_name_hash(hash);
}
EXPORT_SYMBOL(full_name_hash);

/*
 * We know there's a real path component here of at least
 * one character.
 */
static inline u64 hash_name(const char *name)
{
	unsigned long hash = init_name_hash();
	unsigned long len = 0, c;

	c = (unsigned char)*name;
	do {
		len++;
		hash = partial_name_hash(c, hash);
		c = (unsigned char)name[len];
	} while (c && c != '/');
	return hashlen_create(end_name_hash(hash), len);
}

#endif

/*
 * Name resolution.
 * This is the basic name resolution function, turning a pathname into
 * the final dentry. We expect 'base' to be positive and a directory.
 *
 * Returns 0 and nd will have valid dentry and mnt on success.
 * Returns error and drops reference to input namei data on failure.
 */
static int link_path_walk(const char *name, struct nameidata *nd)
{
	int err;

	while (*name=='/')
		name++;
	if (!*name)
		return 0;

	/* At this point we know we have a real path component. */
	for(;;) {
		u64 hash_len;
		int type;

		err = may_lookup(nd);
 		if (err)
			return err;

		hash_len = hash_name(name);

		type = LAST_NORM;
		if (name[0] == '.') switch (hashlen_len(hash_len)) {
			case 2:
				if (name[1] == '.') {
					type = LAST_DOTDOT;
					nd->flags |= LOOKUP_JUMPED;
				}
				break;
			case 1:
				type = LAST_DOT;
		}
		if (likely(type == LAST_NORM)) {
			struct dentry *parent = nd->path.dentry;
			nd->flags &= ~LOOKUP_JUMPED;
			if (unlikely(parent->d_flags & DCACHE_OP_HASH)) {
				struct qstr this = { { .hash_len = hash_len }, .name = name };
				err = parent->d_op->d_hash(parent, &this);
				if (err < 0)
					return err;
				hash_len = this.hash_len;
				name = this.name;
			}
		}

		nd->last.hash_len = hash_len;
		nd->last.name = name;
		nd->last_type = type;

		name += hashlen_len(hash_len);
		if (!*name)
			goto OK;
		/*
		 * If it wasn't NUL, we know it was '/'. Skip that
		 * slash, and continue until no more slashes.
		 */
		do {
			name++;
		} while (unlikely(*name == '/'));
		if (unlikely(!*name)) {
OK:
			/* pathname body, done */
			if (!nd->depth)
				return 0;
			name = nd->stack[nd->depth - 1].name;
			/* trailing symlink, done */
			if (!name)
				return 0;
			/* last component of nested symlink */
			err = walk_component(nd, WALK_GET | WALK_PUT);
		} else {
			err = walk_component(nd, WALK_GET);
		}
		if (err < 0)
			return err;

		if (err) {
			const char *s = get_link(nd);

			if (IS_ERR(s))
				return PTR_ERR(s);
			err = 0;
			if (unlikely(!s)) {
				/* jumped */
				put_link(nd);
			} else {
				nd->stack[nd->depth - 1].name = name;
				name = s;
				continue;
			}
		}
		if (unlikely(!d_can_lookup(nd->path.dentry))) {
			if (nd->flags & LOOKUP_RCU) {
				if (unlazy_walk(nd, NULL, 0))
					return -ECHILD;
			}
			return -ENOTDIR;
		}
	}
}

static const char *path_init(struct nameidata *nd, unsigned flags)
{
	int retval = 0;
	const char *s = nd->name->name;

	if (!*s)
		flags &= ~LOOKUP_RCU;

	nd->last_type = LAST_ROOT; /* if there are only slashes... */
	nd->flags = flags | LOOKUP_JUMPED | LOOKUP_PARENT;
	nd->depth = 0;
	if (flags & LOOKUP_ROOT) {
		struct dentry *root = nd->root.dentry;
		struct vfsmount *mnt = nd->root.mnt;
		struct inode *inode = root->d_inode;
		if (*s) {
			if (!d_can_lookup(root))
				return ERR_PTR(-ENOTDIR);
			retval = inode_permission2(mnt, inode, MAY_EXEC);
			if (retval)
				return ERR_PTR(retval);
		}
		nd->path = nd->root;
		nd->inode = inode;
		if (flags & LOOKUP_RCU) {
			rcu_read_lock();
			nd->seq = __read_seqcount_begin(&nd->path.dentry->d_seq);
			nd->root_seq = nd->seq;
			nd->m_seq = read_seqbegin(&mount_lock);
		} else {
			path_get(&nd->path);
		}
		return s;
	}

	nd->root.mnt = NULL;

	nd->m_seq = read_seqbegin(&mount_lock);
	if (*s == '/') {
		if (flags & LOOKUP_RCU) {
			rcu_read_lock();
			set_root_rcu(nd);
			nd->seq = nd->root_seq;
		} else {
			set_root(nd);
			path_get(&nd->root);
		}
		nd->path = nd->root;
	} else if (nd->dfd == AT_FDCWD) {
		if (flags & LOOKUP_RCU) {
			struct fs_struct *fs = current->fs;
			unsigned seq;

			rcu_read_lock();

			do {
				seq = read_seqcount_begin(&fs->seq);
				nd->path = fs->pwd;
				nd->seq = __read_seqcount_begin(&nd->path.dentry->d_seq);
			} while (read_seqcount_retry(&fs->seq, seq));
		} else {
			get_fs_pwd(current->fs, &nd->path);
		}
	} else {
		/* Caller must check execute permissions on the starting path component */
		struct fd f = fdget_raw(nd->dfd);
		struct dentry *dentry;

		if (!f.file)
			return ERR_PTR(-EBADF);

		dentry = f.file->f_path.dentry;

		if (*s) {
			if (!d_can_lookup(dentry)) {
				fdput(f);
				return ERR_PTR(-ENOTDIR);
			}
		}

		nd->path = f.file->f_path;
		if (flags & LOOKUP_RCU) {
			rcu_read_lock();
			nd->inode = nd->path.dentry->d_inode;
			nd->seq = read_seqcount_begin(&nd->path.dentry->d_seq);
		} else {
			path_get(&nd->path);
			nd->inode = nd->path.dentry->d_inode;
		}
		fdput(f);
		return s;
	}

	nd->inode = nd->path.dentry->d_inode;
	if (!(flags & LOOKUP_RCU))
		return s;
	if (likely(!read_seqcount_retry(&nd->path.dentry->d_seq, nd->seq)))
		return s;
	if (!(nd->flags & LOOKUP_ROOT))
		nd->root.mnt = NULL;
	rcu_read_unlock();
	return ERR_PTR(-ECHILD);
}

static const char *trailing_symlink(struct nameidata *nd)
{
	const char *s;
	int error = may_follow_link(nd);
	if (unlikely(error))
		return ERR_PTR(error);
	nd->flags |= LOOKUP_PARENT;
	nd->stack[0].name = NULL;
	s = get_link(nd);
	return s ? s : "";
}

static inline int lookup_last(struct nameidata *nd)
{
	if (nd->last_type == LAST_NORM && nd->last.name[nd->last.len])
		nd->flags |= LOOKUP_FOLLOW | LOOKUP_DIRECTORY;

	nd->flags &= ~LOOKUP_PARENT;
	return walk_component(nd,
			nd->flags & LOOKUP_FOLLOW
				? nd->depth
					? WALK_PUT | WALK_GET
					: WALK_GET
				: 0);
}

/* Returns 0 and nd will be valid on success; Retuns error, otherwise. */
static int path_lookupat(struct nameidata *nd, unsigned flags, struct path *path)
{
	const char *s = path_init(nd, flags);
	int err;

	if (IS_ERR(s))
		return PTR_ERR(s);
	while (!(err = link_path_walk(s, nd))
		&& ((err = lookup_last(nd)) > 0)) {
		s = trailing_symlink(nd);
		if (IS_ERR(s)) {
			err = PTR_ERR(s);
			break;
		}
	}
	if (!err)
		err = complete_walk(nd);

	if (!err && nd->flags & LOOKUP_DIRECTORY)
		if (!d_can_lookup(nd->path.dentry))
			err = -ENOTDIR;
	if (!err) {
		*path = nd->path;
		nd->path.mnt = NULL;
		nd->path.dentry = NULL;
	}
	terminate_walk(nd);
	return err;
}

static int filename_lookup(int dfd, struct filename *name, unsigned flags,
			   struct path *path, struct path *root)
{
	int retval;
	struct nameidata nd;
	if (IS_ERR(name))
		return PTR_ERR(name);
	if (unlikely(root)) {
		nd.root = *root;
		flags |= LOOKUP_ROOT;
	}
	set_nameidata(&nd, dfd, name);
	retval = path_lookupat(&nd, flags | LOOKUP_RCU, path);
	if (unlikely(retval == -ECHILD))
		retval = path_lookupat(&nd, flags, path);
	if (unlikely(retval == -ESTALE))
		retval = path_lookupat(&nd, flags | LOOKUP_REVAL, path);

	if (likely(!retval))
		audit_inode(name, path->dentry, flags & LOOKUP_PARENT);
	restore_nameidata();
	putname(name);
	return retval;
}

/* Returns 0 and nd will be valid on success; Retuns error, otherwise. */
static int path_parentat(struct nameidata *nd, unsigned flags,
				struct path *parent)
{
	const char *s = path_init(nd, flags);
	int err;
	if (IS_ERR(s))
		return PTR_ERR(s);
	err = link_path_walk(s, nd);
	if (!err)
		err = complete_walk(nd);
	if (!err) {
		*parent = nd->path;
		nd->path.mnt = NULL;
		nd->path.dentry = NULL;
	}
	terminate_walk(nd);
	return err;
}

static struct filename *filename_parentat(int dfd, struct filename *name,
				unsigned int flags, struct path *parent,
				struct qstr *last, int *type)
{
	int retval;
	struct nameidata nd;

	if (IS_ERR(name))
		return name;
	set_nameidata(&nd, dfd, name);
	retval = path_parentat(&nd, flags | LOOKUP_RCU, parent);
	if (unlikely(retval == -ECHILD))
		retval = path_parentat(&nd, flags, parent);
	if (unlikely(retval == -ESTALE))
		retval = path_parentat(&nd, flags | LOOKUP_REVAL, parent);
	if (likely(!retval)) {
		*last = nd.last;
		*type = nd.last_type;
		audit_inode(name, parent->dentry, LOOKUP_PARENT);
	} else {
		putname(name);
		name = ERR_PTR(retval);
	}
	restore_nameidata();
	return name;
}

/* does lookup, returns the object with parent locked */
struct dentry *kern_path_locked(const char *name, struct path *path)
{
	struct filename *filename;
	struct dentry *d;
	struct qstr last;
	int type;

	filename = filename_parentat(AT_FDCWD, getname_kernel(name), 0, path,
				    &last, &type);
	if (IS_ERR(filename))
		return ERR_CAST(filename);
	if (unlikely(type != LAST_NORM)) {
		path_put(path);
		putname(filename);
		return ERR_PTR(-EINVAL);
	}
	mutex_lock_nested(&path->dentry->d_inode->i_mutex, I_MUTEX_PARENT);
	d = __lookup_hash(&last, path->dentry, 0);
	if (IS_ERR(d)) {
		mutex_unlock(&path->dentry->d_inode->i_mutex);
		path_put(path);
	}
	putname(filename);
	return d;
}

int kern_path(const char *name, unsigned int flags, struct path *path)
{
	return filename_lookup(AT_FDCWD, getname_kernel(name),
			       flags, path, NULL);
}
EXPORT_SYMBOL(kern_path);

/**
 * vfs_path_lookup - lookup a file path relative to a dentry-vfsmount pair
 * @dentry:  pointer to dentry of the base directory
 * @mnt: pointer to vfs mount of the base directory
 * @name: pointer to file name
 * @flags: lookup flags
 * @path: pointer to struct path to fill
 */
int vfs_path_lookup(struct dentry *dentry, struct vfsmount *mnt,
		    const char *name, unsigned int flags,
		    struct path *path)
{
	struct path root = {.mnt = mnt, .dentry = dentry};
	/* the first argument of filename_lookup() is ignored with root */
	return filename_lookup(AT_FDCWD, getname_kernel(name),
			       flags , path, &root);
}
EXPORT_SYMBOL(vfs_path_lookup);

/**
 * lookup_one_len - filesystem helper to lookup single pathname component
 * @name:	pathname component to lookup
 * @mnt:	mount we are looking up on
 * @base:	base directory to lookup from
 * @len:	maximum length @len should be interpreted to
 *
 * Note that this routine is purely a helper for filesystem usage and should
 * not be called by generic code.
 */
struct dentry *lookup_one_len2(const char *name, struct vfsmount *mnt, struct dentry *base, int len)
{
	struct qstr this;
	unsigned int c;
	int err;

	WARN_ON_ONCE(!mutex_is_locked(&base->d_inode->i_mutex));

	this.name = name;
	this.len = len;
	this.hash = full_name_hash(name, len);
	if (!len)
		return ERR_PTR(-EACCES);

	if (unlikely(name[0] == '.')) {
		if (len < 2 || (len == 2 && name[1] == '.'))
			return ERR_PTR(-EACCES);
	}

	while (len--) {
		c = *(const unsigned char *)name++;
		if (c == '/' || c == '\0')
			return ERR_PTR(-EACCES);
	}
	/*
	 * See if the low-level filesystem might want
	 * to use its own hash..
	 */
	if (base->d_flags & DCACHE_OP_HASH) {
		int err = base->d_op->d_hash(base, &this);
		if (err < 0)
			return ERR_PTR(err);
	}

	err = inode_permission2(mnt, base->d_inode, MAY_EXEC);
	if (err)
		return ERR_PTR(err);

	return __lookup_hash(&this, base, 0);
}
EXPORT_SYMBOL(lookup_one_len2);

struct dentry *lookup_one_len(const char *name, struct dentry *base, int len)
{
	return lookup_one_len2(name, NULL, base, len);
}
EXPORT_SYMBOL(lookup_one_len);

int user_path_at_empty(int dfd, const char __user *name, unsigned flags,
		 struct path *path, int *empty)
{
	return filename_lookup(dfd, getname_flags(name, flags, empty),
			       flags, path, NULL);
}
EXPORT_SYMBOL(user_path_at_empty);

/*
 * NB: most callers don't do anything directly with the reference to the
 *     to struct filename, but the nd->last pointer points into the name string
 *     allocated by getname. So we must hold the reference to it until all
 *     path-walking is complete.
 */
static inline struct filename *
user_path_parent(int dfd, const char __user *path,
		 struct path *parent,
		 struct qstr *last,
		 int *type,
		 unsigned int flags)
{
	/* only LOOKUP_REVAL is allowed in extra flags */
	return filename_parentat(dfd, getname(path), flags & LOOKUP_REVAL,
				 parent, last, type);
}

/**
 * mountpoint_last - look up last component for umount
 * @nd:   pathwalk nameidata - currently pointing at parent directory of "last"
 * @path: pointer to container for result
 *
 * This is a special lookup_last function just for umount. In this case, we
 * need to resolve the path without doing any revalidation.
 *
 * The nameidata should be the result of doing a LOOKUP_PARENT pathwalk. Since
 * mountpoints are always pinned in the dcache, their ancestors are too. Thus,
 * in almost all cases, this lookup will be served out of the dcache. The only
 * cases where it won't are if nd->last refers to a symlink or the path is
 * bogus and it doesn't exist.
 *
 * Returns:
 * -error: if there was an error during lookup. This includes -ENOENT if the
 *         lookup found a negative dentry. The nd->path reference will also be
 *         put in this case.
 *
 * 0:      if we successfully resolved nd->path and found it to not to be a
 *         symlink that needs to be followed. "path" will also be populated.
 *         The nd->path reference will also be put.
 *
 * 1:      if we successfully resolved nd->last and found it to be a symlink
 *         that needs to be followed. "path" will be populated with the path
 *         to the link, and nd->path will *not* be put.
 */
static int
mountpoint_last(struct nameidata *nd, struct path *path)
{
	int error = 0;
	struct dentry *dentry;
	struct dentry *dir = nd->path.dentry;

	/* If we're in rcuwalk, drop out of it to handle last component */
	if (nd->flags & LOOKUP_RCU) {
		if (unlazy_walk(nd, NULL, 0))
			return -ECHILD;
	}

	nd->flags &= ~LOOKUP_PARENT;

	if (unlikely(nd->last_type != LAST_NORM)) {
		error = handle_dots(nd, nd->last_type);
		if (error)
			return error;
		dentry = dget(nd->path.dentry);
		goto done;
	}

	mutex_lock(&dir->d_inode->i_mutex);
	dentry = d_lookup(dir, &nd->last);
	if (!dentry) {
		/*
		 * No cached dentry. Mounted dentries are pinned in the cache,
		 * so that means that this dentry is probably a symlink or the
		 * path doesn't actually point to a mounted dentry.
		 */
		dentry = d_alloc(dir, &nd->last);
		if (!dentry) {
			mutex_unlock(&dir->d_inode->i_mutex);
			return -ENOMEM;
		}
		dentry = lookup_real(dir->d_inode, dentry, nd->flags);
		if (IS_ERR(dentry)) {
			mutex_unlock(&dir->d_inode->i_mutex);
			return PTR_ERR(dentry);
		}
	}
	mutex_unlock(&dir->d_inode->i_mutex);

done:
	if (d_is_negative(dentry)) {
		dput(dentry);
		return -ENOENT;
	}
	if (nd->depth)
		put_link(nd);
	path->dentry = dentry;
	path->mnt = nd->path.mnt;
	error = should_follow_link(nd, path, nd->flags & LOOKUP_FOLLOW,
				   d_backing_inode(dentry), 0);
	if (unlikely(error))
		return error;
	mntget(path->mnt);
	follow_mount(path);
	return 0;
}

/**
 * path_mountpoint - look up a path to be umounted
 * @nd:		lookup context
 * @flags:	lookup flags
 * @path:	pointer to container for result
 *
 * Look up the given name, but don't attempt to revalidate the last component.
 * Returns 0 and "path" will be valid on success; Returns error otherwise.
 */
static int
path_mountpoint(struct nameidata *nd, unsigned flags, struct path *path)
{
	const char *s = path_init(nd, flags);
	int err;
	if (IS_ERR(s))
		return PTR_ERR(s);
	while (!(err = link_path_walk(s, nd)) &&
		(err = mountpoint_last(nd, path)) > 0) {
		s = trailing_symlink(nd);
		if (IS_ERR(s)) {
			err = PTR_ERR(s);
			break;
		}
	}
	terminate_walk(nd);
	return err;
}

static int
filename_mountpoint(int dfd, struct filename *name, struct path *path,
			unsigned int flags)
{
	struct nameidata nd;
	int error;
	if (IS_ERR(name))
		return PTR_ERR(name);
	set_nameidata(&nd, dfd, name);
	error = path_mountpoint(&nd, flags | LOOKUP_RCU, path);
	if (unlikely(error == -ECHILD))
		error = path_mountpoint(&nd, flags, path);
	if (unlikely(error == -ESTALE))
		error = path_mountpoint(&nd, flags | LOOKUP_REVAL, path);
	if (likely(!error))
		audit_inode(name, path->dentry, 0);
	restore_nameidata();
	putname(name);
	return error;
}

/**
 * user_path_mountpoint_at - lookup a path from userland in order to umount it
 * @dfd:	directory file descriptor
 * @name:	pathname from userland
 * @flags:	lookup flags
 * @path:	pointer to container to hold result
 *
 * A umount is a special case for path walking. We're not actually interested
 * in the inode in this situation, and ESTALE errors can be a problem. We
 * simply want track down the dentry and vfsmount attached at the mountpoint
 * and avoid revalidating the last component.
 *
 * Returns 0 and populates "path" on success.
 */
int
user_path_mountpoint_at(int dfd, const char __user *name, unsigned int flags,
			struct path *path)
{
	return filename_mountpoint(dfd, getname(name), path, flags);
}

int
kern_path_mountpoint(int dfd, const char *name, struct path *path,
			unsigned int flags)
{
	return filename_mountpoint(dfd, getname_kernel(name), path, flags);
}
EXPORT_SYMBOL(kern_path_mountpoint);

int __check_sticky(struct inode *dir, struct inode *inode)
{
	kuid_t fsuid = current_fsuid();

	if (uid_eq(inode->i_uid, fsuid))
		return 0;
	if (uid_eq(dir->i_uid, fsuid))
		return 0;
	return !capable_wrt_inode_uidgid(inode, CAP_FOWNER);
}
EXPORT_SYMBOL(__check_sticky);

/*
 *	Check whether we can remove a link victim from directory dir, check
 *  whether the type of victim is right.
 *  1. We can't do it if dir is read-only (done in permission())
 *  2. We should have write and exec permissions on dir
 *  3. We can't remove anything from append-only dir
 *  4. We can't do anything with immutable dir (done in permission())
 *  5. If the sticky bit on dir is set we should either
 *	a. be owner of dir, or
 *	b. be owner of victim, or
 *	c. have CAP_FOWNER capability
 *  6. If the victim is append-only or immutable we can't do antyhing with
 *     links pointing to it.
 *  7. If we were asked to remove a directory and victim isn't one - ENOTDIR.
 *  8. If we were asked to remove a non-directory and victim isn't one - EISDIR.
 *  9. We can't remove a root or mountpoint.
 * 10. We don't allow removal of NFS sillyrenamed files; it's handled by
 *     nfs_async_unlink().
 */
static int may_delete(struct vfsmount *mnt, struct inode *dir, struct dentry *victim, bool isdir)
{
	struct inode *inode = d_backing_inode(victim);
	int error;

	if (d_is_negative(victim))
		return -ENOENT;
	BUG_ON(!inode);

	BUG_ON(victim->d_parent->d_inode != dir);
	audit_inode_child(dir, victim, AUDIT_TYPE_CHILD_DELETE);

	error = inode_permission2(mnt, dir, MAY_WRITE | MAY_EXEC);
	if (error)
		return error;
	if (IS_APPEND(dir))
		return -EPERM;

	if (check_sticky(dir, inode) || IS_APPEND(inode) ||
	    IS_IMMUTABLE(inode) || IS_SWAPFILE(inode))
		return -EPERM;
	if (isdir) {
		if (!d_is_dir(victim))
			return -ENOTDIR;
		if (IS_ROOT(victim))
			return -EBUSY;
	} else if (d_is_dir(victim))
		return -EISDIR;
	if (IS_DEADDIR(dir))
		return -ENOENT;
	if (victim->d_flags & DCACHE_NFSFS_RENAMED)
		return -EBUSY;
	return 0;
}

/*	Check whether we can create an object with dentry child in directory
 *  dir.
 *  1. We can't do it if child already exists (open has special treatment for
 *     this case, but since we are inlined it's OK)
 *  2. We can't do it if dir is read-only (done in permission())
 *  3. We should have write and exec permissions on dir
 *  4. We can't do it if dir is immutable (done in permission())
 */
static inline int may_create(struct vfsmount *mnt, struct inode *dir, struct dentry *child)
{
	audit_inode_child(dir, child, AUDIT_TYPE_CHILD_CREATE);
	if (child->d_inode)
		return -EEXIST;
	if (IS_DEADDIR(dir))
		return -ENOENT;
	return inode_permission2(mnt, dir, MAY_WRITE | MAY_EXEC);
}

/*
 * p1 and p2 should be directories on the same fs.
 */
struct dentry *lock_rename(struct dentry *p1, struct dentry *p2)
{
	struct dentry *p;

	if (p1 == p2) {
		mutex_lock_nested(&p1->d_inode->i_mutex, I_MUTEX_PARENT);
		return NULL;
	}

	mutex_lock(&p1->d_inode->i_sb->s_vfs_rename_mutex);

	p = d_ancestor(p2, p1);
	if (p) {
		mutex_lock_nested(&p2->d_inode->i_mutex, I_MUTEX_PARENT);
		mutex_lock_nested(&p1->d_inode->i_mutex, I_MUTEX_CHILD);
		return p;
	}

	p = d_ancestor(p1, p2);
	if (p) {
		mutex_lock_nested(&p1->d_inode->i_mutex, I_MUTEX_PARENT);
		mutex_lock_nested(&p2->d_inode->i_mutex, I_MUTEX_CHILD);
		return p;
	}

	mutex_lock_nested(&p1->d_inode->i_mutex, I_MUTEX_PARENT);
	mutex_lock_nested(&p2->d_inode->i_mutex, I_MUTEX_PARENT2);
	return NULL;
}
EXPORT_SYMBOL(lock_rename);

void unlock_rename(struct dentry *p1, struct dentry *p2)
{
	mutex_unlock(&p1->d_inode->i_mutex);
	if (p1 != p2) {
		mutex_unlock(&p2->d_inode->i_mutex);
		mutex_unlock(&p1->d_inode->i_sb->s_vfs_rename_mutex);
	}
}
EXPORT_SYMBOL(unlock_rename);

int vfs_create2(struct vfsmount *mnt, struct inode *dir, struct dentry *dentry,
		umode_t mode, bool want_excl)
{
	int error = may_create(mnt, dir, dentry);
	if (error)
		return error;

	if (!dir->i_op->create)
		return -EACCES;	/* shouldn't it be ENOSYS? */
	mode &= S_IALLUGO;
	mode |= S_IFREG;
	error = security_inode_create(dir, dentry, mode);
	if (error)
		return error;
	error = dir->i_op->create(dir, dentry, mode, want_excl);
	if (error)
		return error;
	error = security_inode_post_create(dir, dentry, mode);
	if (error)
		return error;
	if (!error)
		fsnotify_create(dir, dentry);

	return error;
}
EXPORT_SYMBOL(vfs_create2);

int vfs_create(struct inode *dir, struct dentry *dentry, umode_t mode,
		bool want_excl)
{
	return vfs_create2(NULL, dir, dentry, mode, want_excl);
}
EXPORT_SYMBOL(vfs_create);

static int may_open(struct path *path, int acc_mode, int flag)
{
	struct dentry *dentry = path->dentry;
	struct vfsmount *mnt = path->mnt;
	struct inode *inode = dentry->d_inode;
	int error;

	/* O_PATH? */
	if (!acc_mode)
		return 0;

	if (!inode)
		return -ENOENT;

	switch (inode->i_mode & S_IFMT) {
	case S_IFLNK:
		return -ELOOP;
	case S_IFDIR:
		if (acc_mode & MAY_WRITE)
			return -EISDIR;
		break;
	case S_IFBLK:
	case S_IFCHR:
		if (path->mnt->mnt_flags & MNT_NODEV)
			return -EACCES;
		/*FALLTHRU*/
	case S_IFIFO:
	case S_IFSOCK:
		flag &= ~O_TRUNC;
		break;
	}

	error = inode_permission2(mnt, inode, acc_mode);
	if (error)
		return error;

	/*
	 * An append-only file must be opened in append mode for writing.
	 */
	if (IS_APPEND(inode)) {
		if  ((flag & O_ACCMODE) != O_RDONLY && !(flag & O_APPEND))
			return -EPERM;
		if (flag & O_TRUNC)
			return -EPERM;
	}

	/* O_NOATIME can only be set by the owner or superuser */
	if (flag & O_NOATIME && !inode_owner_or_capable(inode))
		return -EPERM;

	return 0;
}

static int handle_truncate(struct file *filp)
{
	struct path *path = &filp->f_path;
	struct inode *inode = path->dentry->d_inode;
	int error = get_write_access(inode);
	if (error)
		return error;
	/*
	 * Refuse to truncate files with mandatory locks held on them.
	 */
	error = locks_verify_locked(filp);
	if (!error)
		error = security_path_truncate(path);
	if (!error) {
		error = do_truncate2(path->mnt, path->dentry, 0,
				    ATTR_MTIME|ATTR_CTIME|ATTR_OPEN,
				    filp);
	}
	put_write_access(inode);
	return error;
}

static inline int open_to_namei_flags(int flag)
{
	if ((flag & O_ACCMODE) == 3)
		flag--;
	return flag;
}

static int may_o_create(struct path *dir, struct dentry *dentry, umode_t mode)
{
	int error = security_path_mknod(dir, dentry, mode, 0);
	if (error)
		return error;

	error = inode_permission2(dir->mnt, dir->dentry->d_inode, MAY_WRITE | MAY_EXEC);
	if (error)
		return error;

	return security_inode_create(dir->dentry->d_inode, dentry, mode);
}

/*
 * Attempt to atomically look up, create and open a file from a negative
 * dentry.
 *
 * Returns 0 if successful.  The file will have been created and attached to
 * @file by the filesystem calling finish_open().
 *
 * Returns 1 if the file was looked up only or didn't need creating.  The
 * caller will need to perform the open themselves.  @path will have been
 * updated to point to the new dentry.  This may be negative.
 *
 * Returns an error code otherwise.
 */
static int atomic_open(struct nameidata *nd, struct dentry *dentry,
			struct path *path, struct file *file,
			const struct open_flags *op,
			bool got_write, bool need_lookup,
			int *opened)
{
	struct inode *dir =  nd->path.dentry->d_inode;
	unsigned open_flag = open_to_namei_flags(op->open_flag);
	umode_t mode;
	int error;
	int acc_mode;
	int create_error = 0;
	struct dentry *const DENTRY_NOT_SET = (void *) -1UL;
	bool excl;

	BUG_ON(dentry->d_inode);

	/* Don't create child dentry for a dead directory. */
	if (unlikely(IS_DEADDIR(dir))) {
		error = -ENOENT;
		goto out;
	}

	mode = op->mode;
	if ((open_flag & O_CREAT) && !IS_POSIXACL(dir))
		mode &= ~current_umask();

	excl = (open_flag & (O_EXCL | O_CREAT)) == (O_EXCL | O_CREAT);
	if (excl)
		open_flag &= ~O_TRUNC;

	/*
	 * Checking write permission is tricky, bacuse we don't know if we are
	 * going to actually need it: O_CREAT opens should work as long as the
	 * file exists.  But checking existence breaks atomicity.  The trick is
	 * to check access and if not granted clear O_CREAT from the flags.
	 *
	 * Another problem is returing the "right" error value (e.g. for an
	 * O_EXCL open we want to return EEXIST not EROFS).
	 */
	if (((open_flag & (O_CREAT | O_TRUNC)) ||
	    (open_flag & O_ACCMODE) != O_RDONLY) && unlikely(!got_write)) {
		if (!(open_flag & O_CREAT)) {
			/*
			 * No O_CREATE -> atomicity not a requirement -> fall
			 * back to lookup + open
			 */
			goto no_open;
		} else if (open_flag & (O_EXCL | O_TRUNC)) {
			/* Fall back and fail with the right error */
			create_error = -EROFS;
			goto no_open;
		} else {
			/* No side effects, safe to clear O_CREAT */
			create_error = -EROFS;
			open_flag &= ~O_CREAT;
		}
	}

	if (open_flag & O_CREAT) {
		error = may_o_create(&nd->path, dentry, mode);
		if (error) {
			create_error = error;
			if (open_flag & O_EXCL)
				goto no_open;
			open_flag &= ~O_CREAT;
		}
	}

	if (nd->flags & LOOKUP_DIRECTORY)
		open_flag |= O_DIRECTORY;

	file->f_path.dentry = DENTRY_NOT_SET;
	file->f_path.mnt = nd->path.mnt;
	error = dir->i_op->atomic_open(dir, dentry, file, open_flag, mode,
				      opened);
	if (error < 0) {
		if (create_error && error == -ENOENT)
			error = create_error;
		goto out;
	}

	if (error) {	/* returned 1, that is */
		if (WARN_ON(file->f_path.dentry == DENTRY_NOT_SET)) {
			error = -EIO;
			goto out;
		}
		if (file->f_path.dentry) {
			dput(dentry);
			dentry = file->f_path.dentry;
		}
		if (*opened & FILE_CREATED)
			fsnotify_create(dir, dentry);
		if (!dentry->d_inode) {
			WARN_ON(*opened & FILE_CREATED);
			if (create_error) {
				error = create_error;
				goto out;
			}
		} else {
			if (excl && !(*opened & FILE_CREATED)) {
				error = -EEXIST;
				goto out;
			}
		}
		goto looked_up;
	}

	/*
	 * We didn't have the inode before the open, so check open permission
	 * here.
	 */
	acc_mode = op->acc_mode;
	if (*opened & FILE_CREATED) {
		WARN_ON(!(open_flag & O_CREAT));
		fsnotify_create(dir, dentry);
		acc_mode = MAY_OPEN;
	}
	error = may_open(&file->f_path, acc_mode, open_flag);
	if (error)
		fput(file);

out:
	dput(dentry);
	return error;

no_open:
	if (need_lookup) {
		dentry = lookup_real(dir, dentry, nd->flags);
		if (IS_ERR(dentry))
			return PTR_ERR(dentry);
	}
	if (create_error && !dentry->d_inode) {
		error = create_error;
		goto out;
	}
looked_up:
	path->dentry = dentry;
	path->mnt = nd->path.mnt;
	return 1;
}

/*
 * Look up and maybe create and open the last component.
 *
 * Must be called with i_mutex held on parent.
 *
 * Returns 0 if the file was successfully atomically created (if necessary) and
 * opened.  In this case the file will be returned attached to @file.
 *
 * Returns 1 if the file was not completely opened at this time, though lookups
 * and creations will have been performed and the dentry returned in @path will
 * be positive upon return if O_CREAT was specified.  If O_CREAT wasn't
 * specified then a negative dentry may be returned.
 *
 * An error code is returned otherwise.
 *
 * FILE_CREATE will be set in @*opened if the dentry was created and will be
 * cleared otherwise prior to returning.
 */
static int lookup_open(struct nameidata *nd, struct path *path,
			struct file *file,
			const struct open_flags *op,
			bool got_write, int *opened)
{
	struct dentry *dir = nd->path.dentry;
	struct vfsmount *mnt = nd->path.mnt;
	struct inode *dir_inode = dir->d_inode;
	struct dentry *dentry;
	int error;
	bool need_lookup;

	*opened &= ~FILE_CREATED;
	dentry = lookup_dcache(&nd->last, dir, nd->flags, &need_lookup);
	if (IS_ERR(dentry))
		return PTR_ERR(dentry);

	/* Cached positive dentry: will open in f_op->open */
	if (!need_lookup && dentry->d_inode)
		goto out_no_open;

	if ((nd->flags & LOOKUP_OPEN) && dir_inode->i_op->atomic_open) {
		return atomic_open(nd, dentry, path, file, op, got_write,
				   need_lookup, opened);
	}

	if (need_lookup) {
		BUG_ON(dentry->d_inode);

		dentry = lookup_real(dir_inode, dentry, nd->flags);
		if (IS_ERR(dentry))
			return PTR_ERR(dentry);
	}

	/* Negative dentry, just create the file */
	if (!dentry->d_inode && (op->open_flag & O_CREAT)) {
		umode_t mode = op->mode;
		if (!IS_POSIXACL(dir->d_inode))
			mode &= ~current_umask();
		/*
		 * This write is needed to ensure that a
		 * rw->ro transition does not occur between
		 * the time when the file is created and when
		 * a permanent write count is taken through
		 * the 'struct file' in finish_open().
		 */
		if (!got_write) {
			error = -EROFS;
			goto out_dput;
		}
		*opened |= FILE_CREATED;
		error = security_path_mknod(&nd->path, dentry, mode, 0);
		if (error)
			goto out_dput;
		error = vfs_create2(mnt, dir->d_inode, dentry, mode,
				   nd->flags & LOOKUP_EXCL);
		if (error)
			goto out_dput;
	}
out_no_open:
	path->dentry = dentry;
	path->mnt = nd->path.mnt;
	return 1;

out_dput:
	dput(dentry);
	return error;
}

/*
 * Handle the last step of open()
 */
static int do_last(struct nameidata *nd,
		   struct file *file, const struct open_flags *op,
		   int *opened)
{
	struct dentry *dir = nd->path.dentry;
	int open_flag = op->open_flag;
	bool will_truncate = (open_flag & O_TRUNC) != 0;
	bool got_write = false;
	int acc_mode = op->acc_mode;
	unsigned seq;
	struct inode *inode;
	struct path save_parent = { .dentry = NULL, .mnt = NULL };
	struct path path;
	bool retried = false;
	int error;

	nd->flags &= ~LOOKUP_PARENT;
	nd->flags |= op->intent;

	if (nd->last_type != LAST_NORM) {
		error = handle_dots(nd, nd->last_type);
		if (unlikely(error))
			return error;
		goto finish_open;
	}

	if (!(open_flag & O_CREAT)) {
		if (nd->last.name[nd->last.len])
			nd->flags |= LOOKUP_FOLLOW | LOOKUP_DIRECTORY;
		/* we _can_ be in RCU mode here */
		error = lookup_fast(nd, &path, &inode, &seq);
		if (likely(!error))
			goto finish_lookup;

		if (error < 0)
			return error;

		BUG_ON(nd->inode != dir->d_inode);
	} else {
		/* create side of things */
		/*
		 * This will *only* deal with leaving RCU mode - LOOKUP_JUMPED
		 * has been cleared when we got to the last component we are
		 * about to look up
		 */
		error = complete_walk(nd);
		if (error)
			return error;

		audit_inode(nd->name, dir, LOOKUP_PARENT);
		/* trailing slashes? */
		if (unlikely(nd->last.name[nd->last.len]))
			return -EISDIR;
	}

retry_lookup:
	if (op->open_flag & (O_CREAT | O_TRUNC | O_WRONLY | O_RDWR)) {
		error = mnt_want_write(nd->path.mnt);
		if (!error)
			got_write = true;
		/*
		 * do _not_ fail yet - we might not need that or fail with
		 * a different error; let lookup_open() decide; we'll be
		 * dropping this one anyway.
		 */
	}
	mutex_lock(&dir->d_inode->i_mutex);
	error = lookup_open(nd, &path, file, op, got_write, opened);
	mutex_unlock(&dir->d_inode->i_mutex);

	if (error <= 0) {
		if (error)
			goto out;

		if ((*opened & FILE_CREATED) ||
		    !S_ISREG(file_inode(file)->i_mode))
			will_truncate = false;

		audit_inode(nd->name, file->f_path.dentry, 0);
		goto opened;
	}

	if (*opened & FILE_CREATED) {
		/* Don't check for write permission, don't truncate */
		open_flag &= ~O_TRUNC;
		will_truncate = false;
		acc_mode = MAY_OPEN;
		path_to_nameidata(&path, nd);
		goto finish_open_created;
	}

	/*
	 * create/update audit record if it already exists.
	 */
	if (d_is_positive(path.dentry))
		audit_inode(nd->name, path.dentry, 0);

	/*
	 * If atomic_open() acquired write access it is dropped now due to
	 * possible mount and symlink following (this might be optimized away if
	 * necessary...)
	 */
	if (got_write) {
		mnt_drop_write(nd->path.mnt);
		got_write = false;
	}

	if (unlikely((open_flag & (O_EXCL | O_CREAT)) == (O_EXCL | O_CREAT))) {
		path_to_nameidata(&path, nd);
		return -EEXIST;
	}

	error = follow_managed(&path, nd);
	if (unlikely(error < 0))
		return error;

	BUG_ON(nd->flags & LOOKUP_RCU);
	seq = 0;	/* out of RCU mode, so the value doesn't matter */
	if (unlikely(d_is_negative(path.dentry))) {
		path_to_nameidata(&path, nd);
		return -ENOENT;
	}
	inode = d_backing_inode(path.dentry);
finish_lookup:
	if (nd->depth)
		put_link(nd);
	error = should_follow_link(nd, &path, nd->flags & LOOKUP_FOLLOW,
				   inode, seq);
	if (unlikely(error))
		return error;

	if ((nd->flags & LOOKUP_RCU) || nd->path.mnt != path.mnt) {
		path_to_nameidata(&path, nd);
	} else {
		save_parent.dentry = nd->path.dentry;
		save_parent.mnt = mntget(path.mnt);
		nd->path.dentry = path.dentry;

	}
	nd->inode = inode;
	nd->seq = seq;
	/* Why this, you ask?  _Now_ we might have grown LOOKUP_JUMPED... */
finish_open:
	error = complete_walk(nd);
	if (error) {
		path_put(&save_parent);
		return error;
	}
	audit_inode(nd->name, nd->path.dentry, 0);
	if (unlikely(d_is_symlink(nd->path.dentry)) && !(open_flag & O_PATH)) {
		error = -ELOOP;
		goto out;
	}
	if (open_flag & O_CREAT) {
		error = -EISDIR;
		if (d_is_dir(nd->path.dentry))
			goto out;
		error = may_create_in_sticky(dir,
					     d_backing_inode(nd->path.dentry));
		if (unlikely(error))
			goto out;
	}
	error = -ENOTDIR;
	if ((nd->flags & LOOKUP_DIRECTORY) && !d_can_lookup(nd->path.dentry))
		goto out;
	if (!d_is_reg(nd->path.dentry))
		will_truncate = false;

	if (will_truncate) {
		error = mnt_want_write(nd->path.mnt);
		if (error)
			goto out;
		got_write = true;
	}
finish_open_created:
	error = may_open(&nd->path, acc_mode, open_flag);
	if (error)
		goto out;

	BUG_ON(*opened & FILE_OPENED); /* once it's opened, it's opened */
	error = vfs_open(&nd->path, file, current_cred());
	if (!error) {
		*opened |= FILE_OPENED;
	} else {
		if (error == -EOPENSTALE)
			goto stale_open;
		goto out;
	}
opened:
	error = open_check_o_direct(file);
	if (error)
		goto exit_fput;
	error = ima_file_check(file, op->acc_mode, *opened);
	if (error)
		goto exit_fput;

	if (will_truncate) {
		error = handle_truncate(file);
		if (error)
			goto exit_fput;
	}
out:
	if (unlikely(error > 0)) {
		WARN_ON(1);
		error = -EINVAL;
	}
	if (got_write)
		mnt_drop_write(nd->path.mnt);
	path_put(&save_parent);
	return error;

exit_fput:
	fput(file);
	goto out;

stale_open:
	/* If no saved parent or already retried then can't retry */
	if (!save_parent.dentry || retried)
		goto out;

	BUG_ON(save_parent.dentry != dir);
	path_put(&nd->path);
	nd->path = save_parent;
	nd->inode = dir->d_inode;
	save_parent.mnt = NULL;
	save_parent.dentry = NULL;
	if (got_write) {
		mnt_drop_write(nd->path.mnt);
		got_write = false;
	}
	retried = true;
	goto retry_lookup;
}

static int do_tmpfile(struct nameidata *nd, unsigned flags,
		const struct open_flags *op,
		struct file *file, int *opened)
{
	static const struct qstr name = QSTR_INIT("/", 1);
	struct dentry *child;
	struct inode *dir;
	struct path path;
	int error = path_lookupat(nd, flags | LOOKUP_DIRECTORY, &path);
	if (unlikely(error))
		return error;
	error = mnt_want_write(path.mnt);
	if (unlikely(error))
		goto out;
	dir = path.dentry->d_inode;
	/* we want directory to be writable */
	error = inode_permission2(path.mnt, dir, MAY_WRITE | MAY_EXEC);
	if (error)
		goto out2;
	if (!dir->i_op->tmpfile) {
		error = -EOPNOTSUPP;
		goto out2;
	}
	child = d_alloc(path.dentry, &name);
	if (unlikely(!child)) {
		error = -ENOMEM;
		goto out2;
	}
	dput(path.dentry);
	path.dentry = child;
	error = dir->i_op->tmpfile(dir, child, op->mode);
	if (error)
		goto out2;
	audit_inode(nd->name, child, 0);
	/* Don't check for other permissions, the inode was just created */
	error = may_open(&path, MAY_OPEN, op->open_flag);
	if (error)
		goto out2;
	file->f_path.mnt = path.mnt;
	error = finish_open(file, child, NULL, opened);
	if (error)
		goto out2;
	error = open_check_o_direct(file);
	if (error) {
		fput(file);
	} else if (!(op->open_flag & O_EXCL)) {
		struct inode *inode = file_inode(file);
		spin_lock(&inode->i_lock);
		inode->i_state |= I_LINKABLE;
		spin_unlock(&inode->i_lock);
	}
out2:
	mnt_drop_write(path.mnt);
out:
	path_put(&path);
	return error;
}

static struct file *path_openat(struct nameidata *nd,
			const struct open_flags *op, unsigned flags)
{
	const char *s;
	struct file *file;
	int opened = 0;
	int error;

	file = get_empty_filp();
	if (IS_ERR(file))
		return file;

	file->f_flags = op->open_flag;

	if (unlikely(file->f_flags & __O_TMPFILE)) {
		error = do_tmpfile(nd, flags, op, file, &opened);
		goto out2;
	}

	s = path_init(nd, flags);
	if (IS_ERR(s)) {
		put_filp(file);
		return ERR_CAST(s);
	}
	while (!(error = link_path_walk(s, nd)) &&
		(error = do_last(nd, file, op, &opened)) > 0) {
		nd->flags &= ~(LOOKUP_OPEN|LOOKUP_CREATE|LOOKUP_EXCL);
		s = trailing_symlink(nd);
		if (IS_ERR(s)) {
			error = PTR_ERR(s);
			break;
		}
	}
	terminate_walk(nd);
out2:
	if (!(opened & FILE_OPENED)) {
		BUG_ON(!error);
		put_filp(file);
	}
	if (unlikely(error)) {
		if (error == -EOPENSTALE) {
			if (flags & LOOKUP_RCU)
				error = -ECHILD;
			else
				error = -ESTALE;
		}
		file = ERR_PTR(error);
	} else {
		global_filetable_add(file);
	}
	return file;
}

struct file *do_filp_open(int dfd, struct filename *pathname,
		const struct open_flags *op)
{
	struct nameidata nd;
	int flags = op->lookup_flags;
	struct file *filp;

	set_nameidata(&nd, dfd, pathname);
	filp = path_openat(&nd, op, flags | LOOKUP_RCU);
	if (unlikely(filp == ERR_PTR(-ECHILD)))
		filp = path_openat(&nd, op, flags);
	if (unlikely(filp == ERR_PTR(-ESTALE)))
		filp = path_openat(&nd, op, flags | LOOKUP_REVAL);
	restore_nameidata();
	return filp;
}

struct file *do_file_open_root(struct dentry *dentry, struct vfsmount *mnt,
		const char *name, const struct open_flags *op)
{
	struct nameidata nd;
	struct file *file;
	struct filename *filename;
	int flags = op->lookup_flags | LOOKUP_ROOT;

	nd.root.mnt = mnt;
	nd.root.dentry = dentry;

	if (d_is_symlink(dentry) && op->intent & LOOKUP_OPEN)
		return ERR_PTR(-ELOOP);

	filename = getname_kernel(name);
	if (IS_ERR(filename))
		return ERR_CAST(filename);

	set_nameidata(&nd, -1, filename);
	file = path_openat(&nd, op, flags | LOOKUP_RCU);
	if (unlikely(file == ERR_PTR(-ECHILD)))
		file = path_openat(&nd, op, flags);
	if (unlikely(file == ERR_PTR(-ESTALE)))
		file = path_openat(&nd, op, flags | LOOKUP_REVAL);
	restore_nameidata();
	putname(filename);
	return file;
}

static struct dentry *filename_create(int dfd, struct filename *name,
				struct path *path, unsigned int lookup_flags)
{
	struct dentry *dentry = ERR_PTR(-EEXIST);
	struct qstr last;
	int type;
	int err2;
	int error;
	bool is_dir = (lookup_flags & LOOKUP_DIRECTORY);

	/*
	 * Note that only LOOKUP_REVAL and LOOKUP_DIRECTORY matter here. Any
	 * other flags passed in are ignored!
	 */
	lookup_flags &= LOOKUP_REVAL;

	name = filename_parentat(dfd, name, lookup_flags, path, &last, &type);
	if (IS_ERR(name))
		return ERR_CAST(name);

	/*
	 * Yucky last component or no last component at all?
	 * (foo/., foo/.., /////)
	 */
	if (unlikely(type != LAST_NORM))
		goto out;

	/* don't fail immediately if it's r/o, at least try to report other errors */
	err2 = mnt_want_write(path->mnt);
	/*
	 * Do the final lookup.
	 */
	lookup_flags |= LOOKUP_CREATE | LOOKUP_EXCL;
	mutex_lock_nested(&path->dentry->d_inode->i_mutex, I_MUTEX_PARENT);
	dentry = __lookup_hash(&last, path->dentry, lookup_flags);
	if (IS_ERR(dentry))
		goto unlock;

	error = -EEXIST;
	if (d_is_positive(dentry))
		goto fail;

	/*
	 * Special case - lookup gave negative, but... we had foo/bar/
	 * From the vfs_mknod() POV we just have a negative dentry -
	 * all is fine. Let's be bastards - you had / on the end, you've
	 * been asking for (non-existent) directory. -ENOENT for you.
	 */
	if (unlikely(!is_dir && last.name[last.len])) {
		error = -ENOENT;
		goto fail;
	}
	if (unlikely(err2)) {
		error = err2;
		goto fail;
	}
	putname(name);
	return dentry;
fail:
	dput(dentry);
	dentry = ERR_PTR(error);
unlock:
	mutex_unlock(&path->dentry->d_inode->i_mutex);
	if (!err2)
		mnt_drop_write(path->mnt);
out:
	path_put(path);
	putname(name);
	return dentry;
}

struct dentry *kern_path_create(int dfd, const char *pathname,
				struct path *path, unsigned int lookup_flags)
{
	return filename_create(dfd, getname_kernel(pathname),
				path, lookup_flags);
}
EXPORT_SYMBOL(kern_path_create);

void done_path_create(struct path *path, struct dentry *dentry)
{
	dput(dentry);
	mutex_unlock(&path->dentry->d_inode->i_mutex);
	mnt_drop_write(path->mnt);
	path_put(path);
}
EXPORT_SYMBOL(done_path_create);

inline struct dentry *user_path_create(int dfd, const char __user *pathname,
				struct path *path, unsigned int lookup_flags)
{
	return filename_create(dfd, getname(pathname), path, lookup_flags);
}
EXPORT_SYMBOL(user_path_create);

int vfs_mknod2(struct vfsmount *mnt, struct inode *dir, struct dentry *dentry, umode_t mode, dev_t dev)
{
	int error = may_create(mnt, dir, dentry);

	if (error)
		return error;

	if ((S_ISCHR(mode) || S_ISBLK(mode)) && !capable(CAP_MKNOD))
		return -EPERM;

	if (!dir->i_op->mknod)
		return -EPERM;

	error = devcgroup_inode_mknod(mode, dev);
	if (error)
		return error;

	error = security_inode_mknod(dir, dentry, mode, dev);
	if (error)
		return error;

	error = dir->i_op->mknod(dir, dentry, mode, dev);
	if (error)
		return error;

	error = security_inode_post_create(dir, dentry, mode);
	if (error)
		return error;

	if (!error)
		fsnotify_create(dir, dentry);

	return error;
}
EXPORT_SYMBOL(vfs_mknod2);

int vfs_mknod(struct inode *dir, struct dentry *dentry, umode_t mode, dev_t dev)
{
	return vfs_mknod2(NULL, dir, dentry, mode, dev);
}
EXPORT_SYMBOL(vfs_mknod);

static int may_mknod(umode_t mode)
{
	switch (mode & S_IFMT) {
	case S_IFREG:
	case S_IFCHR:
	case S_IFBLK:
	case S_IFIFO:
	case S_IFSOCK:
	case 0: /* zero mode translates to S_IFREG */
		return 0;
	case S_IFDIR:
		return -EPERM;
	default:
		return -EINVAL;
	}
}

SYSCALL_DEFINE4(mknodat, int, dfd, const char __user *, filename, umode_t, mode,
		unsigned, dev)
{
	struct dentry *dentry;
	struct path path;
	int error;
	unsigned int lookup_flags = 0;

	error = may_mknod(mode);
	if (error)
		return error;
retry:
	dentry = user_path_create(dfd, filename, &path, lookup_flags);
	if (IS_ERR(dentry))
		return PTR_ERR(dentry);

	if (!IS_POSIXACL(path.dentry->d_inode))
		mode &= ~current_umask();
	error = security_path_mknod(&path, dentry, mode, dev);
	if (error)
		goto out;
	switch (mode & S_IFMT) {
		case 0: case S_IFREG:
			error = vfs_create2(path.mnt, path.dentry->d_inode,dentry,mode,true);
			break;
		case S_IFCHR: case S_IFBLK:
			error = vfs_mknod2(path.mnt, path.dentry->d_inode,dentry,mode,
					new_decode_dev(dev));
			break;
		case S_IFIFO: case S_IFSOCK:
			error = vfs_mknod(path.dentry->d_inode,dentry,mode,0);
			break;
	}
out:
	done_path_create(&path, dentry);
	if (retry_estale(error, lookup_flags)) {
		lookup_flags |= LOOKUP_REVAL;
		goto retry;
	}
	return error;
}

SYSCALL_DEFINE3(mknod, const char __user *, filename, umode_t, mode, unsigned, dev)
{
	return sys_mknodat(AT_FDCWD, filename, mode, dev);
}

int vfs_mkdir2(struct vfsmount *mnt, struct inode *dir, struct dentry *dentry, umode_t mode)
{
	int error = may_create(mnt, dir, dentry);
	unsigned max_links = dir->i_sb->s_max_links;

	if (error)
		return error;

	if (!dir->i_op->mkdir)
		return -EPERM;

	mode &= (S_IRWXUGO|S_ISVTX);
	error = security_inode_mkdir(dir, dentry, mode);
	if (error)
		return error;

	if (max_links && dir->i_nlink >= max_links)
		return -EMLINK;

	error = dir->i_op->mkdir(dir, dentry, mode);
	if (!error)
		fsnotify_mkdir(dir, dentry);
	return error;
}
EXPORT_SYMBOL(vfs_mkdir2);

int vfs_mkdir(struct inode *dir, struct dentry *dentry, umode_t mode)
{
	return vfs_mkdir2(NULL, dir, dentry, mode);
}
EXPORT_SYMBOL(vfs_mkdir);

SYSCALL_DEFINE3(mkdirat, int, dfd, const char __user *, pathname, umode_t, mode)
{
	struct dentry *dentry;
	struct path path;
	int error;
	unsigned int lookup_flags = LOOKUP_DIRECTORY;

retry:
	dentry = user_path_create(dfd, pathname, &path, lookup_flags);
	if (IS_ERR(dentry))
		return PTR_ERR(dentry);

	if (!IS_POSIXACL(path.dentry->d_inode))
		mode &= ~current_umask();
	error = security_path_mkdir(&path, dentry, mode);
	if (!error)
		error = vfs_mkdir2(path.mnt, path.dentry->d_inode, dentry, mode);
	done_path_create(&path, dentry);
	if (retry_estale(error, lookup_flags)) {
		lookup_flags |= LOOKUP_REVAL;
		goto retry;
	}
	return error;
}

SYSCALL_DEFINE2(mkdir, const char __user *, pathname, umode_t, mode)
{
	return sys_mkdirat(AT_FDCWD, pathname, mode);
}

/*
 * The dentry_unhash() helper will try to drop the dentry early: we
 * should have a usage count of 1 if we're the only user of this
 * dentry, and if that is true (possibly after pruning the dcache),
 * then we drop the dentry now.
 *
 * A low-level filesystem can, if it choses, legally
 * do a
 *
 *	if (!d_unhashed(dentry))
 *		return -EBUSY;
 *
 * if it cannot handle the case of removing a directory
 * that is still in use by something else..
 */
void dentry_unhash(struct dentry *dentry)
{
	shrink_dcache_parent(dentry);
	spin_lock(&dentry->d_lock);
	if (dentry->d_lockref.count == 1)
		__d_drop(dentry);
	spin_unlock(&dentry->d_lock);
}
EXPORT_SYMBOL(dentry_unhash);

int vfs_rmdir2(struct vfsmount *mnt, struct inode *dir, struct dentry *dentry)
{
	int error = may_delete(mnt, dir, dentry, 1);

	if (error)
		return error;

	if (!dir->i_op->rmdir)
		return -EPERM;

	dget(dentry);
	mutex_lock(&dentry->d_inode->i_mutex);

	error = -EBUSY;
	if (is_local_mountpoint(dentry))
		goto out;

	error = security_inode_rmdir(dir, dentry);
	if (error)
		goto out;

	shrink_dcache_parent(dentry);
	error = dir->i_op->rmdir(dir, dentry);
	if (error)
		goto out;

	dentry->d_inode->i_flags |= S_DEAD;
	dont_mount(dentry);
	detach_mounts(dentry);

out:
	mutex_unlock(&dentry->d_inode->i_mutex);
	dput(dentry);
	if (!error)
		d_delete(dentry);
	return error;
}
EXPORT_SYMBOL(vfs_rmdir2);

int vfs_rmdir(struct inode *dir, struct dentry *dentry)
{
	return vfs_rmdir2(NULL, dir, dentry);
}
EXPORT_SYMBOL(vfs_rmdir);

static long do_rmdir(int dfd, const char __user *pathname)
{
	int error = 0;
	struct filename *name;
	struct dentry *dentry;
	struct path path;
	struct qstr last;
	int type;
	unsigned int lookup_flags = 0;
retry:
	name = user_path_parent(dfd, pathname,
				&path, &last, &type, lookup_flags);
	if (IS_ERR(name))
		return PTR_ERR(name);

	switch (type) {
	case LAST_DOTDOT:
		error = -ENOTEMPTY;
		goto exit1;
	case LAST_DOT:
		error = -EINVAL;
		goto exit1;
	case LAST_ROOT:
		error = -EBUSY;
		goto exit1;
	}

	error = mnt_want_write(path.mnt);
	if (error)
		goto exit1;

	mutex_lock_nested(&path.dentry->d_inode->i_mutex, I_MUTEX_PARENT);
	dentry = __lookup_hash(&last, path.dentry, lookup_flags);
	error = PTR_ERR(dentry);
	if (IS_ERR(dentry))
		goto exit2;
	if (!dentry->d_inode) {
		error = -ENOENT;
		goto exit3;
	}
	error = security_path_rmdir(&path, dentry);
	if (error)
		goto exit3;
	error = vfs_rmdir2(path.mnt, path.dentry->d_inode, dentry);
exit3:
	dput(dentry);
exit2:
	mutex_unlock(&path.dentry->d_inode->i_mutex);
	mnt_drop_write(path.mnt);
exit1:
	path_put(&path);
	putname(name);
	if (retry_estale(error, lookup_flags)) {
		lookup_flags |= LOOKUP_REVAL;
		goto retry;
	}
	return error;
}

SYSCALL_DEFINE1(rmdir, const char __user *, pathname)
{
	return do_rmdir(AT_FDCWD, pathname);
}

/**
 * vfs_unlink - unlink a filesystem object
 * @dir:	parent directory
 * @dentry:	victim
 * @delegated_inode: returns victim inode, if the inode is delegated.
 *
 * The caller must hold dir->i_mutex.
 *
 * If vfs_unlink discovers a delegation, it will return -EWOULDBLOCK and
 * return a reference to the inode in delegated_inode.  The caller
 * should then break the delegation on that inode and retry.  Because
 * breaking a delegation may take a long time, the caller should drop
 * dir->i_mutex before doing so.
 *
 * Alternatively, a caller may pass NULL for delegated_inode.  This may
 * be appropriate for callers that expect the underlying filesystem not
 * to be NFS exported.
 */
int vfs_unlink2(struct vfsmount *mnt, struct inode *dir, struct dentry *dentry, struct inode **delegated_inode)
{
	struct inode *target = dentry->d_inode;
	int error = may_delete(mnt, dir, dentry, 0);

	if (error)
		return error;

	if (!dir->i_op->unlink)
		return -EPERM;

	mutex_lock(&target->i_mutex);
	if (is_local_mountpoint(dentry))
		error = -EBUSY;
	else {
		error = security_inode_unlink(dir, dentry);
		if (!error) {
			error = try_break_deleg(target, delegated_inode);
			if (error)
				goto out;
			error = dir->i_op->unlink(dir, dentry);
			if (!error) {
				dont_mount(dentry);
				detach_mounts(dentry);
			}
		}
	}
out:
	mutex_unlock(&target->i_mutex);

	/* We don't d_delete() NFS sillyrenamed files--they still exist. */
	if (!error && !(dentry->d_flags & DCACHE_NFSFS_RENAMED)) {
		fsnotify_link_count(target);
		d_delete(dentry);
	}

	return error;
}
EXPORT_SYMBOL(vfs_unlink2);

int vfs_unlink(struct inode *dir, struct dentry *dentry, struct inode **delegated_inode)
{
	return vfs_unlink2(NULL, dir, dentry, delegated_inode);
}
EXPORT_SYMBOL(vfs_unlink);

/*
 * Make sure that the actual truncation of the file will occur outside its
 * directory's i_mutex.  Truncate can take a long time if there is a lot of
 * writeout happening, and we don't want to prevent access to the directory
 * while waiting on the I/O.
 */
static long do_unlinkat(int dfd, const char __user *pathname)
{
	int error;
	struct filename *name;
	struct dentry *dentry;
	struct path path;
	struct qstr last;
	int type;
	struct inode *inode = NULL;
	struct inode *delegated_inode = NULL;
	unsigned int lookup_flags = 0;
retry:
	name = user_path_parent(dfd, pathname,
				&path, &last, &type, lookup_flags);
	if (IS_ERR(name))
		return PTR_ERR(name);

	error = -EISDIR;
	if (type != LAST_NORM)
		goto exit1;

	error = mnt_want_write(path.mnt);
	if (error)
		goto exit1;
retry_deleg:
	mutex_lock_nested(&path.dentry->d_inode->i_mutex, I_MUTEX_PARENT);
	dentry = __lookup_hash(&last, path.dentry, lookup_flags);
	error = PTR_ERR(dentry);
	if (!IS_ERR(dentry)) {
		/* Why not before? Because we want correct error value */
		if (last.name[last.len])
			goto slashes;
		inode = dentry->d_inode;
		if (d_is_negative(dentry))
			goto slashes;
		ihold(inode);
		error = security_path_unlink(&path, dentry);
		if (error)
			goto exit2;
		error = vfs_unlink2(path.mnt, path.dentry->d_inode, dentry, &delegated_inode);
exit2:
		dput(dentry);
	}
	mutex_unlock(&path.dentry->d_inode->i_mutex);
	if (inode)
		iput(inode);	/* truncate the inode here */
	inode = NULL;
	if (delegated_inode) {
		error = break_deleg_wait(&delegated_inode);
		if (!error)
			goto retry_deleg;
	}
	mnt_drop_write(path.mnt);
exit1:
	path_put(&path);
	putname(name);
	if (retry_estale(error, lookup_flags)) {
		lookup_flags |= LOOKUP_REVAL;
		inode = NULL;
		goto retry;
	}
	return error;

slashes:
	if (d_is_negative(dentry))
		error = -ENOENT;
	else if (d_is_dir(dentry))
		error = -EISDIR;
	else
		error = -ENOTDIR;
	goto exit2;
}

SYSCALL_DEFINE3(unlinkat, int, dfd, const char __user *, pathname, int, flag)
{
	if ((flag & ~AT_REMOVEDIR) != 0)
		return -EINVAL;

	if (flag & AT_REMOVEDIR)
		return do_rmdir(dfd, pathname);

	return do_unlinkat(dfd, pathname);
}

SYSCALL_DEFINE1(unlink, const char __user *, pathname)
{
	return do_unlinkat(AT_FDCWD, pathname);
}

int vfs_symlink2(struct vfsmount *mnt, struct inode *dir, struct dentry *dentry, const char *oldname)
{
	int error = may_create(mnt, dir, dentry);

	if (error)
		return error;

	if (!dir->i_op->symlink)
		return -EPERM;

	error = security_inode_symlink(dir, dentry, oldname);
	if (error)
		return error;

	error = dir->i_op->symlink(dir, dentry, oldname);
	if (!error)
		fsnotify_create(dir, dentry);
	return error;
}
EXPORT_SYMBOL(vfs_symlink2);

int vfs_symlink(struct inode *dir, struct dentry *dentry, const char *oldname)
{
	return vfs_symlink2(NULL, dir, dentry, oldname);
}
EXPORT_SYMBOL(vfs_symlink);

SYSCALL_DEFINE3(symlinkat, const char __user *, oldname,
		int, newdfd, const char __user *, newname)
{
	int error;
	struct filename *from;
	struct dentry *dentry;
	struct path path;
	unsigned int lookup_flags = 0;

	from = getname(oldname);
	if (IS_ERR(from))
		return PTR_ERR(from);
retry:
	dentry = user_path_create(newdfd, newname, &path, lookup_flags);
	error = PTR_ERR(dentry);
	if (IS_ERR(dentry))
		goto out_putname;

	error = security_path_symlink(&path, dentry, from->name);
	if (!error)
		error = vfs_symlink2(path.mnt, path.dentry->d_inode, dentry, from->name);
	done_path_create(&path, dentry);
	if (retry_estale(error, lookup_flags)) {
		lookup_flags |= LOOKUP_REVAL;
		goto retry;
	}
out_putname:
	putname(from);
	return error;
}

SYSCALL_DEFINE2(symlink, const char __user *, oldname, const char __user *, newname)
{
	return sys_symlinkat(oldname, AT_FDCWD, newname);
}

/**
 * vfs_link - create a new link
 * @old_dentry:	object to be linked
 * @dir:	new parent
 * @new_dentry:	where to create the new link
 * @delegated_inode: returns inode needing a delegation break
 *
 * The caller must hold dir->i_mutex
 *
 * If vfs_link discovers a delegation on the to-be-linked file in need
 * of breaking, it will return -EWOULDBLOCK and return a reference to the
 * inode in delegated_inode.  The caller should then break the delegation
 * and retry.  Because breaking a delegation may take a long time, the
 * caller should drop the i_mutex before doing so.
 *
 * Alternatively, a caller may pass NULL for delegated_inode.  This may
 * be appropriate for callers that expect the underlying filesystem not
 * to be NFS exported.
 */
int vfs_link2(struct vfsmount *mnt, struct dentry *old_dentry, struct inode *dir, struct dentry *new_dentry, struct inode **delegated_inode)
{
	struct inode *inode = old_dentry->d_inode;
	unsigned max_links = dir->i_sb->s_max_links;
	int error;

	if (!inode)
		return -ENOENT;

	error = may_create(mnt, dir, new_dentry);
	if (error)
		return error;

	if (dir->i_sb != inode->i_sb)
		return -EXDEV;

	/*
	 * A link to an append-only or immutable file cannot be created.
	 */
	if (IS_APPEND(inode) || IS_IMMUTABLE(inode))
		return -EPERM;
	if (!dir->i_op->link)
		return -EPERM;
	if (S_ISDIR(inode->i_mode))
		return -EPERM;

	error = security_inode_link(old_dentry, dir, new_dentry);
	if (error)
		return error;

	mutex_lock(&inode->i_mutex);
	/* Make sure we don't allow creating hardlink to an unlinked file */
	if (inode->i_nlink == 0 && !(inode->i_state & I_LINKABLE))
		error =  -ENOENT;
	else if (max_links && inode->i_nlink >= max_links)
		error = -EMLINK;
	else {
		error = try_break_deleg(inode, delegated_inode);
		if (!error)
			error = dir->i_op->link(old_dentry, dir, new_dentry);
	}

	if (!error && (inode->i_state & I_LINKABLE)) {
		spin_lock(&inode->i_lock);
		inode->i_state &= ~I_LINKABLE;
		spin_unlock(&inode->i_lock);
	}
	mutex_unlock(&inode->i_mutex);
	if (!error)
		fsnotify_link(dir, inode, new_dentry);
	return error;
}
EXPORT_SYMBOL(vfs_link2);

int vfs_link(struct dentry *old_dentry, struct inode *dir, struct dentry *new_dentry, struct inode **delegated_inode)
{
	return vfs_link2(NULL, old_dentry, dir, new_dentry, delegated_inode);
}
EXPORT_SYMBOL(vfs_link);

/*
 * Hardlinks are often used in delicate situations.  We avoid
 * security-related surprises by not following symlinks on the
 * newname.  --KAB
 *
 * We don't follow them on the oldname either to be compatible
 * with linux 2.0, and to avoid hard-linking to directories
 * and other special files.  --ADM
 */
SYSCALL_DEFINE5(linkat, int, olddfd, const char __user *, oldname,
		int, newdfd, const char __user *, newname, int, flags)
{
	struct dentry *new_dentry;
	struct path old_path, new_path;
	struct inode *delegated_inode = NULL;
	int how = 0;
	int error;

	if ((flags & ~(AT_SYMLINK_FOLLOW | AT_EMPTY_PATH)) != 0)
		return -EINVAL;
	/*
	 * To use null names we require CAP_DAC_READ_SEARCH
	 * This ensures that not everyone will be able to create
	 * handlink using the passed filedescriptor.
	 */
	if (flags & AT_EMPTY_PATH) {
		if (!capable(CAP_DAC_READ_SEARCH))
			return -ENOENT;
		how = LOOKUP_EMPTY;
	}

	if (flags & AT_SYMLINK_FOLLOW)
		how |= LOOKUP_FOLLOW;
retry:
	error = user_path_at(olddfd, oldname, how, &old_path);
	if (error)
		return error;

	new_dentry = user_path_create(newdfd, newname, &new_path,
					(how & LOOKUP_REVAL));
	error = PTR_ERR(new_dentry);
	if (IS_ERR(new_dentry))
		goto out;

	error = -EXDEV;
	if (old_path.mnt != new_path.mnt)
		goto out_dput;
	error = may_linkat(&old_path);
	if (unlikely(error))
		goto out_dput;
	error = security_path_link(old_path.dentry, &new_path, new_dentry);
	if (error)
		goto out_dput;
	error = vfs_link2(old_path.mnt, old_path.dentry, new_path.dentry->d_inode, new_dentry, &delegated_inode);
out_dput:
	done_path_create(&new_path, new_dentry);
	if (delegated_inode) {
		error = break_deleg_wait(&delegated_inode);
		if (!error) {
			path_put(&old_path);
			goto retry;
		}
	}
	if (retry_estale(error, how)) {
		path_put(&old_path);
		how |= LOOKUP_REVAL;
		goto retry;
	}
out:
	path_put(&old_path);

	return error;
}

SYSCALL_DEFINE2(link, const char __user *, oldname, const char __user *, newname)
{
	return sys_linkat(AT_FDCWD, oldname, AT_FDCWD, newname, 0);
}

/**
 * vfs_rename - rename a filesystem object
 * @old_dir:	parent of source
 * @old_dentry:	source
 * @new_dir:	parent of destination
 * @new_dentry:	destination
 * @delegated_inode: returns an inode needing a delegation break
 * @flags:	rename flags
 *
 * The caller must hold multiple mutexes--see lock_rename()).
 *
 * If vfs_rename discovers a delegation in need of breaking at either
 * the source or destination, it will return -EWOULDBLOCK and return a
 * reference to the inode in delegated_inode.  The caller should then
 * break the delegation and retry.  Because breaking a delegation may
 * take a long time, the caller should drop all locks before doing
 * so.
 *
 * Alternatively, a caller may pass NULL for delegated_inode.  This may
 * be appropriate for callers that expect the underlying filesystem not
 * to be NFS exported.
 *
 * The worst of all namespace operations - renaming directory. "Perverted"
 * doesn't even start to describe it. Somebody in UCB had a heck of a trip...
 * Problems:
 *	a) we can get into loop creation.
 *	b) race potential - two innocent renames can create a loop together.
 *	   That's where 4.4 screws up. Current fix: serialization on
 *	   sb->s_vfs_rename_mutex. We might be more accurate, but that's another
 *	   story.
 *	c) we have to lock _four_ objects - parents and victim (if it exists),
 *	   and source (if it is not a directory).
 *	   And that - after we got ->i_mutex on parents (until then we don't know
 *	   whether the target exists).  Solution: try to be smart with locking
 *	   order for inodes.  We rely on the fact that tree topology may change
 *	   only under ->s_vfs_rename_mutex _and_ that parent of the object we
 *	   move will be locked.  Thus we can rank directories by the tree
 *	   (ancestors first) and rank all non-directories after them.
 *	   That works since everybody except rename does "lock parent, lookup,
 *	   lock child" and rename is under ->s_vfs_rename_mutex.
 *	   HOWEVER, it relies on the assumption that any object with ->lookup()
 *	   has no more than 1 dentry.  If "hybrid" objects will ever appear,
 *	   we'd better make sure that there's no link(2) for them.
 *	d) conversion from fhandle to dentry may come in the wrong moment - when
 *	   we are removing the target. Solution: we will have to grab ->i_mutex
 *	   in the fhandle_to_dentry code. [FIXME - current nfsfh.c relies on
 *	   ->i_mutex on parents, which works but leads to some truly excessive
 *	   locking].
 */
int vfs_rename2(struct vfsmount *mnt,
	       struct inode *old_dir, struct dentry *old_dentry,
	       struct inode *new_dir, struct dentry *new_dentry,
	       struct inode **delegated_inode, unsigned int flags)
{
	int error;
	bool is_dir = d_is_dir(old_dentry);
	struct inode *source = old_dentry->d_inode;
	struct inode *target = new_dentry->d_inode;
	bool new_is_dir = false;
	unsigned max_links = new_dir->i_sb->s_max_links;
	struct name_snapshot old_name;

	/*
	 * Check source == target.
	 * On overlayfs need to look at underlying inodes.
	 */
	if (vfs_select_inode(old_dentry, 0) == vfs_select_inode(new_dentry, 0))
		return 0;

	error = may_delete(mnt, old_dir, old_dentry, is_dir);
	if (error)
		return error;

	if (!target) {
		error = may_create(mnt, new_dir, new_dentry);
	} else {
		new_is_dir = d_is_dir(new_dentry);

		if (!(flags & RENAME_EXCHANGE))
			error = may_delete(mnt, new_dir, new_dentry, is_dir);
		else
			error = may_delete(mnt, new_dir, new_dentry, new_is_dir);
	}
	if (error)
		return error;

	if (!old_dir->i_op->rename && !old_dir->i_op->rename2)
		return -EPERM;

	if (flags && !old_dir->i_op->rename2)
		return -EINVAL;

	/*
	 * If we are going to change the parent - check write permissions,
	 * we'll need to flip '..'.
	 */
	if (new_dir != old_dir) {
		if (is_dir) {
			error = inode_permission2(mnt, source, MAY_WRITE);
			if (error)
				return error;
		}
		if ((flags & RENAME_EXCHANGE) && new_is_dir) {
			error = inode_permission2(mnt, target, MAY_WRITE);
			if (error)
				return error;
		}
	}

	error = security_inode_rename(old_dir, old_dentry, new_dir, new_dentry,
				      flags);
	if (error)
		return error;

	take_dentry_name_snapshot(&old_name, old_dentry);
	dget(new_dentry);
	if (!is_dir || (flags & RENAME_EXCHANGE))
		lock_two_nondirectories(source, target);
	else if (target)
		mutex_lock(&target->i_mutex);

	error = -EBUSY;
	if (is_local_mountpoint(old_dentry) || is_local_mountpoint(new_dentry))
		goto out;

	if (max_links && new_dir != old_dir) {
		error = -EMLINK;
		if (is_dir && !new_is_dir && new_dir->i_nlink >= max_links)
			goto out;
		if ((flags & RENAME_EXCHANGE) && !is_dir && new_is_dir &&
		    old_dir->i_nlink >= max_links)
			goto out;
	}
	if (is_dir && !(flags & RENAME_EXCHANGE) && target)
		shrink_dcache_parent(new_dentry);
	if (!is_dir) {
		error = try_break_deleg(source, delegated_inode);
		if (error)
			goto out;
	}
	if (target && !new_is_dir) {
		error = try_break_deleg(target, delegated_inode);
		if (error)
			goto out;
	}
	if (!old_dir->i_op->rename2) {
		error = old_dir->i_op->rename(old_dir, old_dentry,
					      new_dir, new_dentry);
	} else {
		WARN_ON(old_dir->i_op->rename != NULL);
		error = old_dir->i_op->rename2(old_dir, old_dentry,
					       new_dir, new_dentry, flags);
	}
	if (error)
		goto out;

	if (!(flags & RENAME_EXCHANGE) && target) {
		if (is_dir)
			target->i_flags |= S_DEAD;
		dont_mount(new_dentry);
		detach_mounts(new_dentry);
	}
	if (!(old_dir->i_sb->s_type->fs_flags & FS_RENAME_DOES_D_MOVE)) {
		if (!(flags & RENAME_EXCHANGE))
			d_move(old_dentry, new_dentry);
		else
			d_exchange(old_dentry, new_dentry);
	}
out:
	if (!is_dir || (flags & RENAME_EXCHANGE))
		unlock_two_nondirectories(source, target);
	else if (target)
		mutex_unlock(&target->i_mutex);
	dput(new_dentry);
	if (!error) {
		fsnotify_move(old_dir, new_dir, old_name.name, is_dir,
			      !(flags & RENAME_EXCHANGE) ? target : NULL, old_dentry);
		if (flags & RENAME_EXCHANGE) {
			fsnotify_move(new_dir, old_dir, old_dentry->d_name.name,
				      new_is_dir, NULL, new_dentry);
		}
	}
	release_dentry_name_snapshot(&old_name);

	return error;
}
EXPORT_SYMBOL(vfs_rename2);

int vfs_rename(struct inode *old_dir, struct dentry *old_dentry,
	       struct inode *new_dir, struct dentry *new_dentry,
	       struct inode **delegated_inode, unsigned int flags)
{
	return vfs_rename2(NULL, old_dir, old_dentry, new_dir, new_dentry, delegated_inode, flags);
}
EXPORT_SYMBOL(vfs_rename);

SYSCALL_DEFINE5(renameat2, int, olddfd, const char __user *, oldname,
		int, newdfd, const char __user *, newname, unsigned int, flags)
{
	struct dentry *old_dentry, *new_dentry;
	struct dentry *trap;
	struct path old_path, new_path;
	struct qstr old_last, new_last;
	int old_type, new_type;
	struct inode *delegated_inode = NULL;
	struct filename *from;
	struct filename *to;
	unsigned int lookup_flags = 0, target_flags = LOOKUP_RENAME_TARGET;
	bool should_retry = false;
	int error;

	if (flags & ~(RENAME_NOREPLACE | RENAME_EXCHANGE | RENAME_WHITEOUT))
		return -EINVAL;

	if ((flags & (RENAME_NOREPLACE | RENAME_WHITEOUT)) &&
	    (flags & RENAME_EXCHANGE))
		return -EINVAL;

	if ((flags & RENAME_WHITEOUT) && !capable(CAP_MKNOD))
		return -EPERM;

	if (flags & RENAME_EXCHANGE)
		target_flags = 0;

retry:
	from = user_path_parent(olddfd, oldname,
				&old_path, &old_last, &old_type, lookup_flags);
	if (IS_ERR(from)) {
		error = PTR_ERR(from);
		goto exit;
	}

	to = user_path_parent(newdfd, newname,
				&new_path, &new_last, &new_type, lookup_flags);
	if (IS_ERR(to)) {
		error = PTR_ERR(to);
		goto exit1;
	}

	error = -EXDEV;
	if (old_path.mnt != new_path.mnt)
		goto exit2;

	error = -EBUSY;
	if (old_type != LAST_NORM)
		goto exit2;

	if (flags & RENAME_NOREPLACE)
		error = -EEXIST;
	if (new_type != LAST_NORM)
		goto exit2;

	error = mnt_want_write(old_path.mnt);
	if (error)
		goto exit2;

retry_deleg:
	trap = lock_rename(new_path.dentry, old_path.dentry);

	old_dentry = __lookup_hash(&old_last, old_path.dentry, lookup_flags);
	error = PTR_ERR(old_dentry);
	if (IS_ERR(old_dentry))
		goto exit3;
	/* source must exist */
	error = -ENOENT;
	if (d_is_negative(old_dentry))
		goto exit4;
	new_dentry = __lookup_hash(&new_last, new_path.dentry, lookup_flags | target_flags);
	error = PTR_ERR(new_dentry);
	if (IS_ERR(new_dentry))
		goto exit4;
	error = -EEXIST;
	if ((flags & RENAME_NOREPLACE) && d_is_positive(new_dentry))
		goto exit5;
	if (flags & RENAME_EXCHANGE) {
		error = -ENOENT;
		if (d_is_negative(new_dentry))
			goto exit5;

		if (!d_is_dir(new_dentry)) {
			error = -ENOTDIR;
			if (new_last.name[new_last.len])
				goto exit5;
		}
	}
	/* unless the source is a directory trailing slashes give -ENOTDIR */
	if (!d_is_dir(old_dentry)) {
		error = -ENOTDIR;
		if (old_last.name[old_last.len])
			goto exit5;
		if (!(flags & RENAME_EXCHANGE) && new_last.name[new_last.len])
			goto exit5;
	}
	/* source should not be ancestor of target */
	error = -EINVAL;
	if (old_dentry == trap)
		goto exit5;
	/* target should not be an ancestor of source */
	if (!(flags & RENAME_EXCHANGE))
		error = -ENOTEMPTY;
	if (new_dentry == trap)
		goto exit5;

	error = security_path_rename(&old_path, old_dentry,
				     &new_path, new_dentry, flags);
	if (error)
		goto exit5;
	error = vfs_rename2(old_path.mnt, old_path.dentry->d_inode, old_dentry,
			   new_path.dentry->d_inode, new_dentry,
			   &delegated_inode, flags);
exit5:
	dput(new_dentry);
exit4:
	dput(old_dentry);
exit3:
	unlock_rename(new_path.dentry, old_path.dentry);
	if (delegated_inode) {
		error = break_deleg_wait(&delegated_inode);
		if (!error)
			goto retry_deleg;
	}
	mnt_drop_write(old_path.mnt);
exit2:
	if (retry_estale(error, lookup_flags))
		should_retry = true;
	path_put(&new_path);
	putname(to);
exit1:
	path_put(&old_path);
	putname(from);
	if (should_retry) {
		should_retry = false;
		lookup_flags |= LOOKUP_REVAL;
		goto retry;
	}
exit:
	return error;
}

SYSCALL_DEFINE4(renameat, int, olddfd, const char __user *, oldname,
		int, newdfd, const char __user *, newname)
{
	return sys_renameat2(olddfd, oldname, newdfd, newname, 0);
}

SYSCALL_DEFINE2(rename, const char __user *, oldname, const char __user *, newname)
{
	return sys_renameat2(AT_FDCWD, oldname, AT_FDCWD, newname, 0);
}

int vfs_whiteout(struct inode *dir, struct dentry *dentry)
{
	int error = may_create(NULL, dir, dentry);
	if (error)
		return error;

	if (!dir->i_op->mknod)
		return -EPERM;

	return dir->i_op->mknod(dir, dentry,
				S_IFCHR | WHITEOUT_MODE, WHITEOUT_DEV);
}
EXPORT_SYMBOL(vfs_whiteout);

int readlink_copy(char __user *buffer, int buflen, const char *link)
{
	int len = PTR_ERR(link);
	if (IS_ERR(link))
		goto out;

	len = strlen(link);
	if (len > (unsigned) buflen)
		len = buflen;
	if (copy_to_user(buffer, link, len))
		len = -EFAULT;
out:
	return len;
}
EXPORT_SYMBOL(readlink_copy);

/*
 * A helper for ->readlink().  This should be used *ONLY* for symlinks that
 * have ->follow_link() touching nd only in nd_set_link().  Using (or not
 * using) it for any given inode is up to filesystem.
 */
int generic_readlink(struct dentry *dentry, char __user *buffer, int buflen)
{
	void *cookie;
	struct inode *inode = d_inode(dentry);
	const char *link = inode->i_link;
	int res;

	if (!link) {
		link = inode->i_op->follow_link(dentry, &cookie);
		if (IS_ERR(link))
			return PTR_ERR(link);
	}
	res = readlink_copy(buffer, buflen, link);
	if (inode->i_op->put_link)
		inode->i_op->put_link(inode, cookie);
	return res;
}
EXPORT_SYMBOL(generic_readlink);

/* get the link contents into pagecache */
static char *page_getlink(struct dentry * dentry, struct page **ppage)
{
	char *kaddr;
	struct page *page;
	struct address_space *mapping = dentry->d_inode->i_mapping;
	page = read_mapping_page(mapping, 0, NULL);
	if (IS_ERR(page))
		return (char*)page;
	*ppage = page;
	kaddr = kmap(page);
	nd_terminate_link(kaddr, dentry->d_inode->i_size, PAGE_SIZE - 1);
	return kaddr;
}

int page_readlink(struct dentry *dentry, char __user *buffer, int buflen)
{
	struct page *page = NULL;
	int res = readlink_copy(buffer, buflen, page_getlink(dentry, &page));
	if (page) {
		kunmap(page);
		page_cache_release(page);
	}
	return res;
}
EXPORT_SYMBOL(page_readlink);

const char *page_follow_link_light(struct dentry *dentry, void **cookie)
{
	struct page *page = NULL;
	char *res = page_getlink(dentry, &page);
	if (!IS_ERR(res))
		*cookie = page;
	return res;
}
EXPORT_SYMBOL(page_follow_link_light);

void page_put_link(struct inode *unused, void *cookie)
{
	struct page *page = cookie;
	kunmap(page);
	page_cache_release(page);
}
EXPORT_SYMBOL(page_put_link);

/*
 * The nofs argument instructs pagecache_write_begin to pass AOP_FLAG_NOFS
 */
int __page_symlink(struct inode *inode, const char *symname, int len, int nofs)
{
	struct address_space *mapping = inode->i_mapping;
	struct page *page;
	void *fsdata;
	int err;
	char *kaddr;
	unsigned int flags = AOP_FLAG_UNINTERRUPTIBLE;
	if (nofs)
		flags |= AOP_FLAG_NOFS;

retry:
	err = pagecache_write_begin(NULL, mapping, 0, len-1,
				flags, &page, &fsdata);
	if (err)
		goto fail;

	kaddr = kmap_atomic(page);
	memcpy(kaddr, symname, len-1);
	kunmap_atomic(kaddr);

	err = pagecache_write_end(NULL, mapping, 0, len-1, len-1,
							page, fsdata);
	if (err < 0)
		goto fail;
	if (err < len-1)
		goto retry;

	mark_inode_dirty(inode);
	return 0;
fail:
	return err;
}
EXPORT_SYMBOL(__page_symlink);

int page_symlink(struct inode *inode, const char *symname, int len)
{
	return __page_symlink(inode, symname, len,
			!mapping_gfp_constraint(inode->i_mapping, __GFP_FS));
}
EXPORT_SYMBOL(page_symlink);

const struct inode_operations page_symlink_inode_operations = {
	.readlink	= generic_readlink,
	.follow_link	= page_follow_link_light,
	.put_link	= page_put_link,
};
EXPORT_SYMBOL(page_symlink_inode_operations);<|MERGE_RESOLUTION|>--- conflicted
+++ resolved
@@ -882,15 +882,10 @@
 		path_put(&last->link);
 }
 
-<<<<<<< HEAD
 int sysctl_protected_symlinks __read_mostly = 1;
 int sysctl_protected_hardlinks __read_mostly = 1;
-=======
-int sysctl_protected_symlinks __read_mostly = 0;
-int sysctl_protected_hardlinks __read_mostly = 0;
 int sysctl_protected_fifos __read_mostly;
 int sysctl_protected_regular __read_mostly;
->>>>>>> a323f46f
 
 /**
  * may_follow_link - Check symlink following for unsafe situations
