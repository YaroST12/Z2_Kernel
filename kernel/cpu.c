--- conflicted
+++ resolved
@@ -92,11 +92,6 @@
 #define cpuhp_lock_acquire()      lock_map_acquire(&cpu_hotplug.dep_map)
 #define cpuhp_lock_release()      lock_map_release(&cpu_hotplug.dep_map)
 
-void cpu_hotplug_mutex_held(void)
-{
-	lockdep_assert_held(&cpu_hotplug.lock);
-}
-EXPORT_SYMBOL(cpu_hotplug_mutex_held);
 
 void get_online_cpus(void)
 {
@@ -868,7 +863,6 @@
 const struct cpumask *const cpu_isolated_mask = to_cpumask(cpu_isolated_bits);
 EXPORT_SYMBOL(cpu_isolated_mask);
 
-<<<<<<< HEAD
 /*
  * This assumes that half of the CPUs are little and that they have lower
  * CPU numbers than the big CPUs (e.g., on an 8-core system, CPUs 0-3 would be
@@ -884,8 +878,6 @@
 const struct cpumask *const cpu_perf_mask = to_cpumask(&big_cluster_cpus);
 EXPORT_SYMBOL(cpu_perf_mask);
 
-=======
->>>>>>> b9c9fa5d
 void set_cpu_possible(unsigned int cpu, bool possible)
 {
 	if (possible)
@@ -943,8 +935,6 @@
 	cpumask_copy(to_cpumask(cpu_online_bits), src);
 }
 
-<<<<<<< HEAD
-=======
 enum cpu_mitigations cpu_mitigations = CPU_MITIGATIONS_AUTO;
 
 static int __init mitigations_parse_cmdline(char *arg)
@@ -958,7 +948,6 @@
 }
 early_param("mitigations", mitigations_parse_cmdline);
 
->>>>>>> b9c9fa5d
 void init_cpu_isolated(const struct cpumask *src)
 {
 	cpumask_copy(to_cpumask(cpu_isolated_bits), src);
