--- conflicted
+++ resolved
@@ -23,10 +23,9 @@
 #include <linux/netfilter/x_tables.h>
 #include <linux/netfilter/xt_quota2.h>
 
-<<<<<<< HEAD
 #define QUOTA2_SYSFS_WORK_MAX_SIZE 64
 #define QUOTA2_SYSFS_NUM_ENVP 3
-=======
+
 #ifdef CONFIG_NETFILTER_XT_MATCH_QUOTA2_LOG
 /* For compatibility, these definitions are copied from the
  * deprecated header file <linux/netfilter_ipv4/ipt_ULOG.h> */
@@ -48,7 +47,6 @@
 	unsigned char payload[0];
 } ulog_packet_msg_t;
 #endif
->>>>>>> 4450e966
 
 /**
  * @lock:	lock to protect quota writers from each other
