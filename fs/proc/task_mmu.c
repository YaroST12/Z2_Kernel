--- conflicted
+++ resolved
@@ -547,26 +547,9 @@
 	} else if (is_swap_pte(*pte)) {
 		swp_entry_t swpent = pte_to_swp_entry(*pte);
 
-<<<<<<< HEAD
-		if (!non_swap_entry(swpent)) {
-			int mapcount;
-
-			mss->swap += PAGE_SIZE;
-			mapcount = swp_swapcount(swpent);
-			if (mapcount >= 2) {
-				u64 pss_delta = (u64)PAGE_SIZE << PSS_SHIFT;
-
-				do_div(pss_delta, mapcount);
-				mss->swap_pss += pss_delta;
-			} else {
-				mss->swap_pss += (u64)PAGE_SIZE << PSS_SHIFT;
-			}
-		} else if (is_migration_entry(swpent))
-=======
 		if (!non_swap_entry(swpent))
 			mss->swap += PAGE_SIZE;
 		else if (is_migration_entry(swpent))
->>>>>>> b5076139
 			page = migration_entry_to_page(swpent);
 	} else if (pte_file(*pte)) {
 		if (pte_to_pgoff(*pte) != pgoff)
