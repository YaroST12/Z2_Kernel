--- conflicted
+++ resolved
@@ -76,11 +76,7 @@
 #include "binder_trace.h"
 
 static HLIST_HEAD(binder_deferred_list);
-<<<<<<< HEAD
 static DEFINE_SPINLOCK(binder_deferred_lock);
-=======
-static DEFINE_MUTEX(binder_deferred_lock);
->>>>>>> b95a8c04
 
 static HLIST_HEAD(binder_devices);
 static HLIST_HEAD(binder_procs);
@@ -1227,7 +1223,6 @@
 	}
 	if (is_fair_policy(policy))
 		set_user_nice(task, priority);
-<<<<<<< HEAD
 }
 
 static void binder_set_priority(struct task_struct *task,
@@ -1247,27 +1242,6 @@
 					struct binder_priority node_prio,
 					bool inherit_rt)
 {
-=======
-}
-
-static void binder_set_priority(struct task_struct *task,
-				struct binder_priority desired)
-{
-	binder_do_set_priority(task, desired, /* verify = */ true);
-}
-
-static void binder_restore_priority(struct task_struct *task,
-				    struct binder_priority desired)
-{
-	binder_do_set_priority(task, desired, /* verify = */ false);
-}
-
-static void binder_transaction_priority(struct task_struct *task,
-					struct binder_transaction *t,
-					struct binder_priority node_prio,
-					bool inherit_rt)
-{
->>>>>>> b95a8c04
 	struct binder_priority desired_prio = t->priority;
 
 	if (t->set_priority_called)
@@ -1400,7 +1374,6 @@
 
 static struct binder_node *binder_new_node(struct binder_proc *proc,
 					   struct flat_binder_object *fp)
-<<<<<<< HEAD
 {
 	struct binder_node *node;
 	struct binder_node *new_node = kzalloc(sizeof(*node), GFP_KERNEL);
@@ -1421,28 +1394,6 @@
 
 static void binder_free_node(struct binder_node *node)
 {
-=======
-{
-	struct binder_node *node;
-	struct binder_node *new_node = kzalloc(sizeof(*node), GFP_KERNEL);
-
-	if (!new_node)
-		return NULL;
-	binder_inner_proc_lock(proc);
-	node = binder_init_node_ilocked(proc, new_node, fp);
-	binder_inner_proc_unlock(proc);
-	if (node != new_node)
-		/*
-		 * The node was already added by another thread
-		 */
-		kfree(new_node);
-
-	return node;
-}
-
-static void binder_free_node(struct binder_node *node)
-{
->>>>>>> b95a8c04
 	kfree(node);
 	binder_stats_deleted(BINDER_STAT_NODE);
 }
@@ -1506,7 +1457,6 @@
 
 static int binder_inc_node(struct binder_node *node, int strong, int internal,
 			   struct list_head *target_list)
-<<<<<<< HEAD
 {
 	int ret;
 
@@ -1520,21 +1470,6 @@
 static bool binder_dec_node_nilocked(struct binder_node *node,
 				     int strong, int internal)
 {
-=======
-{
-	int ret;
-
-	binder_node_inner_lock(node);
-	ret = binder_inc_node_nilocked(node, strong, internal, target_list);
-	binder_node_inner_unlock(node);
-
-	return ret;
-}
-
-static bool binder_dec_node_nilocked(struct binder_node *node,
-				     int strong, int internal)
-{
->>>>>>> b95a8c04
 	struct binder_proc *proc = node->proc;
 
 	assert_spin_locked(&node->lock);
@@ -1601,7 +1536,6 @@
 	binder_node_inner_unlock(node);
 	if (free_node)
 		binder_free_node(node);
-<<<<<<< HEAD
 }
 
 static void binder_inc_node_tmpref_ilocked(struct binder_node *node)
@@ -1676,82 +1610,6 @@
 	binder_dec_node_tmpref(node);
 }
 
-=======
-}
-
-static void binder_inc_node_tmpref_ilocked(struct binder_node *node)
-{
-	/*
-	 * No call to binder_inc_node() is needed since we
-	 * don't need to inform userspace of any changes to
-	 * tmp_refs
-	 */
-	node->tmp_refs++;
-}
-
-/**
- * binder_inc_node_tmpref() - take a temporary reference on node
- * @node:	node to reference
- *
- * Take reference on node to prevent the node from being freed
- * while referenced only by a local variable. The inner lock is
- * needed to serialize with the node work on the queue (which
- * isn't needed after the node is dead). If the node is dead
- * (node->proc is NULL), use binder_dead_nodes_lock to protect
- * node->tmp_refs against dead-node-only cases where the node
- * lock cannot be acquired (eg traversing the dead node list to
- * print nodes)
- */
-static void binder_inc_node_tmpref(struct binder_node *node)
-{
-	binder_node_lock(node);
-	if (node->proc)
-		binder_inner_proc_lock(node->proc);
-	else
-		spin_lock(&binder_dead_nodes_lock);
-	binder_inc_node_tmpref_ilocked(node);
-	if (node->proc)
-		binder_inner_proc_unlock(node->proc);
-	else
-		spin_unlock(&binder_dead_nodes_lock);
-	binder_node_unlock(node);
-}
-
-/**
- * binder_dec_node_tmpref() - remove a temporary reference on node
- * @node:	node to reference
- *
- * Release temporary reference on node taken via binder_inc_node_tmpref()
- */
-static void binder_dec_node_tmpref(struct binder_node *node)
-{
-	bool free_node;
-
-	binder_node_inner_lock(node);
-	if (!node->proc)
-		spin_lock(&binder_dead_nodes_lock);
-	node->tmp_refs--;
-	BUG_ON(node->tmp_refs < 0);
-	if (!node->proc)
-		spin_unlock(&binder_dead_nodes_lock);
-	/*
-	 * Call binder_dec_node() to check if all refcounts are 0
-	 * and cleanup is needed. Calling with strong=0 and internal=1
-	 * causes no actual reference to be released in binder_dec_node().
-	 * If that changes, a change is needed here too.
-	 */
-	free_node = binder_dec_node_nilocked(node, 0, 1);
-	binder_node_inner_unlock(node);
-	if (free_node)
-		binder_free_node(node);
-}
-
-static void binder_put_node(struct binder_node *node)
-{
-	binder_dec_node_tmpref(node);
-}
-
->>>>>>> b95a8c04
 static struct binder_ref *binder_get_ref_olocked(struct binder_proc *proc,
 						 u32 desc, bool need_strong_ref)
 {
@@ -2054,7 +1912,6 @@
 	if (!ref) {
 		ret = -EINVAL;
 		goto err_no_ref;
-<<<<<<< HEAD
 	}
 	if (increment)
 		ret = binder_inc_ref_olocked(ref, strong, NULL);
@@ -2125,78 +1982,6 @@
 		binder_proc_lock(proc);
 		ref = binder_get_ref_for_node_olocked(proc, node, new_ref);
 	}
-=======
-	}
-	if (increment)
-		ret = binder_inc_ref_olocked(ref, strong, NULL);
-	else
-		delete_ref = binder_dec_ref_olocked(ref, strong);
-
-	if (rdata)
-		*rdata = ref->data;
-	binder_proc_unlock(proc);
-
-	if (delete_ref)
-		binder_free_ref(ref);
-	return ret;
-
-err_no_ref:
-	binder_proc_unlock(proc);
-	return ret;
-}
-
-/**
- * binder_dec_ref_for_handle() - dec the ref for given handle
- * @proc:	proc containing the ref
- * @desc:	the handle associated with the ref
- * @strong:	true=strong reference, false=weak reference
- * @rdata:	the id/refcount data for the ref
- *
- * Just calls binder_update_ref_for_handle() to decrement the ref.
- *
- * Return: 0 if successful, else errno
- */
-static int binder_dec_ref_for_handle(struct binder_proc *proc,
-		uint32_t desc, bool strong, struct binder_ref_data *rdata)
-{
-	return binder_update_ref_for_handle(proc, desc, false, strong, rdata);
-}
-
-
-/**
- * binder_inc_ref_for_node() - increment the ref for given proc/node
- * @proc:	 proc containing the ref
- * @node:	 target node
- * @strong:	 true=strong reference, false=weak reference
- * @target_list: worklist to use if node is incremented
- * @rdata:	 the id/refcount data for the ref
- *
- * Given a proc and node, increment the ref. Create the ref if it
- * doesn't already exist
- *
- * Return: 0 if successful, else errno
- */
-static int binder_inc_ref_for_node(struct binder_proc *proc,
-			struct binder_node *node,
-			bool strong,
-			struct list_head *target_list,
-			struct binder_ref_data *rdata)
-{
-	struct binder_ref *ref;
-	struct binder_ref *new_ref = NULL;
-	int ret = 0;
-
-	binder_proc_lock(proc);
-	ref = binder_get_ref_for_node_olocked(proc, node, NULL);
-	if (!ref) {
-		binder_proc_unlock(proc);
-		new_ref = kzalloc(sizeof(*ref), GFP_KERNEL);
-		if (!new_ref)
-			return -ENOMEM;
-		binder_proc_lock(proc);
-		ref = binder_get_ref_for_node_olocked(proc, node, new_ref);
-	}
->>>>>>> b95a8c04
 	ret = binder_inc_ref_olocked(ref, strong, target_list);
 	*rdata = ref->data;
 	binder_proc_unlock(proc);
@@ -2930,7 +2715,6 @@
 		task_close_fd(target_proc, fd_array[fdi]);
 	return target_fd;
 }
-<<<<<<< HEAD
 
 static int binder_fixup_parent(struct binder_transaction *t,
 			       struct binder_thread *thread,
@@ -2949,26 +2733,6 @@
 	if (!(bp->flags & BINDER_BUFFER_FLAG_HAS_PARENT))
 		return 0;
 
-=======
-
-static int binder_fixup_parent(struct binder_transaction *t,
-			       struct binder_thread *thread,
-			       struct binder_buffer_object *bp,
-			       binder_size_t *off_start,
-			       binder_size_t num_valid,
-			       struct binder_buffer_object *last_fixup_obj,
-			       binder_size_t last_fixup_min_off)
-{
-	struct binder_buffer_object *parent;
-	u8 *parent_buffer;
-	struct binder_buffer *b = t->buffer;
-	struct binder_proc *proc = thread->proc;
-	struct binder_proc *target_proc = t->to_proc;
-
-	if (!(bp->flags & BINDER_BUFFER_FLAG_HAS_PARENT))
-		return 0;
-
->>>>>>> b95a8c04
 	parent = binder_validate_ptr(b, bp->parent, off_start, num_valid);
 	if (!parent) {
 		binder_user_error("%d:%d got transaction with invalid parent offset or type\n",
@@ -3409,11 +3173,7 @@
 		goto err_bad_offset;
 	}
 	if (!IS_ALIGNED(extra_buffers_size, sizeof(u64))) {
-<<<<<<< HEAD
 		binder_user_error("%d:%d got transaction with unaligned buffers size, %llu\n",
-=======
-		binder_user_error("%d:%d got transaction with unaligned buffers size, %lld\n",
->>>>>>> b95a8c04
 				  proc->pid, thread->pid,
 				  (u64)extra_buffers_size);
 		return_error = BR_FAILED_REPLY;
@@ -3459,7 +3219,6 @@
 		case BINDER_TYPE_HANDLE:
 		case BINDER_TYPE_WEAK_HANDLE: {
 			struct flat_binder_object *fp;
-<<<<<<< HEAD
 
 			fp = to_flat_binder_object(hdr);
 			ret = binder_translate_handle(fp, t, thread);
@@ -3476,24 +3235,6 @@
 			int target_fd = binder_translate_fd(fp->fd, t, thread,
 							    in_reply_to);
 
-=======
-
-			fp = to_flat_binder_object(hdr);
-			ret = binder_translate_handle(fp, t, thread);
-			if (ret < 0) {
-				return_error = BR_FAILED_REPLY;
-				return_error_param = ret;
-				return_error_line = __LINE__;
-				goto err_translate_failed;
-			}
-		} break;
-
-		case BINDER_TYPE_FD: {
-			struct binder_fd_object *fp = to_binder_fd_object(hdr);
-			int target_fd = binder_translate_fd(fp->fd, t, thread,
-							    in_reply_to);
-
->>>>>>> b95a8c04
 			if (target_fd < 0) {
 				return_error = BR_FAILED_REPLY;
 				return_error_param = target_fd;
@@ -3892,16 +3633,6 @@
 
 			buffer = binder_alloc_prepare_to_free(&proc->alloc,
 							      data_ptr);
-<<<<<<< HEAD
-			if (buffer == NULL) {
-				binder_user_error("%d:%d BC_FREE_BUFFER u%016llx no match\n",
-					proc->pid, thread->pid, (u64)data_ptr);
-				break;
-			}
-			if (!buffer->allow_user_free) {
-				binder_user_error("%d:%d BC_FREE_BUFFER u%016llx matched unreturned buffer\n",
-					proc->pid, thread->pid, (u64)data_ptr);
-=======
 			if (IS_ERR_OR_NULL(buffer)) {
 				if (PTR_ERR(buffer) == -EPERM) {
 					binder_user_error(
@@ -3914,7 +3645,6 @@
 						proc->pid, thread->pid,
 						(u64)data_ptr);
 				}
->>>>>>> b95a8c04
 				break;
 			}
 			binder_debug(BINDER_DEBUG_FREE_BUFFER,
@@ -5507,11 +5237,7 @@
 	int defer;
 
 	do {
-<<<<<<< HEAD
 		spin_lock(&binder_deferred_lock);
-=======
-		mutex_lock(&binder_deferred_lock);
->>>>>>> b95a8c04
 		if (!hlist_empty(&binder_deferred_list)) {
 			proc = hlist_entry(binder_deferred_list.first,
 					struct binder_proc, deferred_work_node);
@@ -6148,11 +5874,7 @@
 		binder_debugfs_dir_entry_proc = debugfs_create_dir("proc",
 						 binder_debugfs_dir_entry_root);
 
-<<<<<<< HEAD
 	if (!IS_ERR_OR_NULL(binder_debugfs_dir_entry_root)) {
-=======
-	if (binder_debugfs_dir_entry_root) {
->>>>>>> b95a8c04
 		debugfs_create_file("state",
 				    0444,
 				    binder_debugfs_dir_entry_root,
