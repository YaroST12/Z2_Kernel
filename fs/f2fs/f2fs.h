// SPDX-License-Identifier: GPL-2.0
/*
 * fs/f2fs/f2fs.h
 *
 * Copyright (c) 2012 Samsung Electronics Co., Ltd.
 *             http://www.samsung.com/
 */
#ifndef _LINUX_F2FS_H
#define _LINUX_F2FS_H

#include <linux/uio.h>
#include <linux/types.h>
#include <linux/page-flags.h>
#include <linux/buffer_head.h>
#include <linux/slab.h>
#include <linux/crc32.h>
#include <linux/magic.h>
#include <linux/kobject.h>
#include <linux/sched.h>
#include <linux/cred.h>
#include <linux/vmalloc.h>
#include <linux/bio.h>
#include <linux/blkdev.h>
#include <linux/quotaops.h>
#include <crypto/hash.h>
#include <linux/writeback.h>
#include <linux/overflow.h>

#define __FS_HAS_ENCRYPTION IS_ENABLED(CONFIG_F2FS_FS_ENCRYPTION)
#include <linux/fscrypt.h>

#ifdef CONFIG_F2FS_CHECK_FS
#define f2fs_bug_on(sbi, condition)	BUG_ON(condition)
#else
#define f2fs_bug_on(sbi, condition)					\
	do {								\
		if (unlikely(condition)) {				\
			WARN_ON(1);					\
			set_sbi_flag(sbi, SBI_NEED_FSCK);		\
		}							\
	} while (0)
#endif

enum {
	FAULT_KMALLOC,
	FAULT_KVMALLOC,
	FAULT_PAGE_ALLOC,
	FAULT_PAGE_GET,
	FAULT_ALLOC_BIO,
	FAULT_ALLOC_NID,
	FAULT_ORPHAN,
	FAULT_BLOCK,
	FAULT_DIR_DEPTH,
	FAULT_EVICT_INODE,
	FAULT_TRUNCATE,
	FAULT_READ_IO,
	FAULT_CHECKPOINT,
	FAULT_DISCARD,
	FAULT_WRITE_IO,
	FAULT_MAX,
};

#ifdef CONFIG_F2FS_FAULT_INJECTION
#define F2FS_ALL_FAULT_TYPE		((1 << FAULT_MAX) - 1)

struct f2fs_fault_info {
	atomic_t inject_ops;
	unsigned int inject_rate;
	unsigned int inject_type;
};

extern const char *f2fs_fault_name[FAULT_MAX];
#define IS_FAULT_SET(fi, type) ((fi)->inject_type & (1 << (type)))
#endif

/*
 * For mount options
 */
#define F2FS_MOUNT_BG_GC		0x00000001
#define F2FS_MOUNT_DISABLE_ROLL_FORWARD	0x00000002
#define F2FS_MOUNT_DISCARD		0x00000004
#define F2FS_MOUNT_NOHEAP		0x00000008
#define F2FS_MOUNT_XATTR_USER		0x00000010
#define F2FS_MOUNT_POSIX_ACL		0x00000020
#define F2FS_MOUNT_DISABLE_EXT_IDENTIFY	0x00000040
#define F2FS_MOUNT_INLINE_XATTR		0x00000080
#define F2FS_MOUNT_INLINE_DATA		0x00000100
#define F2FS_MOUNT_INLINE_DENTRY	0x00000200
#define F2FS_MOUNT_FLUSH_MERGE		0x00000400
#define F2FS_MOUNT_NOBARRIER		0x00000800
#define F2FS_MOUNT_FASTBOOT		0x00001000
#define F2FS_MOUNT_EXTENT_CACHE		0x00002000
#define F2FS_MOUNT_FORCE_FG_GC		0x00004000
#define F2FS_MOUNT_DATA_FLUSH		0x00008000
#define F2FS_MOUNT_FAULT_INJECTION	0x00010000
#define F2FS_MOUNT_ADAPTIVE		0x00020000
#define F2FS_MOUNT_LFS			0x00040000
#define F2FS_MOUNT_USRQUOTA		0x00080000
#define F2FS_MOUNT_GRPQUOTA		0x00100000
#define F2FS_MOUNT_PRJQUOTA		0x00200000
#define F2FS_MOUNT_QUOTA		0x00400000
#define F2FS_MOUNT_INLINE_XATTR_SIZE	0x00800000
#define F2FS_MOUNT_RESERVE_ROOT		0x01000000
#define F2FS_MOUNT_DISABLE_CHECKPOINT	0x02000000

#define F2FS_OPTION(sbi)	((sbi)->mount_opt)
#define clear_opt(sbi, option)	(F2FS_OPTION(sbi).opt &= ~F2FS_MOUNT_##option)
#define set_opt(sbi, option)	(F2FS_OPTION(sbi).opt |= F2FS_MOUNT_##option)
#define test_opt(sbi, option)	(F2FS_OPTION(sbi).opt & F2FS_MOUNT_##option)

#define ver_after(a, b)	(typecheck(unsigned long long, a) &&		\
		typecheck(unsigned long long, b) &&			\
		((long long)((a) - (b)) > 0))

typedef u32 block_t;	/*
			 * should not change u32, since it is the on-disk block
			 * address format, __le32.
			 */
typedef u32 nid_t;

struct f2fs_mount_info {
	unsigned int opt;
	int write_io_size_bits;		/* Write IO size bits */
	block_t root_reserved_blocks;	/* root reserved blocks */
	kuid_t s_resuid;		/* reserved blocks for uid */
	kgid_t s_resgid;		/* reserved blocks for gid */
	int active_logs;		/* # of active logs */
	int inline_xattr_size;		/* inline xattr size */
#ifdef CONFIG_F2FS_FAULT_INJECTION
	struct f2fs_fault_info fault_info;	/* For fault injection */
#endif
#ifdef CONFIG_QUOTA
	/* Names of quota files with journalled quota */
	char *s_qf_names[MAXQUOTAS];
	int s_jquota_fmt;			/* Format of quota to use */
#endif
	/* For which write hints are passed down to block layer */
	int whint_mode;
	int alloc_mode;			/* segment allocation policy */
	int fsync_mode;			/* fsync policy */
	bool test_dummy_encryption;	/* test dummy encryption */
};

#define F2FS_FEATURE_ENCRYPT		0x0001
#define F2FS_FEATURE_BLKZONED		0x0002
#define F2FS_FEATURE_ATOMIC_WRITE	0x0004
#define F2FS_FEATURE_EXTRA_ATTR		0x0008
#define F2FS_FEATURE_PRJQUOTA		0x0010
#define F2FS_FEATURE_INODE_CHKSUM	0x0020
#define F2FS_FEATURE_FLEXIBLE_INLINE_XATTR	0x0040
#define F2FS_FEATURE_QUOTA_INO		0x0080
#define F2FS_FEATURE_INODE_CRTIME	0x0100
#define F2FS_FEATURE_LOST_FOUND		0x0200
#define F2FS_FEATURE_VERITY		0x0400	/* reserved */
#define F2FS_FEATURE_SB_CHKSUM		0x0800

#define __F2FS_HAS_FEATURE(raw_super, mask)				\
	((raw_super->feature & cpu_to_le32(mask)) != 0)
#define F2FS_HAS_FEATURE(sbi, mask)	__F2FS_HAS_FEATURE(sbi->raw_super, mask)
#define F2FS_SET_FEATURE(sbi, mask)					\
	(sbi->raw_super->feature |= cpu_to_le32(mask))
#define F2FS_CLEAR_FEATURE(sbi, mask)					\
	(sbi->raw_super->feature &= ~cpu_to_le32(mask))

/* bio stuffs */
#define REQ_OP_READ	READ
#define REQ_OP_WRITE	WRITE
#define bio_op(bio)	((bio)->bi_rw & 1)

static inline void bio_set_op_attrs(struct bio *bio, unsigned op,
		unsigned op_flags)
{
	bio->bi_rw = op | op_flags;
}

static inline int wbc_to_write_flags(struct writeback_control *wbc)
{
	if (wbc->sync_mode == WB_SYNC_ALL)
		return REQ_SYNC | REQ_NOIDLE;
	return 0;
}

/**
 * wq_has_sleeper - check if there are any waiting processes
 * @wq: wait queue head
 *
 * Returns true if wq has waiting processes
 *
 * Please refer to the comment for waitqueue_active.
 */
static inline bool wq_has_sleeper(wait_queue_head_t *wq)
{
	/*
	 * We need to be sure we are in sync with the
	 * add_wait_queue modifications to the wait queue.
	 *
	 * This memory barrier should be paired with one on the
	 * waiting side.
	 */
	smp_mb();
	return waitqueue_active(wq);
}

/**
 * current_time - Return FS time
 * @inode: inode.
 *
 * Return the current time truncated to the time granularity supported by
 * the fs.
 *
 * Note that inode and inode->sb cannot be NULL.
 * Otherwise, the function warns and returns time without truncation.
 */
static inline struct timespec current_time(struct inode *inode)
{
	struct timespec now = current_kernel_time();

	if (unlikely(!inode->i_sb)) {
		WARN(1, "current_time() called with uninitialized super_block in the inode");
		return now; 
	}    

	return timespec_trunc(now, inode->i_sb->s_time_gran);
}

/*
 * Default values for user and/or group using reserved blocks
 */
#define	F2FS_DEF_RESUID		0
#define	F2FS_DEF_RESGID		0

/*
 * For checkpoint manager
 */
enum {
	NAT_BITMAP,
	SIT_BITMAP
};

#define	CP_UMOUNT	0x00000001
#define	CP_FASTBOOT	0x00000002
#define	CP_SYNC		0x00000004
#define	CP_RECOVERY	0x00000008
#define	CP_DISCARD	0x00000010
#define CP_TRIMMED	0x00000020
#define CP_PAUSE	0x00000040

#define MAX_DISCARD_BLOCKS(sbi)		BLKS_PER_SEC(sbi)
#define DEF_MAX_DISCARD_REQUEST		8	/* issue 8 discards per round */
#define DEF_MIN_DISCARD_ISSUE_TIME	50	/* 50 ms, if exists */
#define DEF_MID_DISCARD_ISSUE_TIME	500	/* 500 ms, if device busy */
#define DEF_MAX_DISCARD_ISSUE_TIME	60000	/* 60 s, if no candidates */
#define DEF_DISCARD_URGENT_UTIL		80	/* do more discard over 80% */
#define DEF_CP_INTERVAL			60	/* 60 secs */
#define DEF_IDLE_INTERVAL		5	/* 5 secs */
#define DEF_DISABLE_INTERVAL		5	/* 5 secs */
<<<<<<< HEAD
=======
#define DEF_DISABLE_QUICK_INTERVAL	1	/* 1 secs */
#define DEF_UMOUNT_DISCARD_TIMEOUT	5	/* 5 secs */
>>>>>>> d4f47e6c

struct cp_control {
	int reason;
	__u64 trim_start;
	__u64 trim_end;
	__u64 trim_minlen;
};

/*
 * indicate meta/data type
 */
enum {
	META_CP,
	META_NAT,
	META_SIT,
	META_SSA,
	META_MAX,
	META_POR,
	DATA_GENERIC,
	META_GENERIC,
};

/* for the list of ino */
enum {
	ORPHAN_INO,		/* for orphan ino list */
	APPEND_INO,		/* for append ino list */
	UPDATE_INO,		/* for update ino list */
	TRANS_DIR_INO,		/* for trasactions dir ino list */
	FLUSH_INO,		/* for multiple device flushing */
	MAX_INO_ENTRY,		/* max. list */
};

struct ino_entry {
	struct list_head list;		/* list head */
	nid_t ino;			/* inode number */
	unsigned int dirty_device;	/* dirty device bitmap */
};

/* for the list of inodes to be GCed */
struct inode_entry {
	struct list_head list;	/* list head */
	struct inode *inode;	/* vfs inode pointer */
};

struct fsync_node_entry {
	struct list_head list;	/* list head */
	struct page *page;	/* warm node page pointer */
	unsigned int seq_id;	/* sequence id */
};

/* for the bitmap indicate blocks to be discarded */
struct discard_entry {
	struct list_head list;	/* list head */
	block_t start_blkaddr;	/* start blockaddr of current segment */
	unsigned char discard_map[SIT_VBLOCK_MAP_SIZE];	/* segment discard bitmap */
};

/* default discard granularity of inner discard thread, unit: block count */
#define DEFAULT_DISCARD_GRANULARITY		16

/* max discard pend list number */
#define MAX_PLIST_NUM		512
#define plist_idx(blk_num)	((blk_num) >= MAX_PLIST_NUM ?		\
<<<<<<< HEAD
					(MAX_PLIST_NUM - 1) : (blk_num - 1))
=======
					(MAX_PLIST_NUM - 1) : ((blk_num) - 1))
>>>>>>> d4f47e6c

enum {
	D_PREP,			/* initial */
	D_PARTIAL,		/* partially submitted */
	D_SUBMIT,		/* all submitted */
	D_DONE,			/* finished */
};

struct discard_info {
	block_t lstart;			/* logical start address */
	block_t len;			/* length */
	block_t start;			/* actual start address in dev */
};

struct discard_cmd {
	struct rb_node rb_node;		/* rb node located in rb-tree */
	union {
		struct {
			block_t lstart;	/* logical start address */
			block_t len;	/* length */
			block_t start;	/* actual start address in dev */
		};
		struct discard_info di;	/* discard info */

	};
	struct list_head list;		/* command list */
	struct completion wait;		/* compleation */
	struct block_device *bdev;	/* bdev */
	unsigned short ref;		/* reference count */
	unsigned char state;		/* state */
	unsigned char queued;		/* queued discard */
	int error;			/* bio error */
	spinlock_t lock;		/* for state/bio_ref updating */
	unsigned short bio_ref;		/* bio reference count */
};

enum {
	DPOLICY_BG,
	DPOLICY_FORCE,
	DPOLICY_FSTRIM,
	DPOLICY_UMOUNT,
	MAX_DPOLICY,
};

struct discard_policy {
	int type;			/* type of discard */
	unsigned int min_interval;	/* used for candidates exist */
	unsigned int mid_interval;	/* used for device busy */
	unsigned int max_interval;	/* used for candidates not exist */
	unsigned int max_requests;	/* # of discards issued per round */
	unsigned int io_aware_gran;	/* minimum granularity discard not be aware of I/O */
	bool io_aware;			/* issue discard in idle time */
	bool sync;			/* submit discard with REQ_SYNC flag */
	bool ordered;			/* issue discard by lba order */
	unsigned int granularity;	/* discard granularity */
<<<<<<< HEAD
=======
	int timeout;			/* discard timeout for put_super */
>>>>>>> d4f47e6c
};

struct discard_cmd_control {
	struct task_struct *f2fs_issue_discard;	/* discard thread */
	struct list_head entry_list;		/* 4KB discard entry list */
	struct list_head pend_list[MAX_PLIST_NUM];/* store pending entries */
	struct list_head wait_list;		/* store on-flushing entries */
	struct list_head fstrim_list;		/* in-flight discard from fstrim */
	wait_queue_head_t discard_wait_queue;	/* waiting queue for wake-up */
	unsigned int discard_wake;		/* to wake up discard thread */
	struct mutex cmd_lock;
	unsigned int nr_discards;		/* # of discards in the list */
	unsigned int max_discards;		/* max. discards to be issued */
	unsigned int discard_granularity;	/* discard granularity */
	unsigned int undiscard_blks;		/* # of undiscard blocks */
	unsigned int next_pos;			/* next discard position */
	atomic_t issued_discard;		/* # of issued discard */
	atomic_t queued_discard;		/* # of queued discard */
	atomic_t discard_cmd_cnt;		/* # of cached cmd count */
	struct rb_root root;			/* root of discard rb-tree */
	bool rbtree_check;			/* config for consistence check */
};

/* for the list of fsync inodes, used only during recovery */
struct fsync_inode_entry {
	struct list_head list;	/* list head */
	struct inode *inode;	/* vfs inode pointer */
	block_t blkaddr;	/* block address locating the last fsync */
	block_t last_dentry;	/* block address locating the last dentry */
};

#define nats_in_cursum(jnl)		(le16_to_cpu((jnl)->n_nats))
#define sits_in_cursum(jnl)		(le16_to_cpu((jnl)->n_sits))

#define nat_in_journal(jnl, i)		((jnl)->nat_j.entries[i].ne)
#define nid_in_journal(jnl, i)		((jnl)->nat_j.entries[i].nid)
#define sit_in_journal(jnl, i)		((jnl)->sit_j.entries[i].se)
#define segno_in_journal(jnl, i)	((jnl)->sit_j.entries[i].segno)

#define MAX_NAT_JENTRIES(jnl)	(NAT_JOURNAL_ENTRIES - nats_in_cursum(jnl))
#define MAX_SIT_JENTRIES(jnl)	(SIT_JOURNAL_ENTRIES - sits_in_cursum(jnl))

static inline int update_nats_in_cursum(struct f2fs_journal *journal, int i)
{
	int before = nats_in_cursum(journal);

	journal->n_nats = cpu_to_le16(before + i);
	return before;
}

static inline int update_sits_in_cursum(struct f2fs_journal *journal, int i)
{
	int before = sits_in_cursum(journal);

	journal->n_sits = cpu_to_le16(before + i);
	return before;
}

static inline bool __has_cursum_space(struct f2fs_journal *journal,
							int size, int type)
{
	if (type == NAT_JOURNAL)
		return size <= MAX_NAT_JENTRIES(journal);
	return size <= MAX_SIT_JENTRIES(journal);
}

/*
 * ioctl commands
 */
#define F2FS_IOC_GETFLAGS		FS_IOC_GETFLAGS
#define F2FS_IOC_SETFLAGS		FS_IOC_SETFLAGS
#define F2FS_IOC_GETVERSION		FS_IOC_GETVERSION

#define F2FS_IOCTL_MAGIC		0xf5
#define F2FS_IOC_START_ATOMIC_WRITE	_IO(F2FS_IOCTL_MAGIC, 1)
#define F2FS_IOC_COMMIT_ATOMIC_WRITE	_IO(F2FS_IOCTL_MAGIC, 2)
#define F2FS_IOC_START_VOLATILE_WRITE	_IO(F2FS_IOCTL_MAGIC, 3)
#define F2FS_IOC_RELEASE_VOLATILE_WRITE	_IO(F2FS_IOCTL_MAGIC, 4)
#define F2FS_IOC_ABORT_VOLATILE_WRITE	_IO(F2FS_IOCTL_MAGIC, 5)
#define F2FS_IOC_GARBAGE_COLLECT	_IOW(F2FS_IOCTL_MAGIC, 6, __u32)
#define F2FS_IOC_WRITE_CHECKPOINT	_IO(F2FS_IOCTL_MAGIC, 7)
#define F2FS_IOC_DEFRAGMENT		_IOWR(F2FS_IOCTL_MAGIC, 8,	\
						struct f2fs_defragment)
#define F2FS_IOC_MOVE_RANGE		_IOWR(F2FS_IOCTL_MAGIC, 9,	\
						struct f2fs_move_range)
#define F2FS_IOC_FLUSH_DEVICE		_IOW(F2FS_IOCTL_MAGIC, 10,	\
						struct f2fs_flush_device)
#define F2FS_IOC_GARBAGE_COLLECT_RANGE	_IOW(F2FS_IOCTL_MAGIC, 11,	\
						struct f2fs_gc_range)
#define F2FS_IOC_GET_FEATURES		_IOR(F2FS_IOCTL_MAGIC, 12, __u32)
#define F2FS_IOC_SET_PIN_FILE		_IOW(F2FS_IOCTL_MAGIC, 13, __u32)
#define F2FS_IOC_GET_PIN_FILE		_IOR(F2FS_IOCTL_MAGIC, 14, __u32)
#define F2FS_IOC_PRECACHE_EXTENTS	_IO(F2FS_IOCTL_MAGIC, 15)

#define F2FS_IOC_SET_ENCRYPTION_POLICY	FS_IOC_SET_ENCRYPTION_POLICY
#define F2FS_IOC_GET_ENCRYPTION_POLICY	FS_IOC_GET_ENCRYPTION_POLICY
#define F2FS_IOC_GET_ENCRYPTION_PWSALT	FS_IOC_GET_ENCRYPTION_PWSALT

/*
 * should be same as XFS_IOC_GOINGDOWN.
 * Flags for going down operation used by FS_IOC_GOINGDOWN
 */
#define F2FS_IOC_SHUTDOWN	_IOR('X', 125, __u32)	/* Shutdown */
#define F2FS_GOING_DOWN_FULLSYNC	0x0	/* going down with full sync */
#define F2FS_GOING_DOWN_METASYNC	0x1	/* going down with metadata */
#define F2FS_GOING_DOWN_NOSYNC		0x2	/* going down */
#define F2FS_GOING_DOWN_METAFLUSH	0x3	/* going down with meta flush */
#define F2FS_GOING_DOWN_NEED_FSCK	0x4	/* going down to trigger fsck */

#if defined(__KERNEL__) && defined(CONFIG_COMPAT)
/*
 * ioctl commands in 32 bit emulation
 */
#define F2FS_IOC32_GETFLAGS		FS_IOC32_GETFLAGS
#define F2FS_IOC32_SETFLAGS		FS_IOC32_SETFLAGS
#define F2FS_IOC32_GETVERSION		FS_IOC32_GETVERSION
#endif

struct f2fs_gc_range {
	u32 sync;
	u64 start;
	u64 len;
};

struct f2fs_defragment {
	u64 start;
	u64 len;
<<<<<<< HEAD
};

struct f2fs_move_range {
	u32 dst_fd;		/* destination fd */
	u64 pos_in;		/* start position in src_fd */
	u64 pos_out;		/* start position in dst_fd */
	u64 len;		/* size to move */
};

struct f2fs_flush_device {
	u32 dev_num;		/* device number to flush */
	u32 segments;		/* # of segments to flush */
};

/* for inline stuff */
#define DEF_INLINE_RESERVED_SIZE	1
#define DEF_MIN_INLINE_SIZE		1
static inline int get_extra_isize(struct inode *inode);
static inline int get_inline_xattr_addrs(struct inode *inode);
#define MAX_INLINE_DATA(inode)	(sizeof(__le32) *			\
				(CUR_ADDRS_PER_INODE(inode) -		\
				get_inline_xattr_addrs(inode) -	\
				DEF_INLINE_RESERVED_SIZE))

/* for inline dir */
#define NR_INLINE_DENTRY(inode)	(MAX_INLINE_DATA(inode) * BITS_PER_BYTE / \
				((SIZE_OF_DIR_ENTRY + F2FS_SLOT_LEN) * \
				BITS_PER_BYTE + 1))
#define INLINE_DENTRY_BITMAP_SIZE(inode)	((NR_INLINE_DENTRY(inode) + \
					BITS_PER_BYTE - 1) / BITS_PER_BYTE)
#define INLINE_RESERVED_SIZE(inode)	(MAX_INLINE_DATA(inode) - \
				((SIZE_OF_DIR_ENTRY + F2FS_SLOT_LEN) * \
				NR_INLINE_DENTRY(inode) + \
				INLINE_DENTRY_BITMAP_SIZE(inode)))

=======
};

struct f2fs_move_range {
	u32 dst_fd;		/* destination fd */
	u64 pos_in;		/* start position in src_fd */
	u64 pos_out;		/* start position in dst_fd */
	u64 len;		/* size to move */
};

struct f2fs_flush_device {
	u32 dev_num;		/* device number to flush */
	u32 segments;		/* # of segments to flush */
};

/* for inline stuff */
#define DEF_INLINE_RESERVED_SIZE	1
static inline int get_extra_isize(struct inode *inode);
static inline int get_inline_xattr_addrs(struct inode *inode);
#define MAX_INLINE_DATA(inode)	(sizeof(__le32) *			\
				(CUR_ADDRS_PER_INODE(inode) -		\
				get_inline_xattr_addrs(inode) -	\
				DEF_INLINE_RESERVED_SIZE))

/* for inline dir */
#define NR_INLINE_DENTRY(inode)	(MAX_INLINE_DATA(inode) * BITS_PER_BYTE / \
				((SIZE_OF_DIR_ENTRY + F2FS_SLOT_LEN) * \
				BITS_PER_BYTE + 1))
#define INLINE_DENTRY_BITMAP_SIZE(inode)	((NR_INLINE_DENTRY(inode) + \
					BITS_PER_BYTE - 1) / BITS_PER_BYTE)
#define INLINE_RESERVED_SIZE(inode)	(MAX_INLINE_DATA(inode) - \
				((SIZE_OF_DIR_ENTRY + F2FS_SLOT_LEN) * \
				NR_INLINE_DENTRY(inode) + \
				INLINE_DENTRY_BITMAP_SIZE(inode)))

>>>>>>> d4f47e6c
/*
 * For INODE and NODE manager
 */
/* for directory operations */
struct f2fs_dentry_ptr {
	struct inode *inode;
	void *bitmap;
	struct f2fs_dir_entry *dentry;
	__u8 (*filename)[F2FS_SLOT_LEN];
	int max;
	int nr_bitmap;
};

static inline void make_dentry_ptr_block(struct inode *inode,
		struct f2fs_dentry_ptr *d, struct f2fs_dentry_block *t)
{
	d->inode = inode;
	d->max = NR_DENTRY_IN_BLOCK;
	d->nr_bitmap = SIZE_OF_DENTRY_BITMAP;
	d->bitmap = t->dentry_bitmap;
	d->dentry = t->dentry;
	d->filename = t->filename;
}

static inline void make_dentry_ptr_inline(struct inode *inode,
					struct f2fs_dentry_ptr *d, void *t)
{
	int entry_cnt = NR_INLINE_DENTRY(inode);
	int bitmap_size = INLINE_DENTRY_BITMAP_SIZE(inode);
	int reserved_size = INLINE_RESERVED_SIZE(inode);

	d->inode = inode;
	d->max = entry_cnt;
	d->nr_bitmap = bitmap_size;
	d->bitmap = t;
	d->dentry = t + bitmap_size + reserved_size;
	d->filename = t + bitmap_size + reserved_size +
					SIZE_OF_DIR_ENTRY * entry_cnt;
}

/*
 * XATTR_NODE_OFFSET stores xattrs to one node block per file keeping -1
 * as its node offset to distinguish from index node blocks.
 * But some bits are used to mark the node block.
 */
#define XATTR_NODE_OFFSET	((((unsigned int)-1) << OFFSET_BIT_SHIFT) \
				>> OFFSET_BIT_SHIFT)
enum {
	ALLOC_NODE,			/* allocate a new node page if needed */
	LOOKUP_NODE,			/* look up a node without readahead */
	LOOKUP_NODE_RA,			/*
					 * look up a node with readahead called
					 * by get_data_block.
					 */
};

#define DEFAULT_RETRY_IO_COUNT	8	/* maximum retry read IO count */

/* maximum retry quota flush count */
#define DEFAULT_RETRY_QUOTA_FLUSH_COUNT		8

#define F2FS_LINK_MAX	0xffffffff	/* maximum link count per file */

#define MAX_DIR_RA_PAGES	4	/* maximum ra pages of dir */

/* for in-memory extent cache entry */
#define F2FS_MIN_EXTENT_LEN	64	/* minimum extent length */

/* number of extent info in extent cache we try to shrink */
#define EXTENT_CACHE_SHRINK_NUMBER	128

struct rb_entry {
	struct rb_node rb_node;		/* rb node located in rb-tree */
	unsigned int ofs;		/* start offset of the entry */
	unsigned int len;		/* length of the entry */
};

struct extent_info {
	unsigned int fofs;		/* start offset in a file */
	unsigned int len;		/* length of the extent */
	u32 blk;			/* start block address of the extent */
};

struct extent_node {
	struct rb_node rb_node;		/* rb node located in rb-tree */
	struct extent_info ei;		/* extent info */
	struct list_head list;		/* node in global extent list of sbi */
	struct extent_tree *et;		/* extent tree pointer */
};

struct extent_tree {
	nid_t ino;			/* inode number */
	struct rb_root root;		/* root of extent info rb-tree */
	struct extent_node *cached_en;	/* recently accessed extent node */
	struct extent_info largest;	/* largested extent info */
	struct list_head list;		/* to be used by sbi->zombie_list */
	rwlock_t lock;			/* protect extent info rb-tree */
	atomic_t node_cnt;		/* # of extent node in rb-tree*/
	bool largest_updated;		/* largest extent updated */
};

/*
 * This structure is taken from ext4_map_blocks.
 *
 * Note that, however, f2fs uses NEW and MAPPED flags for f2fs_map_blocks().
 */
#define F2FS_MAP_NEW		(1 << BH_New)
#define F2FS_MAP_MAPPED		(1 << BH_Mapped)
#define F2FS_MAP_UNWRITTEN	(1 << BH_Unwritten)
#define F2FS_MAP_FLAGS		(F2FS_MAP_NEW | F2FS_MAP_MAPPED |\
				F2FS_MAP_UNWRITTEN)

struct f2fs_map_blocks {
	block_t m_pblk;
	block_t m_lblk;
	unsigned int m_len;
	unsigned int m_flags;
	pgoff_t *m_next_pgofs;		/* point next possible non-hole pgofs */
	pgoff_t *m_next_extent;		/* point to next possible extent */
	int m_seg_type;
	bool m_may_create;		/* indicate it is from write path */
};

/* for flag in get_data_block */
enum {
	F2FS_GET_BLOCK_DEFAULT,
	F2FS_GET_BLOCK_FIEMAP,
	F2FS_GET_BLOCK_BMAP,
	F2FS_GET_BLOCK_DIO,
	F2FS_GET_BLOCK_PRE_DIO,
	F2FS_GET_BLOCK_PRE_AIO,
	F2FS_GET_BLOCK_PRECACHE,
};

/*
 * i_advise uses FADVISE_XXX_BIT. We can add additional hints later.
 */
#define FADVISE_COLD_BIT	0x01
#define FADVISE_LOST_PINO_BIT	0x02
#define FADVISE_ENCRYPT_BIT	0x04
#define FADVISE_ENC_NAME_BIT	0x08
#define FADVISE_KEEP_SIZE_BIT	0x10
#define FADVISE_HOT_BIT		0x20
#define FADVISE_VERITY_BIT	0x40	/* reserved */

#define FADVISE_MODIFIABLE_BITS	(FADVISE_COLD_BIT | FADVISE_HOT_BIT)

#define file_is_cold(inode)	is_file(inode, FADVISE_COLD_BIT)
#define file_wrong_pino(inode)	is_file(inode, FADVISE_LOST_PINO_BIT)
#define file_set_cold(inode)	set_file(inode, FADVISE_COLD_BIT)
#define file_lost_pino(inode)	set_file(inode, FADVISE_LOST_PINO_BIT)
#define file_clear_cold(inode)	clear_file(inode, FADVISE_COLD_BIT)
#define file_got_pino(inode)	clear_file(inode, FADVISE_LOST_PINO_BIT)
#define file_is_encrypt(inode)	is_file(inode, FADVISE_ENCRYPT_BIT)
#define file_set_encrypt(inode)	set_file(inode, FADVISE_ENCRYPT_BIT)
#define file_clear_encrypt(inode) clear_file(inode, FADVISE_ENCRYPT_BIT)
#define file_enc_name(inode)	is_file(inode, FADVISE_ENC_NAME_BIT)
#define file_set_enc_name(inode) set_file(inode, FADVISE_ENC_NAME_BIT)
#define file_keep_isize(inode)	is_file(inode, FADVISE_KEEP_SIZE_BIT)
#define file_set_keep_isize(inode) set_file(inode, FADVISE_KEEP_SIZE_BIT)
#define file_is_hot(inode)	is_file(inode, FADVISE_HOT_BIT)
#define file_set_hot(inode)	set_file(inode, FADVISE_HOT_BIT)
#define file_clear_hot(inode)	clear_file(inode, FADVISE_HOT_BIT)

#define DEF_DIR_LEVEL		0

enum {
	GC_FAILURE_PIN,
	GC_FAILURE_ATOMIC,
	MAX_GC_FAILURE
};

struct f2fs_inode_info {
	struct inode vfs_inode;		/* serve a vfs inode */
	unsigned long i_flags;		/* keep an inode flags for ioctl */
	unsigned char i_advise;		/* use to give file attribute hints */
	unsigned char i_dir_level;	/* use for dentry level for large dir */
	unsigned int i_current_depth;	/* only for directory depth */
	/* for gc failure statistic */
	unsigned int i_gc_failures[MAX_GC_FAILURE];
	unsigned int i_pino;		/* parent inode number */
	umode_t i_acl_mode;		/* keep file acl mode temporarily */

	/* Use below internally in f2fs*/
	unsigned long flags;		/* use to pass per-file flags */
	struct rw_semaphore i_sem;	/* protect fi info */
	atomic_t dirty_pages;		/* # of dirty pages */
	f2fs_hash_t chash;		/* hash value of given file name */
	unsigned int clevel;		/* maximum level of given file name */
	struct task_struct *task;	/* lookup and create consistency */
	struct task_struct *cp_task;	/* separate cp/wb IO stats*/
	nid_t i_xattr_nid;		/* node id that contains xattrs */
	loff_t	last_disk_size;		/* lastly written file size */

#ifdef CONFIG_QUOTA
	struct dquot *i_dquot[MAXQUOTAS];

	/* quota space reservation, managed internally by quota code */
	qsize_t i_reserved_quota;
#endif
	struct list_head dirty_list;	/* dirty list for dirs and files */
	struct list_head gdirty_list;	/* linked in global dirty list */
	struct list_head inmem_ilist;	/* list for inmem inodes */
	struct list_head inmem_pages;	/* inmemory pages managed by f2fs */
	struct task_struct *inmem_task;	/* store inmemory task */
	struct mutex inmem_lock;	/* lock for inmemory pages */
	struct extent_tree *extent_tree;	/* cached extent_tree entry */

	/* avoid racing between foreground op and gc */
	struct rw_semaphore i_gc_rwsem[2];
	struct rw_semaphore i_mmap_sem;
	struct rw_semaphore i_xattr_sem; /* avoid racing between reading and changing EAs */

	int i_extra_isize;		/* size of extra space located in i_addr */
	kprojid_t i_projid;		/* id for project quota */
	int i_inline_xattr_size;	/* inline xattr size */
	struct timespec i_crtime;	/* inode creation time */
	struct timespec i_disk_time[4];	/* inode disk times */
};

static inline void get_extent_info(struct extent_info *ext,
					struct f2fs_extent *i_ext)
{
	ext->fofs = le32_to_cpu(i_ext->fofs);
	ext->blk = le32_to_cpu(i_ext->blk);
	ext->len = le32_to_cpu(i_ext->len);
}

static inline void set_raw_extent(struct extent_info *ext,
					struct f2fs_extent *i_ext)
{
	i_ext->fofs = cpu_to_le32(ext->fofs);
	i_ext->blk = cpu_to_le32(ext->blk);
	i_ext->len = cpu_to_le32(ext->len);
}

static inline void set_extent_info(struct extent_info *ei, unsigned int fofs,
						u32 blk, unsigned int len)
{
	ei->fofs = fofs;
	ei->blk = blk;
	ei->len = len;
}

static inline bool __is_discard_mergeable(struct discard_info *back,
			struct discard_info *front, unsigned int max_len)
<<<<<<< HEAD
{
	return (back->lstart + back->len == front->lstart) &&
		(back->len + front->len <= max_len);
}

static inline bool __is_discard_back_mergeable(struct discard_info *cur,
			struct discard_info *back, unsigned int max_len)
{
=======
{
	return (back->lstart + back->len == front->lstart) &&
		(back->len + front->len <= max_len);
}

static inline bool __is_discard_back_mergeable(struct discard_info *cur,
			struct discard_info *back, unsigned int max_len)
{
>>>>>>> d4f47e6c
	return __is_discard_mergeable(back, cur, max_len);
}

static inline bool __is_discard_front_mergeable(struct discard_info *cur,
			struct discard_info *front, unsigned int max_len)
{
	return __is_discard_mergeable(cur, front, max_len);
}

static inline bool __is_extent_mergeable(struct extent_info *back,
						struct extent_info *front)
{
	return (back->fofs + back->len == front->fofs &&
			back->blk + back->len == front->blk);
}

static inline bool __is_back_mergeable(struct extent_info *cur,
						struct extent_info *back)
{
	return __is_extent_mergeable(back, cur);
}

static inline bool __is_front_mergeable(struct extent_info *cur,
						struct extent_info *front)
{
	return __is_extent_mergeable(cur, front);
}

extern void f2fs_mark_inode_dirty_sync(struct inode *inode, bool sync);
static inline void __try_update_largest_extent(struct extent_tree *et,
						struct extent_node *en)
{
	if (en->ei.len > et->largest.len) {
		et->largest = en->ei;
		et->largest_updated = true;
	}
}

/*
 * For free nid management
 */
enum nid_state {
	FREE_NID,		/* newly added to free nid list */
	PREALLOC_NID,		/* it is preallocated */
	MAX_NID_STATE,
};

struct f2fs_nm_info {
	block_t nat_blkaddr;		/* base disk address of NAT */
	nid_t max_nid;			/* maximum possible node ids */
	nid_t available_nids;		/* # of available node ids */
	nid_t next_scan_nid;		/* the next nid to be scanned */
	unsigned int ram_thresh;	/* control the memory footprint */
	unsigned int ra_nid_pages;	/* # of nid pages to be readaheaded */
	unsigned int dirty_nats_ratio;	/* control dirty nats ratio threshold */

	/* NAT cache management */
	struct radix_tree_root nat_root;/* root of the nat entry cache */
	struct radix_tree_root nat_set_root;/* root of the nat set cache */
	struct rw_semaphore nat_tree_lock;	/* protect nat_tree_lock */
	struct list_head nat_entries;	/* cached nat entry list (clean) */
	spinlock_t nat_list_lock;	/* protect clean nat entry list */
	unsigned int nat_cnt;		/* the # of cached nat entries */
	unsigned int dirty_nat_cnt;	/* total num of nat entries in set */
	unsigned int nat_blocks;	/* # of nat blocks */

	/* free node ids management */
	struct radix_tree_root free_nid_root;/* root of the free_nid cache */
	struct list_head free_nid_list;		/* list for free nids excluding preallocated nids */
	unsigned int nid_cnt[MAX_NID_STATE];	/* the number of free node id */
	spinlock_t nid_list_lock;	/* protect nid lists ops */
	struct mutex build_lock;	/* lock for build free nids */
	unsigned char **free_nid_bitmap;
	unsigned char *nat_block_bitmap;
	unsigned short *free_nid_count;	/* free nid count of NAT block */

	/* for checkpoint */
	char *nat_bitmap;		/* NAT bitmap pointer */

	unsigned int nat_bits_blocks;	/* # of nat bits blocks */
	unsigned char *nat_bits;	/* NAT bits blocks */
	unsigned char *full_nat_bits;	/* full NAT pages */
	unsigned char *empty_nat_bits;	/* empty NAT pages */
#ifdef CONFIG_F2FS_CHECK_FS
	char *nat_bitmap_mir;		/* NAT bitmap mirror */
#endif
	int bitmap_size;		/* bitmap size */
};

/*
 * this structure is used as one of function parameters.
 * all the information are dedicated to a given direct node block determined
 * by the data offset in a file.
 */
struct dnode_of_data {
	struct inode *inode;		/* vfs inode pointer */
	struct page *inode_page;	/* its inode page, NULL is possible */
	struct page *node_page;		/* cached direct node page */
	nid_t nid;			/* node id of the direct node block */
	unsigned int ofs_in_node;	/* data offset in the node page */
	bool inode_page_locked;		/* inode page is locked or not */
	bool node_changed;		/* is node block changed */
	char cur_level;			/* level of hole node page */
	char max_level;			/* level of current page located */
	block_t	data_blkaddr;		/* block address of the node block */
};

static inline void set_new_dnode(struct dnode_of_data *dn, struct inode *inode,
		struct page *ipage, struct page *npage, nid_t nid)
{
	memset(dn, 0, sizeof(*dn));
	dn->inode = inode;
	dn->inode_page = ipage;
	dn->node_page = npage;
	dn->nid = nid;
}

/*
 * For SIT manager
 *
 * By default, there are 6 active log areas across the whole main area.
 * When considering hot and cold data separation to reduce cleaning overhead,
 * we split 3 for data logs and 3 for node logs as hot, warm, and cold types,
 * respectively.
 * In the current design, you should not change the numbers intentionally.
 * Instead, as a mount option such as active_logs=x, you can use 2, 4, and 6
 * logs individually according to the underlying devices. (default: 6)
 * Just in case, on-disk layout covers maximum 16 logs that consist of 8 for
 * data and 8 for node logs.
 */
#define	NR_CURSEG_DATA_TYPE	(3)
#define NR_CURSEG_NODE_TYPE	(3)
#define NR_CURSEG_TYPE	(NR_CURSEG_DATA_TYPE + NR_CURSEG_NODE_TYPE)

enum {
	CURSEG_HOT_DATA	= 0,	/* directory entry blocks */
	CURSEG_WARM_DATA,	/* data blocks */
	CURSEG_COLD_DATA,	/* multimedia or GCed data blocks */
	CURSEG_HOT_NODE,	/* direct node blocks of directory files */
	CURSEG_WARM_NODE,	/* direct node blocks of normal files */
	CURSEG_COLD_NODE,	/* indirect node blocks */
	NO_CHECK_TYPE,
};

struct flush_cmd {
	struct completion wait;
	struct llist_node llnode;
	nid_t ino;
	int ret;
};

struct flush_cmd_control {
	struct task_struct *f2fs_issue_flush;	/* flush thread */
	wait_queue_head_t flush_wait_queue;	/* waiting queue for wake-up */
	atomic_t issued_flush;			/* # of issued flushes */
	atomic_t queued_flush;			/* # of queued flushes */
	struct llist_head issue_list;		/* list for command issue */
	struct llist_node *dispatch_list;	/* list for command dispatch */
};

struct f2fs_sm_info {
	struct sit_info *sit_info;		/* whole segment information */
	struct free_segmap_info *free_info;	/* free segment information */
	struct dirty_seglist_info *dirty_info;	/* dirty segment information */
	struct curseg_info *curseg_array;	/* active segment information */

	struct rw_semaphore curseg_lock;	/* for preventing curseg change */

	block_t seg0_blkaddr;		/* block address of 0'th segment */
	block_t main_blkaddr;		/* start block address of main area */
	block_t ssa_blkaddr;		/* start block address of SSA area */

	unsigned int segment_count;	/* total # of segments */
	unsigned int main_segments;	/* # of segments in main area */
	unsigned int reserved_segments;	/* # of reserved segments */
	unsigned int ovp_segments;	/* # of overprovision segments */

	/* a threshold to reclaim prefree segments */
	unsigned int rec_prefree_segments;

	/* for batched trimming */
	unsigned int trim_sections;		/* # of sections to trim */

	struct list_head sit_entry_set;	/* sit entry set list */

	unsigned int ipu_policy;	/* in-place-update policy */
	unsigned int min_ipu_util;	/* in-place-update threshold */
	unsigned int min_fsync_blocks;	/* threshold for fsync */
	unsigned int min_seq_blocks;	/* threshold for sequential blocks */
	unsigned int min_hot_blocks;	/* threshold for hot block allocation */
	unsigned int min_ssr_sections;	/* threshold to trigger SSR allocation */

	/* for flush command control */
	struct flush_cmd_control *fcc_info;

	/* for discard command control */
	struct discard_cmd_control *dcc_info;
};

/*
 * For superblock
 */
/*
 * COUNT_TYPE for monitoring
 *
 * f2fs monitors the number of several block types such as on-writeback,
 * dirty dentry blocks, dirty node blocks, and dirty meta blocks.
 */
#define WB_DATA_TYPE(p)	(__is_cp_guaranteed(p) ? F2FS_WB_CP_DATA : F2FS_WB_DATA)
enum count_type {
	F2FS_DIRTY_DENTS,
	F2FS_DIRTY_DATA,
	F2FS_DIRTY_QDATA,
	F2FS_DIRTY_NODES,
	F2FS_DIRTY_META,
	F2FS_INMEM_PAGES,
	F2FS_DIRTY_IMETA,
	F2FS_WB_CP_DATA,
	F2FS_WB_DATA,
	F2FS_RD_DATA,
	F2FS_RD_NODE,
	F2FS_RD_META,
	F2FS_DIO_WRITE,
	F2FS_DIO_READ,
	NR_COUNT_TYPE,
};

/*
 * The below are the page types of bios used in submit_bio().
 * The available types are:
 * DATA			User data pages. It operates as async mode.
 * NODE			Node pages. It operates as async mode.
 * META			FS metadata pages such as SIT, NAT, CP.
 * NR_PAGE_TYPE		The number of page types.
 * META_FLUSH		Make sure the previous pages are written
 *			with waiting the bio's completion
 * ...			Only can be used with META.
 */
#define PAGE_TYPE_OF_BIO(type)	((type) > META ? META : (type))
enum page_type {
	DATA,
	NODE,
	META,
	NR_PAGE_TYPE,
	META_FLUSH,
	INMEM,		/* the below types are used by tracepoints only. */
	INMEM_DROP,
	INMEM_INVALIDATE,
	INMEM_REVOKE,
	IPU,
	OPU,
};

enum temp_type {
	HOT = 0,	/* must be zero for meta bio */
	WARM,
	COLD,
	NR_TEMP_TYPE,
};

enum need_lock_type {
	LOCK_REQ = 0,
	LOCK_DONE,
	LOCK_RETRY,
};

enum cp_reason_type {
	CP_NO_NEEDED,
	CP_NON_REGULAR,
	CP_HARDLINK,
	CP_SB_NEED_CP,
	CP_WRONG_PINO,
	CP_NO_SPC_ROLL,
	CP_NODE_NEED_CP,
	CP_FASTBOOT_MODE,
	CP_SPEC_LOG_NUM,
	CP_RECOVER_DIR,
};

enum iostat_type {
	APP_DIRECT_IO,			/* app direct IOs */
	APP_BUFFERED_IO,		/* app buffered IOs */
	APP_WRITE_IO,			/* app write IOs */
	APP_MAPPED_IO,			/* app mapped IOs */
	FS_DATA_IO,			/* data IOs from kworker/fsync/reclaimer */
	FS_NODE_IO,			/* node IOs from kworker/fsync/reclaimer */
	FS_META_IO,			/* meta IOs from kworker/reclaimer */
	FS_GC_DATA_IO,			/* data IOs from forground gc */
	FS_GC_NODE_IO,			/* node IOs from forground gc */
	FS_CP_DATA_IO,			/* data IOs from checkpoint */
	FS_CP_NODE_IO,			/* node IOs from checkpoint */
	FS_CP_META_IO,			/* meta IOs from checkpoint */
	FS_DISCARD,			/* discard */
	NR_IO_TYPE,
};

struct f2fs_io_info {
	struct f2fs_sb_info *sbi;	/* f2fs_sb_info pointer */
	nid_t ino;		/* inode number */
	enum page_type type;	/* contains DATA/NODE/META/META_FLUSH */
	enum temp_type temp;	/* contains HOT/WARM/COLD */
	int op;			/* contains REQ_OP_ */
	int op_flags;		/* req_flag_bits */
	block_t new_blkaddr;	/* new block address to be written */
	block_t old_blkaddr;	/* old block address before Cow */
	struct page *page;	/* page to be written */
	struct page *encrypted_page;	/* encrypted page */
	struct list_head list;		/* serialize IOs */
	bool submitted;		/* indicate IO submission */
	int need_lock;		/* indicate we need to lock cp_rwsem */
	bool in_list;		/* indicate fio is in io_list */
	bool is_meta;		/* indicate borrow meta inode mapping or not */
	bool retry;		/* need to reallocate block address */
	enum iostat_type io_type;	/* io type */
	struct writeback_control *io_wbc; /* writeback control */
	unsigned char version;		/* version of the node */
};

#define is_read_io(rw) ((rw) == READ)
struct f2fs_bio_info {
	struct f2fs_sb_info *sbi;	/* f2fs superblock */
	struct bio *bio;		/* bios to merge */
	sector_t last_block_in_bio;	/* last block number */
	struct f2fs_io_info fio;	/* store buffered io info. */
	struct rw_semaphore io_rwsem;	/* blocking op for bio */
	spinlock_t io_lock;		/* serialize DATA/NODE IOs */
	struct list_head io_list;	/* track fios */
};

#define FDEV(i)				(sbi->devs[i])
#define RDEV(i)				(raw_super->devs[i])
struct f2fs_dev_info {
	struct block_device *bdev;
	char path[MAX_PATH_LEN];
	unsigned int total_segments;
	block_t start_blk;
	block_t end_blk;
#ifdef CONFIG_BLK_DEV_ZONED
	unsigned int nr_blkz;			/* Total number of zones */
	u8 *blkz_type;				/* Array of zones type */
#endif
};

enum inode_type {
	DIR_INODE,			/* for dirty dir inode */
	FILE_INODE,			/* for dirty regular/symlink inode */
	DIRTY_META,			/* for all dirtied inode metadata */
	ATOMIC_FILE,			/* for all atomic files */
	NR_INODE_TYPE,
};

/* for inner inode cache management */
struct inode_management {
	struct radix_tree_root ino_root;	/* ino entry array */
	spinlock_t ino_lock;			/* for ino entry lock */
	struct list_head ino_list;		/* inode list head */
	unsigned long ino_num;			/* number of entries */
};

/* For s_flag in struct f2fs_sb_info */
enum {
	SBI_IS_DIRTY,				/* dirty flag for checkpoint */
	SBI_IS_CLOSE,				/* specify unmounting */
	SBI_NEED_FSCK,				/* need fsck.f2fs to fix */
	SBI_POR_DOING,				/* recovery is doing or not */
	SBI_NEED_SB_WRITE,			/* need to recover superblock */
	SBI_NEED_CP,				/* need to checkpoint */
	SBI_IS_SHUTDOWN,			/* shutdown by ioctl */
	SBI_IS_RECOVERED,			/* recovered orphan/data */
	SBI_CP_DISABLED,			/* CP was disabled last mount */
<<<<<<< HEAD
=======
	SBI_CP_DISABLED_QUICK,			/* CP was disabled quickly */
>>>>>>> d4f47e6c
	SBI_QUOTA_NEED_FLUSH,			/* need to flush quota info in CP */
	SBI_QUOTA_SKIP_FLUSH,			/* skip flushing quota in current CP */
	SBI_QUOTA_NEED_REPAIR,			/* quota file may be corrupted */
};

enum {
	CP_TIME,
	REQ_TIME,
	DISCARD_TIME,
	GC_TIME,
	DISABLE_TIME,
<<<<<<< HEAD
=======
	UMOUNT_DISCARD_TIMEOUT,
>>>>>>> d4f47e6c
	MAX_TIME,
};

enum {
	GC_NORMAL,
	GC_IDLE_CB,
	GC_IDLE_GREEDY,
	GC_URGENT,
};

enum {
	WHINT_MODE_OFF,		/* not pass down write hints */
	WHINT_MODE_USER,	/* try to pass down hints given by users */
	WHINT_MODE_FS,		/* pass down hints with F2FS policy */
};

enum {
	ALLOC_MODE_DEFAULT,	/* stay default */
	ALLOC_MODE_REUSE,	/* reuse segments as much as possible */
};

enum fsync_mode {
	FSYNC_MODE_POSIX,	/* fsync follows posix semantics */
	FSYNC_MODE_STRICT,	/* fsync behaves in line with ext4 */
	FSYNC_MODE_NOBARRIER,	/* fsync behaves nobarrier based on posix */
};

#ifdef CONFIG_F2FS_FS_ENCRYPTION
#define DUMMY_ENCRYPTION_ENABLED(sbi) \
			(unlikely(F2FS_OPTION(sbi).test_dummy_encryption))
#else
#define DUMMY_ENCRYPTION_ENABLED(sbi) (0)
#endif

struct f2fs_sb_info {
	struct super_block *sb;			/* pointer to VFS super block */
	struct proc_dir_entry *s_proc;		/* proc entry */
	struct f2fs_super_block *raw_super;	/* raw super block pointer */
	struct rw_semaphore sb_lock;		/* lock for raw super block */
	int valid_super_block;			/* valid super block no */
	unsigned long s_flag;				/* flags for sbi */
	struct mutex writepages;		/* mutex for writepages() */

#ifdef CONFIG_BLK_DEV_ZONED
	unsigned int blocks_per_blkz;		/* F2FS blocks per zone */
	unsigned int log_blocks_per_blkz;	/* log2 F2FS blocks per zone */
#endif

	/* for node-related operations */
	struct f2fs_nm_info *nm_info;		/* node manager */
	struct inode *node_inode;		/* cache node blocks */

	/* for segment-related operations */
	struct f2fs_sm_info *sm_info;		/* segment manager */

	/* for bio operations */
	struct f2fs_bio_info *write_io[NR_PAGE_TYPE];	/* for write bios */
	/* keep migration IO order for LFS mode */
	struct rw_semaphore io_order_lock;
	mempool_t *write_io_dummy;		/* Dummy pages */

	/* for checkpoint */
	struct f2fs_checkpoint *ckpt;		/* raw checkpoint pointer */
	int cur_cp_pack;			/* remain current cp pack */
	spinlock_t cp_lock;			/* for flag in ckpt */
	struct inode *meta_inode;		/* cache meta blocks */
	struct mutex cp_mutex;			/* checkpoint procedure lock */
	struct rw_semaphore cp_rwsem;		/* blocking FS operations */
	struct rw_semaphore node_write;		/* locking node writes */
	struct rw_semaphore node_change;	/* locking node change */
	wait_queue_head_t cp_wait;
	unsigned long last_time[MAX_TIME];	/* to store time in jiffies */
	long interval_time[MAX_TIME];		/* to store thresholds */

	struct inode_management im[MAX_INO_ENTRY];      /* manage inode cache */

	spinlock_t fsync_node_lock;		/* for node entry lock */
	struct list_head fsync_node_list;	/* node list head */
	unsigned int fsync_seg_id;		/* sequence id */
	unsigned int fsync_node_num;		/* number of node entries */

	/* for orphan inode, use 0'th array */
	unsigned int max_orphans;		/* max orphan inodes */

	/* for inode management */
	struct list_head inode_list[NR_INODE_TYPE];	/* dirty inode list */
	spinlock_t inode_lock[NR_INODE_TYPE];	/* for dirty inode list lock */

	/* for extent tree cache */
	struct radix_tree_root extent_tree_root;/* cache extent cache entries */
	struct mutex extent_tree_lock;	/* locking extent radix tree */
	struct list_head extent_list;		/* lru list for shrinker */
	spinlock_t extent_lock;			/* locking extent lru list */
	atomic_t total_ext_tree;		/* extent tree count */
	struct list_head zombie_list;		/* extent zombie tree list */
	atomic_t total_zombie_tree;		/* extent zombie tree count */
	atomic_t total_ext_node;		/* extent info count */

	/* basic filesystem units */
	unsigned int log_sectors_per_block;	/* log2 sectors per block */
	unsigned int log_blocksize;		/* log2 block size */
	unsigned int blocksize;			/* block size */
	unsigned int root_ino_num;		/* root inode number*/
	unsigned int node_ino_num;		/* node inode number*/
	unsigned int meta_ino_num;		/* meta inode number*/
	unsigned int log_blocks_per_seg;	/* log2 blocks per segment */
	unsigned int blocks_per_seg;		/* blocks per segment */
	unsigned int segs_per_sec;		/* segments per section */
	unsigned int secs_per_zone;		/* sections per zone */
	unsigned int total_sections;		/* total section count */
	unsigned int total_node_count;		/* total node block count */
	unsigned int total_valid_node_count;	/* valid node block count */
	loff_t max_file_blocks;			/* max block index of file */
	int dir_level;				/* directory level */
	int readdir_ra;				/* readahead inode in readdir */

	block_t user_block_count;		/* # of user blocks */
	block_t total_valid_block_count;	/* # of valid blocks */
	block_t discard_blks;			/* discard command candidats */
	block_t last_valid_block_count;		/* for recovery */
	block_t reserved_blocks;		/* configurable reserved blocks */
	block_t current_reserved_blocks;	/* current reserved blocks */

	/* Additional tracking for no checkpoint mode */
	block_t unusable_block_count;		/* # of blocks saved by last cp */

	unsigned int nquota_files;		/* # of quota sysfile */

<<<<<<< HEAD
	u32 s_next_generation;			/* for NFS support */

=======
>>>>>>> d4f47e6c
	/* # of pages, see count_type */
	atomic_t nr_pages[NR_COUNT_TYPE];
	/* # of allocated blocks */
	struct percpu_counter alloc_valid_block_count;

	/* writeback control */
	atomic_t wb_sync_req[META];	/* count # of WB_SYNC threads */

	/* valid inode count */
	struct percpu_counter total_valid_inode_count;

	struct f2fs_mount_info mount_opt;	/* mount options */

	/* for cleaning operations */
	struct mutex gc_mutex;			/* mutex for GC */
	struct f2fs_gc_kthread	*gc_thread;	/* GC thread */
	unsigned int cur_victim_sec;		/* current victim section num */
	unsigned int gc_mode;			/* current GC state */
	unsigned int next_victim_seg[2];	/* next segment in victim section */
	/* for skip statistic */
	unsigned long long skipped_atomic_files[2];	/* FG_GC and BG_GC */
	unsigned long long skipped_gc_rwsem;		/* FG_GC only */

	/* threshold for gc trials on pinned files */
	u64 gc_pin_file_threshold;

	/* maximum # of trials to find a victim segment for SSR and GC */
	unsigned int max_victim_search;
	/* migration granularity of garbage collection, unit: segment */
	unsigned int migration_granularity;

	/*
	 * for stat information.
	 * one is for the LFS mode, and the other is for the SSR mode.
	 */
#ifdef CONFIG_F2FS_STAT_FS
	struct f2fs_stat_info *stat_info;	/* FS status information */
	atomic_t meta_count[META_MAX];		/* # of meta blocks */
	unsigned int segment_count[2];		/* # of allocated segments */
	unsigned int block_count[2];		/* # of allocated blocks */
	atomic_t inplace_count;		/* # of inplace update */
	atomic64_t total_hit_ext;		/* # of lookup extent cache */
	atomic64_t read_hit_rbtree;		/* # of hit rbtree extent node */
	atomic64_t read_hit_largest;		/* # of hit largest extent node */
	atomic64_t read_hit_cached;		/* # of hit cached extent node */
	atomic_t inline_xattr;			/* # of inline_xattr inodes */
	atomic_t inline_inode;			/* # of inline_data inodes */
	atomic_t inline_dir;			/* # of inline_dentry inodes */
	atomic_t aw_cnt;			/* # of atomic writes */
	atomic_t vw_cnt;			/* # of volatile writes */
	atomic_t max_aw_cnt;			/* max # of atomic writes */
	atomic_t max_vw_cnt;			/* max # of volatile writes */
	int bg_gc;				/* background gc calls */
	unsigned int io_skip_bggc;		/* skip background gc for in-flight IO */
	unsigned int other_skip_bggc;		/* skip background gc for other reasons */
	unsigned int ndirty_inode[NR_INODE_TYPE];	/* # of dirty inodes */
#endif
	spinlock_t stat_lock;			/* lock for stat operations */

	/* For app/fs IO statistics */
	spinlock_t iostat_lock;
	unsigned long long write_iostat[NR_IO_TYPE];
	bool iostat_enable;

	/* For sysfs suppport */
	struct kobject s_kobj;
	struct completion s_kobj_unregister;

	/* For shrinker support */
	struct list_head s_list;
	int s_ndevs;				/* number of devices */
	struct f2fs_dev_info *devs;		/* for device list */
	unsigned int dirty_device;		/* for checkpoint data flush */
	spinlock_t dev_lock;			/* protect dirty_device */
	struct mutex umount_mutex;
	unsigned int shrinker_run_no;

	/* For write statistics */
	u64 sectors_written_start;
	u64 kbytes_written;

	/* Reference to checksum algorithm driver via cryptoapi */
	struct crypto_shash *s_chksum_driver;

	/* Precomputed FS UUID checksum for seeding other checksums */
	__u32 s_chksum_seed;
};

struct f2fs_private_dio {
	struct inode *inode;
	void *orig_private;
	bio_end_io_t *orig_end_io;
	bool write;
};

#ifdef CONFIG_F2FS_FAULT_INJECTION
#define f2fs_show_injection_info(type)					\
	printk_ratelimited("%sF2FS-fs : inject %s in %s of %pF\n",	\
		KERN_INFO, f2fs_fault_name[type],			\
		__func__, __builtin_return_address(0))
static inline bool time_to_inject(struct f2fs_sb_info *sbi, int type)
{
	struct f2fs_fault_info *ffi = &F2FS_OPTION(sbi).fault_info;

	if (!ffi->inject_rate)
		return false;

	if (!IS_FAULT_SET(ffi, type))
		return false;

	atomic_inc(&ffi->inject_ops);
	if (atomic_read(&ffi->inject_ops) >= ffi->inject_rate) {
		atomic_set(&ffi->inject_ops, 0);
		return true;
	}
	return false;
}
#else
#define f2fs_show_injection_info(type) do { } while (0)
static inline bool time_to_inject(struct f2fs_sb_info *sbi, int type)
{
	return false;
}
#endif

/* For write statistics. Suppose sector size is 512 bytes,
 * and the return value is in kbytes. s is of struct f2fs_sb_info.
 */
#define BD_PART_WRITTEN(s)						 \
(((u64)part_stat_read((s)->sb->s_bdev->bd_part, sectors[1]) -		 \
		(s)->sectors_written_start) >> 1)

static inline void f2fs_update_time(struct f2fs_sb_info *sbi, int type)
{
	unsigned long now = jiffies;

	sbi->last_time[type] = now;

	/* DISCARD_TIME and GC_TIME are based on REQ_TIME */
	if (type == REQ_TIME) {
		sbi->last_time[DISCARD_TIME] = now;
		sbi->last_time[GC_TIME] = now;
	}
}

static inline bool f2fs_time_over(struct f2fs_sb_info *sbi, int type)
{
	unsigned long interval = sbi->interval_time[type] * HZ;

	return time_after(jiffies, sbi->last_time[type] + interval);
}

static inline unsigned int f2fs_time_to_wait(struct f2fs_sb_info *sbi,
						int type)
{
	unsigned long interval = sbi->interval_time[type] * HZ;
	unsigned int wait_ms = 0;
	long delta;

	delta = (sbi->last_time[type] + interval) - jiffies;
	if (delta > 0)
		wait_ms = jiffies_to_msecs(delta);

	return wait_ms;
}

/*
 * Inline functions
 */
static inline u32 __f2fs_crc32(struct f2fs_sb_info *sbi, u32 crc,
			      const void *address, unsigned int length)
{
	struct {
		struct shash_desc shash;
		char ctx[4];
	} desc;
	int err;

	BUG_ON(crypto_shash_descsize(sbi->s_chksum_driver) != sizeof(desc.ctx));

	desc.shash.tfm = sbi->s_chksum_driver;
	desc.shash.flags = 0;
	*(u32 *)desc.ctx = crc;

	err = crypto_shash_update(&desc.shash, address, length);
	BUG_ON(err);

	return *(u32 *)desc.ctx;
}

static inline u32 f2fs_crc32(struct f2fs_sb_info *sbi, const void *address,
			   unsigned int length)
{
	return __f2fs_crc32(sbi, F2FS_SUPER_MAGIC, address, length);
}

static inline bool f2fs_crc_valid(struct f2fs_sb_info *sbi, __u32 blk_crc,
				  void *buf, size_t buf_size)
{
	return f2fs_crc32(sbi, buf, buf_size) == blk_crc;
}

static inline u32 f2fs_chksum(struct f2fs_sb_info *sbi, u32 crc,
			      const void *address, unsigned int length)
{
	return __f2fs_crc32(sbi, crc, address, length);
}

static inline struct f2fs_inode_info *F2FS_I(struct inode *inode)
{
	return container_of(inode, struct f2fs_inode_info, vfs_inode);
}

static inline struct f2fs_sb_info *F2FS_SB(struct super_block *sb)
{
	return sb->s_fs_info;
}

static inline struct f2fs_sb_info *F2FS_I_SB(struct inode *inode)
{
	return F2FS_SB(inode->i_sb);
}

static inline struct f2fs_sb_info *F2FS_M_SB(struct address_space *mapping)
{
	return F2FS_I_SB(mapping->host);
}

static inline struct f2fs_sb_info *F2FS_P_SB(struct page *page)
{
	return F2FS_M_SB(page->mapping);
}

static inline struct f2fs_super_block *F2FS_RAW_SUPER(struct f2fs_sb_info *sbi)
{
	return (struct f2fs_super_block *)(sbi->raw_super);
}

static inline struct f2fs_checkpoint *F2FS_CKPT(struct f2fs_sb_info *sbi)
{
	return (struct f2fs_checkpoint *)(sbi->ckpt);
}

static inline struct f2fs_node *F2FS_NODE(struct page *page)
{
	return (struct f2fs_node *)page_address(page);
}

static inline struct f2fs_inode *F2FS_INODE(struct page *page)
{
	return &((struct f2fs_node *)page_address(page))->i;
}

static inline struct f2fs_nm_info *NM_I(struct f2fs_sb_info *sbi)
{
	return (struct f2fs_nm_info *)(sbi->nm_info);
}

static inline struct f2fs_sm_info *SM_I(struct f2fs_sb_info *sbi)
{
	return (struct f2fs_sm_info *)(sbi->sm_info);
}

static inline struct sit_info *SIT_I(struct f2fs_sb_info *sbi)
{
	return (struct sit_info *)(SM_I(sbi)->sit_info);
}

static inline struct free_segmap_info *FREE_I(struct f2fs_sb_info *sbi)
{
	return (struct free_segmap_info *)(SM_I(sbi)->free_info);
}

static inline struct dirty_seglist_info *DIRTY_I(struct f2fs_sb_info *sbi)
{
	return (struct dirty_seglist_info *)(SM_I(sbi)->dirty_info);
}

static inline struct address_space *META_MAPPING(struct f2fs_sb_info *sbi)
{
	return sbi->meta_inode->i_mapping;
}

static inline struct address_space *NODE_MAPPING(struct f2fs_sb_info *sbi)
{
	return sbi->node_inode->i_mapping;
}

static inline bool is_sbi_flag_set(struct f2fs_sb_info *sbi, unsigned int type)
{
	return test_bit(type, &sbi->s_flag);
}

static inline void set_sbi_flag(struct f2fs_sb_info *sbi, unsigned int type)
{
	set_bit(type, &sbi->s_flag);
}

static inline void clear_sbi_flag(struct f2fs_sb_info *sbi, unsigned int type)
{
	clear_bit(type, &sbi->s_flag);
}

static inline unsigned long long cur_cp_version(struct f2fs_checkpoint *cp)
{
	return le64_to_cpu(cp->checkpoint_ver);
}

static inline unsigned long f2fs_qf_ino(struct super_block *sb, int type)
<<<<<<< HEAD
{
	if (type < F2FS_MAX_QUOTAS)
		return le32_to_cpu(F2FS_SB(sb)->raw_super->qf_ino[type]);
	return 0;
}

static inline __u64 cur_cp_crc(struct f2fs_checkpoint *cp)
{
	size_t crc_offset = le32_to_cpu(cp->checksum_offset);
	return le32_to_cpu(*((__le32 *)((unsigned char *)cp + crc_offset)));
}

static inline bool __is_set_ckpt_flags(struct f2fs_checkpoint *cp, unsigned int f)
{
	unsigned int ckpt_flags = le32_to_cpu(cp->ckpt_flags);

	return ckpt_flags & f;
}

static inline bool is_set_ckpt_flags(struct f2fs_sb_info *sbi, unsigned int f)
{
	return __is_set_ckpt_flags(F2FS_CKPT(sbi), f);
}

static inline void __set_ckpt_flags(struct f2fs_checkpoint *cp, unsigned int f)
{
	unsigned int ckpt_flags;

	ckpt_flags = le32_to_cpu(cp->ckpt_flags);
	ckpt_flags |= f;
	cp->ckpt_flags = cpu_to_le32(ckpt_flags);
}

static inline void set_ckpt_flags(struct f2fs_sb_info *sbi, unsigned int f)
{
	unsigned long flags;

	spin_lock_irqsave(&sbi->cp_lock, flags);
	__set_ckpt_flags(F2FS_CKPT(sbi), f);
	spin_unlock_irqrestore(&sbi->cp_lock, flags);
}

static inline void __clear_ckpt_flags(struct f2fs_checkpoint *cp, unsigned int f)
{
	unsigned int ckpt_flags;

	ckpt_flags = le32_to_cpu(cp->ckpt_flags);
	ckpt_flags &= (~f);
	cp->ckpt_flags = cpu_to_le32(ckpt_flags);
}

static inline void clear_ckpt_flags(struct f2fs_sb_info *sbi, unsigned int f)
{
	unsigned long flags;

	spin_lock_irqsave(&sbi->cp_lock, flags);
	__clear_ckpt_flags(F2FS_CKPT(sbi), f);
	spin_unlock_irqrestore(&sbi->cp_lock, flags);
}

static inline void disable_nat_bits(struct f2fs_sb_info *sbi, bool lock)
{
	unsigned long flags;

	/*
	 * In order to re-enable nat_bits we need to call fsck.f2fs by
	 * set_sbi_flag(sbi, SBI_NEED_FSCK). But it may give huge cost,
	 * so let's rely on regular fsck or unclean shutdown.
	 */

	if (lock)
		spin_lock_irqsave(&sbi->cp_lock, flags);
	__clear_ckpt_flags(F2FS_CKPT(sbi), CP_NAT_BITS_FLAG);
	kvfree(NM_I(sbi)->nat_bits);
	NM_I(sbi)->nat_bits = NULL;
	if (lock)
		spin_unlock_irqrestore(&sbi->cp_lock, flags);
}

static inline bool enabled_nat_bits(struct f2fs_sb_info *sbi,
					struct cp_control *cpc)
{
	bool set = is_set_ckpt_flags(sbi, CP_NAT_BITS_FLAG);

	return (cpc) ? (cpc->reason & CP_UMOUNT) && set : set;
}

static inline void f2fs_lock_op(struct f2fs_sb_info *sbi)
=======
{
	if (type < F2FS_MAX_QUOTAS)
		return le32_to_cpu(F2FS_SB(sb)->raw_super->qf_ino[type]);
	return 0;
}

static inline __u64 cur_cp_crc(struct f2fs_checkpoint *cp)
{
	size_t crc_offset = le32_to_cpu(cp->checksum_offset);
	return le32_to_cpu(*((__le32 *)((unsigned char *)cp + crc_offset)));
}

static inline bool __is_set_ckpt_flags(struct f2fs_checkpoint *cp, unsigned int f)
{
	unsigned int ckpt_flags = le32_to_cpu(cp->ckpt_flags);

	return ckpt_flags & f;
}

static inline bool is_set_ckpt_flags(struct f2fs_sb_info *sbi, unsigned int f)
>>>>>>> d4f47e6c
{
	return __is_set_ckpt_flags(F2FS_CKPT(sbi), f);
}

<<<<<<< HEAD
static inline int f2fs_trylock_op(struct f2fs_sb_info *sbi)
{
	return down_read_trylock(&sbi->cp_rwsem);
}

static inline void f2fs_unlock_op(struct f2fs_sb_info *sbi)
=======
static inline void __set_ckpt_flags(struct f2fs_checkpoint *cp, unsigned int f)
>>>>>>> d4f47e6c
{
	unsigned int ckpt_flags;

	ckpt_flags = le32_to_cpu(cp->ckpt_flags);
	ckpt_flags |= f;
	cp->ckpt_flags = cpu_to_le32(ckpt_flags);
}

static inline void set_ckpt_flags(struct f2fs_sb_info *sbi, unsigned int f)
{
<<<<<<< HEAD
	down_write(&sbi->cp_rwsem);
=======
	unsigned long flags;

	spin_lock_irqsave(&sbi->cp_lock, flags);
	__set_ckpt_flags(F2FS_CKPT(sbi), f);
	spin_unlock_irqrestore(&sbi->cp_lock, flags);
>>>>>>> d4f47e6c
}

static inline void __clear_ckpt_flags(struct f2fs_checkpoint *cp, unsigned int f)
{
	unsigned int ckpt_flags;

	ckpt_flags = le32_to_cpu(cp->ckpt_flags);
	ckpt_flags &= (~f);
	cp->ckpt_flags = cpu_to_le32(ckpt_flags);
}

static inline void clear_ckpt_flags(struct f2fs_sb_info *sbi, unsigned int f)
{
	unsigned long flags;

	spin_lock_irqsave(&sbi->cp_lock, flags);
	__clear_ckpt_flags(F2FS_CKPT(sbi), f);
	spin_unlock_irqrestore(&sbi->cp_lock, flags);
}

static inline void disable_nat_bits(struct f2fs_sb_info *sbi, bool lock)
{
<<<<<<< HEAD
	return (reason & (CP_UMOUNT | CP_FASTBOOT));
=======
	unsigned long flags;

	/*
	 * In order to re-enable nat_bits we need to call fsck.f2fs by
	 * set_sbi_flag(sbi, SBI_NEED_FSCK). But it may give huge cost,
	 * so let's rely on regular fsck or unclean shutdown.
	 */

	if (lock)
		spin_lock_irqsave(&sbi->cp_lock, flags);
	__clear_ckpt_flags(F2FS_CKPT(sbi), CP_NAT_BITS_FLAG);
	kvfree(NM_I(sbi)->nat_bits);
	NM_I(sbi)->nat_bits = NULL;
	if (lock)
		spin_unlock_irqrestore(&sbi->cp_lock, flags);
>>>>>>> d4f47e6c
}

static inline bool enabled_nat_bits(struct f2fs_sb_info *sbi,
					struct cp_control *cpc)
{
<<<<<<< HEAD
	return (is_set_ckpt_flags(sbi, CP_UMOUNT_FLAG) ||
			is_set_ckpt_flags(sbi, CP_FASTBOOT_FLAG));
}

=======
	bool set = is_set_ckpt_flags(sbi, CP_NAT_BITS_FLAG);

	return (cpc) ? (cpc->reason & CP_UMOUNT) && set : set;
}

static inline void f2fs_lock_op(struct f2fs_sb_info *sbi)
{
	down_read(&sbi->cp_rwsem);
}

static inline int f2fs_trylock_op(struct f2fs_sb_info *sbi)
{
	return down_read_trylock(&sbi->cp_rwsem);
}

static inline void f2fs_unlock_op(struct f2fs_sb_info *sbi)
{
	up_read(&sbi->cp_rwsem);
}

static inline void f2fs_lock_all(struct f2fs_sb_info *sbi)
{
	down_write(&sbi->cp_rwsem);
}

static inline void f2fs_unlock_all(struct f2fs_sb_info *sbi)
{
	up_write(&sbi->cp_rwsem);
}

static inline int __get_cp_reason(struct f2fs_sb_info *sbi)
{
	int reason = CP_SYNC;

	if (test_opt(sbi, FASTBOOT))
		reason = CP_FASTBOOT;
	if (is_sbi_flag_set(sbi, SBI_IS_CLOSE))
		reason = CP_UMOUNT;
	return reason;
}

static inline bool __remain_node_summaries(int reason)
{
	return (reason & (CP_UMOUNT | CP_FASTBOOT));
}

static inline bool __exist_node_summaries(struct f2fs_sb_info *sbi)
{
	return (is_set_ckpt_flags(sbi, CP_UMOUNT_FLAG) ||
			is_set_ckpt_flags(sbi, CP_FASTBOOT_FLAG));
}

>>>>>>> d4f47e6c
/*
 * Check whether the inode has blocks or not
 */
static inline int F2FS_HAS_BLOCKS(struct inode *inode)
{
	block_t xattr_block = F2FS_I(inode)->i_xattr_nid ? 1 : 0;

	return (inode->i_blocks >> F2FS_LOG_SECTORS_PER_BLOCK) > xattr_block;
}

static inline bool f2fs_has_xattr_block(unsigned int ofs)
{
	return ofs == XATTR_NODE_OFFSET;
}

static inline bool __allow_reserved_blocks(struct f2fs_sb_info *sbi,
					struct inode *inode, bool cap)
{
	if (!inode)
		return true;
	if (!test_opt(sbi, RESERVE_ROOT))
		return false;
	if (IS_NOQUOTA(inode))
		return true;
	if (uid_eq(F2FS_OPTION(sbi).s_resuid, current_fsuid()))
		return true;
	if (!gid_eq(F2FS_OPTION(sbi).s_resgid, GLOBAL_ROOT_GID) &&
					in_group_p(F2FS_OPTION(sbi).s_resgid))
		return true;
	if (cap && capable(CAP_SYS_RESOURCE))
		return true;
	return false;
}

static inline void f2fs_i_blocks_write(struct inode *, block_t, bool, bool);
static inline int inc_valid_block_count(struct f2fs_sb_info *sbi,
				 struct inode *inode, blkcnt_t *count)
{
	blkcnt_t diff = 0, release = 0;
	block_t avail_user_block_count;
	int ret;

	ret = dquot_reserve_block(inode, *count);
	if (ret)
		return ret;

	if (time_to_inject(sbi, FAULT_BLOCK)) {
		f2fs_show_injection_info(FAULT_BLOCK);
		release = *count;
		goto enospc;
	}

	/*
	 * let's increase this in prior to actual block count change in order
	 * for f2fs_sync_file to avoid data races when deciding checkpoint.
	 */
	percpu_counter_add(&sbi->alloc_valid_block_count, (*count));

	spin_lock(&sbi->stat_lock);
	sbi->total_valid_block_count += (block_t)(*count);
	avail_user_block_count = sbi->user_block_count -
					sbi->current_reserved_blocks;

	if (!__allow_reserved_blocks(sbi, inode, true))
		avail_user_block_count -= F2FS_OPTION(sbi).root_reserved_blocks;
	if (unlikely(is_sbi_flag_set(sbi, SBI_CP_DISABLED)))
		avail_user_block_count -= sbi->unusable_block_count;
	if (unlikely(sbi->total_valid_block_count > avail_user_block_count)) {
		diff = sbi->total_valid_block_count - avail_user_block_count;
		if (diff > *count)
			diff = *count;
		*count -= diff;
		release = diff;
		sbi->total_valid_block_count -= diff;
		if (!*count) {
			spin_unlock(&sbi->stat_lock);
			goto enospc;
		}
	}
	spin_unlock(&sbi->stat_lock);

	if (unlikely(release)) {
		percpu_counter_sub(&sbi->alloc_valid_block_count, release);
		dquot_release_reservation_block(inode, release);
	}
	f2fs_i_blocks_write(inode, *count, true, true);
	return 0;

enospc:
	percpu_counter_sub(&sbi->alloc_valid_block_count, release);
	dquot_release_reservation_block(inode, release);
	return -ENOSPC;
}

static inline void dec_valid_block_count(struct f2fs_sb_info *sbi,
						struct inode *inode,
						block_t count)
{
	blkcnt_t sectors = count << F2FS_LOG_SECTORS_PER_BLOCK;

	spin_lock(&sbi->stat_lock);
	f2fs_bug_on(sbi, sbi->total_valid_block_count < (block_t) count);
	f2fs_bug_on(sbi, inode->i_blocks < sectors);
	sbi->total_valid_block_count -= (block_t)count;
	if (sbi->reserved_blocks &&
		sbi->current_reserved_blocks < sbi->reserved_blocks)
		sbi->current_reserved_blocks = min(sbi->reserved_blocks,
					sbi->current_reserved_blocks + count);
	spin_unlock(&sbi->stat_lock);
	f2fs_i_blocks_write(inode, count, false, true);
}

static inline void inc_page_count(struct f2fs_sb_info *sbi, int count_type)
{
	atomic_inc(&sbi->nr_pages[count_type]);

<<<<<<< HEAD
	if (count_type == F2FS_DIRTY_DATA || count_type == F2FS_INMEM_PAGES ||
		count_type == F2FS_WB_CP_DATA || count_type == F2FS_WB_DATA ||
		count_type == F2FS_RD_DATA || count_type == F2FS_RD_NODE ||
		count_type == F2FS_RD_META)
		return;

	set_sbi_flag(sbi, SBI_IS_DIRTY);
=======
	if (count_type == F2FS_DIRTY_DENTS ||
			count_type == F2FS_DIRTY_NODES ||
			count_type == F2FS_DIRTY_META ||
			count_type == F2FS_DIRTY_QDATA ||
			count_type == F2FS_DIRTY_IMETA)
		set_sbi_flag(sbi, SBI_IS_DIRTY);
>>>>>>> d4f47e6c
}

static inline void inode_inc_dirty_pages(struct inode *inode)
{
	atomic_inc(&F2FS_I(inode)->dirty_pages);
	inc_page_count(F2FS_I_SB(inode), S_ISDIR(inode->i_mode) ?
				F2FS_DIRTY_DENTS : F2FS_DIRTY_DATA);
	if (IS_NOQUOTA(inode))
		inc_page_count(F2FS_I_SB(inode), F2FS_DIRTY_QDATA);
}

static inline void dec_page_count(struct f2fs_sb_info *sbi, int count_type)
{
	atomic_dec(&sbi->nr_pages[count_type]);
}

static inline void inode_dec_dirty_pages(struct inode *inode)
{
	if (!S_ISDIR(inode->i_mode) && !S_ISREG(inode->i_mode) &&
			!S_ISLNK(inode->i_mode))
		return;

	atomic_dec(&F2FS_I(inode)->dirty_pages);
	dec_page_count(F2FS_I_SB(inode), S_ISDIR(inode->i_mode) ?
				F2FS_DIRTY_DENTS : F2FS_DIRTY_DATA);
	if (IS_NOQUOTA(inode))
		dec_page_count(F2FS_I_SB(inode), F2FS_DIRTY_QDATA);
}

static inline s64 get_pages(struct f2fs_sb_info *sbi, int count_type)
{
	return atomic_read(&sbi->nr_pages[count_type]);
}

static inline int get_dirty_pages(struct inode *inode)
{
	return atomic_read(&F2FS_I(inode)->dirty_pages);
}

static inline int get_blocktype_secs(struct f2fs_sb_info *sbi, int block_type)
{
	unsigned int pages_per_sec = sbi->segs_per_sec * sbi->blocks_per_seg;
	unsigned int segs = (get_pages(sbi, block_type) + pages_per_sec - 1) >>
						sbi->log_blocks_per_seg;

	return segs / sbi->segs_per_sec;
}

static inline block_t valid_user_blocks(struct f2fs_sb_info *sbi)
{
	return sbi->total_valid_block_count;
}

static inline block_t discard_blocks(struct f2fs_sb_info *sbi)
{
	return sbi->discard_blks;
}

static inline unsigned long __bitmap_size(struct f2fs_sb_info *sbi, int flag)
{
	struct f2fs_checkpoint *ckpt = F2FS_CKPT(sbi);

	/* return NAT or SIT bitmap */
	if (flag == NAT_BITMAP)
		return le32_to_cpu(ckpt->nat_ver_bitmap_bytesize);
	else if (flag == SIT_BITMAP)
		return le32_to_cpu(ckpt->sit_ver_bitmap_bytesize);

	return 0;
}

static inline block_t __cp_payload(struct f2fs_sb_info *sbi)
{
	return le32_to_cpu(F2FS_RAW_SUPER(sbi)->cp_payload);
}

static inline void *__bitmap_ptr(struct f2fs_sb_info *sbi, int flag)
{
	struct f2fs_checkpoint *ckpt = F2FS_CKPT(sbi);
	int offset;

	if (is_set_ckpt_flags(sbi, CP_LARGE_NAT_BITMAP_FLAG)) {
		offset = (flag == SIT_BITMAP) ?
			le32_to_cpu(ckpt->nat_ver_bitmap_bytesize) : 0;
		return &ckpt->sit_nat_version_bitmap + offset;
	}

	if (__cp_payload(sbi) > 0) {
		if (flag == NAT_BITMAP)
			return &ckpt->sit_nat_version_bitmap;
		else
			return (unsigned char *)ckpt + F2FS_BLKSIZE;
	} else {
		offset = (flag == NAT_BITMAP) ?
			le32_to_cpu(ckpt->sit_ver_bitmap_bytesize) : 0;
		return &ckpt->sit_nat_version_bitmap + offset;
	}
}

static inline block_t __start_cp_addr(struct f2fs_sb_info *sbi)
{
	block_t start_addr = le32_to_cpu(F2FS_RAW_SUPER(sbi)->cp_blkaddr);

	if (sbi->cur_cp_pack == 2)
		start_addr += sbi->blocks_per_seg;
	return start_addr;
}

static inline block_t __start_cp_next_addr(struct f2fs_sb_info *sbi)
{
	block_t start_addr = le32_to_cpu(F2FS_RAW_SUPER(sbi)->cp_blkaddr);

	if (sbi->cur_cp_pack == 1)
		start_addr += sbi->blocks_per_seg;
	return start_addr;
}

static inline void __set_cp_next_pack(struct f2fs_sb_info *sbi)
{
	sbi->cur_cp_pack = (sbi->cur_cp_pack == 1) ? 2 : 1;
}

static inline block_t __start_sum_addr(struct f2fs_sb_info *sbi)
{
	return le32_to_cpu(F2FS_CKPT(sbi)->cp_pack_start_sum);
}

static inline int inc_valid_node_count(struct f2fs_sb_info *sbi,
					struct inode *inode, bool is_inode)
{
	block_t	valid_block_count;
	unsigned int valid_node_count;
	int err;

	if (is_inode) {
		if (inode) {
			err = dquot_alloc_inode(inode);
			if (err)
				return err;
		}
	} else {
		err = dquot_reserve_block(inode, 1);
		if (err)
			return err;
	}

	if (time_to_inject(sbi, FAULT_BLOCK)) {
		f2fs_show_injection_info(FAULT_BLOCK);
		goto enospc;
	}

	spin_lock(&sbi->stat_lock);

	valid_block_count = sbi->total_valid_block_count +
					sbi->current_reserved_blocks + 1;

	if (!__allow_reserved_blocks(sbi, inode, false))
		valid_block_count += F2FS_OPTION(sbi).root_reserved_blocks;
	if (unlikely(is_sbi_flag_set(sbi, SBI_CP_DISABLED)))
		valid_block_count += sbi->unusable_block_count;

	if (unlikely(valid_block_count > sbi->user_block_count)) {
		spin_unlock(&sbi->stat_lock);
		goto enospc;
	}

	valid_node_count = sbi->total_valid_node_count + 1;
	if (unlikely(valid_node_count > sbi->total_node_count)) {
		spin_unlock(&sbi->stat_lock);
		goto enospc;
	}

	sbi->total_valid_node_count++;
	sbi->total_valid_block_count++;
	spin_unlock(&sbi->stat_lock);

	if (inode) {
		if (is_inode)
			f2fs_mark_inode_dirty_sync(inode, true);
		else
			f2fs_i_blocks_write(inode, 1, true, true);
	}

	percpu_counter_inc(&sbi->alloc_valid_block_count);
	return 0;

enospc:
	if (is_inode) {
		if (inode)
			dquot_free_inode(inode);
	} else {
		dquot_release_reservation_block(inode, 1);
	}
	return -ENOSPC;
}

static inline void dec_valid_node_count(struct f2fs_sb_info *sbi,
					struct inode *inode, bool is_inode)
{
	spin_lock(&sbi->stat_lock);

	f2fs_bug_on(sbi, !sbi->total_valid_block_count);
	f2fs_bug_on(sbi, !sbi->total_valid_node_count);
	f2fs_bug_on(sbi, !is_inode && !inode->i_blocks);

	sbi->total_valid_node_count--;
	sbi->total_valid_block_count--;
	if (sbi->reserved_blocks &&
		sbi->current_reserved_blocks < sbi->reserved_blocks)
		sbi->current_reserved_blocks++;

	spin_unlock(&sbi->stat_lock);

	if (is_inode)
		dquot_free_inode(inode);
	else
		f2fs_i_blocks_write(inode, 1, false, true);
}

static inline unsigned int valid_node_count(struct f2fs_sb_info *sbi)
{
	return sbi->total_valid_node_count;
}

static inline void inc_valid_inode_count(struct f2fs_sb_info *sbi)
{
	percpu_counter_inc(&sbi->total_valid_inode_count);
}

static inline void dec_valid_inode_count(struct f2fs_sb_info *sbi)
{
	percpu_counter_dec(&sbi->total_valid_inode_count);
}

static inline s64 valid_inode_count(struct f2fs_sb_info *sbi)
{
	return percpu_counter_sum_positive(&sbi->total_valid_inode_count);
}

static inline struct page *f2fs_grab_cache_page(struct address_space *mapping,
						pgoff_t index, bool for_write)
{
	struct page *page;

	if (IS_ENABLED(CONFIG_F2FS_FAULT_INJECTION)) {
		if (!for_write)
			page = find_get_page_flags(mapping, index,
							FGP_LOCK | FGP_ACCESSED);
		else
			page = find_lock_page(mapping, index);
		if (page)
			return page;

		if (time_to_inject(F2FS_M_SB(mapping), FAULT_PAGE_ALLOC)) {
			f2fs_show_injection_info(FAULT_PAGE_ALLOC);
			return NULL;
		}
	}

	if (!for_write)
		return grab_cache_page(mapping, index);
	return grab_cache_page_write_begin(mapping, index, AOP_FLAG_NOFS);
}

static inline struct page *f2fs_pagecache_get_page(
				struct address_space *mapping, pgoff_t index,
				int fgp_flags, gfp_t gfp_mask)
{
	if (time_to_inject(F2FS_M_SB(mapping), FAULT_PAGE_GET)) {
		f2fs_show_injection_info(FAULT_PAGE_GET);
		return NULL;
	}

	return pagecache_get_page(mapping, index, fgp_flags, gfp_mask);
}

static inline void f2fs_copy_page(struct page *src, struct page *dst)
{
	char *src_kaddr = kmap(src);
	char *dst_kaddr = kmap(dst);

	memcpy(dst_kaddr, src_kaddr, PAGE_SIZE);
	kunmap(dst);
	kunmap(src);
}

static inline void f2fs_put_page(struct page *page, int unlock)
{
	if (!page)
		return;

	if (unlock) {
		f2fs_bug_on(F2FS_P_SB(page), !PageLocked(page));
		unlock_page(page);
	}
	put_page(page);
}

static inline void f2fs_put_dnode(struct dnode_of_data *dn)
{
	if (dn->node_page)
		f2fs_put_page(dn->node_page, 1);
	if (dn->inode_page && dn->node_page != dn->inode_page)
		f2fs_put_page(dn->inode_page, 0);
	dn->node_page = NULL;
	dn->inode_page = NULL;
}

static inline struct kmem_cache *f2fs_kmem_cache_create(const char *name,
					size_t size)
{
	return kmem_cache_create(name, size, 0, SLAB_RECLAIM_ACCOUNT, NULL);
}

static inline void *f2fs_kmem_cache_alloc(struct kmem_cache *cachep,
						gfp_t flags)
{
	void *entry;

	entry = kmem_cache_alloc(cachep, flags);
	if (!entry)
		entry = kmem_cache_alloc(cachep, flags | __GFP_NOFAIL);
	return entry;
}

static inline struct bio *f2fs_bio_alloc(struct f2fs_sb_info *sbi,
						int npages, bool no_fail)
{
	struct bio *bio;

	if (no_fail) {
		/* No failure on bio allocation */
		bio = bio_alloc(GFP_NOIO, npages);
		if (!bio)
			bio = bio_alloc(GFP_NOIO | __GFP_NOFAIL, npages);
		return bio;
	}
	if (time_to_inject(sbi, FAULT_ALLOC_BIO)) {
		f2fs_show_injection_info(FAULT_ALLOC_BIO);
		return NULL;
	}

	return bio_alloc(GFP_KERNEL, npages);
}

static inline bool is_idle(struct f2fs_sb_info *sbi, int type)
{
	if (get_pages(sbi, F2FS_RD_DATA) || get_pages(sbi, F2FS_RD_NODE) ||
		get_pages(sbi, F2FS_RD_META) || get_pages(sbi, F2FS_WB_DATA) ||
		get_pages(sbi, F2FS_WB_CP_DATA) ||
		get_pages(sbi, F2FS_DIO_READ) ||
<<<<<<< HEAD
		get_pages(sbi, F2FS_DIO_WRITE) ||
		atomic_read(&SM_I(sbi)->dcc_info->queued_discard) ||
		atomic_read(&SM_I(sbi)->fcc_info->queued_flush))
		return false;
=======
		get_pages(sbi, F2FS_DIO_WRITE))
		return false;

	if (SM_I(sbi) && SM_I(sbi)->dcc_info &&
			atomic_read(&SM_I(sbi)->dcc_info->queued_discard))
		return false;

	if (SM_I(sbi) && SM_I(sbi)->fcc_info &&
			atomic_read(&SM_I(sbi)->fcc_info->queued_flush))
		return false;

>>>>>>> d4f47e6c
	return f2fs_time_over(sbi, type);
}

static inline void f2fs_radix_tree_insert(struct radix_tree_root *root,
				unsigned long index, void *item)
{
	while (radix_tree_insert(root, index, item))
		cond_resched();
}

#define RAW_IS_INODE(p)	((p)->footer.nid == (p)->footer.ino)

static inline bool IS_INODE(struct page *page)
{
	struct f2fs_node *p = F2FS_NODE(page);

	return RAW_IS_INODE(p);
}

static inline int offset_in_addr(struct f2fs_inode *i)
{
	return (i->i_inline & F2FS_EXTRA_ATTR) ?
			(le16_to_cpu(i->i_extra_isize) / sizeof(__le32)) : 0;
}

static inline __le32 *blkaddr_in_node(struct f2fs_node *node)
{
	return RAW_IS_INODE(node) ? node->i.i_addr : node->dn.addr;
}

static inline int f2fs_has_extra_attr(struct inode *inode);
static inline block_t datablock_addr(struct inode *inode,
			struct page *node_page, unsigned int offset)
{
	struct f2fs_node *raw_node;
	__le32 *addr_array;
	int base = 0;
	bool is_inode = IS_INODE(node_page);

	raw_node = F2FS_NODE(node_page);

	/* from GC path only */
	if (is_inode) {
		if (!inode)
			base = offset_in_addr(&raw_node->i);
		else if (f2fs_has_extra_attr(inode))
			base = get_extra_isize(inode);
	}

	addr_array = blkaddr_in_node(raw_node);
	return le32_to_cpu(addr_array[base + offset]);
}

static inline int f2fs_test_bit(unsigned int nr, char *addr)
{
	int mask;

	addr += (nr >> 3);
	mask = 1 << (7 - (nr & 0x07));
	return mask & *addr;
}

static inline void f2fs_set_bit(unsigned int nr, char *addr)
{
	int mask;

	addr += (nr >> 3);
	mask = 1 << (7 - (nr & 0x07));
	*addr |= mask;
}

static inline void f2fs_clear_bit(unsigned int nr, char *addr)
{
	int mask;

	addr += (nr >> 3);
	mask = 1 << (7 - (nr & 0x07));
	*addr &= ~mask;
}

static inline int f2fs_test_and_set_bit(unsigned int nr, char *addr)
{
	int mask;
	int ret;

	addr += (nr >> 3);
	mask = 1 << (7 - (nr & 0x07));
	ret = mask & *addr;
	*addr |= mask;
	return ret;
}

static inline int f2fs_test_and_clear_bit(unsigned int nr, char *addr)
{
	int mask;
	int ret;

	addr += (nr >> 3);
	mask = 1 << (7 - (nr & 0x07));
	ret = mask & *addr;
	*addr &= ~mask;
	return ret;
}

static inline void f2fs_change_bit(unsigned int nr, char *addr)
{
	int mask;

	addr += (nr >> 3);
	mask = 1 << (7 - (nr & 0x07));
	*addr ^= mask;
}

/*
 * Inode flags
 */
#define F2FS_SECRM_FL			0x00000001 /* Secure deletion */
#define F2FS_UNRM_FL			0x00000002 /* Undelete */
#define F2FS_COMPR_FL			0x00000004 /* Compress file */
#define F2FS_SYNC_FL			0x00000008 /* Synchronous updates */
#define F2FS_IMMUTABLE_FL		0x00000010 /* Immutable file */
#define F2FS_APPEND_FL			0x00000020 /* writes to file may only append */
#define F2FS_NODUMP_FL			0x00000040 /* do not dump file */
#define F2FS_NOATIME_FL			0x00000080 /* do not update atime */
/* Reserved for compression usage... */
#define F2FS_DIRTY_FL			0x00000100
#define F2FS_COMPRBLK_FL		0x00000200 /* One or more compressed clusters */
#define F2FS_NOCOMPR_FL			0x00000400 /* Don't compress */
#define F2FS_ENCRYPT_FL			0x00000800 /* encrypted file */
/* End compression flags --- maybe not all used */
#define F2FS_INDEX_FL			0x00001000 /* hash-indexed directory */
#define F2FS_IMAGIC_FL			0x00002000 /* AFS directory */
#define F2FS_JOURNAL_DATA_FL		0x00004000 /* file data should be journaled */
#define F2FS_NOTAIL_FL			0x00008000 /* file tail should not be merged */
#define F2FS_DIRSYNC_FL			0x00010000 /* dirsync behaviour (directories only) */
#define F2FS_TOPDIR_FL			0x00020000 /* Top of directory hierarchies*/
#define F2FS_HUGE_FILE_FL               0x00040000 /* Set to each huge file */
#define F2FS_EXTENTS_FL			0x00080000 /* Inode uses extents */
#define F2FS_EA_INODE_FL	        0x00200000 /* Inode used for large EA */
#define F2FS_EOFBLOCKS_FL		0x00400000 /* Blocks allocated beyond EOF */
<<<<<<< HEAD
=======
#define F2FS_NOCOW_FL			0x00800000 /* Do not cow file */
>>>>>>> d4f47e6c
#define F2FS_INLINE_DATA_FL		0x10000000 /* Inode has inline data. */
#define F2FS_PROJINHERIT_FL		0x20000000 /* Create with parents projid */
#define F2FS_RESERVED_FL		0x80000000 /* reserved for ext4 lib */

<<<<<<< HEAD
#define F2FS_FL_USER_VISIBLE		0x304BDFFF /* User visible flags */
=======
#define F2FS_FL_USER_VISIBLE		0x30CBDFFF /* User visible flags */
>>>>>>> d4f47e6c
#define F2FS_FL_USER_MODIFIABLE		0x204BC0FF /* User modifiable flags */

/* Flags we can manipulate with through F2FS_IOC_FSSETXATTR */
#define F2FS_FL_XFLAG_VISIBLE		(F2FS_SYNC_FL | \
					 F2FS_IMMUTABLE_FL | \
					 F2FS_APPEND_FL | \
					 F2FS_NODUMP_FL | \
					 F2FS_NOATIME_FL | \
					 F2FS_PROJINHERIT_FL)

/* Flags that should be inherited by new inodes from their parent. */
#define F2FS_FL_INHERITED (F2FS_SECRM_FL | F2FS_UNRM_FL | F2FS_COMPR_FL |\
			   F2FS_SYNC_FL | F2FS_NODUMP_FL | F2FS_NOATIME_FL |\
			   F2FS_NOCOMPR_FL | F2FS_JOURNAL_DATA_FL |\
			   F2FS_NOTAIL_FL | F2FS_DIRSYNC_FL |\
			   F2FS_PROJINHERIT_FL)

/* Flags that are appropriate for regular files (all but dir-specific ones). */
#define F2FS_REG_FLMASK		(~(F2FS_DIRSYNC_FL | F2FS_TOPDIR_FL))

/* Flags that are appropriate for non-directories/regular files. */
#define F2FS_OTHER_FLMASK	(F2FS_NODUMP_FL | F2FS_NOATIME_FL)

static inline __u32 f2fs_mask_flags(umode_t mode, __u32 flags)
{
	if (S_ISDIR(mode))
		return flags;
	else if (S_ISREG(mode))
		return flags & F2FS_REG_FLMASK;
	else
		return flags & F2FS_OTHER_FLMASK;
}

/* used for f2fs_inode_info->flags */
enum {
	FI_NEW_INODE,		/* indicate newly allocated inode */
	FI_DIRTY_INODE,		/* indicate inode is dirty or not */
	FI_AUTO_RECOVER,	/* indicate inode is recoverable */
	FI_DIRTY_DIR,		/* indicate directory has dirty pages */
	FI_INC_LINK,		/* need to increment i_nlink */
	FI_ACL_MODE,		/* indicate acl mode */
	FI_NO_ALLOC,		/* should not allocate any blocks */
	FI_FREE_NID,		/* free allocated nide */
	FI_NO_EXTENT,		/* not to use the extent cache */
	FI_INLINE_XATTR,	/* used for inline xattr */
	FI_INLINE_DATA,		/* used for inline data*/
	FI_INLINE_DENTRY,	/* used for inline dentry */
	FI_APPEND_WRITE,	/* inode has appended data */
	FI_UPDATE_WRITE,	/* inode has in-place-update data */
	FI_NEED_IPU,		/* used for ipu per file */
	FI_ATOMIC_FILE,		/* indicate atomic file */
	FI_ATOMIC_COMMIT,	/* indicate the state of atomical committing */
	FI_VOLATILE_FILE,	/* indicate volatile file */
	FI_FIRST_BLOCK_WRITTEN,	/* indicate #0 data block was written */
	FI_DROP_CACHE,		/* drop dirty page cache */
	FI_DATA_EXIST,		/* indicate data exists */
	FI_INLINE_DOTS,		/* indicate inline dot dentries */
	FI_DO_DEFRAG,		/* indicate defragment is running */
	FI_DIRTY_FILE,		/* indicate regular/symlink has dirty pages */
	FI_NO_PREALLOC,		/* indicate skipped preallocated blocks */
	FI_HOT_DATA,		/* indicate file is hot */
	FI_EXTRA_ATTR,		/* indicate file has extra attribute */
	FI_PROJ_INHERIT,	/* indicate file inherits projectid */
	FI_PIN_FILE,		/* indicate file should not be gced */
	FI_ATOMIC_REVOKE_REQUEST, /* request to drop atomic data */
};

static inline void __mark_inode_dirty_flag(struct inode *inode,
						int flag, bool set)
{
	switch (flag) {
	case FI_INLINE_XATTR:
	case FI_INLINE_DATA:
	case FI_INLINE_DENTRY:
	case FI_NEW_INODE:
		if (set)
			return;
		/* fall through */
	case FI_DATA_EXIST:
	case FI_INLINE_DOTS:
	case FI_PIN_FILE:
		f2fs_mark_inode_dirty_sync(inode, true);
	}
}

static inline void set_inode_flag(struct inode *inode, int flag)
{
	if (!test_bit(flag, &F2FS_I(inode)->flags))
		set_bit(flag, &F2FS_I(inode)->flags);
	__mark_inode_dirty_flag(inode, flag, true);
}

static inline int is_inode_flag_set(struct inode *inode, int flag)
{
	return test_bit(flag, &F2FS_I(inode)->flags);
}

static inline void clear_inode_flag(struct inode *inode, int flag)
{
	if (test_bit(flag, &F2FS_I(inode)->flags))
		clear_bit(flag, &F2FS_I(inode)->flags);
	__mark_inode_dirty_flag(inode, flag, false);
}

static inline void set_acl_inode(struct inode *inode, umode_t mode)
{
	F2FS_I(inode)->i_acl_mode = mode;
	set_inode_flag(inode, FI_ACL_MODE);
	f2fs_mark_inode_dirty_sync(inode, false);
}

static inline void f2fs_i_links_write(struct inode *inode, bool inc)
{
	if (inc)
		inc_nlink(inode);
	else
		drop_nlink(inode);
	f2fs_mark_inode_dirty_sync(inode, true);
}

static inline void f2fs_i_blocks_write(struct inode *inode,
					block_t diff, bool add, bool claim)
{
	bool clean = !is_inode_flag_set(inode, FI_DIRTY_INODE);
	bool recover = is_inode_flag_set(inode, FI_AUTO_RECOVER);

	/* add = 1, claim = 1 should be dquot_reserve_block in pair */
	if (add) {
		if (claim)
			dquot_claim_block(inode, diff);
		else
			dquot_alloc_block_nofail(inode, diff);
	} else {
		dquot_free_block(inode, diff);
	}

	f2fs_mark_inode_dirty_sync(inode, true);
	if (clean || recover)
		set_inode_flag(inode, FI_AUTO_RECOVER);
}

static inline void f2fs_i_size_write(struct inode *inode, loff_t i_size)
<<<<<<< HEAD
{
	bool clean = !is_inode_flag_set(inode, FI_DIRTY_INODE);
	bool recover = is_inode_flag_set(inode, FI_AUTO_RECOVER);

	if (i_size_read(inode) == i_size)
		return;

	i_size_write(inode, i_size);
	f2fs_mark_inode_dirty_sync(inode, true);
	if (clean || recover)
		set_inode_flag(inode, FI_AUTO_RECOVER);
}

static inline void f2fs_i_depth_write(struct inode *inode, unsigned int depth)
{
	F2FS_I(inode)->i_current_depth = depth;
	f2fs_mark_inode_dirty_sync(inode, true);
}

static inline void f2fs_i_gc_failures_write(struct inode *inode,
					unsigned int count)
{
	F2FS_I(inode)->i_gc_failures[GC_FAILURE_PIN] = count;
	f2fs_mark_inode_dirty_sync(inode, true);
}

static inline void f2fs_i_xnid_write(struct inode *inode, nid_t xnid)
{
	F2FS_I(inode)->i_xattr_nid = xnid;
	f2fs_mark_inode_dirty_sync(inode, true);
}

static inline void f2fs_i_pino_write(struct inode *inode, nid_t pino)
{
	F2FS_I(inode)->i_pino = pino;
	f2fs_mark_inode_dirty_sync(inode, true);
}

static inline void get_inline_info(struct inode *inode, struct f2fs_inode *ri)
{
=======
{
	bool clean = !is_inode_flag_set(inode, FI_DIRTY_INODE);
	bool recover = is_inode_flag_set(inode, FI_AUTO_RECOVER);

	if (i_size_read(inode) == i_size)
		return;

	i_size_write(inode, i_size);
	f2fs_mark_inode_dirty_sync(inode, true);
	if (clean || recover)
		set_inode_flag(inode, FI_AUTO_RECOVER);
}

static inline void f2fs_i_depth_write(struct inode *inode, unsigned int depth)
{
	F2FS_I(inode)->i_current_depth = depth;
	f2fs_mark_inode_dirty_sync(inode, true);
}

static inline void f2fs_i_gc_failures_write(struct inode *inode,
					unsigned int count)
{
	F2FS_I(inode)->i_gc_failures[GC_FAILURE_PIN] = count;
	f2fs_mark_inode_dirty_sync(inode, true);
}

static inline void f2fs_i_xnid_write(struct inode *inode, nid_t xnid)
{
	F2FS_I(inode)->i_xattr_nid = xnid;
	f2fs_mark_inode_dirty_sync(inode, true);
}

static inline void f2fs_i_pino_write(struct inode *inode, nid_t pino)
{
	F2FS_I(inode)->i_pino = pino;
	f2fs_mark_inode_dirty_sync(inode, true);
}

static inline void get_inline_info(struct inode *inode, struct f2fs_inode *ri)
{
>>>>>>> d4f47e6c
	struct f2fs_inode_info *fi = F2FS_I(inode);

	if (ri->i_inline & F2FS_INLINE_XATTR)
		set_bit(FI_INLINE_XATTR, &fi->flags);
	if (ri->i_inline & F2FS_INLINE_DATA)
		set_bit(FI_INLINE_DATA, &fi->flags);
	if (ri->i_inline & F2FS_INLINE_DENTRY)
		set_bit(FI_INLINE_DENTRY, &fi->flags);
	if (ri->i_inline & F2FS_DATA_EXIST)
		set_bit(FI_DATA_EXIST, &fi->flags);
	if (ri->i_inline & F2FS_INLINE_DOTS)
		set_bit(FI_INLINE_DOTS, &fi->flags);
	if (ri->i_inline & F2FS_EXTRA_ATTR)
		set_bit(FI_EXTRA_ATTR, &fi->flags);
	if (ri->i_inline & F2FS_PIN_FILE)
		set_bit(FI_PIN_FILE, &fi->flags);
}

static inline void set_raw_inline(struct inode *inode, struct f2fs_inode *ri)
{
	ri->i_inline = 0;

	if (is_inode_flag_set(inode, FI_INLINE_XATTR))
		ri->i_inline |= F2FS_INLINE_XATTR;
	if (is_inode_flag_set(inode, FI_INLINE_DATA))
		ri->i_inline |= F2FS_INLINE_DATA;
	if (is_inode_flag_set(inode, FI_INLINE_DENTRY))
		ri->i_inline |= F2FS_INLINE_DENTRY;
	if (is_inode_flag_set(inode, FI_DATA_EXIST))
		ri->i_inline |= F2FS_DATA_EXIST;
	if (is_inode_flag_set(inode, FI_INLINE_DOTS))
		ri->i_inline |= F2FS_INLINE_DOTS;
	if (is_inode_flag_set(inode, FI_EXTRA_ATTR))
		ri->i_inline |= F2FS_EXTRA_ATTR;
	if (is_inode_flag_set(inode, FI_PIN_FILE))
		ri->i_inline |= F2FS_PIN_FILE;
}

static inline int f2fs_has_extra_attr(struct inode *inode)
{
	return is_inode_flag_set(inode, FI_EXTRA_ATTR);
}

static inline int f2fs_has_inline_xattr(struct inode *inode)
{
	return is_inode_flag_set(inode, FI_INLINE_XATTR);
}

static inline unsigned int addrs_per_inode(struct inode *inode)
{
	return CUR_ADDRS_PER_INODE(inode) - get_inline_xattr_addrs(inode);
}

static inline void *inline_xattr_addr(struct inode *inode, struct page *page)
{
	struct f2fs_inode *ri = F2FS_INODE(page);

	return (void *)&(ri->i_addr[DEF_ADDRS_PER_INODE -
					get_inline_xattr_addrs(inode)]);
}

static inline int inline_xattr_size(struct inode *inode)
{
	return get_inline_xattr_addrs(inode) * sizeof(__le32);
}

static inline int f2fs_has_inline_data(struct inode *inode)
{
	return is_inode_flag_set(inode, FI_INLINE_DATA);
}

static inline int f2fs_exist_data(struct inode *inode)
{
	return is_inode_flag_set(inode, FI_DATA_EXIST);
}

static inline int f2fs_has_inline_dots(struct inode *inode)
{
	return is_inode_flag_set(inode, FI_INLINE_DOTS);
}

static inline bool f2fs_is_pinned_file(struct inode *inode)
{
	return is_inode_flag_set(inode, FI_PIN_FILE);
}

static inline bool f2fs_is_atomic_file(struct inode *inode)
{
	return is_inode_flag_set(inode, FI_ATOMIC_FILE);
}

static inline bool f2fs_is_commit_atomic_write(struct inode *inode)
{
	return is_inode_flag_set(inode, FI_ATOMIC_COMMIT);
}

static inline bool f2fs_is_volatile_file(struct inode *inode)
{
	return is_inode_flag_set(inode, FI_VOLATILE_FILE);
}

static inline bool f2fs_is_first_block_written(struct inode *inode)
{
	return is_inode_flag_set(inode, FI_FIRST_BLOCK_WRITTEN);
}

static inline bool f2fs_is_drop_cache(struct inode *inode)
{
	return is_inode_flag_set(inode, FI_DROP_CACHE);
}

static inline void *inline_data_addr(struct inode *inode, struct page *page)
{
	struct f2fs_inode *ri = F2FS_INODE(page);
	int extra_size = get_extra_isize(inode);

	return (void *)&(ri->i_addr[extra_size + DEF_INLINE_RESERVED_SIZE]);
}

static inline int f2fs_has_inline_dentry(struct inode *inode)
{
	return is_inode_flag_set(inode, FI_INLINE_DENTRY);
}

static inline int is_file(struct inode *inode, int type)
{
	return F2FS_I(inode)->i_advise & type;
}

static inline void set_file(struct inode *inode, int type)
{
	F2FS_I(inode)->i_advise |= type;
	f2fs_mark_inode_dirty_sync(inode, true);
}

static inline void clear_file(struct inode *inode, int type)
{
	F2FS_I(inode)->i_advise &= ~type;
	f2fs_mark_inode_dirty_sync(inode, true);
}

static inline bool f2fs_skip_inode_update(struct inode *inode, int dsync)
{
	bool ret;

	if (dsync) {
		struct f2fs_sb_info *sbi = F2FS_I_SB(inode);

		spin_lock(&sbi->inode_lock[DIRTY_META]);
		ret = list_empty(&F2FS_I(inode)->gdirty_list);
		spin_unlock(&sbi->inode_lock[DIRTY_META]);
		return ret;
	}
	if (!is_inode_flag_set(inode, FI_AUTO_RECOVER) ||
			file_keep_isize(inode) ||
			i_size_read(inode) & ~PAGE_MASK)
		return false;

	if (!timespec_equal(F2FS_I(inode)->i_disk_time, &inode->i_atime))
		return false;
	if (!timespec_equal(F2FS_I(inode)->i_disk_time + 1, &inode->i_ctime))
		return false;
	if (!timespec_equal(F2FS_I(inode)->i_disk_time + 2, &inode->i_mtime))
		return false;
	if (!timespec_equal(F2FS_I(inode)->i_disk_time + 3,
						&F2FS_I(inode)->i_crtime))
		return false;

	down_read(&F2FS_I(inode)->i_sem);
	ret = F2FS_I(inode)->last_disk_size == i_size_read(inode);
	up_read(&F2FS_I(inode)->i_sem);

	return ret;
}

static inline bool f2fs_readonly(struct super_block *sb)
{
	return sb->s_flags & MS_RDONLY;
}

static inline bool f2fs_cp_error(struct f2fs_sb_info *sbi)
{
	return is_set_ckpt_flags(sbi, CP_ERROR_FLAG);
}

static inline bool is_dot_dotdot(const struct qstr *str)
{
	if (str->len == 1 && str->name[0] == '.')
		return true;

	if (str->len == 2 && str->name[0] == '.' && str->name[1] == '.')
		return true;

	return false;
}

static inline bool f2fs_may_extent_tree(struct inode *inode)
{
	struct f2fs_sb_info *sbi = F2FS_I_SB(inode);
<<<<<<< HEAD

	if (!test_opt(sbi, EXTENT_CACHE) ||
			is_inode_flag_set(inode, FI_NO_EXTENT))
		return false;

	/*
	 * for recovered files during mount do not create extents
	 * if shrinker is not registered.
	 */
	if (list_empty(&sbi->s_list))
		return false;

=======

	if (!test_opt(sbi, EXTENT_CACHE) ||
			is_inode_flag_set(inode, FI_NO_EXTENT))
		return false;

	/*
	 * for recovered files during mount do not create extents
	 * if shrinker is not registered.
	 */
	if (list_empty(&sbi->s_list))
		return false;

>>>>>>> d4f47e6c
	return S_ISREG(inode->i_mode);
}

static inline void *kvmalloc(size_t size, gfp_t flags)
{
	void *ret;

	ret = kmalloc(size, flags | __GFP_NOWARN);
	if (!ret)
		ret = __vmalloc(size, flags, PAGE_KERNEL);
	return ret;
}

static inline void *f2fs_kmalloc(struct f2fs_sb_info *sbi,
					size_t size, gfp_t flags)
{
	void *ret;

	if (time_to_inject(sbi, FAULT_KMALLOC)) {
		f2fs_show_injection_info(FAULT_KMALLOC);
		return NULL;
	}

	ret = kmalloc(size, flags);
	if (ret)
		return ret;

	return kvmalloc(size, flags);
}

static inline void *kvzalloc(size_t size, gfp_t flags)
{
	void *ret;

	ret = kzalloc(size, flags | __GFP_NOWARN);
	if (!ret)
		ret = __vmalloc(size, flags | __GFP_ZERO, PAGE_KERNEL);
	return ret;
}

static inline void *f2fs_kzalloc(struct f2fs_sb_info *sbi,
					size_t size, gfp_t flags)
{
	return f2fs_kmalloc(sbi, size, flags | __GFP_ZERO);
}

static inline void *f2fs_kvmalloc(struct f2fs_sb_info *sbi,
					size_t size, gfp_t flags)
{
	if (time_to_inject(sbi, FAULT_KVMALLOC)) {
		f2fs_show_injection_info(FAULT_KVMALLOC);
		return NULL;
	}

	return kvmalloc(size, flags);
}

static inline void *f2fs_kvzalloc(struct f2fs_sb_info *sbi,
					size_t size, gfp_t flags)
{
	return f2fs_kvmalloc(sbi, size, flags | __GFP_ZERO);
}

static inline int get_extra_isize(struct inode *inode)
{
	return F2FS_I(inode)->i_extra_isize / sizeof(__le32);
}

static inline int get_inline_xattr_addrs(struct inode *inode)
{
	return F2FS_I(inode)->i_inline_xattr_size;
}

#define f2fs_get_inode_mode(i) \
	((is_inode_flag_set(i, FI_ACL_MODE)) ? \
	 (F2FS_I(i)->i_acl_mode) : ((i)->i_mode))

#define F2FS_TOTAL_EXTRA_ATTR_SIZE			\
	(offsetof(struct f2fs_inode, i_extra_end) -	\
	offsetof(struct f2fs_inode, i_extra_isize))	\

#define F2FS_OLD_ATTRIBUTE_SIZE	(offsetof(struct f2fs_inode, i_addr))
#define F2FS_FITS_IN_INODE(f2fs_inode, extra_isize, field)		\
<<<<<<< HEAD
		((offsetof(typeof(*f2fs_inode), field) +	\
		sizeof((f2fs_inode)->field))			\
		<= (F2FS_OLD_ATTRIBUTE_SIZE + extra_isize))	\
=======
		((offsetof(typeof(*(f2fs_inode)), field) +	\
		sizeof((f2fs_inode)->field))			\
		<= (F2FS_OLD_ATTRIBUTE_SIZE + (extra_isize)))	\
>>>>>>> d4f47e6c

static inline void f2fs_reset_iostat(struct f2fs_sb_info *sbi)
{
	int i;

	spin_lock(&sbi->iostat_lock);
	for (i = 0; i < NR_IO_TYPE; i++)
		sbi->write_iostat[i] = 0;
	spin_unlock(&sbi->iostat_lock);
}

static inline void f2fs_update_iostat(struct f2fs_sb_info *sbi,
			enum iostat_type type, unsigned long long io_bytes)
{
	if (!sbi->iostat_enable)
		return;
	spin_lock(&sbi->iostat_lock);
	sbi->write_iostat[type] += io_bytes;

	if (type == APP_WRITE_IO || type == APP_DIRECT_IO)
		sbi->write_iostat[APP_BUFFERED_IO] =
			sbi->write_iostat[APP_WRITE_IO] -
			sbi->write_iostat[APP_DIRECT_IO];
	spin_unlock(&sbi->iostat_lock);
}

#define __is_large_section(sbi)		((sbi)->segs_per_sec > 1)

<<<<<<< HEAD
#define __is_meta_io(fio) (PAGE_TYPE_OF_BIO(fio->type) == META &&	\
				(!is_read_io(fio->op) || fio->is_meta))
=======
#define __is_meta_io(fio) (PAGE_TYPE_OF_BIO((fio)->type) == META &&	\
				(!is_read_io((fio)->op) || (fio)->is_meta))
>>>>>>> d4f47e6c

bool f2fs_is_valid_blkaddr(struct f2fs_sb_info *sbi,
					block_t blkaddr, int type);
void f2fs_msg(struct super_block *sb, const char *level, const char *fmt, ...);
static inline void verify_blkaddr(struct f2fs_sb_info *sbi,
					block_t blkaddr, int type)
{
	if (!f2fs_is_valid_blkaddr(sbi, blkaddr, type)) {
		f2fs_msg(sbi->sb, KERN_ERR,
			"invalid blkaddr: %u, type: %d, run fsck to fix.",
			blkaddr, type);
		f2fs_bug_on(sbi, 1);
	}
}

static inline bool __is_valid_data_blkaddr(block_t blkaddr)
{
	if (blkaddr == NEW_ADDR || blkaddr == NULL_ADDR)
		return false;
	return true;
}

static inline bool is_valid_data_blkaddr(struct f2fs_sb_info *sbi,
						block_t blkaddr)
{
	if (!__is_valid_data_blkaddr(blkaddr))
		return false;
	verify_blkaddr(sbi, blkaddr, DATA_GENERIC);
	return true;
}

static inline void f2fs_set_page_private(struct page *page,
						unsigned long data)
{
	if (PagePrivate(page))
		return;

	get_page(page);
	SetPagePrivate(page);
	set_page_private(page, data);
}

static inline void f2fs_clear_page_private(struct page *page)
{
	if (!PagePrivate(page))
		return;

	set_page_private(page, 0);
	ClearPagePrivate(page);
	f2fs_put_page(page, 0);
}

/*
 * file.c
 */
int f2fs_sync_file(struct file *file, loff_t start, loff_t end, int datasync);
void f2fs_truncate_data_blocks(struct dnode_of_data *dn);
<<<<<<< HEAD
int f2fs_truncate_blocks(struct inode *inode, u64 from, bool lock,
							bool buf_write);
=======
int f2fs_truncate_blocks(struct inode *inode, u64 from, bool lock);
>>>>>>> d4f47e6c
int f2fs_truncate(struct inode *inode);
int f2fs_getattr(struct vfsmount *mnt, struct dentry *dentry,
			struct kstat *stat);
int f2fs_setattr(struct dentry *dentry, struct iattr *attr);
int f2fs_truncate_hole(struct inode *inode, pgoff_t pg_start, pgoff_t pg_end);
void f2fs_truncate_data_blocks_range(struct dnode_of_data *dn, int count);
int f2fs_precache_extents(struct inode *inode);
long f2fs_ioctl(struct file *filp, unsigned int cmd, unsigned long arg);
long f2fs_compat_ioctl(struct file *file, unsigned int cmd, unsigned long arg);
int f2fs_pin_file_control(struct inode *inode, bool inc);

/*
 * inode.c
 */
void f2fs_set_inode_flags(struct inode *inode);
bool f2fs_inode_chksum_verify(struct f2fs_sb_info *sbi, struct page *page);
void f2fs_inode_chksum_set(struct f2fs_sb_info *sbi, struct page *page);
struct inode *f2fs_iget(struct super_block *sb, unsigned long ino);
struct inode *f2fs_iget_retry(struct super_block *sb, unsigned long ino);
int f2fs_try_to_free_nats(struct f2fs_sb_info *sbi, int nr_shrink);
void f2fs_update_inode(struct inode *inode, struct page *node_page);
void f2fs_update_inode_page(struct inode *inode);
int f2fs_write_inode(struct inode *inode, struct writeback_control *wbc);
void f2fs_evict_inode(struct inode *inode);
void f2fs_handle_failed_inode(struct inode *inode);

/*
 * namei.c
 */
int f2fs_update_extension_list(struct f2fs_sb_info *sbi, const char *name,
							bool hot, bool set);
struct dentry *f2fs_get_parent(struct dentry *child);

/*
 * dir.c
 */
unsigned char f2fs_get_de_type(struct f2fs_dir_entry *de);
struct f2fs_dir_entry *f2fs_find_target_dentry(struct fscrypt_name *fname,
			f2fs_hash_t namehash, int *max_slots,
			struct f2fs_dentry_ptr *d);
int f2fs_fill_dentries(struct dir_context *ctx, struct f2fs_dentry_ptr *d,
			unsigned int start_pos, struct fscrypt_str *fstr);
void f2fs_do_make_empty_dir(struct inode *inode, struct inode *parent,
			struct f2fs_dentry_ptr *d);
struct page *f2fs_init_inode_metadata(struct inode *inode, struct inode *dir,
			const struct qstr *new_name,
			const struct qstr *orig_name, struct page *dpage);
void f2fs_update_parent_metadata(struct inode *dir, struct inode *inode,
			unsigned int current_depth);
int f2fs_room_for_filename(const void *bitmap, int slots, int max_slots);
void f2fs_drop_nlink(struct inode *dir, struct inode *inode);
struct f2fs_dir_entry *__f2fs_find_entry(struct inode *dir,
			struct fscrypt_name *fname, struct page **res_page);
struct f2fs_dir_entry *f2fs_find_entry(struct inode *dir,
			const struct qstr *child, struct page **res_page);
struct f2fs_dir_entry *f2fs_parent_dir(struct inode *dir, struct page **p);
ino_t f2fs_inode_by_name(struct inode *dir, const struct qstr *qstr,
			struct page **page);
void f2fs_set_link(struct inode *dir, struct f2fs_dir_entry *de,
			struct page *page, struct inode *inode);
void f2fs_update_dentry(nid_t ino, umode_t mode, struct f2fs_dentry_ptr *d,
			const struct qstr *name, f2fs_hash_t name_hash,
			unsigned int bit_pos);
int f2fs_add_regular_entry(struct inode *dir, const struct qstr *new_name,
			const struct qstr *orig_name,
			struct inode *inode, nid_t ino, umode_t mode);
int f2fs_add_dentry(struct inode *dir, struct fscrypt_name *fname,
			struct inode *inode, nid_t ino, umode_t mode);
int f2fs_do_add_link(struct inode *dir, const struct qstr *name,
			struct inode *inode, nid_t ino, umode_t mode);
void f2fs_delete_entry(struct f2fs_dir_entry *dentry, struct page *page,
			struct inode *dir, struct inode *inode);
int f2fs_do_tmpfile(struct inode *inode, struct inode *dir);
bool f2fs_empty_dir(struct inode *dir);

static inline int f2fs_add_link(struct dentry *dentry, struct inode *inode)
{
	return f2fs_do_add_link(d_inode(dentry->d_parent), &dentry->d_name,
				inode, inode->i_ino, inode->i_mode);
}

/*
 * super.c
 */
int f2fs_inode_dirtied(struct inode *inode, bool sync);
void f2fs_inode_synced(struct inode *inode);
int f2fs_enable_quota_files(struct f2fs_sb_info *sbi, bool rdonly);
int f2fs_quota_sync(struct super_block *sb, int type);
void f2fs_quota_off_umount(struct super_block *sb);
int f2fs_commit_super(struct f2fs_sb_info *sbi, bool recover);
int f2fs_sync_fs(struct super_block *sb, int sync);
extern __printf(3, 4)
void f2fs_msg(struct super_block *sb, const char *level, const char *fmt, ...);
int f2fs_sanity_check_ckpt(struct f2fs_sb_info *sbi);

/*
 * hash.c
 */
f2fs_hash_t f2fs_dentry_hash(const struct qstr *name_info,
				struct fscrypt_name *fname);

/*
 * node.c
 */
struct dnode_of_data;
struct node_info;

int f2fs_check_nid_range(struct f2fs_sb_info *sbi, nid_t nid);
bool f2fs_available_free_memory(struct f2fs_sb_info *sbi, int type);
bool f2fs_in_warm_node_list(struct f2fs_sb_info *sbi, struct page *page);
void f2fs_init_fsync_node_info(struct f2fs_sb_info *sbi);
void f2fs_del_fsync_node_entry(struct f2fs_sb_info *sbi, struct page *page);
void f2fs_reset_fsync_node_info(struct f2fs_sb_info *sbi);
int f2fs_need_dentry_mark(struct f2fs_sb_info *sbi, nid_t nid);
bool f2fs_is_checkpointed_node(struct f2fs_sb_info *sbi, nid_t nid);
bool f2fs_need_inode_block_update(struct f2fs_sb_info *sbi, nid_t ino);
int f2fs_get_node_info(struct f2fs_sb_info *sbi, nid_t nid,
						struct node_info *ni);
pgoff_t f2fs_get_next_page_offset(struct dnode_of_data *dn, pgoff_t pgofs);
int f2fs_get_dnode_of_data(struct dnode_of_data *dn, pgoff_t index, int mode);
int f2fs_truncate_inode_blocks(struct inode *inode, pgoff_t from);
int f2fs_truncate_xattr_node(struct inode *inode);
int f2fs_wait_on_node_pages_writeback(struct f2fs_sb_info *sbi,
					unsigned int seq_id);
int f2fs_remove_inode_page(struct inode *inode);
struct page *f2fs_new_inode_page(struct inode *inode);
struct page *f2fs_new_node_page(struct dnode_of_data *dn, unsigned int ofs);
void f2fs_ra_node_page(struct f2fs_sb_info *sbi, nid_t nid);
struct page *f2fs_get_node_page(struct f2fs_sb_info *sbi, pgoff_t nid);
struct page *f2fs_get_node_page_ra(struct page *parent, int start);
int f2fs_move_node_page(struct page *node_page, int gc_type);
int f2fs_fsync_node_pages(struct f2fs_sb_info *sbi, struct inode *inode,
			struct writeback_control *wbc, bool atomic,
			unsigned int *seq_id);
int f2fs_sync_node_pages(struct f2fs_sb_info *sbi,
			struct writeback_control *wbc,
			bool do_balance, enum iostat_type io_type);
int f2fs_build_free_nids(struct f2fs_sb_info *sbi, bool sync, bool mount);
bool f2fs_alloc_nid(struct f2fs_sb_info *sbi, nid_t *nid);
void f2fs_alloc_nid_done(struct f2fs_sb_info *sbi, nid_t nid);
void f2fs_alloc_nid_failed(struct f2fs_sb_info *sbi, nid_t nid);
int f2fs_try_to_free_nids(struct f2fs_sb_info *sbi, int nr_shrink);
void f2fs_recover_inline_xattr(struct inode *inode, struct page *page);
int f2fs_recover_xattr_data(struct inode *inode, struct page *page);
int f2fs_recover_inode_page(struct f2fs_sb_info *sbi, struct page *page);
int f2fs_restore_node_summary(struct f2fs_sb_info *sbi,
			unsigned int segno, struct f2fs_summary_block *sum);
int f2fs_flush_nat_entries(struct f2fs_sb_info *sbi, struct cp_control *cpc);
int f2fs_build_node_manager(struct f2fs_sb_info *sbi);
void f2fs_destroy_node_manager(struct f2fs_sb_info *sbi);
int __init f2fs_create_node_manager_caches(void);
void f2fs_destroy_node_manager_caches(void);

/*
 * segment.c
 */
bool f2fs_need_SSR(struct f2fs_sb_info *sbi);
void f2fs_register_inmem_page(struct inode *inode, struct page *page);
void f2fs_drop_inmem_pages_all(struct f2fs_sb_info *sbi, bool gc_failure);
void f2fs_drop_inmem_pages(struct inode *inode);
void f2fs_drop_inmem_page(struct inode *inode, struct page *page);
int f2fs_commit_inmem_pages(struct inode *inode);
void f2fs_balance_fs(struct f2fs_sb_info *sbi, bool need);
void f2fs_balance_fs_bg(struct f2fs_sb_info *sbi);
int f2fs_issue_flush(struct f2fs_sb_info *sbi, nid_t ino);
int f2fs_create_flush_cmd_control(struct f2fs_sb_info *sbi);
int f2fs_flush_device_cache(struct f2fs_sb_info *sbi);
void f2fs_destroy_flush_cmd_control(struct f2fs_sb_info *sbi, bool free);
void f2fs_invalidate_blocks(struct f2fs_sb_info *sbi, block_t addr);
bool f2fs_is_checkpointed_data(struct f2fs_sb_info *sbi, block_t blkaddr);
void f2fs_drop_discard_cmd(struct f2fs_sb_info *sbi);
void f2fs_stop_discard_thread(struct f2fs_sb_info *sbi);
<<<<<<< HEAD
bool f2fs_wait_discard_bios(struct f2fs_sb_info *sbi);
=======
bool f2fs_issue_discard_timeout(struct f2fs_sb_info *sbi);
>>>>>>> d4f47e6c
void f2fs_clear_prefree_segments(struct f2fs_sb_info *sbi,
					struct cp_control *cpc);
void f2fs_dirty_to_prefree(struct f2fs_sb_info *sbi);
int f2fs_disable_cp_again(struct f2fs_sb_info *sbi);
void f2fs_release_discard_addrs(struct f2fs_sb_info *sbi);
int f2fs_npages_for_summary_flush(struct f2fs_sb_info *sbi, bool for_ra);
void f2fs_allocate_new_segments(struct f2fs_sb_info *sbi);
int f2fs_trim_fs(struct f2fs_sb_info *sbi, struct fstrim_range *range);
bool f2fs_exist_trim_candidates(struct f2fs_sb_info *sbi,
					struct cp_control *cpc);
struct page *f2fs_get_sum_page(struct f2fs_sb_info *sbi, unsigned int segno);
void f2fs_update_meta_page(struct f2fs_sb_info *sbi, void *src,
					block_t blk_addr);
void f2fs_do_write_meta_page(struct f2fs_sb_info *sbi, struct page *page,
						enum iostat_type io_type);
void f2fs_do_write_node_page(unsigned int nid, struct f2fs_io_info *fio);
void f2fs_outplace_write_data(struct dnode_of_data *dn,
			struct f2fs_io_info *fio);
int f2fs_inplace_write_data(struct f2fs_io_info *fio);
void f2fs_do_replace_block(struct f2fs_sb_info *sbi, struct f2fs_summary *sum,
			block_t old_blkaddr, block_t new_blkaddr,
			bool recover_curseg, bool recover_newaddr);
void f2fs_replace_block(struct f2fs_sb_info *sbi, struct dnode_of_data *dn,
			block_t old_addr, block_t new_addr,
			unsigned char version, bool recover_curseg,
			bool recover_newaddr);
void f2fs_allocate_data_block(struct f2fs_sb_info *sbi, struct page *page,
			block_t old_blkaddr, block_t *new_blkaddr,
			struct f2fs_summary *sum, int type,
			struct f2fs_io_info *fio, bool add_list);
void f2fs_wait_on_page_writeback(struct page *page,
			enum page_type type, bool ordered, bool locked);
void f2fs_wait_on_block_writeback(struct inode *inode, block_t blkaddr);
void f2fs_wait_on_block_writeback_range(struct inode *inode, block_t blkaddr,
								block_t len);
void f2fs_write_data_summaries(struct f2fs_sb_info *sbi, block_t start_blk);
void f2fs_write_node_summaries(struct f2fs_sb_info *sbi, block_t start_blk);
int f2fs_lookup_journal_in_cursum(struct f2fs_journal *journal, int type,
			unsigned int val, int alloc);
void f2fs_flush_sit_entries(struct f2fs_sb_info *sbi, struct cp_control *cpc);
int f2fs_build_segment_manager(struct f2fs_sb_info *sbi);
void f2fs_destroy_segment_manager(struct f2fs_sb_info *sbi);
int __init f2fs_create_segment_manager_caches(void);
void f2fs_destroy_segment_manager_caches(void);
int f2fs_rw_hint_to_seg_type(enum rw_hint hint);
enum rw_hint f2fs_io_type_to_rw_hint(struct f2fs_sb_info *sbi,
			enum page_type type, enum temp_type temp);

/*
 * checkpoint.c
 */
void f2fs_stop_checkpoint(struct f2fs_sb_info *sbi, bool end_io);
struct page *f2fs_grab_meta_page(struct f2fs_sb_info *sbi, pgoff_t index);
struct page *f2fs_get_meta_page(struct f2fs_sb_info *sbi, pgoff_t index);
struct page *f2fs_get_meta_page_nofail(struct f2fs_sb_info *sbi, pgoff_t index);
struct page *f2fs_get_tmp_page(struct f2fs_sb_info *sbi, pgoff_t index);
bool f2fs_is_valid_blkaddr(struct f2fs_sb_info *sbi,
					block_t blkaddr, int type);
int f2fs_ra_meta_pages(struct f2fs_sb_info *sbi, block_t start, int nrpages,
			int type, bool sync);
void f2fs_ra_meta_pages_cond(struct f2fs_sb_info *sbi, pgoff_t index);
long f2fs_sync_meta_pages(struct f2fs_sb_info *sbi, enum page_type type,
			long nr_to_write, enum iostat_type io_type);
void f2fs_add_ino_entry(struct f2fs_sb_info *sbi, nid_t ino, int type);
void f2fs_remove_ino_entry(struct f2fs_sb_info *sbi, nid_t ino, int type);
void f2fs_release_ino_entry(struct f2fs_sb_info *sbi, bool all);
bool f2fs_exist_written_data(struct f2fs_sb_info *sbi, nid_t ino, int mode);
void f2fs_set_dirty_device(struct f2fs_sb_info *sbi, nid_t ino,
					unsigned int devidx, int type);
bool f2fs_is_dirty_device(struct f2fs_sb_info *sbi, nid_t ino,
					unsigned int devidx, int type);
int f2fs_sync_inode_meta(struct f2fs_sb_info *sbi);
int f2fs_acquire_orphan_inode(struct f2fs_sb_info *sbi);
void f2fs_release_orphan_inode(struct f2fs_sb_info *sbi);
void f2fs_add_orphan_inode(struct inode *inode);
void f2fs_remove_orphan_inode(struct f2fs_sb_info *sbi, nid_t ino);
int f2fs_recover_orphan_inodes(struct f2fs_sb_info *sbi);
int f2fs_get_valid_checkpoint(struct f2fs_sb_info *sbi);
void f2fs_update_dirty_page(struct inode *inode, struct page *page);
void f2fs_remove_dirty_inode(struct inode *inode);
int f2fs_sync_dirty_inodes(struct f2fs_sb_info *sbi, enum inode_type type);
void f2fs_wait_on_all_pages_writeback(struct f2fs_sb_info *sbi);
int f2fs_write_checkpoint(struct f2fs_sb_info *sbi, struct cp_control *cpc);
void f2fs_init_ino_entry_info(struct f2fs_sb_info *sbi);
int __init f2fs_create_checkpoint_caches(void);
void f2fs_destroy_checkpoint_caches(void);

/*
 * data.c
 */
int f2fs_init_post_read_processing(void);
void f2fs_destroy_post_read_processing(void);
void f2fs_submit_merged_write(struct f2fs_sb_info *sbi, enum page_type type);
void f2fs_submit_merged_write_cond(struct f2fs_sb_info *sbi,
				struct inode *inode, struct page *page,
				nid_t ino, enum page_type type);
void f2fs_flush_merged_writes(struct f2fs_sb_info *sbi);
int f2fs_submit_page_bio(struct f2fs_io_info *fio);
void f2fs_submit_page_write(struct f2fs_io_info *fio);
struct block_device *f2fs_target_device(struct f2fs_sb_info *sbi,
			block_t blk_addr, struct bio *bio);
int f2fs_target_device_index(struct f2fs_sb_info *sbi, block_t blkaddr);
void f2fs_set_data_blkaddr(struct dnode_of_data *dn);
void f2fs_update_data_blkaddr(struct dnode_of_data *dn, block_t blkaddr);
int f2fs_reserve_new_blocks(struct dnode_of_data *dn, blkcnt_t count);
int f2fs_reserve_new_block(struct dnode_of_data *dn);
int f2fs_get_block(struct dnode_of_data *dn, pgoff_t index);
int f2fs_preallocate_blocks(struct kiocb *iocb, struct iov_iter *from);
int f2fs_reserve_block(struct dnode_of_data *dn, pgoff_t index);
struct page *f2fs_get_read_data_page(struct inode *inode, pgoff_t index,
			int op_flags, bool for_write);
struct page *f2fs_find_data_page(struct inode *inode, pgoff_t index);
struct page *f2fs_get_lock_data_page(struct inode *inode, pgoff_t index,
			bool for_write);
struct page *f2fs_get_new_data_page(struct inode *inode,
			struct page *ipage, pgoff_t index, bool new_i_size);
int f2fs_do_write_data_page(struct f2fs_io_info *fio);
void __do_map_lock(struct f2fs_sb_info *sbi, int flag, bool lock);
int f2fs_map_blocks(struct inode *inode, struct f2fs_map_blocks *map,
			int create, int flag);
int f2fs_fiemap(struct inode *inode, struct fiemap_extent_info *fieinfo,
			u64 start, u64 len);
bool f2fs_should_update_inplace(struct inode *inode, struct f2fs_io_info *fio);
bool f2fs_should_update_outplace(struct inode *inode, struct f2fs_io_info *fio);
void f2fs_invalidate_page(struct page *page, unsigned int offset,
			unsigned int length);
int f2fs_release_page(struct page *page, gfp_t wait);
#ifdef CONFIG_MIGRATION
int f2fs_migrate_page(struct address_space *mapping, struct page *newpage,
			struct page *page, enum migrate_mode mode);
#endif
bool f2fs_overwrite_io(struct inode *inode, loff_t pos, size_t len);
void f2fs_clear_radix_tree_dirty_tag(struct page *page);

/*
 * gc.c
 */
int f2fs_start_gc_thread(struct f2fs_sb_info *sbi);
void f2fs_stop_gc_thread(struct f2fs_sb_info *sbi);
block_t f2fs_start_bidx_of_node(unsigned int node_ofs, struct inode *inode);
int f2fs_gc(struct f2fs_sb_info *sbi, bool sync, bool background,
			unsigned int segno);
void f2fs_build_gc_manager(struct f2fs_sb_info *sbi);

/*
 * recovery.c
 */
int f2fs_recover_fsync_data(struct f2fs_sb_info *sbi, bool check_only);
bool f2fs_space_for_roll_forward(struct f2fs_sb_info *sbi);

/*
 * debug.c
 */
#ifdef CONFIG_F2FS_STAT_FS
struct f2fs_stat_info {
	struct list_head stat_list;
	struct f2fs_sb_info *sbi;
	int all_area_segs, sit_area_segs, nat_area_segs, ssa_area_segs;
	int main_area_segs, main_area_sections, main_area_zones;
	unsigned long long hit_largest, hit_cached, hit_rbtree;
	unsigned long long hit_total, total_ext;
	int ext_tree, zombie_tree, ext_node;
	int ndirty_node, ndirty_dent, ndirty_meta, ndirty_imeta;
	int ndirty_data, ndirty_qdata;
	int inmem_pages;
	unsigned int ndirty_dirs, ndirty_files, nquota_files, ndirty_all;
	int nats, dirty_nats, sits, dirty_sits;
	int free_nids, avail_nids, alloc_nids;
	int total_count, utilization;
	int bg_gc, nr_wb_cp_data, nr_wb_data;
	int nr_rd_data, nr_rd_node, nr_rd_meta;
	int nr_dio_read, nr_dio_write;
	unsigned int io_skip_bggc, other_skip_bggc;
	int nr_flushing, nr_flushed, flush_list_empty;
	int nr_discarding, nr_discarded;
	int nr_discard_cmd;
	unsigned int undiscard_blks;
	int inline_xattr, inline_inode, inline_dir, append, update, orphans;
	int aw_cnt, max_aw_cnt, vw_cnt, max_vw_cnt;
	unsigned int valid_count, valid_node_count, valid_inode_count, discard_blks;
	unsigned int bimodal, avg_vblocks;
	int util_free, util_valid, util_invalid;
	int rsvd_segs, overp_segs;
	int dirty_count, node_pages, meta_pages;
	int prefree_count, call_count, cp_count, bg_cp_count;
	int tot_segs, node_segs, data_segs, free_segs, free_secs;
	int bg_node_segs, bg_data_segs;
	int tot_blks, data_blks, node_blks;
	int bg_data_blks, bg_node_blks;
	unsigned long long skipped_atomic_files[2];
	int curseg[NR_CURSEG_TYPE];
	int cursec[NR_CURSEG_TYPE];
	int curzone[NR_CURSEG_TYPE];

	unsigned int meta_count[META_MAX];
	unsigned int segment_count[2];
	unsigned int block_count[2];
	unsigned int inplace_count;
	unsigned long long base_mem, cache_mem, page_mem;
};

static inline struct f2fs_stat_info *F2FS_STAT(struct f2fs_sb_info *sbi)
{
	return (struct f2fs_stat_info *)sbi->stat_info;
}

#define stat_inc_cp_count(si)		((si)->cp_count++)
#define stat_inc_bg_cp_count(si)	((si)->bg_cp_count++)
#define stat_inc_call_count(si)		((si)->call_count++)
#define stat_inc_bggc_count(sbi)	((sbi)->bg_gc++)
#define stat_io_skip_bggc_count(sbi)	((sbi)->io_skip_bggc++)
#define stat_other_skip_bggc_count(sbi)	((sbi)->other_skip_bggc++)
#define stat_inc_dirty_inode(sbi, type)	((sbi)->ndirty_inode[type]++)
#define stat_dec_dirty_inode(sbi, type)	((sbi)->ndirty_inode[type]--)
#define stat_inc_total_hit(sbi)		(atomic64_inc(&(sbi)->total_hit_ext))
#define stat_inc_rbtree_node_hit(sbi)	(atomic64_inc(&(sbi)->read_hit_rbtree))
#define stat_inc_largest_node_hit(sbi)	(atomic64_inc(&(sbi)->read_hit_largest))
#define stat_inc_cached_node_hit(sbi)	(atomic64_inc(&(sbi)->read_hit_cached))
#define stat_inc_inline_xattr(inode)					\
	do {								\
		if (f2fs_has_inline_xattr(inode))			\
			(atomic_inc(&F2FS_I_SB(inode)->inline_xattr));	\
	} while (0)
#define stat_dec_inline_xattr(inode)					\
	do {								\
		if (f2fs_has_inline_xattr(inode))			\
			(atomic_dec(&F2FS_I_SB(inode)->inline_xattr));	\
	} while (0)
#define stat_inc_inline_inode(inode)					\
	do {								\
		if (f2fs_has_inline_data(inode))			\
			(atomic_inc(&F2FS_I_SB(inode)->inline_inode));	\
	} while (0)
#define stat_dec_inline_inode(inode)					\
	do {								\
		if (f2fs_has_inline_data(inode))			\
			(atomic_dec(&F2FS_I_SB(inode)->inline_inode));	\
	} while (0)
#define stat_inc_inline_dir(inode)					\
	do {								\
		if (f2fs_has_inline_dentry(inode))			\
			(atomic_inc(&F2FS_I_SB(inode)->inline_dir));	\
	} while (0)
#define stat_dec_inline_dir(inode)					\
	do {								\
		if (f2fs_has_inline_dentry(inode))			\
			(atomic_dec(&F2FS_I_SB(inode)->inline_dir));	\
	} while (0)
#define stat_inc_meta_count(sbi, blkaddr)				\
	do {								\
		if (blkaddr < SIT_I(sbi)->sit_base_addr)		\
			atomic_inc(&(sbi)->meta_count[META_CP]);	\
		else if (blkaddr < NM_I(sbi)->nat_blkaddr)		\
			atomic_inc(&(sbi)->meta_count[META_SIT]);	\
		else if (blkaddr < SM_I(sbi)->ssa_blkaddr)		\
			atomic_inc(&(sbi)->meta_count[META_NAT]);	\
		else if (blkaddr < SM_I(sbi)->main_blkaddr)		\
			atomic_inc(&(sbi)->meta_count[META_SSA]);	\
	} while (0)
#define stat_inc_seg_type(sbi, curseg)					\
		((sbi)->segment_count[(curseg)->alloc_type]++)
#define stat_inc_block_count(sbi, curseg)				\
		((sbi)->block_count[(curseg)->alloc_type]++)
#define stat_inc_inplace_blocks(sbi)					\
		(atomic_inc(&(sbi)->inplace_count))
#define stat_inc_atomic_write(inode)					\
		(atomic_inc(&F2FS_I_SB(inode)->aw_cnt))
#define stat_dec_atomic_write(inode)					\
		(atomic_dec(&F2FS_I_SB(inode)->aw_cnt))
#define stat_update_max_atomic_write(inode)				\
	do {								\
		int cur = atomic_read(&F2FS_I_SB(inode)->aw_cnt);	\
		int max = atomic_read(&F2FS_I_SB(inode)->max_aw_cnt);	\
		if (cur > max)						\
			atomic_set(&F2FS_I_SB(inode)->max_aw_cnt, cur);	\
	} while (0)
#define stat_inc_volatile_write(inode)					\
		(atomic_inc(&F2FS_I_SB(inode)->vw_cnt))
#define stat_dec_volatile_write(inode)					\
		(atomic_dec(&F2FS_I_SB(inode)->vw_cnt))
#define stat_update_max_volatile_write(inode)				\
	do {								\
		int cur = atomic_read(&F2FS_I_SB(inode)->vw_cnt);	\
		int max = atomic_read(&F2FS_I_SB(inode)->max_vw_cnt);	\
		if (cur > max)						\
			atomic_set(&F2FS_I_SB(inode)->max_vw_cnt, cur);	\
	} while (0)
#define stat_inc_seg_count(sbi, type, gc_type)				\
	do {								\
		struct f2fs_stat_info *si = F2FS_STAT(sbi);		\
		si->tot_segs++;						\
		if ((type) == SUM_TYPE_DATA) {				\
			si->data_segs++;				\
			si->bg_data_segs += (gc_type == BG_GC) ? 1 : 0;	\
		} else {						\
			si->node_segs++;				\
			si->bg_node_segs += (gc_type == BG_GC) ? 1 : 0;	\
		}							\
	} while (0)

#define stat_inc_tot_blk_count(si, blks)				\
	((si)->tot_blks += (blks))

#define stat_inc_data_blk_count(sbi, blks, gc_type)			\
	do {								\
		struct f2fs_stat_info *si = F2FS_STAT(sbi);		\
		stat_inc_tot_blk_count(si, blks);			\
		si->data_blks += (blks);				\
		si->bg_data_blks += ((gc_type) == BG_GC) ? (blks) : 0;	\
	} while (0)

#define stat_inc_node_blk_count(sbi, blks, gc_type)			\
	do {								\
		struct f2fs_stat_info *si = F2FS_STAT(sbi);		\
		stat_inc_tot_blk_count(si, blks);			\
		si->node_blks += (blks);				\
		si->bg_node_blks += ((gc_type) == BG_GC) ? (blks) : 0;	\
	} while (0)

int f2fs_build_stats(struct f2fs_sb_info *sbi);
void f2fs_destroy_stats(struct f2fs_sb_info *sbi);
<<<<<<< HEAD
int __init f2fs_create_root_stats(void);
=======
void __init f2fs_create_root_stats(void);
>>>>>>> d4f47e6c
void f2fs_destroy_root_stats(void);
#else
#define stat_inc_cp_count(si)				do { } while (0)
#define stat_inc_bg_cp_count(si)			do { } while (0)
#define stat_inc_call_count(si)				do { } while (0)
#define stat_inc_bggc_count(si)				do { } while (0)
#define stat_io_skip_bggc_count(sbi)			do { } while (0)
#define stat_other_skip_bggc_count(sbi)			do { } while (0)
#define stat_inc_dirty_inode(sbi, type)			do { } while (0)
#define stat_dec_dirty_inode(sbi, type)			do { } while (0)
#define stat_inc_total_hit(sb)				do { } while (0)
#define stat_inc_rbtree_node_hit(sb)			do { } while (0)
#define stat_inc_largest_node_hit(sbi)			do { } while (0)
#define stat_inc_cached_node_hit(sbi)			do { } while (0)
#define stat_inc_inline_xattr(inode)			do { } while (0)
#define stat_dec_inline_xattr(inode)			do { } while (0)
#define stat_inc_inline_inode(inode)			do { } while (0)
#define stat_dec_inline_inode(inode)			do { } while (0)
#define stat_inc_inline_dir(inode)			do { } while (0)
#define stat_dec_inline_dir(inode)			do { } while (0)
#define stat_inc_atomic_write(inode)			do { } while (0)
#define stat_dec_atomic_write(inode)			do { } while (0)
#define stat_update_max_atomic_write(inode)		do { } while (0)
#define stat_inc_volatile_write(inode)			do { } while (0)
#define stat_dec_volatile_write(inode)			do { } while (0)
#define stat_update_max_volatile_write(inode)		do { } while (0)
#define stat_inc_meta_count(sbi, blkaddr)		do { } while (0)
#define stat_inc_seg_type(sbi, curseg)			do { } while (0)
#define stat_inc_block_count(sbi, curseg)		do { } while (0)
#define stat_inc_inplace_blocks(sbi)			do { } while (0)
#define stat_inc_seg_count(sbi, type, gc_type)		do { } while (0)
#define stat_inc_tot_blk_count(si, blks)		do { } while (0)
#define stat_inc_data_blk_count(sbi, blks, gc_type)	do { } while (0)
#define stat_inc_node_blk_count(sbi, blks, gc_type)	do { } while (0)

static inline int f2fs_build_stats(struct f2fs_sb_info *sbi) { return 0; }
static inline void f2fs_destroy_stats(struct f2fs_sb_info *sbi) { }
static inline int __init f2fs_create_root_stats(void) { return 0; }
static inline void f2fs_destroy_root_stats(void) { }
#endif

extern const struct file_operations f2fs_dir_operations;
extern const struct file_operations f2fs_file_operations;
extern const struct inode_operations f2fs_file_inode_operations;
extern const struct address_space_operations f2fs_dblock_aops;
extern const struct address_space_operations f2fs_node_aops;
extern const struct address_space_operations f2fs_meta_aops;
extern const struct inode_operations f2fs_dir_inode_operations;
extern const struct inode_operations f2fs_symlink_inode_operations;
extern const struct inode_operations f2fs_encrypted_symlink_inode_operations;
extern const struct inode_operations f2fs_special_inode_operations;
extern struct kmem_cache *f2fs_inode_entry_slab;

/*
 * inline.c
 */
bool f2fs_may_inline_data(struct inode *inode);
bool f2fs_may_inline_dentry(struct inode *inode);
void f2fs_do_read_inline_data(struct page *page, struct page *ipage);
void f2fs_truncate_inline_inode(struct inode *inode,
						struct page *ipage, u64 from);
int f2fs_read_inline_data(struct inode *inode, struct page *page);
int f2fs_convert_inline_page(struct dnode_of_data *dn, struct page *page);
int f2fs_convert_inline_inode(struct inode *inode);
int f2fs_write_inline_data(struct inode *inode, struct page *page);
bool f2fs_recover_inline_data(struct inode *inode, struct page *npage);
struct f2fs_dir_entry *f2fs_find_in_inline_dir(struct inode *dir,
			struct fscrypt_name *fname, struct page **res_page);
int f2fs_make_empty_inline_dir(struct inode *inode, struct inode *parent,
			struct page *ipage);
int f2fs_add_inline_entry(struct inode *dir, const struct qstr *new_name,
			const struct qstr *orig_name,
			struct inode *inode, nid_t ino, umode_t mode);
void f2fs_delete_inline_entry(struct f2fs_dir_entry *dentry,
				struct page *page, struct inode *dir,
				struct inode *inode);
bool f2fs_empty_inline_dir(struct inode *dir);
int f2fs_read_inline_dir(struct file *file, struct dir_context *ctx,
			struct fscrypt_str *fstr);
int f2fs_inline_data_fiemap(struct inode *inode,
			struct fiemap_extent_info *fieinfo,
			__u64 start, __u64 len);

/*
 * shrinker.c
 */
unsigned long f2fs_shrink_count(struct shrinker *shrink,
			struct shrink_control *sc);
unsigned long f2fs_shrink_scan(struct shrinker *shrink,
			struct shrink_control *sc);
void f2fs_join_shrinker(struct f2fs_sb_info *sbi);
void f2fs_leave_shrinker(struct f2fs_sb_info *sbi);

/*
 * extent_cache.c
 */
struct rb_entry *f2fs_lookup_rb_tree(struct rb_root *root,
				struct rb_entry *cached_re, unsigned int ofs);
struct rb_node **f2fs_lookup_rb_tree_for_insert(struct f2fs_sb_info *sbi,
				struct rb_root *root, struct rb_node **parent,
				unsigned int ofs);
struct rb_entry *f2fs_lookup_rb_tree_ret(struct rb_root *root,
		struct rb_entry *cached_re, unsigned int ofs,
		struct rb_entry **prev_entry, struct rb_entry **next_entry,
		struct rb_node ***insert_p, struct rb_node **insert_parent,
		bool force);
bool f2fs_check_rb_tree_consistence(struct f2fs_sb_info *sbi,
						struct rb_root *root);
unsigned int f2fs_shrink_extent_tree(struct f2fs_sb_info *sbi, int nr_shrink);
bool f2fs_init_extent_tree(struct inode *inode, struct f2fs_extent *i_ext);
void f2fs_drop_extent_tree(struct inode *inode);
unsigned int f2fs_destroy_extent_node(struct inode *inode);
void f2fs_destroy_extent_tree(struct inode *inode);
bool f2fs_lookup_extent_cache(struct inode *inode, pgoff_t pgofs,
			struct extent_info *ei);
void f2fs_update_extent_cache(struct dnode_of_data *dn);
void f2fs_update_extent_cache_range(struct dnode_of_data *dn,
			pgoff_t fofs, block_t blkaddr, unsigned int len);
void f2fs_init_extent_cache_info(struct f2fs_sb_info *sbi);
int __init f2fs_create_extent_cache(void);
void f2fs_destroy_extent_cache(void);

/*
 * sysfs.c
 */
int __init f2fs_init_sysfs(void);
void f2fs_exit_sysfs(void);
int f2fs_register_sysfs(struct f2fs_sb_info *sbi);
void f2fs_unregister_sysfs(struct f2fs_sb_info *sbi);

/*
 * crypto support
 */
static inline bool f2fs_encrypted_inode(struct inode *inode)
{
	return file_is_encrypt(inode);
}

static inline bool f2fs_encrypted_file(struct inode *inode)
{
	return f2fs_encrypted_inode(inode) && S_ISREG(inode->i_mode);
}

static inline void f2fs_set_encrypted_inode(struct inode *inode)
{
#ifdef CONFIG_F2FS_FS_ENCRYPTION
	file_set_encrypt(inode);
	f2fs_set_inode_flags(inode);
#endif
}

/*
 * Returns true if the reads of the inode's data need to undergo some
 * postprocessing step, like decryption or authenticity verification.
 */
static inline bool f2fs_post_read_required(struct inode *inode)
{
	return f2fs_encrypted_file(inode);
}

#define F2FS_FEATURE_FUNCS(name, flagname) \
static inline int f2fs_sb_has_##name(struct f2fs_sb_info *sbi) \
{ \
	return F2FS_HAS_FEATURE(sbi, F2FS_FEATURE_##flagname); \
}

F2FS_FEATURE_FUNCS(encrypt, ENCRYPT);
F2FS_FEATURE_FUNCS(blkzoned, BLKZONED);
F2FS_FEATURE_FUNCS(extra_attr, EXTRA_ATTR);
F2FS_FEATURE_FUNCS(project_quota, PRJQUOTA);
F2FS_FEATURE_FUNCS(inode_chksum, INODE_CHKSUM);
F2FS_FEATURE_FUNCS(flexible_inline_xattr, FLEXIBLE_INLINE_XATTR);
F2FS_FEATURE_FUNCS(quota_ino, QUOTA_INO);
F2FS_FEATURE_FUNCS(inode_crtime, INODE_CRTIME);
F2FS_FEATURE_FUNCS(lost_found, LOST_FOUND);
F2FS_FEATURE_FUNCS(sb_chksum, SB_CHKSUM);

#ifdef CONFIG_BLK_DEV_ZONED
static inline int get_blkz_type(struct f2fs_sb_info *sbi,
			struct block_device *bdev, block_t blkaddr)
{
	unsigned int zno = blkaddr >> sbi->log_blocks_per_blkz;
	int i;

	for (i = 0; i < sbi->s_ndevs; i++)
		if (FDEV(i).bdev == bdev)
			return FDEV(i).blkz_type[zno];
	return -EINVAL;
}
#endif

static inline bool f2fs_hw_should_discard(struct f2fs_sb_info *sbi)
{
	return f2fs_sb_has_blkzoned(sbi);
}

static inline bool f2fs_hw_support_discard(struct f2fs_sb_info *sbi)
{
	return blk_queue_discard(bdev_get_queue(sbi->sb->s_bdev));
}

static inline bool f2fs_realtime_discard_enable(struct f2fs_sb_info *sbi)
{
	return (test_opt(sbi, DISCARD) && f2fs_hw_support_discard(sbi)) ||
					f2fs_hw_should_discard(sbi);
}

static inline void set_opt_mode(struct f2fs_sb_info *sbi, unsigned int mt)
{
	clear_opt(sbi, ADAPTIVE);
	clear_opt(sbi, LFS);

	switch (mt) {
	case F2FS_MOUNT_ADAPTIVE:
		set_opt(sbi, ADAPTIVE);
		break;
	case F2FS_MOUNT_LFS:
		set_opt(sbi, LFS);
		break;
	}
}

static inline bool f2fs_may_encrypt(struct inode *inode)
{
#ifdef CONFIG_F2FS_FS_ENCRYPTION
	umode_t mode = inode->i_mode;

	return (S_ISREG(mode) || S_ISDIR(mode) || S_ISLNK(mode));
#else
	return false;
#endif
}

static inline int block_unaligned_IO(struct inode *inode,
				struct kiocb *iocb, struct iov_iter *iter)
{
	unsigned int i_blkbits = READ_ONCE(inode->i_blkbits);
	unsigned int blocksize_mask = (1 << i_blkbits) - 1;
	loff_t offset = iocb->ki_pos;
	unsigned long align = offset | iov_iter_alignment(iter);

	return align & blocksize_mask;
}

static inline int allow_outplace_dio(struct inode *inode,
				struct kiocb *iocb, struct iov_iter *iter)
{
	struct f2fs_sb_info *sbi = F2FS_I_SB(inode);
	int rw = iov_iter_rw(iter);

	return (test_opt(sbi, LFS) && (rw == WRITE) &&
				!block_unaligned_IO(inode, iocb, iter));
}

static inline bool f2fs_force_buffered_io(struct inode *inode,
				struct kiocb *iocb, struct iov_iter *iter)
{
	struct f2fs_sb_info *sbi = F2FS_I_SB(inode);
	int rw = iov_iter_rw(iter);

	if (f2fs_post_read_required(inode))
		return true;
	if (sbi->s_ndevs)
		return true;
	/*
	 * for blkzoned device, fallback direct IO to buffered IO, so
	 * all IOs can be serialized by log-structured write.
	 */
	if (f2fs_sb_has_blkzoned(sbi))
		return true;
	if (test_opt(sbi, LFS) && (rw == WRITE) &&
				block_unaligned_IO(inode, iocb, iter))
		return true;
	if (is_sbi_flag_set(F2FS_I_SB(inode), SBI_CP_DISABLED))
		return true;

	return false;
}
<<<<<<< HEAD

#ifdef CONFIG_F2FS_FAULT_INJECTION
extern void f2fs_build_fault_attr(struct f2fs_sb_info *sbi, unsigned int rate,
							unsigned int type);
#else
#define f2fs_build_fault_attr(sbi, rate, type)		do { } while (0)
#endif

=======

#ifdef CONFIG_F2FS_FAULT_INJECTION
extern void f2fs_build_fault_attr(struct f2fs_sb_info *sbi, unsigned int rate,
							unsigned int type);
#else
#define f2fs_build_fault_attr(sbi, rate, type)		do { } while (0)
>>>>>>> d4f47e6c
#endif

static inline bool is_journalled_quota(struct f2fs_sb_info *sbi)
{
#ifdef CONFIG_QUOTA
	if (f2fs_sb_has_quota_ino(sbi))
		return true;
	if (F2FS_OPTION(sbi).s_qf_names[USRQUOTA] ||
		F2FS_OPTION(sbi).s_qf_names[GRPQUOTA] ||
		F2FS_OPTION(sbi).s_qf_names[PRJQUOTA])
		return true;
#endif
	return false;
<<<<<<< HEAD
}
=======
}

#endif
>>>>>>> d4f47e6c
<|MERGE_RESOLUTION|>--- conflicted
+++ resolved
@@ -254,11 +254,8 @@
 #define DEF_CP_INTERVAL			60	/* 60 secs */
 #define DEF_IDLE_INTERVAL		5	/* 5 secs */
 #define DEF_DISABLE_INTERVAL		5	/* 5 secs */
-<<<<<<< HEAD
-=======
 #define DEF_DISABLE_QUICK_INTERVAL	1	/* 1 secs */
 #define DEF_UMOUNT_DISCARD_TIMEOUT	5	/* 5 secs */
->>>>>>> d4f47e6c
 
 struct cp_control {
 	int reason;
@@ -322,11 +319,7 @@
 /* max discard pend list number */
 #define MAX_PLIST_NUM		512
 #define plist_idx(blk_num)	((blk_num) >= MAX_PLIST_NUM ?		\
-<<<<<<< HEAD
-					(MAX_PLIST_NUM - 1) : (blk_num - 1))
-=======
 					(MAX_PLIST_NUM - 1) : ((blk_num) - 1))
->>>>>>> d4f47e6c
 
 enum {
 	D_PREP,			/* initial */
@@ -382,10 +375,7 @@
 	bool sync;			/* submit discard with REQ_SYNC flag */
 	bool ordered;			/* issue discard by lba order */
 	unsigned int granularity;	/* discard granularity */
-<<<<<<< HEAD
-=======
 	int timeout;			/* discard timeout for put_super */
->>>>>>> d4f47e6c
 };
 
 struct discard_cmd_control {
@@ -513,7 +503,6 @@
 struct f2fs_defragment {
 	u64 start;
 	u64 len;
-<<<<<<< HEAD
 };
 
 struct f2fs_move_range {
@@ -530,7 +519,6 @@
 
 /* for inline stuff */
 #define DEF_INLINE_RESERVED_SIZE	1
-#define DEF_MIN_INLINE_SIZE		1
 static inline int get_extra_isize(struct inode *inode);
 static inline int get_inline_xattr_addrs(struct inode *inode);
 #define MAX_INLINE_DATA(inode)	(sizeof(__le32) *			\
@@ -549,42 +537,6 @@
 				NR_INLINE_DENTRY(inode) + \
 				INLINE_DENTRY_BITMAP_SIZE(inode)))
 
-=======
-};
-
-struct f2fs_move_range {
-	u32 dst_fd;		/* destination fd */
-	u64 pos_in;		/* start position in src_fd */
-	u64 pos_out;		/* start position in dst_fd */
-	u64 len;		/* size to move */
-};
-
-struct f2fs_flush_device {
-	u32 dev_num;		/* device number to flush */
-	u32 segments;		/* # of segments to flush */
-};
-
-/* for inline stuff */
-#define DEF_INLINE_RESERVED_SIZE	1
-static inline int get_extra_isize(struct inode *inode);
-static inline int get_inline_xattr_addrs(struct inode *inode);
-#define MAX_INLINE_DATA(inode)	(sizeof(__le32) *			\
-				(CUR_ADDRS_PER_INODE(inode) -		\
-				get_inline_xattr_addrs(inode) -	\
-				DEF_INLINE_RESERVED_SIZE))
-
-/* for inline dir */
-#define NR_INLINE_DENTRY(inode)	(MAX_INLINE_DATA(inode) * BITS_PER_BYTE / \
-				((SIZE_OF_DIR_ENTRY + F2FS_SLOT_LEN) * \
-				BITS_PER_BYTE + 1))
-#define INLINE_DENTRY_BITMAP_SIZE(inode)	((NR_INLINE_DENTRY(inode) + \
-					BITS_PER_BYTE - 1) / BITS_PER_BYTE)
-#define INLINE_RESERVED_SIZE(inode)	(MAX_INLINE_DATA(inode) - \
-				((SIZE_OF_DIR_ENTRY + F2FS_SLOT_LEN) * \
-				NR_INLINE_DENTRY(inode) + \
-				INLINE_DENTRY_BITMAP_SIZE(inode)))
-
->>>>>>> d4f47e6c
 /*
  * For INODE and NODE manager
  */
@@ -831,7 +783,6 @@
 
 static inline bool __is_discard_mergeable(struct discard_info *back,
 			struct discard_info *front, unsigned int max_len)
-<<<<<<< HEAD
 {
 	return (back->lstart + back->len == front->lstart) &&
 		(back->len + front->len <= max_len);
@@ -840,16 +791,6 @@
 static inline bool __is_discard_back_mergeable(struct discard_info *cur,
 			struct discard_info *back, unsigned int max_len)
 {
-=======
-{
-	return (back->lstart + back->len == front->lstart) &&
-		(back->len + front->len <= max_len);
-}
-
-static inline bool __is_discard_back_mergeable(struct discard_info *cur,
-			struct discard_info *back, unsigned int max_len)
-{
->>>>>>> d4f47e6c
 	return __is_discard_mergeable(back, cur, max_len);
 }
 
@@ -1220,10 +1161,7 @@
 	SBI_IS_SHUTDOWN,			/* shutdown by ioctl */
 	SBI_IS_RECOVERED,			/* recovered orphan/data */
 	SBI_CP_DISABLED,			/* CP was disabled last mount */
-<<<<<<< HEAD
-=======
 	SBI_CP_DISABLED_QUICK,			/* CP was disabled quickly */
->>>>>>> d4f47e6c
 	SBI_QUOTA_NEED_FLUSH,			/* need to flush quota info in CP */
 	SBI_QUOTA_SKIP_FLUSH,			/* skip flushing quota in current CP */
 	SBI_QUOTA_NEED_REPAIR,			/* quota file may be corrupted */
@@ -1235,10 +1173,7 @@
 	DISCARD_TIME,
 	GC_TIME,
 	DISABLE_TIME,
-<<<<<<< HEAD
-=======
 	UMOUNT_DISCARD_TIMEOUT,
->>>>>>> d4f47e6c
 	MAX_TIME,
 };
 
@@ -1367,11 +1302,6 @@
 
 	unsigned int nquota_files;		/* # of quota sysfile */
 
-<<<<<<< HEAD
-	u32 s_next_generation;			/* for NFS support */
-
-=======
->>>>>>> d4f47e6c
 	/* # of pages, see count_type */
 	atomic_t nr_pages[NR_COUNT_TYPE];
 	/* # of allocated blocks */
@@ -1681,7 +1611,6 @@
 }
 
 static inline unsigned long f2fs_qf_ino(struct super_block *sb, int type)
-<<<<<<< HEAD
 {
 	if (type < F2FS_MAX_QUOTAS)
 		return le32_to_cpu(F2FS_SB(sb)->raw_super->qf_ino[type]);
@@ -1770,119 +1699,6 @@
 }
 
 static inline void f2fs_lock_op(struct f2fs_sb_info *sbi)
-=======
-{
-	if (type < F2FS_MAX_QUOTAS)
-		return le32_to_cpu(F2FS_SB(sb)->raw_super->qf_ino[type]);
-	return 0;
-}
-
-static inline __u64 cur_cp_crc(struct f2fs_checkpoint *cp)
-{
-	size_t crc_offset = le32_to_cpu(cp->checksum_offset);
-	return le32_to_cpu(*((__le32 *)((unsigned char *)cp + crc_offset)));
-}
-
-static inline bool __is_set_ckpt_flags(struct f2fs_checkpoint *cp, unsigned int f)
-{
-	unsigned int ckpt_flags = le32_to_cpu(cp->ckpt_flags);
-
-	return ckpt_flags & f;
-}
-
-static inline bool is_set_ckpt_flags(struct f2fs_sb_info *sbi, unsigned int f)
->>>>>>> d4f47e6c
-{
-	return __is_set_ckpt_flags(F2FS_CKPT(sbi), f);
-}
-
-<<<<<<< HEAD
-static inline int f2fs_trylock_op(struct f2fs_sb_info *sbi)
-{
-	return down_read_trylock(&sbi->cp_rwsem);
-}
-
-static inline void f2fs_unlock_op(struct f2fs_sb_info *sbi)
-=======
-static inline void __set_ckpt_flags(struct f2fs_checkpoint *cp, unsigned int f)
->>>>>>> d4f47e6c
-{
-	unsigned int ckpt_flags;
-
-	ckpt_flags = le32_to_cpu(cp->ckpt_flags);
-	ckpt_flags |= f;
-	cp->ckpt_flags = cpu_to_le32(ckpt_flags);
-}
-
-static inline void set_ckpt_flags(struct f2fs_sb_info *sbi, unsigned int f)
-{
-<<<<<<< HEAD
-	down_write(&sbi->cp_rwsem);
-=======
-	unsigned long flags;
-
-	spin_lock_irqsave(&sbi->cp_lock, flags);
-	__set_ckpt_flags(F2FS_CKPT(sbi), f);
-	spin_unlock_irqrestore(&sbi->cp_lock, flags);
->>>>>>> d4f47e6c
-}
-
-static inline void __clear_ckpt_flags(struct f2fs_checkpoint *cp, unsigned int f)
-{
-	unsigned int ckpt_flags;
-
-	ckpt_flags = le32_to_cpu(cp->ckpt_flags);
-	ckpt_flags &= (~f);
-	cp->ckpt_flags = cpu_to_le32(ckpt_flags);
-}
-
-static inline void clear_ckpt_flags(struct f2fs_sb_info *sbi, unsigned int f)
-{
-	unsigned long flags;
-
-	spin_lock_irqsave(&sbi->cp_lock, flags);
-	__clear_ckpt_flags(F2FS_CKPT(sbi), f);
-	spin_unlock_irqrestore(&sbi->cp_lock, flags);
-}
-
-static inline void disable_nat_bits(struct f2fs_sb_info *sbi, bool lock)
-{
-<<<<<<< HEAD
-	return (reason & (CP_UMOUNT | CP_FASTBOOT));
-=======
-	unsigned long flags;
-
-	/*
-	 * In order to re-enable nat_bits we need to call fsck.f2fs by
-	 * set_sbi_flag(sbi, SBI_NEED_FSCK). But it may give huge cost,
-	 * so let's rely on regular fsck or unclean shutdown.
-	 */
-
-	if (lock)
-		spin_lock_irqsave(&sbi->cp_lock, flags);
-	__clear_ckpt_flags(F2FS_CKPT(sbi), CP_NAT_BITS_FLAG);
-	kvfree(NM_I(sbi)->nat_bits);
-	NM_I(sbi)->nat_bits = NULL;
-	if (lock)
-		spin_unlock_irqrestore(&sbi->cp_lock, flags);
->>>>>>> d4f47e6c
-}
-
-static inline bool enabled_nat_bits(struct f2fs_sb_info *sbi,
-					struct cp_control *cpc)
-{
-<<<<<<< HEAD
-	return (is_set_ckpt_flags(sbi, CP_UMOUNT_FLAG) ||
-			is_set_ckpt_flags(sbi, CP_FASTBOOT_FLAG));
-}
-
-=======
-	bool set = is_set_ckpt_flags(sbi, CP_NAT_BITS_FLAG);
-
-	return (cpc) ? (cpc->reason & CP_UMOUNT) && set : set;
-}
-
-static inline void f2fs_lock_op(struct f2fs_sb_info *sbi)
 {
 	down_read(&sbi->cp_rwsem);
 }
@@ -1929,7 +1745,6 @@
 			is_set_ckpt_flags(sbi, CP_FASTBOOT_FLAG));
 }
 
->>>>>>> d4f47e6c
 /*
  * Check whether the inode has blocks or not
  */
@@ -2046,22 +1861,12 @@
 {
 	atomic_inc(&sbi->nr_pages[count_type]);
 
-<<<<<<< HEAD
-	if (count_type == F2FS_DIRTY_DATA || count_type == F2FS_INMEM_PAGES ||
-		count_type == F2FS_WB_CP_DATA || count_type == F2FS_WB_DATA ||
-		count_type == F2FS_RD_DATA || count_type == F2FS_RD_NODE ||
-		count_type == F2FS_RD_META)
-		return;
-
-	set_sbi_flag(sbi, SBI_IS_DIRTY);
-=======
 	if (count_type == F2FS_DIRTY_DENTS ||
 			count_type == F2FS_DIRTY_NODES ||
 			count_type == F2FS_DIRTY_META ||
 			count_type == F2FS_DIRTY_QDATA ||
 			count_type == F2FS_DIRTY_IMETA)
 		set_sbi_flag(sbi, SBI_IS_DIRTY);
->>>>>>> d4f47e6c
 }
 
 static inline void inode_inc_dirty_pages(struct inode *inode)
@@ -2413,12 +2218,6 @@
 		get_pages(sbi, F2FS_RD_META) || get_pages(sbi, F2FS_WB_DATA) ||
 		get_pages(sbi, F2FS_WB_CP_DATA) ||
 		get_pages(sbi, F2FS_DIO_READ) ||
-<<<<<<< HEAD
-		get_pages(sbi, F2FS_DIO_WRITE) ||
-		atomic_read(&SM_I(sbi)->dcc_info->queued_discard) ||
-		atomic_read(&SM_I(sbi)->fcc_info->queued_flush))
-		return false;
-=======
 		get_pages(sbi, F2FS_DIO_WRITE))
 		return false;
 
@@ -2430,7 +2229,6 @@
 			atomic_read(&SM_I(sbi)->fcc_info->queued_flush))
 		return false;
 
->>>>>>> d4f47e6c
 	return f2fs_time_over(sbi, type);
 }
 
@@ -2571,19 +2369,12 @@
 #define F2FS_EXTENTS_FL			0x00080000 /* Inode uses extents */
 #define F2FS_EA_INODE_FL	        0x00200000 /* Inode used for large EA */
 #define F2FS_EOFBLOCKS_FL		0x00400000 /* Blocks allocated beyond EOF */
-<<<<<<< HEAD
-=======
 #define F2FS_NOCOW_FL			0x00800000 /* Do not cow file */
->>>>>>> d4f47e6c
 #define F2FS_INLINE_DATA_FL		0x10000000 /* Inode has inline data. */
 #define F2FS_PROJINHERIT_FL		0x20000000 /* Create with parents projid */
 #define F2FS_RESERVED_FL		0x80000000 /* reserved for ext4 lib */
 
-<<<<<<< HEAD
-#define F2FS_FL_USER_VISIBLE		0x304BDFFF /* User visible flags */
-=======
 #define F2FS_FL_USER_VISIBLE		0x30CBDFFF /* User visible flags */
->>>>>>> d4f47e6c
 #define F2FS_FL_USER_MODIFIABLE		0x204BC0FF /* User modifiable flags */
 
 /* Flags we can manipulate with through F2FS_IOC_FSSETXATTR */
@@ -2726,7 +2517,6 @@
 }
 
 static inline void f2fs_i_size_write(struct inode *inode, loff_t i_size)
-<<<<<<< HEAD
 {
 	bool clean = !is_inode_flag_set(inode, FI_DIRTY_INODE);
 	bool recover = is_inode_flag_set(inode, FI_AUTO_RECOVER);
@@ -2767,48 +2557,6 @@
 
 static inline void get_inline_info(struct inode *inode, struct f2fs_inode *ri)
 {
-=======
-{
-	bool clean = !is_inode_flag_set(inode, FI_DIRTY_INODE);
-	bool recover = is_inode_flag_set(inode, FI_AUTO_RECOVER);
-
-	if (i_size_read(inode) == i_size)
-		return;
-
-	i_size_write(inode, i_size);
-	f2fs_mark_inode_dirty_sync(inode, true);
-	if (clean || recover)
-		set_inode_flag(inode, FI_AUTO_RECOVER);
-}
-
-static inline void f2fs_i_depth_write(struct inode *inode, unsigned int depth)
-{
-	F2FS_I(inode)->i_current_depth = depth;
-	f2fs_mark_inode_dirty_sync(inode, true);
-}
-
-static inline void f2fs_i_gc_failures_write(struct inode *inode,
-					unsigned int count)
-{
-	F2FS_I(inode)->i_gc_failures[GC_FAILURE_PIN] = count;
-	f2fs_mark_inode_dirty_sync(inode, true);
-}
-
-static inline void f2fs_i_xnid_write(struct inode *inode, nid_t xnid)
-{
-	F2FS_I(inode)->i_xattr_nid = xnid;
-	f2fs_mark_inode_dirty_sync(inode, true);
-}
-
-static inline void f2fs_i_pino_write(struct inode *inode, nid_t pino)
-{
-	F2FS_I(inode)->i_pino = pino;
-	f2fs_mark_inode_dirty_sync(inode, true);
-}
-
-static inline void get_inline_info(struct inode *inode, struct f2fs_inode *ri)
-{
->>>>>>> d4f47e6c
 	struct f2fs_inode_info *fi = F2FS_I(inode);
 
 	if (ri->i_inline & F2FS_INLINE_XATTR)
@@ -3008,7 +2756,6 @@
 static inline bool f2fs_may_extent_tree(struct inode *inode)
 {
 	struct f2fs_sb_info *sbi = F2FS_I_SB(inode);
-<<<<<<< HEAD
 
 	if (!test_opt(sbi, EXTENT_CACHE) ||
 			is_inode_flag_set(inode, FI_NO_EXTENT))
@@ -3021,20 +2768,6 @@
 	if (list_empty(&sbi->s_list))
 		return false;
 
-=======
-
-	if (!test_opt(sbi, EXTENT_CACHE) ||
-			is_inode_flag_set(inode, FI_NO_EXTENT))
-		return false;
-
-	/*
-	 * for recovered files during mount do not create extents
-	 * if shrinker is not registered.
-	 */
-	if (list_empty(&sbi->s_list))
-		return false;
-
->>>>>>> d4f47e6c
 	return S_ISREG(inode->i_mode);
 }
 
@@ -3118,15 +2851,9 @@
 
 #define F2FS_OLD_ATTRIBUTE_SIZE	(offsetof(struct f2fs_inode, i_addr))
 #define F2FS_FITS_IN_INODE(f2fs_inode, extra_isize, field)		\
-<<<<<<< HEAD
-		((offsetof(typeof(*f2fs_inode), field) +	\
-		sizeof((f2fs_inode)->field))			\
-		<= (F2FS_OLD_ATTRIBUTE_SIZE + extra_isize))	\
-=======
 		((offsetof(typeof(*(f2fs_inode)), field) +	\
 		sizeof((f2fs_inode)->field))			\
 		<= (F2FS_OLD_ATTRIBUTE_SIZE + (extra_isize)))	\
->>>>>>> d4f47e6c
 
 static inline void f2fs_reset_iostat(struct f2fs_sb_info *sbi)
 {
@@ -3155,13 +2882,8 @@
 
 #define __is_large_section(sbi)		((sbi)->segs_per_sec > 1)
 
-<<<<<<< HEAD
-#define __is_meta_io(fio) (PAGE_TYPE_OF_BIO(fio->type) == META &&	\
-				(!is_read_io(fio->op) || fio->is_meta))
-=======
 #define __is_meta_io(fio) (PAGE_TYPE_OF_BIO((fio)->type) == META &&	\
 				(!is_read_io((fio)->op) || (fio)->is_meta))
->>>>>>> d4f47e6c
 
 bool f2fs_is_valid_blkaddr(struct f2fs_sb_info *sbi,
 					block_t blkaddr, int type);
@@ -3219,12 +2941,7 @@
  */
 int f2fs_sync_file(struct file *file, loff_t start, loff_t end, int datasync);
 void f2fs_truncate_data_blocks(struct dnode_of_data *dn);
-<<<<<<< HEAD
-int f2fs_truncate_blocks(struct inode *inode, u64 from, bool lock,
-							bool buf_write);
-=======
 int f2fs_truncate_blocks(struct inode *inode, u64 from, bool lock);
->>>>>>> d4f47e6c
 int f2fs_truncate(struct inode *inode);
 int f2fs_getattr(struct vfsmount *mnt, struct dentry *dentry,
 			struct kstat *stat);
@@ -3397,11 +3114,7 @@
 bool f2fs_is_checkpointed_data(struct f2fs_sb_info *sbi, block_t blkaddr);
 void f2fs_drop_discard_cmd(struct f2fs_sb_info *sbi);
 void f2fs_stop_discard_thread(struct f2fs_sb_info *sbi);
-<<<<<<< HEAD
-bool f2fs_wait_discard_bios(struct f2fs_sb_info *sbi);
-=======
 bool f2fs_issue_discard_timeout(struct f2fs_sb_info *sbi);
->>>>>>> d4f47e6c
 void f2fs_clear_prefree_segments(struct f2fs_sb_info *sbi,
 					struct cp_control *cpc);
 void f2fs_dirty_to_prefree(struct f2fs_sb_info *sbi);
@@ -3723,11 +3436,7 @@
 
 int f2fs_build_stats(struct f2fs_sb_info *sbi);
 void f2fs_destroy_stats(struct f2fs_sb_info *sbi);
-<<<<<<< HEAD
-int __init f2fs_create_root_stats(void);
-=======
 void __init f2fs_create_root_stats(void);
->>>>>>> d4f47e6c
 void f2fs_destroy_root_stats(void);
 #else
 #define stat_inc_cp_count(si)				do { } while (0)
@@ -3765,7 +3474,7 @@
 
 static inline int f2fs_build_stats(struct f2fs_sb_info *sbi) { return 0; }
 static inline void f2fs_destroy_stats(struct f2fs_sb_info *sbi) { }
-static inline int __init f2fs_create_root_stats(void) { return 0; }
+static inline void __init f2fs_create_root_stats(void) { }
 static inline void f2fs_destroy_root_stats(void) { }
 #endif
 
@@ -4006,23 +3715,12 @@
 
 	return false;
 }
-<<<<<<< HEAD
 
 #ifdef CONFIG_F2FS_FAULT_INJECTION
 extern void f2fs_build_fault_attr(struct f2fs_sb_info *sbi, unsigned int rate,
 							unsigned int type);
 #else
 #define f2fs_build_fault_attr(sbi, rate, type)		do { } while (0)
-#endif
-
-=======
-
-#ifdef CONFIG_F2FS_FAULT_INJECTION
-extern void f2fs_build_fault_attr(struct f2fs_sb_info *sbi, unsigned int rate,
-							unsigned int type);
-#else
-#define f2fs_build_fault_attr(sbi, rate, type)		do { } while (0)
->>>>>>> d4f47e6c
 #endif
 
 static inline bool is_journalled_quota(struct f2fs_sb_info *sbi)
@@ -4036,10 +3734,6 @@
 		return true;
 #endif
 	return false;
-<<<<<<< HEAD
-}
-=======
-}
-
-#endif
->>>>>>> d4f47e6c
+}
+
+#endif