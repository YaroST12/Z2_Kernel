--- conflicted
+++ resolved
@@ -178,19 +178,6 @@
 	  32-bit values by specifying a unique string and
 	  remote processor ID.
 
-<<<<<<< HEAD
-=======
-config MSM_SMP2P_TEST
-	bool "SMSM Point-to-Point Test"
-	depends on MSM_SMP2P
-	help
-	  Enables loopback and unit testing support for
-	  SMP2P. Loopback support is used by other
-	  processors to do unit testing. Unit tests
-	  are used to verify the local and remote
-	  implementations.
-
->>>>>>> b9c9fa5d
 config MSM_QMI_INTERFACE
 	depends on IPC_ROUTER
 	depends on QMI_ENCDEC
@@ -999,13 +986,10 @@
 	 This option enables support for anti-noise cnacellation
 	 on Sensor DSP.
 
-<<<<<<< HEAD
-=======
 config MFSE_QMI
 	bool "QMI client for MFSE"
 	depends on MSM_QMI_INTERFACE
 	help
 	 This option enables the QMI client driver for MFSE service.
 
->>>>>>> b9c9fa5d
 source "drivers/soc/qcom/memshare/Kconfig"