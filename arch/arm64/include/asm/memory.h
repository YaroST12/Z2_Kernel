/*
 * Based on arch/arm/include/asm/memory.h
 *
 * Copyright (C) 2000-2002 Russell King
 * Copyright (C) 2012 ARM Ltd.
 *
 * This program is free software; you can redistribute it and/or modify
 * it under the terms of the GNU General Public License version 2 as
 * published by the Free Software Foundation.
 *
 * This program is distributed in the hope that it will be useful,
 * but WITHOUT ANY WARRANTY; without even the implied warranty of
 * MERCHANTABILITY or FITNESS FOR A PARTICULAR PURPOSE.  See the
 * GNU General Public License for more details.
 *
 * You should have received a copy of the GNU General Public License
 * along with this program.  If not, see <http://www.gnu.org/licenses/>.
 *
 * Note: this file should not be included by non-asm/.h files
 */
#ifndef __ASM_MEMORY_H
#define __ASM_MEMORY_H

#include <linux/compiler.h>
#include <linux/const.h>
#include <linux/types.h>
#include <asm/bug.h>
#include <asm/sizes.h>

/*
 * Allow for constants defined here to be used from assembly code
 * by prepending the UL suffix only with actual C code compilation.
 */
#define UL(x) _AC(x, UL)

/*
 * Size of the PCI I/O space. This must remain a power of two so that
 * IO_SPACE_LIMIT acts as a mask for the low bits of I/O addresses.
 */
#define PCI_IO_SIZE		SZ_16M

/*
 * PAGE_OFFSET - the virtual address of the start of the kernel image (top
 *		 (VA_BITS - 1))
 * VA_BITS - the maximum number of bits for virtual addresses.
 * VA_START - the first kernel virtual address.
 * TASK_SIZE - the maximum size of a user space task.
 * TASK_UNMAPPED_BASE - the lower boundary of the mmap VM area.
 */
#define VA_BITS			(CONFIG_ARM64_VA_BITS)
<<<<<<< HEAD
#define VA_START		(UL(0xffffffffffffffff) << VA_BITS)
#define PAGE_OFFSET		(UL(0xffffffffffffffff) << (VA_BITS - 1))
#define KIMAGE_VADDR		(MODULES_END)
#define MODULES_END		(MODULES_VADDR + MODULES_VSIZE)
#define MODULES_VADDR		(VA_START + KASAN_SHADOW_SIZE)
#define MODULES_VSIZE		(SZ_128M)
#define PCI_IO_END		(PAGE_OFFSET - SZ_2M)
=======
#define VA_START		(UL(0xffffffffffffffff) - \
	(UL(1) << VA_BITS) + 1)
#define PAGE_OFFSET		(UL(0xffffffffffffffff) - \
	(UL(1) << (VA_BITS - 1)) + 1)
#define MODULES_END		(PAGE_OFFSET)
#define MODULES_VADDR		(MODULES_END - SZ_64M)
#define PCI_IO_END		(MODULES_VADDR - SZ_2M)
>>>>>>> 2cad7a1d
#define PCI_IO_START		(PCI_IO_END - PCI_IO_SIZE)
#define FIXADDR_TOP		(PCI_IO_START - SZ_2M)
#define TASK_SIZE_64		(UL(1) << VA_BITS)

#ifdef CONFIG_COMPAT
#define TASK_SIZE_32		UL(0x100000000)
#define TASK_SIZE		(test_thread_flag(TIF_32BIT) ? \
				TASK_SIZE_32 : TASK_SIZE_64)
#define TASK_SIZE_OF(tsk)	(test_tsk_thread_flag(tsk, TIF_32BIT) ? \
				TASK_SIZE_32 : TASK_SIZE_64)
#else
#define TASK_SIZE		TASK_SIZE_64
#endif /* CONFIG_COMPAT */

#define TASK_UNMAPPED_BASE	(PAGE_ALIGN(TASK_SIZE / 4))

/*
 * The size of the KASAN shadow region. This should be 1/8th of the
 * size of the entire kernel virtual address space.
 */
#ifdef CONFIG_KASAN
#define KASAN_SHADOW_SIZE	(UL(1) << (VA_BITS - 3))
#else
#define KASAN_SHADOW_SIZE	(0)
#endif

/*
 * Physical vs virtual RAM address space conversion.  These are
 * private definitions which should NOT be used outside memory.h
 * files.  Use virt_to_phys/phys_to_virt/__pa/__va instead.
 */
#define __virt_to_phys(x) ({						\
	phys_addr_t __x = (phys_addr_t)(x);				\
	__x & BIT(VA_BITS - 1) ? (__x & ~PAGE_OFFSET) + PHYS_OFFSET :	\
				 (__x - kimage_voffset); })

#define __phys_to_virt(x)	((unsigned long)((x) - PHYS_OFFSET) | PAGE_OFFSET)
#define __phys_to_kimg(x)	((unsigned long)((x) + kimage_voffset))

/*
 * Convert a page to/from a physical address
 */
#define page_to_phys(page)	(__pfn_to_phys(page_to_pfn(page)))
#define phys_to_page(phys)	(pfn_to_page(__phys_to_pfn(phys)))

/*
 * Memory types available.
 */
#define MT_DEVICE_nGnRnE	0
#define MT_DEVICE_nGnRE		1
#define MT_DEVICE_GRE		2
#define MT_NORMAL_NC		3
#define MT_NORMAL		4
#define MT_NORMAL_WT		5

/*
 * Memory types for Stage-2 translation
 */
#define MT_S2_NORMAL		0xf
#define MT_S2_DEVICE_nGnRE	0x1

#ifdef CONFIG_ARM64_4K_PAGES
#define IOREMAP_MAX_ORDER	(PUD_SHIFT)
#else
#define IOREMAP_MAX_ORDER	(PMD_SHIFT)
#endif

#ifdef CONFIG_BLK_DEV_INITRD
#define __early_init_dt_declare_initrd(__start, __end)			\
	do {								\
		initrd_start = (__start);				\
		initrd_end = (__end);					\
	} while (0)
#endif

#ifndef __ASSEMBLY__

#include <linux/bitops.h>
#include <linux/mmdebug.h>

extern s64			memstart_addr;
/* PHYS_OFFSET - the physical address of the start of memory. */
#define PHYS_OFFSET		({ VM_BUG_ON(memstart_addr & 1); memstart_addr; })

/* the virtual base of the kernel image (minus TEXT_OFFSET) */
extern u64			kimage_vaddr;

/* the offset between the kernel virtual and physical mappings */
extern u64			kimage_voffset;

static inline unsigned long kaslr_offset(void)
{
	return kimage_vaddr - KIMAGE_VADDR;
}

/*
 * Allow all memory at the discovery stage. We will clip it later.
 */
#define MIN_MEMBLOCK_ADDR	0
#define MAX_MEMBLOCK_ADDR	U64_MAX

/*
 * PFNs are used to describe any physical page; this means
 * PFN 0 == physical address 0.
 *
 * This is the PFN of the first RAM page in the kernel
 * direct-mapped view.  We assume this is the first page
 * of RAM in the mem_map as well.
 */
#define PHYS_PFN_OFFSET	(PHYS_OFFSET >> PAGE_SHIFT)

/*
 * Note: Drivers should NOT use these.  They are the wrong
 * translation for translating DMA addresses.  Use the driver
 * DMA support - see dma-mapping.h.
 */
#define virt_to_phys virt_to_phys
static inline phys_addr_t virt_to_phys(const volatile void *x)
{
	return __virt_to_phys((unsigned long)(x));
}

#define phys_to_virt phys_to_virt
static inline void *phys_to_virt(phys_addr_t x)
{
	return (void *)(__phys_to_virt(x));
}

/*
 * Drivers should NOT use these either.
 */
#define __pa(x)			__virt_to_phys((unsigned long)(x))
#define __va(x)			((void *)__phys_to_virt((phys_addr_t)(x)))
#define pfn_to_kaddr(pfn)	__va((pfn) << PAGE_SHIFT)
#define virt_to_pfn(x)      __phys_to_pfn(__virt_to_phys(x))
#define sym_to_pfn(x)	    __phys_to_pfn(__pa_symbol(x))

/*
 *  virt_to_page(k)	convert a _valid_ virtual address to struct page *
 *  virt_addr_valid(k)	indicates whether a virtual address is valid
 */
#define ARCH_PFN_OFFSET		((unsigned long)PHYS_PFN_OFFSET)

#define virt_to_page(kaddr)	pfn_to_page(__pa(kaddr) >> PAGE_SHIFT)
#define _virt_addr_valid(kaddr)	pfn_valid(__pa(kaddr) >> PAGE_SHIFT)

#define _virt_addr_is_linear(kaddr)	(((u64)(kaddr)) >= PAGE_OFFSET)
#define virt_addr_valid(kaddr)		(_virt_addr_is_linear(kaddr) && \
					 _virt_addr_valid(kaddr))

#endif

#include <asm-generic/memory_model.h>

#endif<|MERGE_RESOLUTION|>--- conflicted
+++ resolved
@@ -48,23 +48,15 @@
  * TASK_UNMAPPED_BASE - the lower boundary of the mmap VM area.
  */
 #define VA_BITS			(CONFIG_ARM64_VA_BITS)
-<<<<<<< HEAD
-#define VA_START		(UL(0xffffffffffffffff) << VA_BITS)
-#define PAGE_OFFSET		(UL(0xffffffffffffffff) << (VA_BITS - 1))
+#define VA_START		(UL(0xffffffffffffffff) - \
+	(UL(1) << VA_BITS) + 1)
+#define PAGE_OFFSET		(UL(0xffffffffffffffff) - \
+	(UL(1) << (VA_BITS - 1)) + 1)
 #define KIMAGE_VADDR		(MODULES_END)
 #define MODULES_END		(MODULES_VADDR + MODULES_VSIZE)
 #define MODULES_VADDR		(VA_START + KASAN_SHADOW_SIZE)
 #define MODULES_VSIZE		(SZ_128M)
 #define PCI_IO_END		(PAGE_OFFSET - SZ_2M)
-=======
-#define VA_START		(UL(0xffffffffffffffff) - \
-	(UL(1) << VA_BITS) + 1)
-#define PAGE_OFFSET		(UL(0xffffffffffffffff) - \
-	(UL(1) << (VA_BITS - 1)) + 1)
-#define MODULES_END		(PAGE_OFFSET)
-#define MODULES_VADDR		(MODULES_END - SZ_64M)
-#define PCI_IO_END		(MODULES_VADDR - SZ_2M)
->>>>>>> 2cad7a1d
 #define PCI_IO_START		(PCI_IO_END - PCI_IO_SIZE)
 #define FIXADDR_TOP		(PCI_IO_START - SZ_2M)
 #define TASK_SIZE_64		(UL(1) << VA_BITS)
