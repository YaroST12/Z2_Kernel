--- conflicted
+++ resolved
@@ -226,20 +226,6 @@
 	.endm
 
 /*
-<<<<<<< HEAD
- * Annotate a function as position independent, i.e., safe to be called before
- * the kernel virtual mapping is activated.
- */
-#define ENDPIPROC(x)			\
-	.globl	__pi_##x;		\
-	.type 	__pi_##x, %function;	\
-	.set	__pi_##x, x;		\
-	.size	__pi_##x, . - x;	\
-	ENDPROC(x)
-
-/*
-=======
->>>>>>> ba420f35
  * vma_vm_mm - get mm pointer from vma pointer (vma->vm_mm)
  */
 	.macro	vma_vm_mm, rd, rn
@@ -318,8 +304,6 @@
 	.endm
 
 /*
-<<<<<<< HEAD
-=======
  * Annotate a function as position independent, i.e., safe to be called before
  * the kernel virtual mapping is activated.
  */
@@ -331,7 +315,6 @@
 	ENDPROC(x)
 
 /*
->>>>>>> ba420f35
  * Return the current thread_info.
  */
 	.macro	get_thread_info, rd
