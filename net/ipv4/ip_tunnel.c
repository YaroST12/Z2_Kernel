/*
 * Copyright (c) 2013 Nicira, Inc.
 *
 * This program is free software; you can redistribute it and/or
 * modify it under the terms of version 2 of the GNU General Public
 * License as published by the Free Software Foundation.
 *
 * This program is distributed in the hope that it will be useful, but
 * WITHOUT ANY WARRANTY; without even the implied warranty of
 * MERCHANTABILITY or FITNESS FOR A PARTICULAR PURPOSE. See the GNU
 * General Public License for more details.
 *
 * You should have received a copy of the GNU General Public License
 * along with this program; if not, write to the Free Software
 * Foundation, Inc., 51 Franklin Street, Fifth Floor, Boston, MA
 * 02110-1301, USA
 */

#define pr_fmt(fmt) KBUILD_MODNAME ": " fmt

#include <linux/capability.h>
#include <linux/module.h>
#include <linux/types.h>
#include <linux/kernel.h>
#include <linux/slab.h>
#include <linux/uaccess.h>
#include <linux/skbuff.h>
#include <linux/netdevice.h>
#include <linux/in.h>
#include <linux/tcp.h>
#include <linux/udp.h>
#include <linux/if_arp.h>
#include <linux/mroute.h>
#include <linux/init.h>
#include <linux/in6.h>
#include <linux/inetdevice.h>
#include <linux/igmp.h>
#include <linux/netfilter_ipv4.h>
#include <linux/etherdevice.h>
#include <linux/if_ether.h>
#include <linux/if_vlan.h>
#include <linux/rculist.h>
#include <linux/err.h>

#include <net/sock.h>
#include <net/ip.h>
#include <net/icmp.h>
#include <net/protocol.h>
#include <net/ip_tunnels.h>
#include <net/arp.h>
#include <net/checksum.h>
#include <net/dsfield.h>
#include <net/inet_ecn.h>
#include <net/xfrm.h>
#include <net/net_namespace.h>
#include <net/netns/generic.h>
#include <net/rtnetlink.h>
#include <net/udp.h>

#if IS_ENABLED(CONFIG_IPV6)
#include <net/ipv6.h>
#include <net/ip6_fib.h>
#include <net/ip6_route.h>
#endif

static unsigned int ip_tunnel_hash(__be32 key, __be32 remote)
{
	return hash_32((__force u32)key ^ (__force u32)remote,
			 IP_TNL_HASH_BITS);
}

static bool ip_tunnel_key_match(const struct ip_tunnel_parm *p,
				__be16 flags, __be32 key)
{
	if (p->i_flags & TUNNEL_KEY) {
		if (flags & TUNNEL_KEY)
			return key == p->i_key;
		else
			/* key expected, none present */
			return false;
	} else
		return !(flags & TUNNEL_KEY);
}

/* Fallback tunnel: no source, no destination, no key, no options

   Tunnel hash table:
   We require exact key match i.e. if a key is present in packet
   it will match only tunnel with the same key; if it is not present,
   it will match only keyless tunnel.

   All keysless packets, if not matched configured keyless tunnels
   will match fallback tunnel.
   Given src, dst and key, find appropriate for input tunnel.
*/
struct ip_tunnel *ip_tunnel_lookup(struct ip_tunnel_net *itn,
				   int link, __be16 flags,
				   __be32 remote, __be32 local,
				   __be32 key)
{
	unsigned int hash;
	struct ip_tunnel *t, *cand = NULL;
	struct hlist_head *head;

	hash = ip_tunnel_hash(key, remote);
	head = &itn->tunnels[hash];

	hlist_for_each_entry_rcu(t, head, hash_node) {
		if (local != t->parms.iph.saddr ||
		    remote != t->parms.iph.daddr ||
		    !(t->dev->flags & IFF_UP))
			continue;

		if (!ip_tunnel_key_match(&t->parms, flags, key))
			continue;

		if (t->parms.link == link)
			return t;
		else
			cand = t;
	}

	hlist_for_each_entry_rcu(t, head, hash_node) {
		if (remote != t->parms.iph.daddr ||
		    t->parms.iph.saddr != 0 ||
		    !(t->dev->flags & IFF_UP))
			continue;

		if (!ip_tunnel_key_match(&t->parms, flags, key))
			continue;

		if (t->parms.link == link)
			return t;
		else if (!cand)
			cand = t;
	}

	hash = ip_tunnel_hash(key, 0);
	head = &itn->tunnels[hash];

	hlist_for_each_entry_rcu(t, head, hash_node) {
		if ((local != t->parms.iph.saddr || t->parms.iph.daddr != 0) &&
		    (local != t->parms.iph.daddr || !ipv4_is_multicast(local)))
			continue;

		if (!(t->dev->flags & IFF_UP))
			continue;

		if (!ip_tunnel_key_match(&t->parms, flags, key))
			continue;

		if (t->parms.link == link)
			return t;
		else if (!cand)
			cand = t;
	}

	if (flags & TUNNEL_NO_KEY)
		goto skip_key_lookup;

	hlist_for_each_entry_rcu(t, head, hash_node) {
		if (t->parms.i_key != key ||
		    t->parms.iph.saddr != 0 ||
		    t->parms.iph.daddr != 0 ||
		    !(t->dev->flags & IFF_UP))
			continue;

		if (t->parms.link == link)
			return t;
		else if (!cand)
			cand = t;
	}

skip_key_lookup:
	if (cand)
		return cand;

	t = rcu_dereference(itn->collect_md_tun);
	if (t)
		return t;

	if (itn->fb_tunnel_dev && itn->fb_tunnel_dev->flags & IFF_UP)
		return netdev_priv(itn->fb_tunnel_dev);

	return NULL;
}
EXPORT_SYMBOL_GPL(ip_tunnel_lookup);

static struct hlist_head *ip_bucket(struct ip_tunnel_net *itn,
				    struct ip_tunnel_parm *parms)
{
	unsigned int h;
	__be32 remote;
	__be32 i_key = parms->i_key;

	if (parms->iph.daddr && !ipv4_is_multicast(parms->iph.daddr))
		remote = parms->iph.daddr;
	else
		remote = 0;

	if (!(parms->i_flags & TUNNEL_KEY) && (parms->i_flags & VTI_ISVTI))
		i_key = 0;

	h = ip_tunnel_hash(i_key, remote);
	return &itn->tunnels[h];
}

static void ip_tunnel_add(struct ip_tunnel_net *itn, struct ip_tunnel *t)
{
	struct hlist_head *head = ip_bucket(itn, &t->parms);

	if (t->collect_md)
		rcu_assign_pointer(itn->collect_md_tun, t);
	hlist_add_head_rcu(&t->hash_node, head);
}

static void ip_tunnel_del(struct ip_tunnel_net *itn, struct ip_tunnel *t)
{
	if (t->collect_md)
		rcu_assign_pointer(itn->collect_md_tun, NULL);
	hlist_del_init_rcu(&t->hash_node);
}

static struct ip_tunnel *ip_tunnel_find(struct ip_tunnel_net *itn,
					struct ip_tunnel_parm *parms,
					int type)
{
	__be32 remote = parms->iph.daddr;
	__be32 local = parms->iph.saddr;
	__be32 key = parms->i_key;
	__be16 flags = parms->i_flags;
	int link = parms->link;
	struct ip_tunnel *t = NULL;
	struct hlist_head *head = ip_bucket(itn, parms);

	hlist_for_each_entry_rcu(t, head, hash_node) {
		if (local == t->parms.iph.saddr &&
		    remote == t->parms.iph.daddr &&
		    link == t->parms.link &&
		    type == t->dev->type &&
		    ip_tunnel_key_match(&t->parms, flags, key))
			break;
	}
	return t;
}

static struct net_device *__ip_tunnel_create(struct net *net,
					     const struct rtnl_link_ops *ops,
					     struct ip_tunnel_parm *parms)
{
	int err;
	struct ip_tunnel *tunnel;
	struct net_device *dev;
	char name[IFNAMSIZ];

	err = -E2BIG;
	if (parms->name[0]) {
		if (!dev_valid_name(parms->name))
			goto failed;
		strlcpy(name, parms->name, IFNAMSIZ);
	} else {
		if (strlen(ops->kind) > (IFNAMSIZ - 3))
			goto failed;
<<<<<<< HEAD
		strlcpy(name, ops->kind, IFNAMSIZ);
=======
		strcpy(name, ops->kind);
>>>>>>> 4696f1ca
		strcat(name, "%d");
	}

	ASSERT_RTNL();
	dev = alloc_netdev(ops->priv_size, name, NET_NAME_UNKNOWN, ops->setup);
	if (!dev) {
		err = -ENOMEM;
		goto failed;
	}
	dev_net_set(dev, net);

	dev->rtnl_link_ops = ops;

	tunnel = netdev_priv(dev);
	tunnel->parms = *parms;
	tunnel->net = net;

	err = register_netdevice(dev);
	if (err)
		goto failed_free;

	return dev;

failed_free:
	free_netdev(dev);
failed:
	return ERR_PTR(err);
}

static inline void init_tunnel_flow(struct flowi4 *fl4,
				    int proto,
				    __be32 daddr, __be32 saddr,
				    __be32 key, __u8 tos, int oif)
{
	memset(fl4, 0, sizeof(*fl4));
	fl4->flowi4_oif = oif;
	fl4->daddr = daddr;
	fl4->saddr = saddr;
	fl4->flowi4_tos = tos;
	fl4->flowi4_proto = proto;
	fl4->fl4_gre_key = key;
}

static int ip_tunnel_bind_dev(struct net_device *dev)
{
	struct net_device *tdev = NULL;
	struct ip_tunnel *tunnel = netdev_priv(dev);
	const struct iphdr *iph;
	int hlen = LL_MAX_HEADER;
	int mtu = ETH_DATA_LEN;
	int t_hlen = tunnel->hlen + sizeof(struct iphdr);

	iph = &tunnel->parms.iph;

	/* Guess output device to choose reasonable mtu and needed_headroom */
	if (iph->daddr) {
		struct flowi4 fl4;
		struct rtable *rt;

		init_tunnel_flow(&fl4, iph->protocol, iph->daddr,
				 iph->saddr, tunnel->parms.o_key,
				 RT_TOS(iph->tos), tunnel->parms.link);
		rt = ip_route_output_key(tunnel->net, &fl4);

		if (!IS_ERR(rt)) {
			tdev = rt->dst.dev;
			ip_rt_put(rt);
		}
		if (dev->type != ARPHRD_ETHER)
			dev->flags |= IFF_POINTOPOINT;

		dst_cache_reset(&tunnel->dst_cache);
	}

	if (!tdev && tunnel->parms.link)
		tdev = __dev_get_by_index(tunnel->net, tunnel->parms.link);

	if (tdev) {
		hlen = tdev->hard_header_len + tdev->needed_headroom;
		mtu = tdev->mtu;
	}

	dev->needed_headroom = t_hlen + hlen;
	mtu -= (dev->hard_header_len + t_hlen);

	if (mtu < IPV4_MIN_MTU)
		mtu = IPV4_MIN_MTU;

	return mtu;
}

static struct ip_tunnel *ip_tunnel_create(struct net *net,
					  struct ip_tunnel_net *itn,
					  struct ip_tunnel_parm *parms)
{
	struct ip_tunnel *nt;
	struct net_device *dev;

	BUG_ON(!itn->fb_tunnel_dev);
	dev = __ip_tunnel_create(net, itn->fb_tunnel_dev->rtnl_link_ops, parms);
	if (IS_ERR(dev))
		return ERR_CAST(dev);

	dev->mtu = ip_tunnel_bind_dev(dev);

	nt = netdev_priv(dev);
	ip_tunnel_add(itn, nt);
	return nt;
}

int ip_tunnel_rcv(struct ip_tunnel *tunnel, struct sk_buff *skb,
		  const struct tnl_ptk_info *tpi, struct metadata_dst *tun_dst,
		  bool log_ecn_error)
{
	struct pcpu_sw_netstats *tstats;
	const struct iphdr *iph = ip_hdr(skb);
	int err;

#ifdef CONFIG_NET_IPGRE_BROADCAST
	if (ipv4_is_multicast(iph->daddr)) {
		tunnel->dev->stats.multicast++;
		skb->pkt_type = PACKET_BROADCAST;
	}
#endif

	if ((!(tpi->flags&TUNNEL_CSUM) &&  (tunnel->parms.i_flags&TUNNEL_CSUM)) ||
	     ((tpi->flags&TUNNEL_CSUM) && !(tunnel->parms.i_flags&TUNNEL_CSUM))) {
		tunnel->dev->stats.rx_crc_errors++;
		tunnel->dev->stats.rx_errors++;
		goto drop;
	}

	if (tunnel->parms.i_flags&TUNNEL_SEQ) {
		if (!(tpi->flags&TUNNEL_SEQ) ||
		    (tunnel->i_seqno && (s32)(ntohl(tpi->seq) - tunnel->i_seqno) < 0)) {
			tunnel->dev->stats.rx_fifo_errors++;
			tunnel->dev->stats.rx_errors++;
			goto drop;
		}
		tunnel->i_seqno = ntohl(tpi->seq) + 1;
	}

	skb_reset_network_header(skb);

	err = IP_ECN_decapsulate(iph, skb);
	if (unlikely(err)) {
		if (log_ecn_error)
			net_info_ratelimited("non-ECT from %pI4 with TOS=%#x\n",
					&iph->saddr, iph->tos);
		if (err > 1) {
			++tunnel->dev->stats.rx_frame_errors;
			++tunnel->dev->stats.rx_errors;
			goto drop;
		}
	}

	tstats = this_cpu_ptr(tunnel->dev->tstats);
	u64_stats_update_begin(&tstats->syncp);
	tstats->rx_packets++;
	tstats->rx_bytes += skb->len;
	u64_stats_update_end(&tstats->syncp);

	skb_scrub_packet(skb, !net_eq(tunnel->net, dev_net(tunnel->dev)));

	if (tunnel->dev->type == ARPHRD_ETHER) {
		skb->protocol = eth_type_trans(skb, tunnel->dev);
		skb_postpull_rcsum(skb, eth_hdr(skb), ETH_HLEN);
	} else {
		skb->dev = tunnel->dev;
	}

	if (tun_dst)
		skb_dst_set(skb, (struct dst_entry *)tun_dst);

	gro_cells_receive(&tunnel->gro_cells, skb);
	return 0;

drop:
	kfree_skb(skb);
	return 0;
}
EXPORT_SYMBOL_GPL(ip_tunnel_rcv);

static int ip_encap_hlen(struct ip_tunnel_encap *e)
{
	const struct ip_tunnel_encap_ops *ops;
	int hlen = -EINVAL;

	if (e->type == TUNNEL_ENCAP_NONE)
		return 0;

	if (e->type >= MAX_IPTUN_ENCAP_OPS)
		return -EINVAL;

	rcu_read_lock();
	ops = rcu_dereference(iptun_encaps[e->type]);
	if (likely(ops && ops->encap_hlen))
		hlen = ops->encap_hlen(e);
	rcu_read_unlock();

	return hlen;
}

const struct ip_tunnel_encap_ops __rcu *
		iptun_encaps[MAX_IPTUN_ENCAP_OPS] __read_mostly;

int ip_tunnel_encap_add_ops(const struct ip_tunnel_encap_ops *ops,
			    unsigned int num)
{
	if (num >= MAX_IPTUN_ENCAP_OPS)
		return -ERANGE;

	return !cmpxchg((const struct ip_tunnel_encap_ops **)
			&iptun_encaps[num],
			NULL, ops) ? 0 : -1;
}
EXPORT_SYMBOL(ip_tunnel_encap_add_ops);

int ip_tunnel_encap_del_ops(const struct ip_tunnel_encap_ops *ops,
			    unsigned int num)
{
	int ret;

	if (num >= MAX_IPTUN_ENCAP_OPS)
		return -ERANGE;

	ret = (cmpxchg((const struct ip_tunnel_encap_ops **)
		       &iptun_encaps[num],
		       ops, NULL) == ops) ? 0 : -1;

	synchronize_net();

	return ret;
}
EXPORT_SYMBOL(ip_tunnel_encap_del_ops);

int ip_tunnel_encap_setup(struct ip_tunnel *t,
			  struct ip_tunnel_encap *ipencap)
{
	int hlen;

	memset(&t->encap, 0, sizeof(t->encap));

	hlen = ip_encap_hlen(ipencap);
	if (hlen < 0)
		return hlen;

	t->encap.type = ipencap->type;
	t->encap.sport = ipencap->sport;
	t->encap.dport = ipencap->dport;
	t->encap.flags = ipencap->flags;

	t->encap_hlen = hlen;
	t->hlen = t->encap_hlen + t->tun_hlen;

	return 0;
}
EXPORT_SYMBOL_GPL(ip_tunnel_encap_setup);

int ip_tunnel_encap(struct sk_buff *skb, struct ip_tunnel *t,
		    u8 *protocol, struct flowi4 *fl4)
{
	const struct ip_tunnel_encap_ops *ops;
	int ret = -EINVAL;

	if (t->encap.type == TUNNEL_ENCAP_NONE)
		return 0;

	if (t->encap.type >= MAX_IPTUN_ENCAP_OPS)
		return -EINVAL;

	rcu_read_lock();
	ops = rcu_dereference(iptun_encaps[t->encap.type]);
	if (likely(ops && ops->build_header))
		ret = ops->build_header(skb, &t->encap, protocol, fl4);
	rcu_read_unlock();

	return ret;
}
EXPORT_SYMBOL(ip_tunnel_encap);

static int tnl_update_pmtu(struct net_device *dev, struct sk_buff *skb,
			    struct rtable *rt, __be16 df,
			    const struct iphdr *inner_iph)
{
	struct ip_tunnel *tunnel = netdev_priv(dev);
	int pkt_size = skb->len - tunnel->hlen - dev->hard_header_len;
	int mtu;

	if (df)
		mtu = dst_mtu(&rt->dst) - dev->hard_header_len
					- sizeof(struct iphdr) - tunnel->hlen;
	else
		mtu = skb_dst(skb) ? dst_mtu(skb_dst(skb)) : dev->mtu;

	if (skb_dst(skb))
		skb_dst(skb)->ops->update_pmtu(skb_dst(skb), NULL, skb, mtu);

	if (skb->protocol == htons(ETH_P_IP)) {
		if (!skb_is_gso(skb) &&
		    (inner_iph->frag_off & htons(IP_DF)) &&
		    mtu < pkt_size) {
			memset(IPCB(skb), 0, sizeof(*IPCB(skb)));
			icmp_send(skb, ICMP_DEST_UNREACH, ICMP_FRAG_NEEDED, htonl(mtu));
			return -E2BIG;
		}
	}
#if IS_ENABLED(CONFIG_IPV6)
	else if (skb->protocol == htons(ETH_P_IPV6)) {
		struct rt6_info *rt6 = (struct rt6_info *)skb_dst(skb);

		if (rt6 && mtu < dst_mtu(skb_dst(skb)) &&
			   mtu >= IPV6_MIN_MTU) {
			if ((tunnel->parms.iph.daddr &&
			    !ipv4_is_multicast(tunnel->parms.iph.daddr)) ||
			    rt6->rt6i_dst.plen == 128) {
				rt6->rt6i_flags |= RTF_MODIFIED;
				dst_metric_set(skb_dst(skb), RTAX_MTU, mtu);
			}
		}

		if (!skb_is_gso(skb) && mtu >= IPV6_MIN_MTU &&
					mtu < pkt_size) {
			icmpv6_send(skb, ICMPV6_PKT_TOOBIG, 0, mtu);
			return -E2BIG;
		}
	}
#endif
	return 0;
}

void ip_tunnel_xmit(struct sk_buff *skb, struct net_device *dev,
		    const struct iphdr *tnl_params, u8 protocol)
{
	struct ip_tunnel *tunnel = netdev_priv(dev);
	unsigned int inner_nhdr_len = 0;
	const struct iphdr *inner_iph;
	struct flowi4 fl4;
	u8     tos, ttl;
	__be16 df;
	struct rtable *rt;		/* Route to the other host */
	unsigned int max_headroom;	/* The extra header space needed */
	__be32 dst;
	int err;
	bool connected;

	/* ensure we can access the inner net header, for several users below */
	if (skb->protocol == htons(ETH_P_IP))
		inner_nhdr_len = sizeof(struct iphdr);
	else if (skb->protocol == htons(ETH_P_IPV6))
		inner_nhdr_len = sizeof(struct ipv6hdr);
	if (unlikely(!pskb_may_pull(skb, inner_nhdr_len)))
		goto tx_error;

	inner_iph = (const struct iphdr *)skb_inner_network_header(skb);
	connected = (tunnel->parms.iph.daddr != 0);

	memset(&(IPCB(skb)->opt), 0, sizeof(IPCB(skb)->opt));

	dst = tnl_params->daddr;
	if (dst == 0) {
		/* NBMA tunnel */

		if (!skb_dst(skb)) {
			dev->stats.tx_fifo_errors++;
			goto tx_error;
		}

		if (skb->protocol == htons(ETH_P_IP)) {
			rt = skb_rtable(skb);
			dst = rt_nexthop(rt, inner_iph->daddr);
		}
#if IS_ENABLED(CONFIG_IPV6)
		else if (skb->protocol == htons(ETH_P_IPV6)) {
			const struct in6_addr *addr6;
			struct neighbour *neigh;
			bool do_tx_error_icmp;
			int addr_type;

			neigh = dst_neigh_lookup(skb_dst(skb),
						 &ipv6_hdr(skb)->daddr);
			if (!neigh)
				goto tx_error;

			addr6 = (const struct in6_addr *)&neigh->primary_key;
			addr_type = ipv6_addr_type(addr6);

			if (addr_type == IPV6_ADDR_ANY) {
				addr6 = &ipv6_hdr(skb)->daddr;
				addr_type = ipv6_addr_type(addr6);
			}

			if ((addr_type & IPV6_ADDR_COMPATv4) == 0)
				do_tx_error_icmp = true;
			else {
				do_tx_error_icmp = false;
				dst = addr6->s6_addr32[3];
			}
			neigh_release(neigh);
			if (do_tx_error_icmp)
				goto tx_error_icmp;
		}
#endif
		else
			goto tx_error;

		connected = false;
	}

	tos = tnl_params->tos;
	if (tos & 0x1) {
		tos &= ~0x1;
		if (skb->protocol == htons(ETH_P_IP)) {
			tos = inner_iph->tos;
			connected = false;
		} else if (skb->protocol == htons(ETH_P_IPV6)) {
			tos = ipv6_get_dsfield((const struct ipv6hdr *)inner_iph);
			connected = false;
		}
	}

	init_tunnel_flow(&fl4, protocol, dst, tnl_params->saddr,
			 tunnel->parms.o_key, RT_TOS(tos), tunnel->parms.link);

	if (ip_tunnel_encap(skb, tunnel, &protocol, &fl4) < 0)
		goto tx_error;

	rt = connected ? dst_cache_get_ip4(&tunnel->dst_cache, &fl4.saddr) :
			 NULL;

	if (!rt) {
		rt = ip_route_output_key(tunnel->net, &fl4);

		if (IS_ERR(rt)) {
			dev->stats.tx_carrier_errors++;
			goto tx_error;
		}
		if (connected)
			dst_cache_set_ip4(&tunnel->dst_cache, &rt->dst,
					  fl4.saddr);
	}

	if (rt->dst.dev == dev) {
		ip_rt_put(rt);
		dev->stats.collisions++;
		goto tx_error;
	}

	if (tnl_update_pmtu(dev, skb, rt, tnl_params->frag_off, inner_iph)) {
		ip_rt_put(rt);
		goto tx_error;
	}

	if (tunnel->err_count > 0) {
		if (time_before(jiffies,
				tunnel->err_time + IPTUNNEL_ERR_TIMEO)) {
			tunnel->err_count--;

			dst_link_failure(skb);
		} else
			tunnel->err_count = 0;
	}

	tos = ip_tunnel_ecn_encap(tos, inner_iph, skb);
	ttl = tnl_params->ttl;
	if (ttl == 0) {
		if (skb->protocol == htons(ETH_P_IP))
			ttl = inner_iph->ttl;
#if IS_ENABLED(CONFIG_IPV6)
		else if (skb->protocol == htons(ETH_P_IPV6))
			ttl = ((const struct ipv6hdr *)inner_iph)->hop_limit;
#endif
		else
			ttl = ip4_dst_hoplimit(&rt->dst);
	}

	df = tnl_params->frag_off;
	if (skb->protocol == htons(ETH_P_IP))
		df |= (inner_iph->frag_off&htons(IP_DF));

	max_headroom = LL_RESERVED_SPACE(rt->dst.dev) + sizeof(struct iphdr)
			+ rt->dst.header_len + ip_encap_hlen(&tunnel->encap);
	if (max_headroom > dev->needed_headroom)
		dev->needed_headroom = max_headroom;

	if (skb_cow_head(skb, dev->needed_headroom)) {
		ip_rt_put(rt);
		dev->stats.tx_dropped++;
		kfree_skb(skb);
		return;
	}

	err = iptunnel_xmit(NULL, rt, skb, fl4.saddr, fl4.daddr, protocol,
			    tos, ttl, df, !net_eq(tunnel->net, dev_net(dev)));
	iptunnel_xmit_stats(err, &dev->stats, dev->tstats);

	return;

#if IS_ENABLED(CONFIG_IPV6)
tx_error_icmp:
	dst_link_failure(skb);
#endif
tx_error:
	dev->stats.tx_errors++;
	kfree_skb(skb);
}
EXPORT_SYMBOL_GPL(ip_tunnel_xmit);

static void ip_tunnel_update(struct ip_tunnel_net *itn,
			     struct ip_tunnel *t,
			     struct net_device *dev,
			     struct ip_tunnel_parm *p,
			     bool set_mtu)
{
	ip_tunnel_del(itn, t);
	t->parms.iph.saddr = p->iph.saddr;
	t->parms.iph.daddr = p->iph.daddr;
	t->parms.i_key = p->i_key;
	t->parms.o_key = p->o_key;
	if (dev->type != ARPHRD_ETHER) {
		memcpy(dev->dev_addr, &p->iph.saddr, 4);
		memcpy(dev->broadcast, &p->iph.daddr, 4);
	}
	ip_tunnel_add(itn, t);

	t->parms.iph.ttl = p->iph.ttl;
	t->parms.iph.tos = p->iph.tos;
	t->parms.iph.frag_off = p->iph.frag_off;

	if (t->parms.link != p->link) {
		int mtu;

		t->parms.link = p->link;
		mtu = ip_tunnel_bind_dev(dev);
		if (set_mtu)
			dev->mtu = mtu;
	}
	dst_cache_reset(&t->dst_cache);
	netdev_state_change(dev);
}

int ip_tunnel_ioctl(struct net_device *dev, struct ip_tunnel_parm *p, int cmd)
{
	int err = 0;
	struct ip_tunnel *t = netdev_priv(dev);
	struct net *net = t->net;
	struct ip_tunnel_net *itn = net_generic(net, t->ip_tnl_net_id);

	BUG_ON(!itn->fb_tunnel_dev);
	switch (cmd) {
	case SIOCGETTUNNEL:
		if (dev == itn->fb_tunnel_dev) {
			t = ip_tunnel_find(itn, p, itn->fb_tunnel_dev->type);
			if (!t)
				t = netdev_priv(dev);
		}
		memcpy(p, &t->parms, sizeof(*p));
		break;

	case SIOCADDTUNNEL:
	case SIOCCHGTUNNEL:
		err = -EPERM;
		if (!ns_capable(net->user_ns, CAP_NET_ADMIN))
			goto done;
		if (p->iph.ttl)
			p->iph.frag_off |= htons(IP_DF);
		if (!(p->i_flags & VTI_ISVTI)) {
			if (!(p->i_flags & TUNNEL_KEY))
				p->i_key = 0;
			if (!(p->o_flags & TUNNEL_KEY))
				p->o_key = 0;
		}

		t = ip_tunnel_find(itn, p, itn->fb_tunnel_dev->type);

		if (cmd == SIOCADDTUNNEL) {
			if (!t) {
				t = ip_tunnel_create(net, itn, p);
				err = PTR_ERR_OR_ZERO(t);
				break;
			}

			err = -EEXIST;
			break;
		}
		if (dev != itn->fb_tunnel_dev && cmd == SIOCCHGTUNNEL) {
			if (t) {
				if (t->dev != dev) {
					err = -EEXIST;
					break;
				}
			} else {
				unsigned int nflags = 0;

				if (ipv4_is_multicast(p->iph.daddr))
					nflags = IFF_BROADCAST;
				else if (p->iph.daddr)
					nflags = IFF_POINTOPOINT;

				if ((dev->flags^nflags)&(IFF_POINTOPOINT|IFF_BROADCAST)) {
					err = -EINVAL;
					break;
				}

				t = netdev_priv(dev);
			}
		}

		if (t) {
			err = 0;
			ip_tunnel_update(itn, t, dev, p, true);
		} else {
			err = -ENOENT;
		}
		break;

	case SIOCDELTUNNEL:
		err = -EPERM;
		if (!ns_capable(net->user_ns, CAP_NET_ADMIN))
			goto done;

		if (dev == itn->fb_tunnel_dev) {
			err = -ENOENT;
			t = ip_tunnel_find(itn, p, itn->fb_tunnel_dev->type);
			if (!t)
				goto done;
			err = -EPERM;
			if (t == netdev_priv(itn->fb_tunnel_dev))
				goto done;
			dev = t->dev;
		}
		unregister_netdevice(dev);
		err = 0;
		break;

	default:
		err = -EINVAL;
	}

done:
	return err;
}
EXPORT_SYMBOL_GPL(ip_tunnel_ioctl);

int __ip_tunnel_change_mtu(struct net_device *dev, int new_mtu, bool strict)
{
	struct ip_tunnel *tunnel = netdev_priv(dev);
	int t_hlen = tunnel->hlen + sizeof(struct iphdr);
	int max_mtu = 0xFFF8 - dev->hard_header_len - t_hlen;

	if (new_mtu < 68)
		return -EINVAL;

	if (new_mtu > max_mtu) {
		if (strict)
			return -EINVAL;

		new_mtu = max_mtu;
	}

	dev->mtu = new_mtu;
	return 0;
}
EXPORT_SYMBOL_GPL(__ip_tunnel_change_mtu);

int ip_tunnel_change_mtu(struct net_device *dev, int new_mtu)
{
	return __ip_tunnel_change_mtu(dev, new_mtu, true);
}
EXPORT_SYMBOL_GPL(ip_tunnel_change_mtu);

static void ip_tunnel_dev_free(struct net_device *dev)
{
	struct ip_tunnel *tunnel = netdev_priv(dev);

	gro_cells_destroy(&tunnel->gro_cells);
	dst_cache_destroy(&tunnel->dst_cache);
	free_percpu(dev->tstats);
	free_netdev(dev);
}

void ip_tunnel_dellink(struct net_device *dev, struct list_head *head)
{
	struct ip_tunnel *tunnel = netdev_priv(dev);
	struct ip_tunnel_net *itn;

	itn = net_generic(tunnel->net, tunnel->ip_tnl_net_id);

	if (itn->fb_tunnel_dev != dev) {
		ip_tunnel_del(itn, netdev_priv(dev));
		unregister_netdevice_queue(dev, head);
	}
}
EXPORT_SYMBOL_GPL(ip_tunnel_dellink);

struct net *ip_tunnel_get_link_net(const struct net_device *dev)
{
	struct ip_tunnel *tunnel = netdev_priv(dev);

	return tunnel->net;
}
EXPORT_SYMBOL(ip_tunnel_get_link_net);

int ip_tunnel_get_iflink(const struct net_device *dev)
{
	struct ip_tunnel *tunnel = netdev_priv(dev);

	return tunnel->parms.link;
}
EXPORT_SYMBOL(ip_tunnel_get_iflink);

int ip_tunnel_init_net(struct net *net, int ip_tnl_net_id,
				  struct rtnl_link_ops *ops, char *devname)
{
	struct ip_tunnel_net *itn = net_generic(net, ip_tnl_net_id);
	struct ip_tunnel_parm parms;
	unsigned int i;

	for (i = 0; i < IP_TNL_HASH_SIZE; i++)
		INIT_HLIST_HEAD(&itn->tunnels[i]);

	if (!ops) {
		itn->fb_tunnel_dev = NULL;
		return 0;
	}

	memset(&parms, 0, sizeof(parms));
	if (devname)
		strlcpy(parms.name, devname, IFNAMSIZ);

	rtnl_lock();
	itn->fb_tunnel_dev = __ip_tunnel_create(net, ops, &parms);
	/* FB netdevice is special: we have one, and only one per netns.
	 * Allowing to move it to another netns is clearly unsafe.
	 */
	if (!IS_ERR(itn->fb_tunnel_dev)) {
		itn->fb_tunnel_dev->features |= NETIF_F_NETNS_LOCAL;
		itn->fb_tunnel_dev->mtu = ip_tunnel_bind_dev(itn->fb_tunnel_dev);
		ip_tunnel_add(itn, netdev_priv(itn->fb_tunnel_dev));
	}
	rtnl_unlock();

	return PTR_ERR_OR_ZERO(itn->fb_tunnel_dev);
}
EXPORT_SYMBOL_GPL(ip_tunnel_init_net);

static void ip_tunnel_destroy(struct ip_tunnel_net *itn, struct list_head *head,
			      struct rtnl_link_ops *ops)
{
	struct net *net = dev_net(itn->fb_tunnel_dev);
	struct net_device *dev, *aux;
	int h;

	for_each_netdev_safe(net, dev, aux)
		if (dev->rtnl_link_ops == ops)
			unregister_netdevice_queue(dev, head);

	for (h = 0; h < IP_TNL_HASH_SIZE; h++) {
		struct ip_tunnel *t;
		struct hlist_node *n;
		struct hlist_head *thead = &itn->tunnels[h];

		hlist_for_each_entry_safe(t, n, thead, hash_node)
			/* If dev is in the same netns, it has already
			 * been added to the list by the previous loop.
			 */
			if (!net_eq(dev_net(t->dev), net))
				unregister_netdevice_queue(t->dev, head);
	}
}

void ip_tunnel_delete_net(struct ip_tunnel_net *itn, struct rtnl_link_ops *ops)
{
	LIST_HEAD(list);

	rtnl_lock();
	ip_tunnel_destroy(itn, &list, ops);
	unregister_netdevice_many(&list);
	rtnl_unlock();
}
EXPORT_SYMBOL_GPL(ip_tunnel_delete_net);

int ip_tunnel_newlink(struct net_device *dev, struct nlattr *tb[],
		      struct ip_tunnel_parm *p)
{
	struct ip_tunnel *nt;
	struct net *net = dev_net(dev);
	struct ip_tunnel_net *itn;
	int mtu;
	int err;

	nt = netdev_priv(dev);
	itn = net_generic(net, nt->ip_tnl_net_id);

	if (nt->collect_md) {
		if (rtnl_dereference(itn->collect_md_tun))
			return -EEXIST;
	} else {
		if (ip_tunnel_find(itn, p, dev->type))
			return -EEXIST;
	}

	nt->net = net;
	nt->parms = *p;
	err = register_netdevice(dev);
	if (err)
		goto out;

	if (dev->type == ARPHRD_ETHER && !tb[IFLA_ADDRESS])
		eth_hw_addr_random(dev);

	mtu = ip_tunnel_bind_dev(dev);
	if (!tb[IFLA_MTU])
		dev->mtu = mtu;

	ip_tunnel_add(itn, nt);
out:
	return err;
}
EXPORT_SYMBOL_GPL(ip_tunnel_newlink);

int ip_tunnel_changelink(struct net_device *dev, struct nlattr *tb[],
			 struct ip_tunnel_parm *p)
{
	struct ip_tunnel *t;
	struct ip_tunnel *tunnel = netdev_priv(dev);
	struct net *net = tunnel->net;
	struct ip_tunnel_net *itn = net_generic(net, tunnel->ip_tnl_net_id);

	if (dev == itn->fb_tunnel_dev)
		return -EINVAL;

	t = ip_tunnel_find(itn, p, dev->type);

	if (t) {
		if (t->dev != dev)
			return -EEXIST;
	} else {
		t = tunnel;

		if (dev->type != ARPHRD_ETHER) {
			unsigned int nflags = 0;

			if (ipv4_is_multicast(p->iph.daddr))
				nflags = IFF_BROADCAST;
			else if (p->iph.daddr)
				nflags = IFF_POINTOPOINT;

			if ((dev->flags ^ nflags) &
			    (IFF_POINTOPOINT | IFF_BROADCAST))
				return -EINVAL;
		}
	}

	ip_tunnel_update(itn, t, dev, p, !tb[IFLA_MTU]);
	return 0;
}
EXPORT_SYMBOL_GPL(ip_tunnel_changelink);

int ip_tunnel_init(struct net_device *dev)
{
	struct ip_tunnel *tunnel = netdev_priv(dev);
	struct iphdr *iph = &tunnel->parms.iph;
	int err;

	dev->destructor	= ip_tunnel_dev_free;
	dev->tstats = netdev_alloc_pcpu_stats(struct pcpu_sw_netstats);
	if (!dev->tstats)
		return -ENOMEM;

	err = dst_cache_init(&tunnel->dst_cache, GFP_KERNEL);
	if (err) {
		free_percpu(dev->tstats);
		return err;
	}

	err = gro_cells_init(&tunnel->gro_cells, dev);
	if (err) {
		dst_cache_destroy(&tunnel->dst_cache);
		free_percpu(dev->tstats);
		return err;
	}

	tunnel->dev = dev;
	tunnel->net = dev_net(dev);
	strcpy(tunnel->parms.name, dev->name);
	iph->version		= 4;
	iph->ihl		= 5;

	if (tunnel->collect_md) {
		dev->features |= NETIF_F_NETNS_LOCAL;
		netif_keep_dst(dev);
	}
	return 0;
}
EXPORT_SYMBOL_GPL(ip_tunnel_init);

void ip_tunnel_uninit(struct net_device *dev)
{
	struct ip_tunnel *tunnel = netdev_priv(dev);
	struct net *net = tunnel->net;
	struct ip_tunnel_net *itn;

	itn = net_generic(net, tunnel->ip_tnl_net_id);
	/* fb_tunnel_dev will be unregisted in net-exit call. */
	if (itn->fb_tunnel_dev != dev)
		ip_tunnel_del(itn, netdev_priv(dev));

	dst_cache_reset(&tunnel->dst_cache);
}
EXPORT_SYMBOL_GPL(ip_tunnel_uninit);

/* Do least required initialization, rest of init is done in tunnel_init call */
void ip_tunnel_setup(struct net_device *dev, int net_id)
{
	struct ip_tunnel *tunnel = netdev_priv(dev);
	tunnel->ip_tnl_net_id = net_id;
}
EXPORT_SYMBOL_GPL(ip_tunnel_setup);

MODULE_LICENSE("GPL");<|MERGE_RESOLUTION|>--- conflicted
+++ resolved
@@ -261,11 +261,7 @@
 	} else {
 		if (strlen(ops->kind) > (IFNAMSIZ - 3))
 			goto failed;
-<<<<<<< HEAD
-		strlcpy(name, ops->kind, IFNAMSIZ);
-=======
 		strcpy(name, ops->kind);
->>>>>>> 4696f1ca
 		strcat(name, "%d");
 	}
 
