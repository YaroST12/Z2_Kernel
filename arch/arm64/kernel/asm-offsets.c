/*
 * Based on arch/arm/kernel/asm-offsets.c
 *
 * Copyright (C) 1995-2003 Russell King
 *               2001-2002 Keith Owens
 * Copyright (C) 2012 ARM Ltd.
 *
 * This program is free software; you can redistribute it and/or modify
 * it under the terms of the GNU General Public License version 2 as
 * published by the Free Software Foundation.
 *
 * This program is distributed in the hope that it will be useful,
 * but WITHOUT ANY WARRANTY; without even the implied warranty of
 * MERCHANTABILITY or FITNESS FOR A PARTICULAR PURPOSE.  See the
 * GNU General Public License for more details.
 *
 * You should have received a copy of the GNU General Public License
 * along with this program.  If not, see <http://www.gnu.org/licenses/>.
 */

#include <linux/sched.h>
#include <linux/mm.h>
#include <linux/dma-mapping.h>
#include <linux/kvm_host.h>
<<<<<<< HEAD
#include <linux/suspend.h>
=======
#include <asm/fixmap.h>
>>>>>>> f8518889
#include <asm/thread_info.h>
#include <asm/memory.h>
#include <asm/smp_plat.h>
#include <asm/suspend.h>
#include <asm/vdso_datapage.h>
#include <linux/kbuild.h>
#include <linux/arm-smccc.h>

int main(void)
{
  DEFINE(TSK_ACTIVE_MM,		offsetof(struct task_struct, active_mm));
  BLANK();
#ifdef CONFIG_THREAD_INFO_IN_TASK
  DEFINE(TSK_TI_FLAGS,		offsetof(struct task_struct, thread_info.flags));
  DEFINE(TSK_TI_PREEMPT,	offsetof(struct task_struct, thread_info.preempt_count));
  DEFINE(TSK_TI_ADDR_LIMIT,	offsetof(struct task_struct, thread_info.addr_limit));
  DEFINE(TSK_STACK,		offsetof(struct task_struct, stack));
#else
  DEFINE(TI_FLAGS,		offsetof(struct thread_info, flags));
  DEFINE(TI_PREEMPT,		offsetof(struct thread_info, preempt_count));
  DEFINE(TI_ADDR_LIMIT,		offsetof(struct thread_info, addr_limit));
#endif
#ifdef CONFIG_ARM64_SW_TTBR0_PAN
  DEFINE(TSK_TI_TTBR0,		offsetof(struct thread_info, ttbr0));
#endif
  BLANK();
  DEFINE(THREAD_CPU_CONTEXT,	offsetof(struct task_struct, thread.cpu_context));
  BLANK();
  DEFINE(S_X0,			offsetof(struct pt_regs, regs[0]));
  DEFINE(S_X1,			offsetof(struct pt_regs, regs[1]));
  DEFINE(S_X2,			offsetof(struct pt_regs, regs[2]));
  DEFINE(S_X3,			offsetof(struct pt_regs, regs[3]));
  DEFINE(S_X4,			offsetof(struct pt_regs, regs[4]));
  DEFINE(S_X5,			offsetof(struct pt_regs, regs[5]));
  DEFINE(S_X6,			offsetof(struct pt_regs, regs[6]));
  DEFINE(S_X7,			offsetof(struct pt_regs, regs[7]));
  DEFINE(S_X8,			offsetof(struct pt_regs, regs[8]));
  DEFINE(S_X10,			offsetof(struct pt_regs, regs[10]));
  DEFINE(S_X12,			offsetof(struct pt_regs, regs[12]));
  DEFINE(S_X14,			offsetof(struct pt_regs, regs[14]));
  DEFINE(S_X16,			offsetof(struct pt_regs, regs[16]));
  DEFINE(S_X18,			offsetof(struct pt_regs, regs[18]));
  DEFINE(S_X20,			offsetof(struct pt_regs, regs[20]));
  DEFINE(S_X22,			offsetof(struct pt_regs, regs[22]));
  DEFINE(S_X24,			offsetof(struct pt_regs, regs[24]));
  DEFINE(S_X26,			offsetof(struct pt_regs, regs[26]));
  DEFINE(S_X28,			offsetof(struct pt_regs, regs[28]));
  DEFINE(S_LR,			offsetof(struct pt_regs, regs[30]));
  DEFINE(S_SP,			offsetof(struct pt_regs, sp));
#ifdef CONFIG_COMPAT
  DEFINE(S_COMPAT_SP,		offsetof(struct pt_regs, compat_sp));
#endif
  DEFINE(S_PSTATE,		offsetof(struct pt_regs, pstate));
  DEFINE(S_PC,			offsetof(struct pt_regs, pc));
  DEFINE(S_ORIG_X0,		offsetof(struct pt_regs, orig_x0));
  DEFINE(S_SYSCALLNO,		offsetof(struct pt_regs, syscallno));
  DEFINE(S_ORIG_ADDR_LIMIT,	offsetof(struct pt_regs, orig_addr_limit));
  DEFINE(S_FRAME_SIZE,		sizeof(struct pt_regs));
  BLANK();
  DEFINE(MM_CONTEXT_ID,		offsetof(struct mm_struct, context.id.counter));
  BLANK();
  DEFINE(VMA_VM_MM,		offsetof(struct vm_area_struct, vm_mm));
  DEFINE(VMA_VM_FLAGS,		offsetof(struct vm_area_struct, vm_flags));
  BLANK();
  DEFINE(VM_EXEC,	       	VM_EXEC);
  BLANK();
  DEFINE(PAGE_SZ,	       	PAGE_SIZE);
  BLANK();
  DEFINE(DMA_BIDIRECTIONAL,	DMA_BIDIRECTIONAL);
  DEFINE(DMA_TO_DEVICE,		DMA_TO_DEVICE);
  DEFINE(DMA_FROM_DEVICE,	DMA_FROM_DEVICE);
  BLANK();
  DEFINE(CLOCK_REALTIME,	CLOCK_REALTIME);
  DEFINE(CLOCK_MONOTONIC,	CLOCK_MONOTONIC);
  DEFINE(CLOCK_MONOTONIC_RAW,	CLOCK_MONOTONIC_RAW);
  DEFINE(CLOCK_REALTIME_RES,	MONOTONIC_RES_NSEC);
  DEFINE(CLOCK_REALTIME_COARSE,	CLOCK_REALTIME_COARSE);
  DEFINE(CLOCK_MONOTONIC_COARSE,CLOCK_MONOTONIC_COARSE);
  DEFINE(CLOCK_COARSE_RES,	LOW_RES_NSEC);
  DEFINE(NSEC_PER_SEC,		NSEC_PER_SEC);
  BLANK();
  DEFINE(VDSO_CS_CYCLE_LAST,	offsetof(struct vdso_data, cs_cycle_last));
  DEFINE(VDSO_RAW_TIME_SEC,	offsetof(struct vdso_data, raw_time_sec));
  DEFINE(VDSO_RAW_TIME_NSEC,	offsetof(struct vdso_data, raw_time_nsec));
  DEFINE(VDSO_XTIME_CLK_SEC,	offsetof(struct vdso_data, xtime_clock_sec));
  DEFINE(VDSO_XTIME_CLK_NSEC,	offsetof(struct vdso_data, xtime_clock_nsec));
  DEFINE(VDSO_XTIME_CRS_SEC,	offsetof(struct vdso_data, xtime_coarse_sec));
  DEFINE(VDSO_XTIME_CRS_NSEC,	offsetof(struct vdso_data, xtime_coarse_nsec));
  DEFINE(VDSO_WTM_CLK_SEC,	offsetof(struct vdso_data, wtm_clock_sec));
  DEFINE(VDSO_WTM_CLK_NSEC,	offsetof(struct vdso_data, wtm_clock_nsec));
  DEFINE(VDSO_TB_SEQ_COUNT,	offsetof(struct vdso_data, tb_seq_count));
  DEFINE(VDSO_CS_MONO_MULT,	offsetof(struct vdso_data, cs_mono_mult));
  DEFINE(VDSO_CS_RAW_MULT,	offsetof(struct vdso_data, cs_raw_mult));
  DEFINE(VDSO_CS_SHIFT,		offsetof(struct vdso_data, cs_shift));
  DEFINE(VDSO_TZ_MINWEST,	offsetof(struct vdso_data, tz_minuteswest));
  DEFINE(VDSO_TZ_DSTTIME,	offsetof(struct vdso_data, tz_dsttime));
  DEFINE(VDSO_USE_SYSCALL,	offsetof(struct vdso_data, use_syscall));
  BLANK();
  DEFINE(TVAL_TV_SEC,		offsetof(struct timeval, tv_sec));
  DEFINE(TVAL_TV_USEC,		offsetof(struct timeval, tv_usec));
  DEFINE(TSPEC_TV_SEC,		offsetof(struct timespec, tv_sec));
  DEFINE(TSPEC_TV_NSEC,		offsetof(struct timespec, tv_nsec));
  BLANK();
  DEFINE(TZ_MINWEST,		offsetof(struct timezone, tz_minuteswest));
  DEFINE(TZ_DSTTIME,		offsetof(struct timezone, tz_dsttime));
  BLANK();
#ifdef CONFIG_THREAD_INFO_IN_TASK
  DEFINE(CPU_BOOT_STACK,	offsetof(struct secondary_data, stack));
  DEFINE(CPU_BOOT_TASK,		offsetof(struct secondary_data, task));
  BLANK();
#endif
#ifdef CONFIG_KVM_ARM_HOST
  DEFINE(VCPU_CONTEXT,		offsetof(struct kvm_vcpu, arch.ctxt));
  DEFINE(CPU_GP_REGS,		offsetof(struct kvm_cpu_context, gp_regs));
  DEFINE(CPU_USER_PT_REGS,	offsetof(struct kvm_regs, regs));
  DEFINE(CPU_FP_REGS,		offsetof(struct kvm_regs, fp_regs));
  DEFINE(VCPU_FPEXC32_EL2,	offsetof(struct kvm_vcpu, arch.ctxt.sys_regs[FPEXC32_EL2]));
  DEFINE(VCPU_ESR_EL2,		offsetof(struct kvm_vcpu, arch.fault.esr_el2));
  DEFINE(VCPU_FAR_EL2,		offsetof(struct kvm_vcpu, arch.fault.far_el2));
  DEFINE(VCPU_HPFAR_EL2,	offsetof(struct kvm_vcpu, arch.fault.hpfar_el2));
  DEFINE(VCPU_HOST_CONTEXT,	offsetof(struct kvm_vcpu, arch.host_cpu_context));
#endif
#ifdef CONFIG_CPU_PM
  DEFINE(CPU_SUSPEND_SZ,	sizeof(struct cpu_suspend_ctx));
  DEFINE(CPU_CTX_SP,		offsetof(struct cpu_suspend_ctx, sp));
  DEFINE(MPIDR_HASH_MASK,	offsetof(struct mpidr_hash, mask));
  DEFINE(MPIDR_HASH_SHIFTS,	offsetof(struct mpidr_hash, shift_aff));
  DEFINE(SLEEP_STACK_DATA_SYSTEM_REGS,	offsetof(struct sleep_stack_data, system_regs));
  DEFINE(SLEEP_STACK_DATA_CALLEE_REGS,	offsetof(struct sleep_stack_data, callee_saved_regs));
#endif
  DEFINE(ARM_SMCCC_RES_X0_OFFS,	offsetof(struct arm_smccc_res, a0));
  DEFINE(ARM_SMCCC_RES_X2_OFFS,	offsetof(struct arm_smccc_res, a2));
  BLANK();
<<<<<<< HEAD
  DEFINE(HIBERN_PBE_ORIG,	offsetof(struct pbe, orig_address));
  DEFINE(HIBERN_PBE_ADDR,	offsetof(struct pbe, address));
  DEFINE(HIBERN_PBE_NEXT,	offsetof(struct pbe, next));
=======
#ifdef CONFIG_UNMAP_KERNEL_AT_EL0
  DEFINE(TRAMP_VALIAS,		TRAMP_VALIAS);
#endif
>>>>>>> f8518889
  return 0;
}<|MERGE_RESOLUTION|>--- conflicted
+++ resolved
@@ -22,11 +22,8 @@
 #include <linux/mm.h>
 #include <linux/dma-mapping.h>
 #include <linux/kvm_host.h>
-<<<<<<< HEAD
 #include <linux/suspend.h>
-=======
 #include <asm/fixmap.h>
->>>>>>> f8518889
 #include <asm/thread_info.h>
 #include <asm/memory.h>
 #include <asm/smp_plat.h>
@@ -160,14 +157,12 @@
   DEFINE(ARM_SMCCC_RES_X0_OFFS,	offsetof(struct arm_smccc_res, a0));
   DEFINE(ARM_SMCCC_RES_X2_OFFS,	offsetof(struct arm_smccc_res, a2));
   BLANK();
-<<<<<<< HEAD
   DEFINE(HIBERN_PBE_ORIG,	offsetof(struct pbe, orig_address));
   DEFINE(HIBERN_PBE_ADDR,	offsetof(struct pbe, address));
   DEFINE(HIBERN_PBE_NEXT,	offsetof(struct pbe, next));
-=======
+  BLANK();
 #ifdef CONFIG_UNMAP_KERNEL_AT_EL0
   DEFINE(TRAMP_VALIAS,		TRAMP_VALIAS);
 #endif
->>>>>>> f8518889
   return 0;
 }