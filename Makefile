--- conflicted
+++ resolved
@@ -1,10 +1,6 @@
 VERSION = 4
 PATCHLEVEL = 4
-<<<<<<< HEAD
-SUBLEVEL = 169
-=======
 SUBLEVEL = 170
->>>>>>> 2ab47079
 EXTRAVERSION =
 NAME = Blurry Fish Butt
 
@@ -307,13 +303,8 @@
 
 HOSTCC       = gcc
 HOSTCXX      = g++
-<<<<<<< HEAD
 HOSTCFLAGS   := -Wall -Wmissing-prototypes -Wstrict-prototypes -O3 -fomit-frame-pointer -std=gnu89
 HOSTCXXFLAGS = -O3
-=======
-HOSTCFLAGS   := -Wall -Wmissing-prototypes -Wstrict-prototypes -O2 -fomit-frame-pointer -std=gnu89
-HOSTCXXFLAGS = -O2
->>>>>>> 2ab47079
 
 # Decide whether to build built-in, modular, or both.
 # Normally, just do built-in.
@@ -623,16 +614,11 @@
 
 ifeq ($(cc-name),clang)
 ifneq ($(CROSS_COMPILE),)
-<<<<<<< HEAD
 CLANG_TRIPLE	?= $(CROSS_COMPILE)
 CLANG_TARGET	:= --target=$(notdir $(CLANG_TRIPLE:%-=%))
 ifeq ($(shell $(srctree)/scripts/clang-android.sh $(CC) $(CLANG_TARGET)), y)
 $(error "Clang with Android --target detected. Did you specify CLANG_TRIPLE?")
 endif
-=======
-CLANG_TRIPLE    ?= $(CROSS_COMPILE)
-CLANG_TARGET	:= --target=$(notdir $(CLANG_TRIPLE:%-=%))
->>>>>>> 2ab47079
 GCC_TOOLCHAIN_DIR := $(dir $(shell which $(LD)))
 CLANG_PREFIX	:= --prefix=$(GCC_TOOLCHAIN_DIR)
 GCC_TOOLCHAIN	:= $(realpath $(GCC_TOOLCHAIN_DIR)/..)
@@ -733,6 +719,7 @@
 
 ifeq ($(cc-name),clang)
 KBUILD_CPPFLAGS += $(call cc-option,-Qunused-arguments,)
+KBUILD_CFLAGS += $(call cc-disable-warning, unused-variable)
 KBUILD_CFLAGS += $(call cc-disable-warning, format-invalid-specifier)
 KBUILD_CFLAGS += $(call cc-disable-warning, gnu)
 KBUILD_CFLAGS += $(call cc-disable-warning, address-of-packed-member)
@@ -746,17 +733,12 @@
 KBUILD_CFLAGS += $(call cc-option, -mno-global-merge,)
 KBUILD_CFLAGS += $(call cc-option, -fcatch-undefined-behavior)
 else
-<<<<<<< HEAD
  # These warnings generated too much noise in a regular build.
-=======
-
-# These warnings generated too much noise in a regular build.
->>>>>>> 2ab47079
 # Use make W=1 to enable them (see scripts/Makefile.extrawarn)
 KBUILD_CFLAGS += $(call cc-disable-warning, unused-but-set-variable)
-endif
-
-<<<<<<< HEAD
+KBUILD_CFLAGS += $(call cc-disable-warning, unused-const-variable)
+endif
+
 ifdef CONFIG_KCOV
   ifeq ($(call cc-option, $(CFLAGS_KCOV)),)
     $(warning Cannot use CONFIG_KCOV: \
@@ -765,8 +747,6 @@
   endif
 endif
 
-=======
->>>>>>> 2ab47079
 KBUILD_CFLAGS += $(call cc-disable-warning, unused-const-variable)
 ifdef CONFIG_FRAME_POINTER
 KBUILD_CFLAGS	+= -fno-omit-frame-pointer -fno-optimize-sibling-calls
