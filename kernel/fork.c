/*
 *  linux/kernel/fork.c
 *
 *  Copyright (C) 1991, 1992  Linus Torvalds
 */

/*
 *  'fork.c' contains the help-routines for the 'fork' system call
 * (see also entry.S and others).
 * Fork is rather simple, once you get the hang of it, but the memory
 * management can be a bitch. See 'mm/memory.c': 'copy_page_range()'
 */

#include <linux/slab.h>
#include <linux/init.h>
#include <linux/unistd.h>
#include <linux/module.h>
#include <linux/vmalloc.h>
#include <linux/completion.h>
#include <linux/personality.h>
#include <linux/mempolicy.h>
#include <linux/sem.h>
#include <linux/file.h>
#include <linux/fdtable.h>
#include <linux/iocontext.h>
#include <linux/kasan.h>
#include <linux/key.h>
#include <linux/binfmts.h>
#include <linux/mman.h>
#include <linux/mmu_notifier.h>
#include <linux/fs.h>
#include <linux/mm.h>
#include <linux/vmacache.h>
#include <linux/nsproxy.h>
#include <linux/capability.h>
#include <linux/cpu.h>
#include <linux/cgroup.h>
#include <linux/security.h>
#include <linux/hugetlb.h>
#include <linux/seccomp.h>
#include <linux/swap.h>
#include <linux/syscalls.h>
#include <linux/jiffies.h>
#include <linux/futex.h>
#include <linux/compat.h>
#include <linux/kthread.h>
#include <linux/task_io_accounting_ops.h>
#include <linux/rcupdate.h>
#include <linux/ptrace.h>
#include <linux/mount.h>
#include <linux/audit.h>
#include <linux/memcontrol.h>
#include <linux/ftrace.h>
#include <linux/proc_fs.h>
#include <linux/profile.h>
#include <linux/rmap.h>
#include <linux/ksm.h>
#include <linux/acct.h>
#include <linux/tsacct_kern.h>
#include <linux/cn_proc.h>
#include <linux/freezer.h>
#include <linux/kaiser.h>
#include <linux/delayacct.h>
#include <linux/taskstats_kern.h>
#include <linux/random.h>
#include <linux/tty.h>
#include <linux/blkdev.h>
#include <linux/fs_struct.h>
#include <linux/magic.h>
#include <linux/perf_event.h>
#include <linux/posix-timers.h>
#include <linux/user-return-notifier.h>
#include <linux/oom.h>
#include <linux/khugepaged.h>
#include <linux/signalfd.h>
#include <linux/uprobes.h>
#include <linux/aio.h>
#include <linux/compiler.h>
#include <linux/sysctl.h>
#include <linux/kcov.h>
#include <linux/cpufreq_times.h>
<<<<<<< HEAD
#include <linux/cpufreq.h>
#include <linux/cpu_input_boost.h>
#include <linux/devfreq_boost.h>
=======
>>>>>>> bed60c12

#include <asm/pgtable.h>
#include <asm/pgalloc.h>
#include <asm/uaccess.h>
#include <asm/mmu_context.h>
#include <asm/cacheflush.h>
#include <asm/tlbflush.h>

#include <trace/events/sched.h>

#define CREATE_TRACE_POINTS
#include <trace/events/task.h>

/*
 * Minimum number of threads to boot the kernel
 */
#define MIN_THREADS 20

/*
 * Maximum number of threads
 */
#define MAX_THREADS FUTEX_TID_MASK

/*
 * Protected counters by write_lock_irq(&tasklist_lock)
 */
unsigned long total_forks;	/* Handle normal Linux uptimes. */
int nr_threads;			/* The idle threads do not count.. */

int max_threads;		/* tunable limit on nr_threads */

DEFINE_PER_CPU(unsigned long, process_counts) = 0;

__cacheline_aligned DEFINE_RWLOCK(tasklist_lock);  /* outer */

#ifdef CONFIG_PROVE_RCU
int lockdep_tasklist_lock_is_held(void)
{
	return lockdep_is_held(&tasklist_lock);
}
EXPORT_SYMBOL_GPL(lockdep_tasklist_lock_is_held);
#endif /* #ifdef CONFIG_PROVE_RCU */

int nr_processes(void)
{
	int cpu;
	int total = 0;

	for_each_possible_cpu(cpu)
		total += per_cpu(process_counts, cpu);

	return total;
}

void __weak arch_release_task_struct(struct task_struct *tsk)
{
}

#ifndef CONFIG_ARCH_TASK_STRUCT_ALLOCATOR
static struct kmem_cache *task_struct_cachep;

static inline struct task_struct *alloc_task_struct_node(int node)
{
	return kmem_cache_alloc_node(task_struct_cachep, GFP_KERNEL, node);
}

static inline void free_task_struct(struct task_struct *tsk)
{
	kmem_cache_free(task_struct_cachep, tsk);
}
#endif

void __weak arch_release_thread_stack(unsigned long *stack)
{
}

#ifndef CONFIG_ARCH_THREAD_STACK_ALLOCATOR

/*
 * Allocate pages if THREAD_SIZE is >= PAGE_SIZE, otherwise use a
 * kmemcache based allocator.
 */
# if THREAD_SIZE >= PAGE_SIZE
static unsigned long *alloc_thread_stack_node(struct task_struct *tsk,
						  int node)
{
	struct page *page = alloc_kmem_pages_node(node, THREADINFO_GFP,
						  THREAD_SIZE_ORDER);

	return page ? page_address(page) : NULL;
}

static inline void free_thread_stack(unsigned long *stack)
{
	struct page *page = virt_to_page(stack);

	kasan_alloc_pages(page, THREAD_SIZE_ORDER);
	kaiser_unmap_thread_stack(stack);
	__free_kmem_pages(page, THREAD_SIZE_ORDER);
}
# else
static struct kmem_cache *thread_stack_cache;

static unsigned long *alloc_thread_stack_node(struct task_struct *tsk,
						  int node)
{
	return kmem_cache_alloc_node(thread_stack_cache, THREADINFO_GFP, node);
}

static void free_thread_stack(unsigned long *stack)
{
	kmem_cache_free(thread_stack_cache, stack);
}

void thread_stack_cache_init(void)
{
	thread_stack_cache = kmem_cache_create("thread_stack", THREAD_SIZE,
					      THREAD_SIZE, 0, NULL);
	BUG_ON(thread_stack_cache == NULL);
}
# endif
#endif

/* SLAB cache for signal_struct structures (tsk->signal) */
static struct kmem_cache *signal_cachep;

/* SLAB cache for sighand_struct structures (tsk->sighand) */
struct kmem_cache *sighand_cachep;

/* SLAB cache for files_struct structures (tsk->files) */
struct kmem_cache *files_cachep;

/* SLAB cache for fs_struct structures (tsk->fs) */
struct kmem_cache *fs_cachep;

/* SLAB cache for vm_area_struct structures */
struct kmem_cache *vm_area_cachep;

/* SLAB cache for mm_struct structures (tsk->mm) */
static struct kmem_cache *mm_cachep;

static void account_kernel_stack(unsigned long *stack, int account)
{
	struct zone *zone = page_zone(virt_to_page(stack));

	mod_zone_page_state(zone, NR_KERNEL_STACK, account);
}

void free_task(struct task_struct *tsk)
{
	cpufreq_task_times_exit(tsk);
	account_kernel_stack(tsk->stack, -1);
	arch_release_thread_stack(tsk->stack);
	free_thread_stack(tsk->stack);
	rt_mutex_debug_task_free(tsk);
	ftrace_graph_exit_task(tsk);
	put_seccomp_filter(tsk);
	arch_release_task_struct(tsk);
	free_task_struct(tsk);
}
EXPORT_SYMBOL(free_task);

static inline void free_signal_struct(struct signal_struct *sig)
{
	taskstats_tgid_free(sig);
	sched_autogroup_exit(sig);
	kmem_cache_free(signal_cachep, sig);
}

static inline void put_signal_struct(struct signal_struct *sig)
{
	if (atomic_dec_and_test(&sig->sigcnt))
		free_signal_struct(sig);
}

void __put_task_struct(struct task_struct *tsk)
{
	WARN_ON(!tsk->exit_state);
	WARN_ON(atomic_read(&tsk->usage));
	WARN_ON(tsk == current);

	cgroup_free(tsk);
	task_numa_free(tsk);
	security_task_free(tsk);
	exit_creds(tsk);
	delayacct_tsk_free(tsk);
	put_signal_struct(tsk->signal);

	if (!profile_handoff_task(tsk))
		free_task(tsk);
}
EXPORT_SYMBOL_GPL(__put_task_struct);

void __init __weak arch_task_cache_init(void) { }

/*
 * set_max_threads
 */
static void set_max_threads(unsigned int max_threads_suggested)
{
	u64 threads;

	/*
	 * The number of threads shall be limited such that the thread
	 * structures may only consume a small part of the available memory.
	 */
	if (fls64(totalram_pages) + fls64(PAGE_SIZE) > 64)
		threads = MAX_THREADS;
	else
		threads = div64_u64((u64) totalram_pages * (u64) PAGE_SIZE,
				    (u64) THREAD_SIZE * 8UL);

	if (threads > max_threads_suggested)
		threads = max_threads_suggested;

	max_threads = clamp_t(u64, threads, MIN_THREADS, MAX_THREADS);
}

#ifdef CONFIG_ARCH_WANTS_DYNAMIC_TASK_STRUCT
/* Initialized by the architecture: */
int arch_task_struct_size __read_mostly;
#endif

void __init fork_init(void)
{
#ifndef CONFIG_ARCH_TASK_STRUCT_ALLOCATOR
#ifndef ARCH_MIN_TASKALIGN
#define ARCH_MIN_TASKALIGN	L1_CACHE_BYTES
#endif
	/* create a slab on which task_structs can be allocated */
	task_struct_cachep =
		kmem_cache_create("task_struct", arch_task_struct_size,
			ARCH_MIN_TASKALIGN, SLAB_PANIC | SLAB_NOTRACK, NULL);
#endif

	/* do the arch specific task caches init */
	arch_task_cache_init();

	set_max_threads(MAX_THREADS);

	init_task.signal->rlim[RLIMIT_NPROC].rlim_cur = max_threads/2;
	init_task.signal->rlim[RLIMIT_NPROC].rlim_max = max_threads/2;
	init_task.signal->rlim[RLIMIT_SIGPENDING] =
		init_task.signal->rlim[RLIMIT_NPROC];
}

int __weak arch_dup_task_struct(struct task_struct *dst,
					       struct task_struct *src)
{
	*dst = *src;
	return 0;
}

void set_task_stack_end_magic(struct task_struct *tsk)
{
	unsigned long *stackend;

	stackend = end_of_stack(tsk);
	*stackend = STACK_END_MAGIC;	/* for overflow detection */
}

static struct task_struct *dup_task_struct(struct task_struct *orig, int node)
{
	struct task_struct *tsk;
	unsigned long *stack;
	int err;

	if (node == NUMA_NO_NODE)
		node = tsk_fork_get_node(orig);
	tsk = alloc_task_struct_node(node);
	if (!tsk)
		return NULL;

	stack = alloc_thread_stack_node(tsk, node);
	if (!stack)
		goto free_tsk;

	err = arch_dup_task_struct(tsk, orig);
	if (err)
		goto free_stack;

	tsk->stack = stack;

	err = kaiser_map_thread_stack(tsk->stack);
	if (err)
		goto free_stack;
#ifdef CONFIG_SECCOMP
	/*
	 * We must handle setting up seccomp filters once we're under
	 * the sighand lock in case orig has changed between now and
	 * then. Until then, filter must be NULL to avoid messing up
	 * the usage counts on the error path calling free_task.
	 */
	tsk->seccomp.filter = NULL;
#endif

	setup_thread_stack(tsk, orig);
	clear_user_return_notifier(tsk);
	clear_tsk_need_resched(tsk);
	set_task_stack_end_magic(tsk);

#ifdef CONFIG_CC_STACKPROTECTOR
	tsk->stack_canary = get_random_long();
#endif

	/*
	 * One for us, one for whoever does the "release_task()" (usually
	 * parent)
	 */
	atomic_set(&tsk->usage, 2);
#ifdef CONFIG_BLK_DEV_IO_TRACE
	tsk->btrace_seq = 0;
#endif
	tsk->splice_pipe = NULL;
	tsk->task_frag.page = NULL;
	tsk->wake_q.next = NULL;

	account_kernel_stack(stack, 1);

	kcov_task_init(tsk);

	return tsk;

free_stack:
	free_thread_stack(stack);
free_tsk:
	free_task_struct(tsk);
	return NULL;
}

#ifdef CONFIG_MMU
static int dup_mmap(struct mm_struct *mm, struct mm_struct *oldmm)
{
	struct vm_area_struct *mpnt, *tmp, *prev, **pprev;
	struct rb_node **rb_link, *rb_parent;
	int retval;
	unsigned long charge;

	uprobe_start_dup_mmap();
	down_write(&oldmm->mmap_sem);
	flush_cache_dup_mm(oldmm);
	uprobe_dup_mmap(oldmm, mm);
	/*
	 * Not linked in yet - no deadlock potential:
	 */
	down_write_nested(&mm->mmap_sem, SINGLE_DEPTH_NESTING);

	/* No ordering required: file already has been exposed. */
	RCU_INIT_POINTER(mm->exe_file, get_mm_exe_file(oldmm));

	mm->total_vm = oldmm->total_vm;
	mm->shared_vm = oldmm->shared_vm;
	mm->exec_vm = oldmm->exec_vm;
	mm->stack_vm = oldmm->stack_vm;

	rb_link = &mm->mm_rb.rb_node;
	rb_parent = NULL;
	pprev = &mm->mmap;
	retval = ksm_fork(mm, oldmm);
	if (retval)
		goto out;
	retval = khugepaged_fork(mm, oldmm);
	if (retval)
		goto out;

	prev = NULL;
	for (mpnt = oldmm->mmap; mpnt; mpnt = mpnt->vm_next) {
		struct file *file;

		if (mpnt->vm_flags & VM_DONTCOPY) {
			vm_stat_account(mm, mpnt->vm_flags, mpnt->vm_file,
							-vma_pages(mpnt));
			continue;
		}
		charge = 0;
		if (mpnt->vm_flags & VM_ACCOUNT) {
			unsigned long len = vma_pages(mpnt);

			if (security_vm_enough_memory_mm(oldmm, len)) /* sic */
				goto fail_nomem;
			charge = len;
		}
		tmp = kmem_cache_alloc(vm_area_cachep, GFP_KERNEL);
		if (!tmp)
			goto fail_nomem;
		*tmp = *mpnt;
		INIT_LIST_HEAD(&tmp->anon_vma_chain);
		retval = vma_dup_policy(mpnt, tmp);
		if (retval)
			goto fail_nomem_policy;
		tmp->vm_mm = mm;
		if (anon_vma_fork(tmp, mpnt))
			goto fail_nomem_anon_vma_fork;
		tmp->vm_flags &=
			~(VM_LOCKED|VM_LOCKONFAULT|VM_UFFD_MISSING|VM_UFFD_WP);
		tmp->vm_next = tmp->vm_prev = NULL;
		tmp->vm_userfaultfd_ctx = NULL_VM_UFFD_CTX;
		file = tmp->vm_file;
		if (file) {
			struct inode *inode = file_inode(file);
			struct address_space *mapping = file->f_mapping;

			get_file(file);
			if (tmp->vm_flags & VM_DENYWRITE)
				atomic_dec(&inode->i_writecount);
			i_mmap_lock_write(mapping);
			if (tmp->vm_flags & VM_SHARED)
				atomic_inc(&mapping->i_mmap_writable);
			flush_dcache_mmap_lock(mapping);
			/* insert tmp into the share list, just after mpnt */
			vma_interval_tree_insert_after(tmp, mpnt,
					&mapping->i_mmap);
			flush_dcache_mmap_unlock(mapping);
			i_mmap_unlock_write(mapping);
		}

		/*
		 * Clear hugetlb-related page reserves for children. This only
		 * affects MAP_PRIVATE mappings. Faults generated by the child
		 * are not guaranteed to succeed, even if read-only
		 */
		if (is_vm_hugetlb_page(tmp))
			reset_vma_resv_huge_pages(tmp);

		/*
		 * Link in the new vma and copy the page table entries.
		 */
		*pprev = tmp;
		pprev = &tmp->vm_next;
		tmp->vm_prev = prev;
		prev = tmp;

		__vma_link_rb(mm, tmp, rb_link, rb_parent);
		rb_link = &tmp->vm_rb.rb_right;
		rb_parent = &tmp->vm_rb;

		mm->map_count++;
		retval = copy_page_range(mm, oldmm, mpnt);

		if (tmp->vm_ops && tmp->vm_ops->open)
			tmp->vm_ops->open(tmp);

		if (retval)
			goto out;
	}
	/* a new mm has just been created */
	arch_dup_mmap(oldmm, mm);
	retval = 0;
out:
	up_write(&mm->mmap_sem);
	flush_tlb_mm(oldmm);
	up_write(&oldmm->mmap_sem);
	uprobe_end_dup_mmap();
	return retval;
fail_nomem_anon_vma_fork:
	mpol_put(vma_policy(tmp));
fail_nomem_policy:
	kmem_cache_free(vm_area_cachep, tmp);
fail_nomem:
	retval = -ENOMEM;
	vm_unacct_memory(charge);
	goto out;
}

static inline int mm_alloc_pgd(struct mm_struct *mm)
{
	mm->pgd = pgd_alloc(mm);
	if (unlikely(!mm->pgd))
		return -ENOMEM;
	return 0;
}

static inline void mm_free_pgd(struct mm_struct *mm)
{
	pgd_free(mm, mm->pgd);
}
#else
static int dup_mmap(struct mm_struct *mm, struct mm_struct *oldmm)
{
	down_write(&oldmm->mmap_sem);
	RCU_INIT_POINTER(mm->exe_file, get_mm_exe_file(oldmm));
	up_write(&oldmm->mmap_sem);
	return 0;
}
#define mm_alloc_pgd(mm)	(0)
#define mm_free_pgd(mm)
#endif /* CONFIG_MMU */

__cacheline_aligned_in_smp DEFINE_SPINLOCK(mmlist_lock);

#define allocate_mm()	(kmem_cache_alloc(mm_cachep, GFP_KERNEL))
#define free_mm(mm)	(kmem_cache_free(mm_cachep, (mm)))

static unsigned long default_dump_filter = MMF_DUMP_FILTER_DEFAULT;

static int __init coredump_filter_setup(char *s)
{
	default_dump_filter =
		(simple_strtoul(s, NULL, 0) << MMF_DUMP_FILTER_SHIFT) &
		MMF_DUMP_FILTER_MASK;
	return 1;
}

__setup("coredump_filter=", coredump_filter_setup);

#include <linux/init_task.h>

static void mm_init_aio(struct mm_struct *mm)
{
#ifdef CONFIG_AIO
	spin_lock_init(&mm->ioctx_lock);
	mm->ioctx_table = NULL;
#endif
}

static void mm_init_owner(struct mm_struct *mm, struct task_struct *p)
{
#ifdef CONFIG_MEMCG
	mm->owner = p;
#endif
}

static struct mm_struct *mm_init(struct mm_struct *mm, struct task_struct *p,
	struct user_namespace *user_ns)
{
	mm->mmap = NULL;
	mm->mm_rb = RB_ROOT;
	mm->vmacache_seqnum = 0;
	atomic_set(&mm->mm_users, 1);
	atomic_set(&mm->mm_count, 1);
	init_rwsem(&mm->mmap_sem);
	INIT_LIST_HEAD(&mm->mmlist);
	mm->core_state = NULL;
	atomic_long_set(&mm->nr_ptes, 0);
	mm_nr_pmds_init(mm);
	mm->map_count = 0;
	mm->locked_vm = 0;
	mm->pinned_vm = 0;
	memset(&mm->rss_stat, 0, sizeof(mm->rss_stat));
	spin_lock_init(&mm->page_table_lock);
	mm_init_cpumask(mm);
	mm_init_aio(mm);
	mm_init_owner(mm, p);
	mmu_notifier_mm_init(mm);
	clear_tlb_flush_pending(mm);
#if defined(CONFIG_TRANSPARENT_HUGEPAGE) && !USE_SPLIT_PMD_PTLOCKS
	mm->pmd_huge_pte = NULL;
#endif

	if (current->mm) {
		mm->flags = current->mm->flags & MMF_INIT_MASK;
		mm->def_flags = current->mm->def_flags & VM_INIT_DEF_MASK;
	} else {
		mm->flags = default_dump_filter;
		mm->def_flags = 0;
	}

	if (mm_alloc_pgd(mm))
		goto fail_nopgd;

	if (init_new_context(p, mm))
		goto fail_nocontext;

	mm->user_ns = get_user_ns(user_ns);
	return mm;

fail_nocontext:
	mm_free_pgd(mm);
fail_nopgd:
	free_mm(mm);
	return NULL;
}

static void check_mm(struct mm_struct *mm)
{
	int i;

	for (i = 0; i < NR_MM_COUNTERS; i++) {
		long x = atomic_long_read(&mm->rss_stat.count[i]);

		if (unlikely(x))
			printk(KERN_ALERT "BUG: Bad rss-counter state "
					  "mm:%p idx:%d val:%ld\n", mm, i, x);
	}

	if (atomic_long_read(&mm->nr_ptes))
		pr_alert("BUG: non-zero nr_ptes on freeing mm: %ld\n",
				atomic_long_read(&mm->nr_ptes));
	if (mm_nr_pmds(mm))
		pr_alert("BUG: non-zero nr_pmds on freeing mm: %ld\n",
				mm_nr_pmds(mm));

#if defined(CONFIG_TRANSPARENT_HUGEPAGE) && !USE_SPLIT_PMD_PTLOCKS
	VM_BUG_ON_MM(mm->pmd_huge_pte, mm);
#endif
}

/*
 * Allocate and initialize an mm_struct.
 */
struct mm_struct *mm_alloc(void)
{
	struct mm_struct *mm;

	mm = allocate_mm();
	if (!mm)
		return NULL;

	memset(mm, 0, sizeof(*mm));
	return mm_init(mm, current, current_user_ns());
}

/*
 * Called when the last reference to the mm
 * is dropped: either by a lazy thread or by
 * mmput. Free the page directory and the mm.
 */
void __mmdrop(struct mm_struct *mm)
{
	BUG_ON(mm == &init_mm);
	mm_free_pgd(mm);
	destroy_context(mm);
	mmu_notifier_mm_destroy(mm);
	check_mm(mm);
	put_user_ns(mm->user_ns);
	free_mm(mm);
}
EXPORT_SYMBOL_GPL(__mmdrop);

static inline void __mmput(struct mm_struct *mm)
{
	VM_BUG_ON(atomic_read(&mm->mm_users));

	uprobe_clear_state(mm);
	exit_aio(mm);
	ksm_exit(mm);
	khugepaged_exit(mm); /* must run before exit_mmap */
	exit_mmap(mm);
	set_mm_exe_file(mm, NULL);
	if (!list_empty(&mm->mmlist)) {
		spin_lock(&mmlist_lock);
		list_del(&mm->mmlist);
		spin_unlock(&mmlist_lock);
	}
	if (mm->binfmt)
		module_put(mm->binfmt->module);
	mmdrop(mm);
}

/*
 * Decrement the use count and release all resources for an mm.
 */
int mmput(struct mm_struct *mm)
{
	int mm_freed = 0;
	might_sleep();

	if (atomic_dec_and_test(&mm->mm_users)) {
		__mmput(mm);
		mm_freed = 1;
	}
	return mm_freed;
}
EXPORT_SYMBOL_GPL(mmput);

static void mmput_async_fn(struct work_struct *work)
{
	struct mm_struct *mm = container_of(work, struct mm_struct, async_put_work);
	__mmput(mm);
}

void mmput_async(struct mm_struct *mm)
{
	if (atomic_dec_and_test(&mm->mm_users)) {
		INIT_WORK(&mm->async_put_work, mmput_async_fn);
		schedule_work(&mm->async_put_work);
	}
}

/**
 * set_mm_exe_file - change a reference to the mm's executable file
 *
 * This changes mm's executable file (shown as symlink /proc/[pid]/exe).
 *
 * Main users are mmput() and sys_execve(). Callers prevent concurrent
 * invocations: in mmput() nobody alive left, in execve task is single
 * threaded. sys_prctl(PR_SET_MM_MAP/EXE_FILE) also needs to set the
 * mm->exe_file, but does so without using set_mm_exe_file() in order
 * to do avoid the need for any locks.
 */
void set_mm_exe_file(struct mm_struct *mm, struct file *new_exe_file)
{
	struct file *old_exe_file;

	/*
	 * It is safe to dereference the exe_file without RCU as
	 * this function is only called if nobody else can access
	 * this mm -- see comment above for justification.
	 */
	old_exe_file = rcu_dereference_raw(mm->exe_file);

	if (new_exe_file)
		get_file(new_exe_file);
	rcu_assign_pointer(mm->exe_file, new_exe_file);
	if (old_exe_file)
		fput(old_exe_file);
}

/**
 * get_mm_exe_file - acquire a reference to the mm's executable file
 *
 * Returns %NULL if mm has no associated executable file.
 * User must release file via fput().
 */
struct file *get_mm_exe_file(struct mm_struct *mm)
{
	struct file *exe_file;

	rcu_read_lock();
	exe_file = rcu_dereference(mm->exe_file);
	if (exe_file && !get_file_rcu(exe_file))
		exe_file = NULL;
	rcu_read_unlock();
	return exe_file;
}
EXPORT_SYMBOL(get_mm_exe_file);

/**
 * get_task_exe_file - acquire a reference to the task's executable file
 *
 * Returns %NULL if task's mm (if any) has no associated executable file or
 * this is a kernel thread with borrowed mm (see the comment above get_task_mm).
 * User must release file via fput().
 */
struct file *get_task_exe_file(struct task_struct *task)
{
	struct file *exe_file = NULL;
	struct mm_struct *mm;

	task_lock(task);
	mm = task->mm;
	if (mm) {
		if (!(task->flags & PF_KTHREAD))
			exe_file = get_mm_exe_file(mm);
	}
	task_unlock(task);
	return exe_file;
}
EXPORT_SYMBOL(get_task_exe_file);

/**
 * get_task_mm - acquire a reference to the task's mm
 *
 * Returns %NULL if the task has no mm.  Checks PF_KTHREAD (meaning
 * this kernel workthread has transiently adopted a user mm with use_mm,
 * to do its AIO) is not set and if so returns a reference to it, after
 * bumping up the use count.  User must release the mm via mmput()
 * after use.  Typically used by /proc and ptrace.
 */
struct mm_struct *get_task_mm(struct task_struct *task)
{
	struct mm_struct *mm;

	task_lock(task);
	mm = task->mm;
	if (mm) {
		if (task->flags & PF_KTHREAD)
			mm = NULL;
		else
			atomic_inc(&mm->mm_users);
	}
	task_unlock(task);
	return mm;
}
EXPORT_SYMBOL_GPL(get_task_mm);

struct mm_struct *mm_access(struct task_struct *task, unsigned int mode)
{
	struct mm_struct *mm;
	int err;

	err =  mutex_lock_killable(&task->signal->cred_guard_mutex);
	if (err)
		return ERR_PTR(err);

	mm = get_task_mm(task);
	if (mm && mm != current->mm &&
			!ptrace_may_access(task, mode)) {
		mmput(mm);
		mm = ERR_PTR(-EACCES);
	}
	mutex_unlock(&task->signal->cred_guard_mutex);

	return mm;
}

static void complete_vfork_done(struct task_struct *tsk)
{
	struct completion *vfork;

	task_lock(tsk);
	vfork = tsk->vfork_done;
	if (likely(vfork)) {
		tsk->vfork_done = NULL;
		complete(vfork);
	}
	task_unlock(tsk);
}

static int wait_for_vfork_done(struct task_struct *child,
				struct completion *vfork)
{
	int killed;

	freezer_do_not_count();
	killed = wait_for_completion_killable(vfork);
	freezer_count();

	if (killed) {
		task_lock(child);
		child->vfork_done = NULL;
		task_unlock(child);
	}

	put_task_struct(child);
	return killed;
}

/* Please note the differences between mmput and mm_release.
 * mmput is called whenever we stop holding onto a mm_struct,
 * error success whatever.
 *
 * mm_release is called after a mm_struct has been removed
 * from the current process.
 *
 * This difference is important for error handling, when we
 * only half set up a mm_struct for a new process and need to restore
 * the old one.  Because we mmput the new mm_struct before
 * restoring the old one. . .
 * Eric Biederman 10 January 1998
 */
void mm_release(struct task_struct *tsk, struct mm_struct *mm)
{
	/* Get rid of any futexes when releasing the mm */
#ifdef CONFIG_FUTEX
	if (unlikely(tsk->robust_list)) {
		exit_robust_list(tsk);
		tsk->robust_list = NULL;
	}
#ifdef CONFIG_COMPAT
	if (unlikely(tsk->compat_robust_list)) {
		compat_exit_robust_list(tsk);
		tsk->compat_robust_list = NULL;
	}
#endif
	if (unlikely(!list_empty(&tsk->pi_state_list)))
		exit_pi_state_list(tsk);
#endif

	uprobe_free_utask(tsk);

	/* Get rid of any cached register state */
	deactivate_mm(tsk, mm);

	/*
	 * Signal userspace if we're not exiting with a core dump
	 * because we want to leave the value intact for debugging
	 * purposes.
	 */
	if (tsk->clear_child_tid) {
		if (!(tsk->signal->flags & SIGNAL_GROUP_COREDUMP) &&
		    atomic_read(&mm->mm_users) > 1) {
			/*
			 * We don't check the error code - if userspace has
			 * not set up a proper pointer then tough luck.
			 */
			put_user(0, tsk->clear_child_tid);
			sys_futex(tsk->clear_child_tid, FUTEX_WAKE,
					1, NULL, NULL, 0);
		}
		tsk->clear_child_tid = NULL;
	}

	/*
	 * All done, finally we can wake up parent and return this mm to him.
	 * Also kthread_stop() uses this completion for synchronization.
	 */
	if (tsk->vfork_done)
		complete_vfork_done(tsk);
}

/*
 * Allocate a new mm structure and copy contents from the
 * mm structure of the passed in task structure.
 */
static struct mm_struct *dup_mm(struct task_struct *tsk)
{
	struct mm_struct *mm, *oldmm = current->mm;
	int err;

	mm = allocate_mm();
	if (!mm)
		goto fail_nomem;

	memcpy(mm, oldmm, sizeof(*mm));

	if (!mm_init(mm, tsk, mm->user_ns))
		goto fail_nomem;

	err = dup_mmap(mm, oldmm);
	if (err)
		goto free_pt;

	mm->hiwater_rss = get_mm_rss(mm);
	mm->hiwater_vm = mm->total_vm;

	if (mm->binfmt && !try_module_get(mm->binfmt->module))
		goto free_pt;

	return mm;

free_pt:
	/* don't put binfmt in mmput, we haven't got module yet */
	mm->binfmt = NULL;
	mmput(mm);

fail_nomem:
	return NULL;
}

static int copy_mm(unsigned long clone_flags, struct task_struct *tsk)
{
	struct mm_struct *mm, *oldmm;
	int retval;

	tsk->min_flt = tsk->maj_flt = 0;
	tsk->nvcsw = tsk->nivcsw = 0;
#ifdef CONFIG_DETECT_HUNG_TASK
	tsk->last_switch_count = tsk->nvcsw + tsk->nivcsw;
#endif

	tsk->mm = NULL;
	tsk->active_mm = NULL;

	/*
	 * Are we cloning a kernel thread?
	 *
	 * We need to steal a active VM for that..
	 */
	oldmm = current->mm;
	if (!oldmm)
		return 0;

	/* initialize the new vmacache entries */
	vmacache_flush(tsk);

	if (clone_flags & CLONE_VM) {
		atomic_inc(&oldmm->mm_users);
		mm = oldmm;
		goto good_mm;
	}

	retval = -ENOMEM;
	mm = dup_mm(tsk);
	if (!mm)
		goto fail_nomem;

good_mm:
	tsk->mm = mm;
	tsk->active_mm = mm;
	return 0;

fail_nomem:
	return retval;
}

static int copy_fs(unsigned long clone_flags, struct task_struct *tsk)
{
	struct fs_struct *fs = current->fs;
	if (clone_flags & CLONE_FS) {
		/* tsk->fs is already what we want */
		spin_lock(&fs->lock);
		if (fs->in_exec) {
			spin_unlock(&fs->lock);
			return -EAGAIN;
		}
		fs->users++;
		spin_unlock(&fs->lock);
		return 0;
	}
	tsk->fs = copy_fs_struct(fs);
	if (!tsk->fs)
		return -ENOMEM;
	return 0;
}

static int copy_files(unsigned long clone_flags, struct task_struct *tsk)
{
	struct files_struct *oldf, *newf;
	int error = 0;

	/*
	 * A background process may not have any files ...
	 */
	oldf = current->files;
	if (!oldf)
		goto out;

	if (clone_flags & CLONE_FILES) {
		atomic_inc(&oldf->count);
		goto out;
	}

	newf = dup_fd(oldf, &error);
	if (!newf)
		goto out;

	tsk->files = newf;
	error = 0;
out:
	return error;
}

static int copy_io(unsigned long clone_flags, struct task_struct *tsk)
{
#ifdef CONFIG_BLOCK
	struct io_context *ioc = current->io_context;
	struct io_context *new_ioc;

	if (!ioc)
		return 0;
	/*
	 * Share io context with parent, if CLONE_IO is set
	 */
	if (clone_flags & CLONE_IO) {
		ioc_task_link(ioc);
		tsk->io_context = ioc;
	} else if (ioprio_valid(ioc->ioprio)) {
		new_ioc = get_task_io_context(tsk, GFP_KERNEL, NUMA_NO_NODE);
		if (unlikely(!new_ioc))
			return -ENOMEM;

		new_ioc->ioprio = ioc->ioprio;
		put_io_context(new_ioc);
	}
#endif
	return 0;
}

static int copy_sighand(unsigned long clone_flags, struct task_struct *tsk)
{
	struct sighand_struct *sig;

	if (clone_flags & CLONE_SIGHAND) {
		atomic_inc(&current->sighand->count);
		return 0;
	}
	sig = kmem_cache_alloc(sighand_cachep, GFP_KERNEL);
	rcu_assign_pointer(tsk->sighand, sig);
	if (!sig)
		return -ENOMEM;

	atomic_set(&sig->count, 1);
	spin_lock_irq(&current->sighand->siglock);
	memcpy(sig->action, current->sighand->action, sizeof(sig->action));
	spin_unlock_irq(&current->sighand->siglock);
	return 0;
}

void __cleanup_sighand(struct sighand_struct *sighand)
{
	if (atomic_dec_and_test(&sighand->count)) {
		signalfd_cleanup(sighand);
		/*
		 * sighand_cachep is SLAB_DESTROY_BY_RCU so we can free it
		 * without an RCU grace period, see __lock_task_sighand().
		 */
		kmem_cache_free(sighand_cachep, sighand);
	}
}

/*
 * Initialize POSIX timer handling for a thread group.
 */
static void posix_cpu_timers_init_group(struct signal_struct *sig)
{
	unsigned long cpu_limit;

	cpu_limit = READ_ONCE(sig->rlim[RLIMIT_CPU].rlim_cur);
	if (cpu_limit != RLIM_INFINITY) {
		sig->cputime_expires.prof_exp = secs_to_cputime(cpu_limit);
		sig->cputimer.running = true;
	}

	/* The timer lists. */
	INIT_LIST_HEAD(&sig->cpu_timers[0]);
	INIT_LIST_HEAD(&sig->cpu_timers[1]);
	INIT_LIST_HEAD(&sig->cpu_timers[2]);
}

static int copy_signal(unsigned long clone_flags, struct task_struct *tsk)
{
	struct signal_struct *sig;

	if (clone_flags & CLONE_THREAD)
		return 0;

	sig = kmem_cache_zalloc(signal_cachep, GFP_KERNEL);
	tsk->signal = sig;
	if (!sig)
		return -ENOMEM;

	sig->nr_threads = 1;
	atomic_set(&sig->live, 1);
	atomic_set(&sig->sigcnt, 1);

	/* list_add(thread_node, thread_head) without INIT_LIST_HEAD() */
	sig->thread_head = (struct list_head)LIST_HEAD_INIT(tsk->thread_node);
	tsk->thread_node = (struct list_head)LIST_HEAD_INIT(sig->thread_head);

	init_waitqueue_head(&sig->wait_chldexit);
	sig->curr_target = tsk;
	init_sigpending(&sig->shared_pending);
	INIT_LIST_HEAD(&sig->posix_timers);
	seqlock_init(&sig->stats_lock);
	prev_cputime_init(&sig->prev_cputime);

	hrtimer_init(&sig->real_timer, CLOCK_MONOTONIC, HRTIMER_MODE_REL);
	sig->real_timer.function = it_real_fn;

	task_lock(current->group_leader);
	memcpy(sig->rlim, current->signal->rlim, sizeof sig->rlim);
	task_unlock(current->group_leader);

	posix_cpu_timers_init_group(sig);

	tty_audit_fork(sig);
	sched_autogroup_fork(sig);

	sig->oom_score_adj = current->signal->oom_score_adj;
	sig->oom_score_adj_min = current->signal->oom_score_adj_min;

	sig->has_child_subreaper = current->signal->has_child_subreaper ||
				   current->signal->is_child_subreaper;

	mutex_init(&sig->cred_guard_mutex);

	return 0;
}

static void copy_seccomp(struct task_struct *p)
{
#ifdef CONFIG_SECCOMP
	/*
	 * Must be called with sighand->lock held, which is common to
	 * all threads in the group. Holding cred_guard_mutex is not
	 * needed because this new task is not yet running and cannot
	 * be racing exec.
	 */
	assert_spin_locked(&current->sighand->siglock);

	/* Ref-count the new filter user, and assign it. */
	get_seccomp_filter(current);
	p->seccomp = current->seccomp;

	/*
	 * Explicitly enable no_new_privs here in case it got set
	 * between the task_struct being duplicated and holding the
	 * sighand lock. The seccomp state and nnp must be in sync.
	 */
	if (task_no_new_privs(current))
		task_set_no_new_privs(p);

	/*
	 * If the parent gained a seccomp mode after copying thread
	 * flags and between before we held the sighand lock, we have
	 * to manually enable the seccomp thread flag here.
	 */
	if (p->seccomp.mode != SECCOMP_MODE_DISABLED)
		set_tsk_thread_flag(p, TIF_SECCOMP);
#endif
}

SYSCALL_DEFINE1(set_tid_address, int __user *, tidptr)
{
	current->clear_child_tid = tidptr;

	return task_pid_vnr(current);
}

static void rt_mutex_init_task(struct task_struct *p)
{
	raw_spin_lock_init(&p->pi_lock);
#ifdef CONFIG_RT_MUTEXES
	p->pi_waiters = RB_ROOT;
	p->pi_waiters_leftmost = NULL;
	p->pi_blocked_on = NULL;
#endif
}

/*
 * Initialize POSIX timer handling for a single task.
 */
static void posix_cpu_timers_init(struct task_struct *tsk)
{
	tsk->cputime_expires.prof_exp = 0;
	tsk->cputime_expires.virt_exp = 0;
	tsk->cputime_expires.sched_exp = 0;
	INIT_LIST_HEAD(&tsk->cpu_timers[0]);
	INIT_LIST_HEAD(&tsk->cpu_timers[1]);
	INIT_LIST_HEAD(&tsk->cpu_timers[2]);
}

static inline void
init_task_pid(struct task_struct *task, enum pid_type type, struct pid *pid)
{
	 task->pids[type].pid = pid;
}

/*
 * This creates a new process as a copy of the old one,
 * but does not actually start it yet.
 *
 * It copies the registers, and all the appropriate
 * parts of the process environment (as per the clone
 * flags). The actual kick-off is left to the caller.
 */
static struct task_struct *copy_process(unsigned long clone_flags,
					unsigned long stack_start,
					unsigned long stack_size,
					int __user *child_tidptr,
					struct pid *pid,
					int trace,
					unsigned long tls,
					int node)
{
	int retval;
	struct task_struct *p;
	void *cgrp_ss_priv[CGROUP_CANFORK_COUNT] = {};

	if ((clone_flags & (CLONE_NEWNS|CLONE_FS)) == (CLONE_NEWNS|CLONE_FS))
		return ERR_PTR(-EINVAL);

	if ((clone_flags & (CLONE_NEWUSER|CLONE_FS)) == (CLONE_NEWUSER|CLONE_FS))
		return ERR_PTR(-EINVAL);

	/*
	 * Thread groups must share signals as well, and detached threads
	 * can only be started up within the thread group.
	 */
	if ((clone_flags & CLONE_THREAD) && !(clone_flags & CLONE_SIGHAND))
		return ERR_PTR(-EINVAL);

	/*
	 * Shared signal handlers imply shared VM. By way of the above,
	 * thread groups also imply shared VM. Blocking this case allows
	 * for various simplifications in other code.
	 */
	if ((clone_flags & CLONE_SIGHAND) && !(clone_flags & CLONE_VM))
		return ERR_PTR(-EINVAL);

	/*
	 * Siblings of global init remain as zombies on exit since they are
	 * not reaped by their parent (swapper). To solve this and to avoid
	 * multi-rooted process trees, prevent global and container-inits
	 * from creating siblings.
	 */
	if ((clone_flags & CLONE_PARENT) &&
				current->signal->flags & SIGNAL_UNKILLABLE)
		return ERR_PTR(-EINVAL);

	/*
	 * If the new process will be in a different pid or user namespace
	 * do not allow it to share a thread group with the forking task.
	 */
	if (clone_flags & CLONE_THREAD) {
		if ((clone_flags & (CLONE_NEWUSER | CLONE_NEWPID)) ||
		    (task_active_pid_ns(current) !=
				current->nsproxy->pid_ns_for_children))
			return ERR_PTR(-EINVAL);
	}

	retval = security_task_create(clone_flags);
	if (retval)
		goto fork_out;

	retval = -ENOMEM;
	p = dup_task_struct(current, node);
	if (!p)
		goto fork_out;

	cpufreq_task_times_init(p);

	ftrace_graph_init_task(p);

	rt_mutex_init_task(p);

#ifdef CONFIG_PROVE_LOCKING
	DEBUG_LOCKS_WARN_ON(!p->hardirqs_enabled);
	DEBUG_LOCKS_WARN_ON(!p->softirqs_enabled);
#endif
	retval = -EAGAIN;
	if (atomic_read(&p->real_cred->user->processes) >=
			task_rlimit(p, RLIMIT_NPROC)) {
		if (p->real_cred->user != INIT_USER &&
		    !capable(CAP_SYS_RESOURCE) && !capable(CAP_SYS_ADMIN))
			goto bad_fork_free;
	}
	current->flags &= ~PF_NPROC_EXCEEDED;

	retval = copy_creds(p, clone_flags);
	if (retval < 0)
		goto bad_fork_free;

	/*
	 * If multiple threads are within copy_process(), then this check
	 * triggers too late. This doesn't hurt, the check is only there
	 * to stop root fork bombs.
	 */
	retval = -EAGAIN;
	if (nr_threads >= max_threads)
		goto bad_fork_cleanup_count;

	delayacct_tsk_init(p);	/* Must remain after dup_task_struct() */
	p->flags &= ~(PF_SUPERPRIV | PF_WQ_WORKER);
	p->flags |= PF_FORKNOEXEC;
	INIT_LIST_HEAD(&p->children);
	INIT_LIST_HEAD(&p->sibling);
	rcu_copy_process(p);
	p->vfork_done = NULL;
	spin_lock_init(&p->alloc_lock);

	init_sigpending(&p->pending);

	p->utime = p->stime = p->gtime = 0;
	p->utimescaled = p->stimescaled = 0;
	prev_cputime_init(&p->prev_cputime);

#ifdef CONFIG_VIRT_CPU_ACCOUNTING_GEN
	seqlock_init(&p->vtime_seqlock);
	p->vtime_snap = 0;
	p->vtime_snap_whence = VTIME_SLEEPING;
#endif

#if defined(SPLIT_RSS_COUNTING)
	memset(&p->rss_stat, 0, sizeof(p->rss_stat));
#endif

	p->default_timer_slack_ns = current->timer_slack_ns;

	task_io_accounting_init(&p->ioac);
	acct_clear_integrals(p);

	posix_cpu_timers_init(p);

	p->io_context = NULL;
	p->audit_context = NULL;
	cgroup_fork(p);
#ifdef CONFIG_NUMA
	p->mempolicy = mpol_dup(p->mempolicy);
	if (IS_ERR(p->mempolicy)) {
		retval = PTR_ERR(p->mempolicy);
		p->mempolicy = NULL;
		goto bad_fork_cleanup_threadgroup_lock;
	}
#endif
#ifdef CONFIG_CPUSETS
	p->cpuset_mem_spread_rotor = NUMA_NO_NODE;
	p->cpuset_slab_spread_rotor = NUMA_NO_NODE;
	seqcount_init(&p->mems_allowed_seq);
#endif
#ifdef CONFIG_TRACE_IRQFLAGS
	p->irq_events = 0;
	p->hardirqs_enabled = 0;
	p->hardirq_enable_ip = 0;
	p->hardirq_enable_event = 0;
	p->hardirq_disable_ip = _THIS_IP_;
	p->hardirq_disable_event = 0;
	p->softirqs_enabled = 1;
	p->softirq_enable_ip = _THIS_IP_;
	p->softirq_enable_event = 0;
	p->softirq_disable_ip = 0;
	p->softirq_disable_event = 0;
	p->hardirq_context = 0;
	p->softirq_context = 0;
#endif

	p->pagefault_disabled = 0;

#ifdef CONFIG_LOCKDEP
	p->lockdep_depth = 0; /* no locks held yet */
	p->curr_chain_key = 0;
	p->lockdep_recursion = 0;
#endif

#ifdef CONFIG_DEBUG_MUTEXES
	p->blocked_on = NULL; /* not blocked yet */
#endif
#ifdef CONFIG_BCACHE
	p->sequential_io	= 0;
	p->sequential_io_avg	= 0;
#endif

	/* Perform scheduler related setup. Assign this task to a CPU. */
	retval = sched_fork(clone_flags, p);
	if (retval)
		goto bad_fork_cleanup_policy;

	retval = perf_event_init_task(p);
	if (retval)
		goto bad_fork_cleanup_policy;
	retval = audit_alloc(p);
	if (retval)
		goto bad_fork_cleanup_perf;
	/* copy all the process information */
	shm_init_task(p);
	retval = copy_semundo(clone_flags, p);
	if (retval)
		goto bad_fork_cleanup_audit;
	retval = copy_files(clone_flags, p);
	if (retval)
		goto bad_fork_cleanup_semundo;
	retval = copy_fs(clone_flags, p);
	if (retval)
		goto bad_fork_cleanup_files;
	retval = copy_sighand(clone_flags, p);
	if (retval)
		goto bad_fork_cleanup_fs;
	retval = copy_signal(clone_flags, p);
	if (retval)
		goto bad_fork_cleanup_sighand;
	retval = copy_mm(clone_flags, p);
	if (retval)
		goto bad_fork_cleanup_signal;
	retval = copy_namespaces(clone_flags, p);
	if (retval)
		goto bad_fork_cleanup_mm;
	retval = copy_io(clone_flags, p);
	if (retval)
		goto bad_fork_cleanup_namespaces;
	retval = copy_thread_tls(clone_flags, stack_start, stack_size, p, tls);
	if (retval)
		goto bad_fork_cleanup_io;

	if (pid != &init_struct_pid) {
		pid = alloc_pid(p->nsproxy->pid_ns_for_children);
		if (IS_ERR(pid)) {
			retval = PTR_ERR(pid);
			goto bad_fork_cleanup_io;
		}
	}

	p->set_child_tid = (clone_flags & CLONE_CHILD_SETTID) ? child_tidptr : NULL;
	/*
	 * Clear TID on mm_release()?
	 */
	p->clear_child_tid = (clone_flags & CLONE_CHILD_CLEARTID) ? child_tidptr : NULL;
#ifdef CONFIG_BLOCK
	p->plug = NULL;
#endif
#ifdef CONFIG_FUTEX
	p->robust_list = NULL;
#ifdef CONFIG_COMPAT
	p->compat_robust_list = NULL;
#endif
	INIT_LIST_HEAD(&p->pi_state_list);
	p->pi_state_cache = NULL;
#endif
	/*
	 * sigaltstack should be cleared when sharing the same VM
	 */
	if ((clone_flags & (CLONE_VM|CLONE_VFORK)) == CLONE_VM)
		p->sas_ss_sp = p->sas_ss_size = 0;

	/*
	 * Syscall tracing and stepping should be turned off in the
	 * child regardless of CLONE_PTRACE.
	 */
	user_disable_single_step(p);
	clear_tsk_thread_flag(p, TIF_SYSCALL_TRACE);
#ifdef TIF_SYSCALL_EMU
	clear_tsk_thread_flag(p, TIF_SYSCALL_EMU);
#endif
	clear_all_latency_tracing(p);

	/* ok, now we should be set up.. */
	p->pid = pid_nr(pid);
	if (clone_flags & CLONE_THREAD) {
		p->exit_signal = -1;
		p->group_leader = current->group_leader;
		p->tgid = current->tgid;
	} else {
		if (clone_flags & CLONE_PARENT)
			p->exit_signal = current->group_leader->exit_signal;
		else
			p->exit_signal = (clone_flags & CSIGNAL);
		p->group_leader = p;
		p->tgid = p->pid;
	}

	p->nr_dirtied = 0;
	p->nr_dirtied_pause = 128 >> (PAGE_SHIFT - 10);
	p->dirty_paused_when = 0;

	p->pdeath_signal = 0;
	INIT_LIST_HEAD(&p->thread_group);
	p->task_works = NULL;

	threadgroup_change_begin(current);
	/*
	 * Ensure that the cgroup subsystem policies allow the new process to be
	 * forked. It should be noted the the new process's css_set can be changed
	 * between here and cgroup_post_fork() if an organisation operation is in
	 * progress.
	 */
	retval = cgroup_can_fork(p, cgrp_ss_priv);
	if (retval)
		goto bad_fork_free_pid;

	/*
	 * From this point on we must avoid any synchronous user-space
	 * communication until we take the tasklist-lock. In particular, we do
	 * not want user-space to be able to predict the process start-time by
	 * stalling fork(2) after we recorded the start_time but before it is
	 * visible to the system.
	 */

	p->start_time = ktime_get_ns();
	p->real_start_time = ktime_get_boot_ns();

	/*
	 * Make it visible to the rest of the system, but dont wake it up yet.
	 * Need tasklist lock for parent etc handling!
	 */
	write_lock_irq(&tasklist_lock);

	/* CLONE_PARENT re-uses the old parent */
	if (clone_flags & (CLONE_PARENT|CLONE_THREAD)) {
		p->real_parent = current->real_parent;
		p->parent_exec_id = current->parent_exec_id;
	} else {
		p->real_parent = current;
		p->parent_exec_id = current->self_exec_id;
	}

	spin_lock(&current->sighand->siglock);

	/*
	 * Copy seccomp details explicitly here, in case they were changed
	 * before holding sighand lock.
	 */
	copy_seccomp(p);

	/*
	 * Process group and session signals need to be delivered to just the
	 * parent before the fork or both the parent and the child after the
	 * fork. Restart if a signal comes in before we add the new process to
	 * it's process group.
	 * A fatal signal pending means that current will exit, so the new
	 * thread can't slip out of an OOM kill (or normal SIGKILL).
	*/
	recalc_sigpending();
	if (signal_pending(current)) {
		retval = -ERESTARTNOINTR;
		goto bad_fork_cancel_cgroup;
	}
	if (unlikely(!(ns_of_pid(pid)->nr_hashed & PIDNS_HASH_ADDING))) {
		retval = -ENOMEM;
		goto bad_fork_cancel_cgroup;
	}

	if (likely(p->pid)) {
		ptrace_init_task(p, (clone_flags & CLONE_PTRACE) || trace);

		init_task_pid(p, PIDTYPE_PID, pid);
		if (thread_group_leader(p)) {
			init_task_pid(p, PIDTYPE_PGID, task_pgrp(current));
			init_task_pid(p, PIDTYPE_SID, task_session(current));

			if (is_child_reaper(pid)) {
				ns_of_pid(pid)->child_reaper = p;
				p->signal->flags |= SIGNAL_UNKILLABLE;
			}

			p->signal->leader_pid = pid;
			p->signal->tty = tty_kref_get(current->signal->tty);
			list_add_tail(&p->sibling, &p->real_parent->children);
			list_add_tail_rcu(&p->tasks, &init_task.tasks);
			attach_pid(p, PIDTYPE_PGID);
			attach_pid(p, PIDTYPE_SID);
			__this_cpu_inc(process_counts);
		} else {
			current->signal->nr_threads++;
			atomic_inc(&current->signal->live);
			atomic_inc(&current->signal->sigcnt);
			list_add_tail_rcu(&p->thread_group,
					  &p->group_leader->thread_group);
			list_add_tail_rcu(&p->thread_node,
					  &p->signal->thread_head);
		}
		attach_pid(p, PIDTYPE_PID);
		nr_threads++;
	}

	total_forks++;
	spin_unlock(&current->sighand->siglock);
	syscall_tracepoint_update(p);
	write_unlock_irq(&tasklist_lock);

	proc_fork_connector(p);
	cgroup_post_fork(p, cgrp_ss_priv);
	threadgroup_change_end(current);
	perf_event_fork(p);

	trace_task_newtask(p, clone_flags);
	uprobe_copy_process(p, clone_flags);

	return p;

bad_fork_cancel_cgroup:
	spin_unlock(&current->sighand->siglock);
	write_unlock_irq(&tasklist_lock);
	cgroup_cancel_fork(p, cgrp_ss_priv);
bad_fork_free_pid:
	threadgroup_change_end(current);
	if (pid != &init_struct_pid)
		free_pid(pid);
bad_fork_cleanup_io:
	if (p->io_context)
		exit_io_context(p);
bad_fork_cleanup_namespaces:
	exit_task_namespaces(p);
bad_fork_cleanup_mm:
	if (p->mm)
		mmput(p->mm);
bad_fork_cleanup_signal:
	if (!(clone_flags & CLONE_THREAD))
		free_signal_struct(p->signal);
bad_fork_cleanup_sighand:
	__cleanup_sighand(p->sighand);
bad_fork_cleanup_fs:
	exit_fs(p); /* blocking */
bad_fork_cleanup_files:
	exit_files(p); /* blocking */
bad_fork_cleanup_semundo:
	exit_sem(p);
bad_fork_cleanup_audit:
	audit_free(p);
bad_fork_cleanup_perf:
	perf_event_free_task(p);
bad_fork_cleanup_policy:
	free_task_load_ptrs(p);
#ifdef CONFIG_NUMA
	mpol_put(p->mempolicy);
bad_fork_cleanup_threadgroup_lock:
#endif
	delayacct_tsk_free(p);
bad_fork_cleanup_count:
	atomic_dec(&p->cred->user->processes);
	exit_creds(p);
bad_fork_free:
	free_task(p);
fork_out:
	return ERR_PTR(retval);
}

static inline void init_idle_pids(struct pid_link *links)
{
	enum pid_type type;

	for (type = PIDTYPE_PID; type < PIDTYPE_MAX; ++type) {
		INIT_HLIST_NODE(&links[type].node); /* not really needed */
		links[type].pid = &init_struct_pid;
	}
}

struct task_struct *fork_idle(int cpu)
{
	struct task_struct *task;
	task = copy_process(CLONE_VM, 0, 0, NULL, &init_struct_pid, 0, 0,
			    cpu_to_node(cpu));
	if (!IS_ERR(task)) {
		init_idle_pids(task->pids);
		init_idle(task, cpu, false);
	}

	return task;
}

/*
 *  Ok, this is the main fork-routine.
 *
 * It copies the process, and if successful kick-starts
 * it and waits for it to finish using the VM if required.
 */
long _do_fork(unsigned long clone_flags,
	      unsigned long stack_start,
	      unsigned long stack_size,
	      int __user *parent_tidptr,
	      int __user *child_tidptr,
	      unsigned long tls)
{
	struct task_struct *p;
	int trace = 0;
	long nr;

	/* Boost CPU to the max for 1250 ms when userspace launches an app */
	if (is_zygote_pid(current->pid)) {
		cpu_input_boost_kick_max(1250);
		devfreq_boost_kick_max(DEVFREQ_MSM_CPUBW, 1250);
	}

	/*
	 * Determine whether and which event to report to ptracer.  When
	 * called from kernel_thread or CLONE_UNTRACED is explicitly
	 * requested, no event is reported; otherwise, report if the event
	 * for the type of forking is enabled.
	 */
	if (!(clone_flags & CLONE_UNTRACED)) {
		if (clone_flags & CLONE_VFORK)
			trace = PTRACE_EVENT_VFORK;
		else if ((clone_flags & CSIGNAL) != SIGCHLD)
			trace = PTRACE_EVENT_CLONE;
		else
			trace = PTRACE_EVENT_FORK;

		if (likely(!ptrace_event_enabled(current, trace)))
			trace = 0;
	}

	p = copy_process(clone_flags, stack_start, stack_size,
			 child_tidptr, NULL, trace, tls, NUMA_NO_NODE);
	/*
	 * Do this prior waking up the new thread - the thread pointer
	 * might get invalid after that point, if the thread exits quickly.
	 */
	if (!IS_ERR(p)) {
		struct completion vfork;
		struct pid *pid;

		cpufreq_task_times_alloc(p);

		trace_sched_process_fork(current, p);

		pid = get_task_pid(p, PIDTYPE_PID);
		nr = pid_vnr(pid);

		if (clone_flags & CLONE_PARENT_SETTID)
			put_user(nr, parent_tidptr);

		if (clone_flags & CLONE_VFORK) {
			p->vfork_done = &vfork;
			init_completion(&vfork);
			get_task_struct(p);
		}

		wake_up_new_task(p);

		/* forking complete and child started to run, tell ptracer */
		if (unlikely(trace))
			ptrace_event_pid(trace, pid);

		if (clone_flags & CLONE_VFORK) {
			if (!wait_for_vfork_done(p, &vfork))
				ptrace_event_pid(PTRACE_EVENT_VFORK_DONE, pid);
		}

		put_pid(pid);
	} else {
		nr = PTR_ERR(p);
	}
	return nr;
}

#ifndef CONFIG_HAVE_COPY_THREAD_TLS
/* For compatibility with architectures that call do_fork directly rather than
 * using the syscall entry points below. */
long do_fork(unsigned long clone_flags,
	      unsigned long stack_start,
	      unsigned long stack_size,
	      int __user *parent_tidptr,
	      int __user *child_tidptr)
{
	return _do_fork(clone_flags, stack_start, stack_size,
			parent_tidptr, child_tidptr, 0);
}
#endif

/*
 * Create a kernel thread.
 */
pid_t kernel_thread(int (*fn)(void *), void *arg, unsigned long flags)
{
	return _do_fork(flags|CLONE_VM|CLONE_UNTRACED, (unsigned long)fn,
		(unsigned long)arg, NULL, NULL, 0);
}

#ifdef __ARCH_WANT_SYS_FORK
SYSCALL_DEFINE0(fork)
{
#ifdef CONFIG_MMU
	return _do_fork(SIGCHLD, 0, 0, NULL, NULL, 0);
#else
	/* can not support in nommu mode */
	return -EINVAL;
#endif
}
#endif

#ifdef __ARCH_WANT_SYS_VFORK
SYSCALL_DEFINE0(vfork)
{
	return _do_fork(CLONE_VFORK | CLONE_VM | SIGCHLD, 0,
			0, NULL, NULL, 0);
}
#endif

#ifdef __ARCH_WANT_SYS_CLONE
#ifdef CONFIG_CLONE_BACKWARDS
SYSCALL_DEFINE5(clone, unsigned long, clone_flags, unsigned long, newsp,
		 int __user *, parent_tidptr,
		 unsigned long, tls,
		 int __user *, child_tidptr)
#elif defined(CONFIG_CLONE_BACKWARDS2)
SYSCALL_DEFINE5(clone, unsigned long, newsp, unsigned long, clone_flags,
		 int __user *, parent_tidptr,
		 int __user *, child_tidptr,
		 unsigned long, tls)
#elif defined(CONFIG_CLONE_BACKWARDS3)
SYSCALL_DEFINE6(clone, unsigned long, clone_flags, unsigned long, newsp,
		int, stack_size,
		int __user *, parent_tidptr,
		int __user *, child_tidptr,
		unsigned long, tls)
#else
SYSCALL_DEFINE5(clone, unsigned long, clone_flags, unsigned long, newsp,
		 int __user *, parent_tidptr,
		 int __user *, child_tidptr,
		 unsigned long, tls)
#endif
{
	return _do_fork(clone_flags, newsp, 0, parent_tidptr, child_tidptr, tls);
}
#endif

#ifndef ARCH_MIN_MMSTRUCT_ALIGN
#define ARCH_MIN_MMSTRUCT_ALIGN 0
#endif

static void sighand_ctor(void *data)
{
	struct sighand_struct *sighand = data;

	spin_lock_init(&sighand->siglock);
	init_waitqueue_head(&sighand->signalfd_wqh);
}

void __init proc_caches_init(void)
{
	sighand_cachep = kmem_cache_create("sighand_cache",
			sizeof(struct sighand_struct), 0,
			SLAB_HWCACHE_ALIGN|SLAB_PANIC|SLAB_DESTROY_BY_RCU|
			SLAB_NOTRACK, sighand_ctor);
	signal_cachep = kmem_cache_create("signal_cache",
			sizeof(struct signal_struct), 0,
			SLAB_HWCACHE_ALIGN|SLAB_PANIC|SLAB_NOTRACK, NULL);
	files_cachep = kmem_cache_create("files_cache",
			sizeof(struct files_struct), 0,
			SLAB_HWCACHE_ALIGN|SLAB_PANIC|SLAB_NOTRACK, NULL);
	fs_cachep = kmem_cache_create("fs_cache",
			sizeof(struct fs_struct), 0,
			SLAB_HWCACHE_ALIGN|SLAB_PANIC|SLAB_NOTRACK, NULL);
	/*
	 * FIXME! The "sizeof(struct mm_struct)" currently includes the
	 * whole struct cpumask for the OFFSTACK case. We could change
	 * this to *only* allocate as much of it as required by the
	 * maximum number of CPU's we can ever have.  The cpumask_allocation
	 * is at the end of the structure, exactly for that reason.
	 */
	mm_cachep = kmem_cache_create("mm_struct",
			sizeof(struct mm_struct), ARCH_MIN_MMSTRUCT_ALIGN,
			SLAB_HWCACHE_ALIGN|SLAB_PANIC|SLAB_NOTRACK, NULL);
	vm_area_cachep = KMEM_CACHE(vm_area_struct, SLAB_PANIC);
	mmap_init();
	nsproxy_cache_init();
}

/*
 * Check constraints on flags passed to the unshare system call.
 */
static int check_unshare_flags(unsigned long unshare_flags)
{
	if (unshare_flags & ~(CLONE_THREAD|CLONE_FS|CLONE_NEWNS|CLONE_SIGHAND|
				CLONE_VM|CLONE_FILES|CLONE_SYSVSEM|
				CLONE_NEWUTS|CLONE_NEWIPC|CLONE_NEWNET|
				CLONE_NEWUSER|CLONE_NEWPID))
		return -EINVAL;
	/*
	 * Not implemented, but pretend it works if there is nothing
	 * to unshare.  Note that unsharing the address space or the
	 * signal handlers also need to unshare the signal queues (aka
	 * CLONE_THREAD).
	 */
	if (unshare_flags & (CLONE_THREAD | CLONE_SIGHAND | CLONE_VM)) {
		if (!thread_group_empty(current))
			return -EINVAL;
	}
	if (unshare_flags & (CLONE_SIGHAND | CLONE_VM)) {
		if (atomic_read(&current->sighand->count) > 1)
			return -EINVAL;
	}
	if (unshare_flags & CLONE_VM) {
		if (!current_is_single_threaded())
			return -EINVAL;
	}

	return 0;
}

/*
 * Unshare the filesystem structure if it is being shared
 */
static int unshare_fs(unsigned long unshare_flags, struct fs_struct **new_fsp)
{
	struct fs_struct *fs = current->fs;

	if (!(unshare_flags & CLONE_FS) || !fs)
		return 0;

	/* don't need lock here; in the worst case we'll do useless copy */
	if (fs->users == 1)
		return 0;

	*new_fsp = copy_fs_struct(fs);
	if (!*new_fsp)
		return -ENOMEM;

	return 0;
}

/*
 * Unshare file descriptor table if it is being shared
 */
static int unshare_fd(unsigned long unshare_flags, struct files_struct **new_fdp)
{
	struct files_struct *fd = current->files;
	int error = 0;

	if ((unshare_flags & CLONE_FILES) &&
	    (fd && atomic_read(&fd->count) > 1)) {
		*new_fdp = dup_fd(fd, &error);
		if (!*new_fdp)
			return error;
	}

	return 0;
}

/*
 * unshare allows a process to 'unshare' part of the process
 * context which was originally shared using clone.  copy_*
 * functions used by do_fork() cannot be used here directly
 * because they modify an inactive task_struct that is being
 * constructed. Here we are modifying the current, active,
 * task_struct.
 */
SYSCALL_DEFINE1(unshare, unsigned long, unshare_flags)
{
	struct fs_struct *fs, *new_fs = NULL;
	struct files_struct *fd, *new_fd = NULL;
	struct cred *new_cred = NULL;
	struct nsproxy *new_nsproxy = NULL;
	int do_sysvsem = 0;
	int err;

	/*
	 * If unsharing a user namespace must also unshare the thread group
	 * and unshare the filesystem root and working directories.
	 */
	if (unshare_flags & CLONE_NEWUSER)
		unshare_flags |= CLONE_THREAD | CLONE_FS;
	/*
	 * If unsharing vm, must also unshare signal handlers.
	 */
	if (unshare_flags & CLONE_VM)
		unshare_flags |= CLONE_SIGHAND;
	/*
	 * If unsharing a signal handlers, must also unshare the signal queues.
	 */
	if (unshare_flags & CLONE_SIGHAND)
		unshare_flags |= CLONE_THREAD;
	/*
	 * If unsharing namespace, must also unshare filesystem information.
	 */
	if (unshare_flags & CLONE_NEWNS)
		unshare_flags |= CLONE_FS;

	err = check_unshare_flags(unshare_flags);
	if (err)
		goto bad_unshare_out;
	/*
	 * CLONE_NEWIPC must also detach from the undolist: after switching
	 * to a new ipc namespace, the semaphore arrays from the old
	 * namespace are unreachable.
	 */
	if (unshare_flags & (CLONE_NEWIPC|CLONE_SYSVSEM))
		do_sysvsem = 1;
	err = unshare_fs(unshare_flags, &new_fs);
	if (err)
		goto bad_unshare_out;
	err = unshare_fd(unshare_flags, &new_fd);
	if (err)
		goto bad_unshare_cleanup_fs;
	err = unshare_userns(unshare_flags, &new_cred);
	if (err)
		goto bad_unshare_cleanup_fd;
	err = unshare_nsproxy_namespaces(unshare_flags, &new_nsproxy,
					 new_cred, new_fs);
	if (err)
		goto bad_unshare_cleanup_cred;

	if (new_fs || new_fd || do_sysvsem || new_cred || new_nsproxy) {
		if (do_sysvsem) {
			/*
			 * CLONE_SYSVSEM is equivalent to sys_exit().
			 */
			exit_sem(current);
		}
		if (unshare_flags & CLONE_NEWIPC) {
			/* Orphan segments in old ns (see sem above). */
			exit_shm(current);
			shm_init_task(current);
		}

		if (new_nsproxy)
			switch_task_namespaces(current, new_nsproxy);

		task_lock(current);

		if (new_fs) {
			fs = current->fs;
			spin_lock(&fs->lock);
			current->fs = new_fs;
			if (--fs->users)
				new_fs = NULL;
			else
				new_fs = fs;
			spin_unlock(&fs->lock);
		}

		if (new_fd) {
			fd = current->files;
			current->files = new_fd;
			new_fd = fd;
		}

		task_unlock(current);

		if (new_cred) {
			/* Install the new user namespace */
			commit_creds(new_cred);
			new_cred = NULL;
		}
	}

bad_unshare_cleanup_cred:
	if (new_cred)
		put_cred(new_cred);
bad_unshare_cleanup_fd:
	if (new_fd)
		put_files_struct(new_fd);

bad_unshare_cleanup_fs:
	if (new_fs)
		free_fs_struct(new_fs);

bad_unshare_out:
	return err;
}

/*
 *	Helper to unshare the files of the current task.
 *	We don't want to expose copy_files internals to
 *	the exec layer of the kernel.
 */

int unshare_files(struct files_struct **displaced)
{
	struct task_struct *task = current;
	struct files_struct *copy = NULL;
	int error;

	error = unshare_fd(CLONE_FILES, &copy);
	if (error || !copy) {
		*displaced = NULL;
		return error;
	}
	*displaced = task->files;
	task_lock(task);
	task->files = copy;
	task_unlock(task);
	return 0;
}

int sysctl_max_threads(struct ctl_table *table, int write,
		       void __user *buffer, size_t *lenp, loff_t *ppos)
{
	struct ctl_table t;
	int ret;
	int threads = max_threads;
	int min = MIN_THREADS;
	int max = MAX_THREADS;

	t = *table;
	t.data = &threads;
	t.extra1 = &min;
	t.extra2 = &max;

	ret = proc_dointvec_minmax(&t, write, buffer, lenp, ppos);
	if (ret || !write)
		return ret;

	set_max_threads(threads);

	return 0;
}<|MERGE_RESOLUTION|>--- conflicted
+++ resolved
@@ -79,12 +79,9 @@
 #include <linux/sysctl.h>
 #include <linux/kcov.h>
 #include <linux/cpufreq_times.h>
-<<<<<<< HEAD
 #include <linux/cpufreq.h>
 #include <linux/cpu_input_boost.h>
 #include <linux/devfreq_boost.h>
-=======
->>>>>>> bed60c12
 
 #include <asm/pgtable.h>
 #include <asm/pgalloc.h>
@@ -1736,7 +1733,6 @@
 bad_fork_cleanup_perf:
 	perf_event_free_task(p);
 bad_fork_cleanup_policy:
-	free_task_load_ptrs(p);
 #ifdef CONFIG_NUMA
 	mpol_put(p->mempolicy);
 bad_fork_cleanup_threadgroup_lock:
@@ -1768,7 +1764,7 @@
 			    cpu_to_node(cpu));
 	if (!IS_ERR(task)) {
 		init_idle_pids(task->pids);
-		init_idle(task, cpu, false);
+		init_idle(task, cpu);
 	}
 
 	return task;
