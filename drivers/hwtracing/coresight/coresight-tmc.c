/* Copyright (c) 2012, 2016-2017, The Linux Foundation. All rights reserved.
 *
 * This program is free software; you can redistribute it and/or modify
 * it under the terms of the GNU General Public License version 2 and
 * only version 2 as published by the Free Software Foundation.
 *
 * This program is distributed in the hope that it will be useful,
 * but WITHOUT ANY WARRANTY; without even the implied warranty of
 * MERCHANTABILITY or FITNESS FOR A PARTICULAR PURPOSE.  See the
 * GNU General Public License for more details.
 */

#include <linux/kernel.h>
#include <linux/module.h>
#include <linux/init.h>
#include <linux/types.h>
#include <linux/device.h>
#include <linux/io.h>
#include <linux/err.h>
#include <linux/fs.h>
#include <linux/miscdevice.h>
#include <linux/uaccess.h>
#include <linux/slab.h>
#include <linux/dma-mapping.h>
#include <linux/spinlock.h>
#include <linux/pm_runtime.h>
#include <linux/of.h>
#include <linux/of_address.h>
#include <linux/coresight.h>
#include <linux/coresight-cti.h>
#include <linux/amba/bus.h>
#include <asm/cacheflush.h>
#include <linux/msm-sps.h>
#include <linux/usb_bam.h>
#include <linux/usb/usb_qdss.h>
#include <soc/qcom/memory_dump.h>

#include "coresight-priv.h"

#define TMC_RSZ			0x004
#define TMC_STS			0x00c
#define TMC_RRD			0x010
#define TMC_RRP			0x014
#define TMC_RWP			0x018
#define TMC_TRG			0x01c
#define TMC_CTL			0x020
#define TMC_RWD			0x024
#define TMC_MODE		0x028
#define TMC_LBUFLEVEL		0x02c
#define TMC_CBUFLEVEL		0x030
#define TMC_BUFWM		0x034
#define TMC_RRPHI		0x038
#define TMC_RWPHI		0x03c
#define TMC_AXICTL		0x110
#define TMC_DBALO		0x118
#define TMC_DBAHI		0x11c
#define TMC_FFSR		0x300
#define TMC_FFCR		0x304
#define TMC_PSCR		0x308
#define TMC_ITMISCOP0		0xee0
#define TMC_ITTRFLIN		0xee8
#define TMC_ITATBDATA0		0xeec
#define TMC_ITATBCTR2		0xef0
#define TMC_ITATBCTR1		0xef4
#define TMC_ITATBCTR0		0xef8

/* register description */
/* TMC_CTL - 0x020 */
#define TMC_CTL_CAPT_EN		BIT(0)
/* TMC_STS - 0x00C */
#define TMC_STS_TRIGGERED	BIT(1)
/* TMC_AXICTL - 0x110 */
#define TMC_AXICTL_PROT_CTL_B0	BIT(0)
#define TMC_AXICTL_PROT_CTL_B1	BIT(1)
#define TMC_AXICTL_SCT_GAT_MODE	BIT(7)
#define TMC_AXICTL_WR_BURST_LEN 0xF00
/* TMC_FFCR - 0x304 */
#define TMC_FFCR_EN_FMT		BIT(0)
#define TMC_FFCR_EN_TI		BIT(1)
#define TMC_FFCR_FON_FLIN	BIT(4)
#define TMC_FFCR_FON_TRIG_EVT	BIT(5)
#define TMC_FFCR_FLUSHMAN	BIT(6)
#define TMC_FFCR_TRIGON_TRIGIN	BIT(8)
#define TMC_FFCR_STOP_ON_FLUSH	BIT(12)

#define TMC_STS_TRIGGERED_BIT	2
#define TMC_FFCR_FLUSHMAN_BIT	6

#define TMC_ETR_SG_ENT_TO_BLK(phys_pte)	(((phys_addr_t)phys_pte >> 4)	\
					 << PAGE_SHIFT)
#define TMC_ETR_SG_ENT(phys_pte)	(((phys_pte >> PAGE_SHIFT) << 4) | 0x2)
#define TMC_ETR_SG_NXT_TBL(phys_pte)	(((phys_pte >> PAGE_SHIFT) << 4) | 0x3)
#define TMC_ETR_SG_LST_ENT(phys_pte)	(((phys_pte >> PAGE_SHIFT) << 4) | 0x1)

#define TMC_ETR_BAM_PIPE_INDEX	0
#define TMC_ETR_BAM_NR_PIPES	2

#define TMC_ETFETB_DUMP_MAGIC_V2	(0x42445953)
#define TMC_REG_DUMP_MAGIC_V2		(0x42445953)
#define TMC_REG_DUMP_VER		(1)

enum tmc_config_type {
	TMC_CONFIG_TYPE_ETB,
	TMC_CONFIG_TYPE_ETR,
	TMC_CONFIG_TYPE_ETF,
};

enum tmc_mode {
	TMC_MODE_CIRCULAR_BUFFER,
	TMC_MODE_SOFTWARE_FIFO,
	TMC_MODE_HARDWARE_FIFO,
};

enum tmc_mem_intf_width {
	TMC_MEM_INTF_WIDTH_32BITS	= 0x2,
	TMC_MEM_INTF_WIDTH_64BITS	= 0x3,
	TMC_MEM_INTF_WIDTH_128BITS	= 0x4,
	TMC_MEM_INTF_WIDTH_256BITS	= 0x5,
};

enum tmc_etr_mem_type {
	TMC_ETR_MEM_TYPE_CONTIG,
	TMC_ETR_MEM_TYPE_SG,
};

static const char * const str_tmc_etr_mem_type[] = {
	[TMC_ETR_MEM_TYPE_CONTIG]	= "contig",
	[TMC_ETR_MEM_TYPE_SG]		= "sg",
};

enum tmc_etr_out_mode {
	TMC_ETR_OUT_MODE_NONE,
	TMC_ETR_OUT_MODE_MEM,
	TMC_ETR_OUT_MODE_USB,
};

static const char * const str_tmc_etr_out_mode[] = {
	[TMC_ETR_OUT_MODE_NONE]		= "none",
	[TMC_ETR_OUT_MODE_MEM]		= "mem",
	[TMC_ETR_OUT_MODE_USB]		= "usb",
};

struct tmc_etr_bam_data {
	struct sps_bam_props	props;
	unsigned long		handle;
	struct sps_pipe		*pipe;
	struct sps_connect	connect;
	uint32_t		src_pipe_idx;
	unsigned long		dest;
	uint32_t		dest_pipe_idx;
	struct sps_mem_buffer	desc_fifo;
	struct sps_mem_buffer	data_fifo;
	bool			enable;
};

/**
 * struct tmc_drvdata - specifics associated to an TMC component
 * @base:	memory mapped base address for this component.
 * @dev:	the device entity associated to this component.
 * @csdev:	component vitals needed by the framework.
 * @miscdev:	specifics to handle "/dev/xyz.tmc" entry.
 * @spinlock:	only one at a time pls.
 * @read_count:	manages preparation of buffer for reading.
 * @buf:	area of memory where trace data get sent.
 * @paddr:	DMA start location in RAM.
 * @vaddr:	virtual representation of @paddr.
 * @size:	@buf size.
 * @enable:	this TMC is being used.
 * @config_type: TMC variant, must be of type @tmc_config_type.
 * @trigger_cntr: amount of words to store after a trigger.
 * @reg_data:	MSM memory dump data to store TMC registers.
 * @buf_data:	MSM memory dump data to store ETF/ETB buffer.
 */
struct tmc_drvdata {
	void __iomem		*base;
	struct device		*dev;
	struct coresight_device	*csdev;
	struct miscdevice	miscdev;
	spinlock_t		spinlock;
	int			read_count;
	bool			reading;
	bool			aborting;
	char			*buf;
	dma_addr_t		paddr;
	void __iomem		*vaddr;
	u32			size;
	struct mutex		mem_lock;
	u32			mem_size;
	bool			enable;
	bool			sticky_enable;
	enum tmc_config_type	config_type;
	u32			trigger_cntr;
	enum tmc_etr_mem_type	mem_type;
	enum tmc_etr_mem_type	memtype;
	u32			delta_bottom;
	int			sg_blk_num;
	enum tmc_etr_out_mode	out_mode;
	struct usb_qdss_ch	*usbch;
	struct tmc_etr_bam_data	*bamdata;
	bool			enable_to_bam;
	struct msm_dump_data	reg_data;
	struct msm_dump_data	buf_data;
	struct coresight_cti	*cti_flush;
	struct coresight_cti	*cti_reset;
	char			*reg_buf;
	bool			force_reg_dump;
	bool			dump_reg;
};

static void __tmc_reg_dump(struct tmc_drvdata *drvdata);

static void tmc_wait_for_ready(struct tmc_drvdata *drvdata)
{
	/* Ensure formatter, unformatter and hardware fifo are empty */
	if (coresight_timeout(drvdata->base,
			      TMC_STS, TMC_STS_TRIGGERED_BIT, 1)) {
		dev_err(drvdata->dev,
			"timeout observed when probing at offset %#x\n",
			TMC_STS);
	}
}

static void tmc_flush_and_stop(struct tmc_drvdata *drvdata)
{
	u32 ffcr;

	ffcr = readl_relaxed(drvdata->base + TMC_FFCR);
	ffcr |= TMC_FFCR_STOP_ON_FLUSH;
	writel_relaxed(ffcr, drvdata->base + TMC_FFCR);
	ffcr |= TMC_FFCR_FLUSHMAN;
	writel_relaxed(ffcr, drvdata->base + TMC_FFCR);
	/* Ensure flush completes */
	if (coresight_timeout(drvdata->base,
			      TMC_FFCR, TMC_FFCR_FLUSHMAN_BIT, 0)) {
		dev_err(drvdata->dev,
			"timeout observed when probing at offset %#x\n",
			TMC_FFCR);
	}

	tmc_wait_for_ready(drvdata);
}

static void tmc_enable_hw(struct tmc_drvdata *drvdata)
{
	writel_relaxed(TMC_CTL_CAPT_EN, drvdata->base + TMC_CTL);
}

static void tmc_disable_hw(struct tmc_drvdata *drvdata)
{
	writel_relaxed(0x0, drvdata->base + TMC_CTL);
}

static void tmc_etb_enable_hw(struct tmc_drvdata *drvdata)
{
	/* Zero out the memory to help with debug */
	memset(drvdata->buf, 0, drvdata->size);

	CS_UNLOCK(drvdata->base);

	writel_relaxed(TMC_MODE_CIRCULAR_BUFFER, drvdata->base + TMC_MODE);
	writel_relaxed(TMC_FFCR_EN_FMT | TMC_FFCR_EN_TI |
		       TMC_FFCR_FON_FLIN | TMC_FFCR_FON_TRIG_EVT |
		       TMC_FFCR_TRIGON_TRIGIN,
		       drvdata->base + TMC_FFCR);

	writel_relaxed(drvdata->trigger_cntr, drvdata->base + TMC_TRG);
	tmc_enable_hw(drvdata);

	CS_LOCK(drvdata->base);
}

static void tmc_etr_sg_tbl_free(uint32_t *vaddr, uint32_t size, uint32_t ents)
{
	uint32_t i = 0, pte_n = 0, last_pte;
	uint32_t *virt_st_tbl, *virt_pte;
	void *virt_blk;
	phys_addr_t phys_pte;
	int total_ents = DIV_ROUND_UP(size, PAGE_SIZE);
	int ents_per_blk = PAGE_SIZE/sizeof(uint32_t);

	virt_st_tbl = vaddr;

	while (i < total_ents) {
		last_pte = ((i + ents_per_blk) > total_ents) ?
			   total_ents : (i + ents_per_blk);
		while (i < last_pte) {
			virt_pte = virt_st_tbl + pte_n;

			/* Do not go beyond number of entries allocated */
			if (i == ents) {
				free_page((unsigned long)virt_st_tbl);
				return;
			}

			phys_pte = TMC_ETR_SG_ENT_TO_BLK(*virt_pte);
			virt_blk = phys_to_virt(phys_pte);

			if ((last_pte - i) > 1) {
				free_page((unsigned long)virt_blk);
				pte_n++;
			} else if (last_pte == total_ents) {
				free_page((unsigned long)virt_blk);
				free_page((unsigned long)virt_st_tbl);
			} else {
				free_page((unsigned long)virt_st_tbl);
				virt_st_tbl = (uint32_t *)virt_blk;
				pte_n = 0;
				break;
			}
			i++;
		}
	}
}

static void tmc_etr_sg_tbl_flush(uint32_t *vaddr, uint32_t size)
{
	uint32_t i = 0, pte_n = 0, last_pte;
	uint32_t *virt_st_tbl, *virt_pte;
	void *virt_blk;
	phys_addr_t phys_pte;
	int total_ents = DIV_ROUND_UP(size, PAGE_SIZE);
	int ents_per_blk = PAGE_SIZE/sizeof(uint32_t);

	virt_st_tbl = vaddr;
	dmac_flush_range((void *)virt_st_tbl, (void *)virt_st_tbl + PAGE_SIZE);

	while (i < total_ents) {
		last_pte = ((i + ents_per_blk) > total_ents) ?
			   total_ents : (i + ents_per_blk);
		while (i < last_pte) {
			virt_pte = virt_st_tbl + pte_n;
			phys_pte = TMC_ETR_SG_ENT_TO_BLK(*virt_pte);
			virt_blk = phys_to_virt(phys_pte);

			dmac_flush_range(virt_blk, virt_blk + PAGE_SIZE);

			if ((last_pte - i) > 1) {
				pte_n++;
			} else if (last_pte != total_ents) {
				virt_st_tbl = (uint32_t *)virt_blk;
				pte_n = 0;
				break;
			}
			i++;
		}
	}
}

/*
 * Scatter gather table layout in memory:
 * 1. Table contains 32-bit entries
 * 2. Each entry in the table points to 4K block of memory
 * 3. Last entry in the table points to next table
 * 4. (*) Based on mem_size requested, if there is no need for next level of
 *    table, last entry in the table points directly to 4K block of memory.
 *
 *	   sg_tbl_num=0
 *	|---------------|<-- drvdata->vaddr
 *	|   blk_num=0   |
 *	|---------------|
 *	|   blk_num=1   |
 *	|---------------|
 *	|   blk_num=2   |
 *	|---------------|	   sg_tbl_num=1
 *	|(*)Nxt Tbl Addr|------>|---------------|
 *	|---------------|       |   blk_num=3   |
 *				|---------------|
 *				|   blk_num=4   |
 *				|---------------|
 *				|   blk_num=5   |
 *				|---------------|	   sg_tbl_num=2
 *				|(*)Nxt Tbl Addr|------>|---------------|
 *				|---------------|	|   blk_num=6   |
 *							|---------------|
 *							|   blk_num=7   |
 *							|---------------|
 *							|   blk_num=8   |
 *							|---------------|
 *							|               |End of
 *							|---------------|-----
 *									 Table
 * For simplicity above diagram assumes following:
 * a. mem_size = 36KB --> total_ents = 9
 * b. ents_per_blk = 4
 */

static int tmc_etr_sg_tbl_alloc(struct tmc_drvdata *drvdata)
{
	int ret;
	uint32_t i = 0, last_pte;
	uint32_t *virt_pgdir, *virt_st_tbl;
	void *virt_pte;
	int total_ents = DIV_ROUND_UP(drvdata->size, PAGE_SIZE);
	int ents_per_blk = PAGE_SIZE/sizeof(uint32_t);

	virt_pgdir = (uint32_t *)get_zeroed_page(GFP_KERNEL);
	if (!virt_pgdir)
		return -ENOMEM;

	virt_st_tbl = virt_pgdir;

	while (i < total_ents) {
		last_pte = ((i + ents_per_blk) > total_ents) ?
			   total_ents : (i + ents_per_blk);
		while (i < last_pte) {
			virt_pte = (void *)get_zeroed_page(GFP_KERNEL);
			if (!virt_pte) {
				ret = -ENOMEM;
				goto err;
			}

			if ((last_pte - i) > 1) {
				*virt_st_tbl =
				     TMC_ETR_SG_ENT(virt_to_phys(virt_pte));
				virt_st_tbl++;
			} else if (last_pte == total_ents) {
				*virt_st_tbl =
				     TMC_ETR_SG_LST_ENT(virt_to_phys(virt_pte));
			} else {
				*virt_st_tbl =
				     TMC_ETR_SG_NXT_TBL(virt_to_phys(virt_pte));
				virt_st_tbl = (uint32_t *)virt_pte;
				break;
			}
			i++;
		}
	}

	drvdata->vaddr = virt_pgdir;
	drvdata->paddr = virt_to_phys(virt_pgdir);

	/* Flush the dcache before proceeding */
	tmc_etr_sg_tbl_flush((uint32_t *)drvdata->vaddr, drvdata->size);

	dev_dbg(drvdata->dev, "%s: table starts at %#lx, total entries %d\n",
		__func__, (unsigned long)drvdata->paddr, total_ents);

	return 0;
err:
	tmc_etr_sg_tbl_free(virt_pgdir, drvdata->size, i);
	return ret;
}

static void tmc_etr_sg_mem_reset(uint32_t *vaddr, uint32_t size)
{
	uint32_t i = 0, pte_n = 0, last_pte;
	uint32_t *virt_st_tbl, *virt_pte;
	void *virt_blk;
	phys_addr_t phys_pte;
	int total_ents = DIV_ROUND_UP(size, PAGE_SIZE);
	int ents_per_blk = PAGE_SIZE/sizeof(uint32_t);

	virt_st_tbl = vaddr;

	while (i < total_ents) {
		last_pte = ((i + ents_per_blk) > total_ents) ?
			   total_ents : (i + ents_per_blk);
		while (i < last_pte) {
			virt_pte = virt_st_tbl + pte_n;
			phys_pte = TMC_ETR_SG_ENT_TO_BLK(*virt_pte);
			virt_blk = phys_to_virt(phys_pte);

			if ((last_pte - i) > 1) {
				memset(virt_blk, 0, PAGE_SIZE);
				pte_n++;
			} else if (last_pte == total_ents) {
				memset(virt_blk, 0, PAGE_SIZE);
			} else {
				virt_st_tbl = (uint32_t *)virt_blk;
				pte_n = 0;
				break;
			}
			i++;
		}
	}

	/* Flush the dcache before proceeding */
	tmc_etr_sg_tbl_flush(vaddr, size);
}

static int tmc_etr_alloc_mem(struct tmc_drvdata *drvdata)
{
	int ret;

	if (!drvdata->vaddr) {
		if (drvdata->memtype == TMC_ETR_MEM_TYPE_CONTIG) {
			drvdata->vaddr = dma_zalloc_coherent(drvdata->dev,
							     drvdata->size,
							     &drvdata->paddr,
							     GFP_KERNEL);
			if (!drvdata->vaddr) {
				ret = -ENOMEM;
				goto err;
			}
		} else {
			ret = tmc_etr_sg_tbl_alloc(drvdata);
			if (ret)
				goto err;
		}
	}
	/*
	 * Need to reinitialize buf for each tmc enable session since it is
	 * getting modified during tmc etr dump.
	 */
	drvdata->buf = drvdata->vaddr;
	return 0;
err:
	dev_err(drvdata->dev, "etr ddr memory allocation failed\n");
	return ret;
}

static void tmc_etr_free_mem(struct tmc_drvdata *drvdata)
{
	if (drvdata->vaddr) {
		if (drvdata->memtype == TMC_ETR_MEM_TYPE_CONTIG)
			dma_free_coherent(drvdata->dev, drvdata->size,
					  drvdata->vaddr, drvdata->paddr);
		else
			tmc_etr_sg_tbl_free((uint32_t *)drvdata->vaddr,
				drvdata->size,
				DIV_ROUND_UP(drvdata->size, PAGE_SIZE));

		drvdata->vaddr = 0;
		drvdata->paddr = 0;
	}
}

static void tmc_etr_mem_reset(struct tmc_drvdata *drvdata)
{
	if (drvdata->vaddr) {
		if (drvdata->memtype == TMC_ETR_MEM_TYPE_CONTIG)
			memset(drvdata->vaddr, 0, drvdata->size);
		else
			tmc_etr_sg_mem_reset((uint32_t *)drvdata->vaddr,
					     drvdata->size);
	}
}

static void tmc_etr_enable_hw(struct tmc_drvdata *drvdata)
{
	u32 axictl;

	/* Zero out the memory to help with debug */
	tmc_etr_mem_reset(drvdata);

	CS_UNLOCK(drvdata->base);

	writel_relaxed(drvdata->size / 4, drvdata->base + TMC_RSZ);
	writel_relaxed(TMC_MODE_CIRCULAR_BUFFER, drvdata->base + TMC_MODE);

	axictl = readl_relaxed(drvdata->base + TMC_AXICTL);
	axictl |= TMC_AXICTL_WR_BURST_LEN;
	writel_relaxed(axictl, drvdata->base + TMC_AXICTL);
	if (drvdata->memtype == TMC_ETR_MEM_TYPE_CONTIG)
		axictl &= ~TMC_AXICTL_SCT_GAT_MODE;
	else
		axictl |= TMC_AXICTL_SCT_GAT_MODE;
	writel_relaxed(axictl, drvdata->base + TMC_AXICTL);
	axictl = (axictl &
		  ~(TMC_AXICTL_PROT_CTL_B0 | TMC_AXICTL_PROT_CTL_B1)) |
		  TMC_AXICTL_PROT_CTL_B1;
	writel_relaxed(axictl, drvdata->base + TMC_AXICTL);

	writel_relaxed(drvdata->paddr, drvdata->base + TMC_DBALO);
	writel_relaxed(((u64)drvdata->paddr >> 32) & 0xFF,
		       drvdata->base + TMC_DBAHI);
	writel_relaxed(TMC_FFCR_EN_FMT | TMC_FFCR_EN_TI |
		       TMC_FFCR_FON_FLIN | TMC_FFCR_FON_TRIG_EVT |
		       TMC_FFCR_TRIGON_TRIGIN,
		       drvdata->base + TMC_FFCR);
	writel_relaxed(drvdata->trigger_cntr, drvdata->base + TMC_TRG);
	tmc_enable_hw(drvdata);

	CS_LOCK(drvdata->base);
}

static void tmc_etf_enable_hw(struct tmc_drvdata *drvdata)
{
	CS_UNLOCK(drvdata->base);

	writel_relaxed(TMC_MODE_HARDWARE_FIFO, drvdata->base + TMC_MODE);
	writel_relaxed(TMC_FFCR_EN_FMT | TMC_FFCR_EN_TI,
		       drvdata->base + TMC_FFCR);
	writel_relaxed(0x0, drvdata->base + TMC_BUFWM);
	tmc_enable_hw(drvdata);

	CS_LOCK(drvdata->base);
}

static void tmc_etr_fill_usb_bam_data(struct tmc_drvdata *drvdata)
{
	struct tmc_etr_bam_data *bamdata = drvdata->bamdata;

	get_qdss_bam_connection_info(&bamdata->dest,
				    &bamdata->dest_pipe_idx,
				    &bamdata->src_pipe_idx,
				    &bamdata->desc_fifo,
				    &bamdata->data_fifo,
				    NULL);
}

static void __tmc_etr_enable_to_bam(struct tmc_drvdata *drvdata)
{
	struct tmc_etr_bam_data *bamdata = drvdata->bamdata;
	uint32_t axictl;

	if (drvdata->enable_to_bam)
		return;

	/* Configure and enable required CSR registers */
	msm_qdss_csr_enable_bam_to_usb();

	/* Configure and enable ETR for usb bam output */

	CS_UNLOCK(drvdata->base);

	writel_relaxed(bamdata->data_fifo.size / 4, drvdata->base + TMC_RSZ);
	writel_relaxed(TMC_MODE_CIRCULAR_BUFFER, drvdata->base + TMC_MODE);

	axictl = readl_relaxed(drvdata->base + TMC_AXICTL);
	axictl |= (0xF << 8);
	writel_relaxed(axictl, drvdata->base + TMC_AXICTL);
	axictl &= ~(0x1 << 7);
	writel_relaxed(axictl, drvdata->base + TMC_AXICTL);
	axictl = (axictl & ~0x3) | 0x2;
	writel_relaxed(axictl, drvdata->base + TMC_AXICTL);

	writel_relaxed((uint32_t)bamdata->data_fifo.phys_base,
		       drvdata->base + TMC_DBALO);
	writel_relaxed((((uint64_t)bamdata->data_fifo.phys_base) >> 32) & 0xFF,
		       drvdata->base + TMC_DBAHI);
	/* Set FOnFlIn for periodic flush */
	writel_relaxed(0x133, drvdata->base + TMC_FFCR);
	writel_relaxed(drvdata->trigger_cntr, drvdata->base + TMC_TRG);
	tmc_enable_hw(drvdata);

	CS_LOCK(drvdata->base);

	drvdata->enable_to_bam = true;
}

static int tmc_etr_bam_enable(struct tmc_drvdata *drvdata)
{
	struct tmc_etr_bam_data *bamdata = drvdata->bamdata;
	int ret;

	if (bamdata->enable)
		return 0;

	/* Reset bam to start with */
	ret = sps_device_reset(bamdata->handle);
	if (ret)
		goto err0;

	/* Now configure and enable bam */

	bamdata->pipe = sps_alloc_endpoint();
	if (!bamdata->pipe)
		return -ENOMEM;

	ret = sps_get_config(bamdata->pipe, &bamdata->connect);
	if (ret)
		goto err1;

	bamdata->connect.mode = SPS_MODE_SRC;
	bamdata->connect.source = bamdata->handle;
	bamdata->connect.event_thresh = 0x4;
	bamdata->connect.src_pipe_index = TMC_ETR_BAM_PIPE_INDEX;
	bamdata->connect.options = SPS_O_AUTO_ENABLE;

	bamdata->connect.destination = bamdata->dest;
	bamdata->connect.dest_pipe_index = bamdata->dest_pipe_idx;
	bamdata->connect.desc = bamdata->desc_fifo;
	bamdata->connect.data = bamdata->data_fifo;

	ret = sps_connect(bamdata->pipe, &bamdata->connect);
	if (ret)
		goto err1;

	bamdata->enable = true;
	return 0;
err1:
	sps_free_endpoint(bamdata->pipe);
err0:
	return ret;
}

static void tmc_wait_for_flush(struct tmc_drvdata *drvdata)
{
	int count;

	/* Ensure no flush is in progress */
	for (count = TIMEOUT_US;
	     BVAL(readl_relaxed(drvdata->base + TMC_FFSR), 0) != 0
	     && count > 0; count--)
		udelay(1);
	WARN(count == 0, "timeout while waiting for TMC flush, TMC_FFSR: %#x\n",
	     readl_relaxed(drvdata->base + TMC_FFSR));
}

static void __tmc_etr_disable_to_bam(struct tmc_drvdata *drvdata)
{
	if (!drvdata->enable_to_bam)
		return;

	/* Ensure periodic flush is disabled in CSR block */
	msm_qdss_csr_disable_flush();

	CS_UNLOCK(drvdata->base);

	tmc_wait_for_flush(drvdata);
	tmc_disable_hw(drvdata);

	CS_LOCK(drvdata);

	/* Disable CSR configuration */
	msm_qdss_csr_disable_bam_to_usb();
	drvdata->enable_to_bam = false;
}

static void tmc_etr_bam_disable(struct tmc_drvdata *drvdata)
{
	struct tmc_etr_bam_data *bamdata = drvdata->bamdata;

	if (!bamdata->enable)
		return;

	sps_disconnect(bamdata->pipe);
	sps_free_endpoint(bamdata->pipe);
	bamdata->enable = false;
}

static void usb_notifier(void *priv, unsigned int event,
			struct qdss_request *d_req, struct usb_qdss_ch *ch)
{
	struct tmc_drvdata *drvdata = priv;
	unsigned long flags;
	int ret = 0;

	mutex_lock(&drvdata->mem_lock);
	if (event == USB_QDSS_CONNECT) {
		tmc_etr_fill_usb_bam_data(drvdata);
		ret = tmc_etr_bam_enable(drvdata);
		if (ret)
			dev_err(drvdata->dev, "ETR BAM enable failed\n");

		spin_lock_irqsave(&drvdata->spinlock, flags);
		__tmc_etr_enable_to_bam(drvdata);
		spin_unlock_irqrestore(&drvdata->spinlock, flags);
	} else if (event == USB_QDSS_DISCONNECT) {
		spin_lock_irqsave(&drvdata->spinlock, flags);
		__tmc_etr_disable_to_bam(drvdata);
		spin_unlock_irqrestore(&drvdata->spinlock, flags);
		tmc_etr_bam_disable(drvdata);
	}
	mutex_unlock(&drvdata->mem_lock);
}

static int tmc_enable(struct tmc_drvdata *drvdata, enum tmc_mode mode)
{
	int ret;
	unsigned long flags;

	pm_runtime_get_sync(drvdata->dev);

	mutex_lock(&drvdata->mem_lock);

	spin_lock_irqsave(&drvdata->spinlock, flags);
	if (drvdata->reading) {
		spin_unlock_irqrestore(&drvdata->spinlock, flags);
		mutex_unlock(&drvdata->mem_lock);
		pm_runtime_put(drvdata->dev);
		return -EBUSY;
	}
	spin_unlock_irqrestore(&drvdata->spinlock, flags);

	if (drvdata->config_type == TMC_CONFIG_TYPE_ETR &&
	    drvdata->out_mode == TMC_ETR_OUT_MODE_MEM) {
		/*
		 * ETR DDR memory is not allocated until user enables
		 * tmc at least once. If user specifies different ETR
		 * DDR size than the default size or switches between
		 * contiguous or scatter-gather memory type after
		 * enabling tmc; the new selection will be honored from
		 * next tmc enable session.
		 */
		if (drvdata->size != drvdata->mem_size ||
		    drvdata->memtype != drvdata->mem_type) {
			tmc_etr_free_mem(drvdata);
			drvdata->size = drvdata->mem_size;
			drvdata->memtype = drvdata->mem_type;
		}
		ret = tmc_etr_alloc_mem(drvdata);
		if (ret) {
			pm_runtime_put(drvdata->dev);
			mutex_unlock(&drvdata->mem_lock);
			return ret;
		}
		coresight_cti_map_trigout(drvdata->cti_flush, 3, 0);
		coresight_cti_map_trigin(drvdata->cti_reset, 2, 0);
	} else if (drvdata->config_type == TMC_CONFIG_TYPE_ETR &&
		   drvdata->out_mode == TMC_ETR_OUT_MODE_USB) {
		drvdata->usbch = usb_qdss_open("qdss", drvdata,
					       usb_notifier);
		if (IS_ERR_OR_NULL(drvdata->usbch)) {
			dev_err(drvdata->dev, "usb_qdss_open failed\n");
			ret = PTR_ERR(drvdata->usbch);
			pm_runtime_put(drvdata->dev);
			mutex_unlock(&drvdata->mem_lock);
			if (!ret)
				ret = -ENODEV;

			return ret;
		}
	} else if (drvdata->config_type == TMC_CONFIG_TYPE_ETB ||
		   mode == TMC_MODE_CIRCULAR_BUFFER) {
		coresight_cti_map_trigout(drvdata->cti_flush, 1, 0);
		coresight_cti_map_trigin(drvdata->cti_reset, 2, 0);
	}

	spin_lock_irqsave(&drvdata->spinlock, flags);

	if (drvdata->config_type == TMC_CONFIG_TYPE_ETB) {
		tmc_etb_enable_hw(drvdata);
	} else if (drvdata->config_type == TMC_CONFIG_TYPE_ETR) {
		if (drvdata->out_mode == TMC_ETR_OUT_MODE_MEM)
			tmc_etr_enable_hw(drvdata);
	} else {
		if (mode == TMC_MODE_CIRCULAR_BUFFER)
			tmc_etb_enable_hw(drvdata);
		else
			tmc_etf_enable_hw(drvdata);
	}
	drvdata->enable = true;
	if (drvdata->force_reg_dump) {
		drvdata->dump_reg = true;
		__tmc_reg_dump(drvdata);
		drvdata->dump_reg = false;
	}

	/*
	 * sticky_enable prevents users from reading tmc dev node before
	 * enabling tmc at least once.
	 */
	drvdata->sticky_enable = true;
	spin_unlock_irqrestore(&drvdata->spinlock, flags);
	mutex_unlock(&drvdata->mem_lock);

	dev_info(drvdata->dev, "TMC enabled\n");
	return 0;
}

static int tmc_enable_sink(struct coresight_device *csdev)
{
	struct tmc_drvdata *drvdata = dev_get_drvdata(csdev->dev.parent);

	return tmc_enable(drvdata, TMC_MODE_CIRCULAR_BUFFER);
}

static int tmc_enable_link(struct coresight_device *csdev, int inport,
			   int outport)
{
	struct tmc_drvdata *drvdata = dev_get_drvdata(csdev->dev.parent);

	return tmc_enable(drvdata, TMC_MODE_HARDWARE_FIFO);
}

static void tmc_etb_dump_hw(struct tmc_drvdata *drvdata)
{
	enum tmc_mem_intf_width memwidth;
	u8 memwords;
	char *bufp;
	u32 read_data;
	int i;

	memwidth = BMVAL(readl_relaxed(drvdata->base + CORESIGHT_DEVID), 8, 10);
	if (memwidth == TMC_MEM_INTF_WIDTH_32BITS)
		memwords = 1;
	else if (memwidth == TMC_MEM_INTF_WIDTH_64BITS)
		memwords = 2;
	else if (memwidth == TMC_MEM_INTF_WIDTH_128BITS)
		memwords = 4;
	else
		memwords = 8;

	bufp = drvdata->buf;
	while (1) {
		for (i = 0; i < memwords; i++) {
			read_data = readl_relaxed(drvdata->base + TMC_RRD);
			if (read_data == 0xFFFFFFFF)
				goto out;
			memcpy(bufp, &read_data, 4);
			bufp += 4;
		}
	}

out:
	if (drvdata->aborting)
		drvdata->buf_data.magic = TMC_ETFETB_DUMP_MAGIC_V2;
}

static void tmc_etb_disable_hw(struct tmc_drvdata *drvdata)
{
	CS_UNLOCK(drvdata->base);

	tmc_flush_and_stop(drvdata);
	tmc_etb_dump_hw(drvdata);
	__tmc_reg_dump(drvdata);
	tmc_disable_hw(drvdata);

	CS_LOCK(drvdata->base);
}

static void tmc_etr_sg_rwp_pos(struct tmc_drvdata *drvdata, uint32_t rwp)
{
	uint32_t i = 0, pte_n = 0, last_pte;
	uint32_t *virt_st_tbl, *virt_pte;
	void *virt_blk;
	bool found = false;
	phys_addr_t phys_pte;
	int total_ents = DIV_ROUND_UP(drvdata->size, PAGE_SIZE);
	int ents_per_blk = PAGE_SIZE/sizeof(uint32_t);

	virt_st_tbl = drvdata->vaddr;

	while (i < total_ents) {
		last_pte = ((i + ents_per_blk) > total_ents) ?
			   total_ents : (i + ents_per_blk);
		while (i < last_pte) {
			virt_pte = virt_st_tbl + pte_n;
			phys_pte = TMC_ETR_SG_ENT_TO_BLK(*virt_pte);

			/*
			 * When the trace buffer is full; RWP could be on any
			 * 4K block from scatter gather table. Compute below -
			 * 1. Block number where RWP is currently residing
			 * 2. RWP position in that 4K block
			 * 3. Delta offset from current RWP position to end of
			 *    block.
			 */
			if (phys_pte <= rwp && rwp < (phys_pte + PAGE_SIZE)) {
				virt_blk = phys_to_virt(phys_pte);
				drvdata->sg_blk_num = i;
				drvdata->buf = virt_blk + rwp - phys_pte;
				drvdata->delta_bottom =
					phys_pte + PAGE_SIZE - rwp;
				found = true;
				break;
			}

			if ((last_pte - i) > 1) {
				pte_n++;
			} else if (i < (total_ents - 1)) {
				virt_blk = phys_to_virt(phys_pte);
				virt_st_tbl = (uint32_t *)virt_blk;
				pte_n = 0;
				break;
			}

			i++;
		}
		if (found)
			break;
	}
}

static void tmc_etr_dump_hw(struct tmc_drvdata *drvdata)
{
	u32 rwp, val;

	rwp = readl_relaxed(drvdata->base + TMC_RWP);
	val = readl_relaxed(drvdata->base + TMC_STS);

	if (drvdata->memtype == TMC_ETR_MEM_TYPE_CONTIG) {
		/* How much memory do we still have */
		if (val & BIT(0))
			drvdata->buf = drvdata->vaddr + rwp - drvdata->paddr;
		else
			drvdata->buf = drvdata->vaddr;
	} else {
		/*
		 * Reset these variables before computing since we
		 * rely on their values during tmc read
		 */
		drvdata->sg_blk_num = 0;
		drvdata->delta_bottom = 0;

		if (val & BIT(0))
			tmc_etr_sg_rwp_pos(drvdata, rwp);
		else
			drvdata->buf = drvdata->vaddr;
	}
}

static void tmc_etr_disable_hw(struct tmc_drvdata *drvdata)
{
	CS_UNLOCK(drvdata->base);

	tmc_flush_and_stop(drvdata);
	tmc_etr_dump_hw(drvdata);
	__tmc_reg_dump(drvdata);
	tmc_disable_hw(drvdata);

	CS_LOCK(drvdata->base);
}

static void tmc_etf_disable_hw(struct tmc_drvdata *drvdata)
{
	CS_UNLOCK(drvdata->base);

	tmc_flush_and_stop(drvdata);
	tmc_disable_hw(drvdata);

	CS_LOCK(drvdata->base);
}

static void tmc_disable(struct tmc_drvdata *drvdata, enum tmc_mode mode)
{
	unsigned long flags;

	mutex_lock(&drvdata->mem_lock);
	spin_lock_irqsave(&drvdata->spinlock, flags);
	if (drvdata->reading)
		goto out;

	if (drvdata->config_type == TMC_CONFIG_TYPE_ETB) {
		tmc_etb_disable_hw(drvdata);
	} else if (drvdata->config_type == TMC_CONFIG_TYPE_ETR) {
		if (drvdata->out_mode == TMC_ETR_OUT_MODE_USB)
			__tmc_etr_disable_to_bam(drvdata);
		else
			tmc_etr_disable_hw(drvdata);
	} else {
		if (mode == TMC_MODE_CIRCULAR_BUFFER)
			tmc_etb_disable_hw(drvdata);
		else
			tmc_etf_disable_hw(drvdata);
	}
out:
	drvdata->enable = false;
	spin_unlock_irqrestore(&drvdata->spinlock, flags);

	if (drvdata->config_type == TMC_CONFIG_TYPE_ETR
	    && drvdata->out_mode == TMC_ETR_OUT_MODE_USB) {
		tmc_etr_bam_disable(drvdata);
		usb_qdss_close(drvdata->usbch);
	} else  if (drvdata->config_type == TMC_CONFIG_TYPE_ETR
		    && drvdata->out_mode == TMC_ETR_OUT_MODE_MEM) {
		coresight_cti_unmap_trigin(drvdata->cti_reset, 2, 0);
		coresight_cti_unmap_trigout(drvdata->cti_flush, 3, 0);
	} else if (drvdata->config_type == TMC_CONFIG_TYPE_ETB
		   || mode == TMC_MODE_CIRCULAR_BUFFER) {
		coresight_cti_unmap_trigin(drvdata->cti_reset, 2, 0);
		coresight_cti_unmap_trigout(drvdata->cti_flush, 1, 0);
	}

	pm_runtime_put(drvdata->dev);
	mutex_unlock(&drvdata->mem_lock);
	dev_info(drvdata->dev, "TMC disabled\n");
}

static void tmc_disable_sink(struct coresight_device *csdev)
{
	struct tmc_drvdata *drvdata = dev_get_drvdata(csdev->dev.parent);

	tmc_disable(drvdata, TMC_MODE_CIRCULAR_BUFFER);
}

static void tmc_disable_link(struct coresight_device *csdev, int inport,
			     int outport)
{
	struct tmc_drvdata *drvdata = dev_get_drvdata(csdev->dev.parent);

	tmc_disable(drvdata, TMC_MODE_HARDWARE_FIFO);
}

static void tmc_abort(struct coresight_device *csdev)
{
	struct tmc_drvdata *drvdata = dev_get_drvdata(csdev->dev.parent);
	unsigned long flags;
	enum tmc_mode mode;

	drvdata->aborting = true;

	spin_lock_irqsave(&drvdata->spinlock, flags);
	if (drvdata->reading)
		goto out0;

	if (drvdata->config_type == TMC_CONFIG_TYPE_ETB) {
		tmc_etb_disable_hw(drvdata);
	} else if (drvdata->config_type == TMC_CONFIG_TYPE_ETR) {
		if (drvdata->out_mode == TMC_ETR_OUT_MODE_MEM)
			tmc_etr_disable_hw(drvdata);
		else if (drvdata->out_mode == TMC_ETR_OUT_MODE_USB)
			__tmc_etr_disable_to_bam(drvdata);
	} else {
		mode = readl_relaxed(drvdata->base + TMC_MODE);
		if (mode == TMC_MODE_CIRCULAR_BUFFER)
			tmc_etb_disable_hw(drvdata);
		else
			goto out1;
	}
out0:
	drvdata->enable = false;
	spin_unlock_irqrestore(&drvdata->spinlock, flags);

	dev_info(drvdata->dev, "TMC aborted\n");
	return;
out1:
	spin_unlock_irqrestore(&drvdata->spinlock, flags);
}

static const struct coresight_ops_sink tmc_sink_ops = {
	.enable		= tmc_enable_sink,
	.disable	= tmc_disable_sink,
	.abort		= tmc_abort,
};

static const struct coresight_ops_link tmc_link_ops = {
	.enable		= tmc_enable_link,
	.disable	= tmc_disable_link,
};

static const struct coresight_ops tmc_etb_cs_ops = {
	.sink_ops	= &tmc_sink_ops,
};

static const struct coresight_ops tmc_etr_cs_ops = {
	.sink_ops	= &tmc_sink_ops,
};

static const struct coresight_ops tmc_etf_cs_ops = {
	.sink_ops	= &tmc_sink_ops,
	.link_ops	= &tmc_link_ops,
};

static int tmc_read_prepare(struct tmc_drvdata *drvdata)
{
	int ret;
	unsigned long flags;
	enum tmc_mode mode;

	mutex_lock(&drvdata->mem_lock);
	spin_lock_irqsave(&drvdata->spinlock, flags);
	if (!drvdata->sticky_enable) {
		dev_err(drvdata->dev, "enable tmc once before reading\n");
		ret = -EPERM;
		goto err;
	}

	if (drvdata->config_type == TMC_CONFIG_TYPE_ETR &&
	    drvdata->vaddr == NULL) {
		ret = -ENOMEM;
		goto err;
	}

	if (!drvdata->enable)
		goto out;

	if (drvdata->config_type == TMC_CONFIG_TYPE_ETB) {
		tmc_etb_disable_hw(drvdata);
	} else if (drvdata->config_type == TMC_CONFIG_TYPE_ETR) {
		tmc_etr_disable_hw(drvdata);
	} else {
		mode = readl_relaxed(drvdata->base + TMC_MODE);
		if (mode == TMC_MODE_CIRCULAR_BUFFER) {
			tmc_etb_disable_hw(drvdata);
		} else {
			ret = -ENODEV;
			goto err;
		}
	}
out:
	drvdata->reading = true;
	spin_unlock_irqrestore(&drvdata->spinlock, flags);
	mutex_unlock(&drvdata->mem_lock);

	dev_info(drvdata->dev, "TMC read start\n");
	return 0;
err:
	spin_unlock_irqrestore(&drvdata->spinlock, flags);
	mutex_unlock(&drvdata->mem_lock);
	return ret;
}

static void tmc_read_unprepare(struct tmc_drvdata *drvdata)
{
	unsigned long flags;
	enum tmc_mode mode;

	spin_lock_irqsave(&drvdata->spinlock, flags);
	if (!drvdata->enable)
		goto out;

	if (drvdata->config_type == TMC_CONFIG_TYPE_ETB) {
		tmc_etb_enable_hw(drvdata);
	} else if (drvdata->config_type == TMC_CONFIG_TYPE_ETR) {
		tmc_etr_enable_hw(drvdata);
	} else {
		mode = readl_relaxed(drvdata->base + TMC_MODE);
		if (mode == TMC_MODE_CIRCULAR_BUFFER)
			tmc_etb_enable_hw(drvdata);
	}
out:
	drvdata->reading = false;
	spin_unlock_irqrestore(&drvdata->spinlock, flags);

	dev_info(drvdata->dev, "TMC read end\n");
}

static int tmc_open(struct inode *inode, struct file *file)
{
	struct tmc_drvdata *drvdata = container_of(file->private_data,
						   struct tmc_drvdata, miscdev);
	int ret = 0;

	if (drvdata->read_count++)
		goto out;

	ret = tmc_read_prepare(drvdata);
	if (ret) {
		drvdata->read_count--;
		return ret;
	}
out:
	nonseekable_open(inode, file);

	dev_dbg(drvdata->dev, "%s: successfully opened\n", __func__);
	return 0;
}

/*
 * TMC read logic when scatter gather feature is enabled:
 *
 *	   sg_tbl_num=0
 *	|---------------|<-- drvdata->vaddr
 *	|   blk_num=0	|
 *	| blk_num_rel=5	|
 *	|---------------|
 *	|   blk_num=1	|
 *	| blk_num_rel=6	|
 *	|---------------|
 *	|   blk_num=2	|
 *	| blk_num_rel=7	|
 *	|---------------|	   sg_tbl_num=1
 *	|  Next Table	|------>|---------------|
 *	|  Addr		|	|   blk_num=3	|
 *	|---------------|	| blk_num_rel=8	|
 *				|---------------|
 *		  4k Block Addr	|   blk_num=4	|
 *		 |--------------| blk_num_rel=0	|
 *		 |		|---------------|
 *		 |		|   blk_num=5	|
 *		 |		| blk_num_rel=1	|
 *		 |		|---------------|	   sg_tbl_num=2
 *	 |---------------|      |  Next Table	|------>|---------------|
 *	 |		 |	|  Addr		|	|   blk_num=6	|
 *	 |		 |	|---------------|	| blk_num_rel=2 |
 *	 |    read_off	 |				|---------------|
 *	 |		 |				|   blk_num=7	|
 *	 |		 | ppos				| blk_num_rel=3	|
 *	 |---------------|-----				|---------------|
 *	 |		 |				|   blk_num=8	|
 *	 |    delta_up	 |				| blk_num_rel=4	|
 *	 |		 | RWP/drvdata->buf		|---------------|
 *	 |---------------|-----------------		|		|
 *	 |		 |   |				|		|End of
 *	 |		 |   |				|---------------|-----
 *	 |		 | drvdata->delta_bottom			 Table
 *	 |		 |   |
 *	 |_______________|  _|_
 *	      4K Block
 *
 * For simplicity above diagram assumes following:
 * a. mem_size = 36KB --> total_ents = 9
 * b. ents_per_blk = 4
 * c. RWP is on 5th block (blk_num = 5); so we have to start reading from RWP
 *    position
 */

static void tmc_etr_sg_compute_read(struct tmc_drvdata *drvdata, loff_t *ppos,
				    char **bufpp, size_t *len)
{
	uint32_t i = 0, blk_num_rel = 0, read_len = 0;
	uint32_t blk_num, sg_tbl_num, blk_num_loc, read_off;
	uint32_t *virt_pte, *virt_st_tbl;
	void *virt_blk;
	phys_addr_t phys_pte = 0;
	int total_ents = DIV_ROUND_UP(drvdata->size, PAGE_SIZE);
	int ents_per_blk = PAGE_SIZE/sizeof(uint32_t);

	/*
	 * Find relative block number from ppos and reading offset
	 * within block and find actual block number based on relative
	 * block number
	 */
	if (drvdata->buf == drvdata->vaddr) {
		blk_num = *ppos / PAGE_SIZE;
		read_off = *ppos % PAGE_SIZE;
	} else {
		if (*ppos < drvdata->delta_bottom) {
			read_off = PAGE_SIZE - drvdata->delta_bottom;
		} else {
			blk_num_rel = (*ppos / PAGE_SIZE) + 1;
			read_off = (*ppos - drvdata->delta_bottom) % PAGE_SIZE;
		}

		blk_num = (drvdata->sg_blk_num + blk_num_rel) % total_ents;
	}

	virt_st_tbl = (uint32_t *)drvdata->vaddr;

	/* Compute table index and block entry index within that table */
	if (blk_num && (blk_num == (total_ents - 1)) &&
			!(blk_num % (ents_per_blk - 1))) {
		sg_tbl_num = blk_num / ents_per_blk;
		blk_num_loc = ents_per_blk - 1;
	} else {
		sg_tbl_num = blk_num / (ents_per_blk - 1);
		blk_num_loc = blk_num % (ents_per_blk - 1);
	}

	for (i = 0; i < sg_tbl_num; i++) {
		virt_pte = virt_st_tbl + (ents_per_blk - 1);
		phys_pte = TMC_ETR_SG_ENT_TO_BLK(*virt_pte);
		virt_st_tbl = (uint32_t *)phys_to_virt(phys_pte);
	}

	virt_pte = virt_st_tbl + blk_num_loc;
	phys_pte = TMC_ETR_SG_ENT_TO_BLK(*virt_pte);
	virt_blk = phys_to_virt(phys_pte);

	*bufpp = virt_blk + read_off;

	if (*len > (PAGE_SIZE - read_off))
		*len = PAGE_SIZE - read_off;

	/*
	 * When buffer is wrapped around and trying to read last relative
	 * block (i.e. delta_up), compute len differently
	 */
	if (blk_num_rel && (blk_num == drvdata->sg_blk_num)) {
		read_len = PAGE_SIZE - drvdata->delta_bottom - read_off;
		if (*len > read_len)
			*len = read_len;
	}

	dev_dbg_ratelimited(drvdata->dev,
	"%s: read at %p, phys %pa len %zu blk %d, rel blk %d RWP blk %d\n",
	 __func__, *bufpp, &phys_pte, *len, blk_num, blk_num_rel,
	drvdata->sg_blk_num);
}

static ssize_t tmc_read(struct file *file, char __user *data, size_t len,
			loff_t *ppos)
{
	struct tmc_drvdata *drvdata = container_of(file->private_data,
						   struct tmc_drvdata, miscdev);
	char *bufp;

	mutex_lock(&drvdata->mem_lock);

	bufp = drvdata->buf + *ppos;

	if (*ppos + len > drvdata->size)
		len = drvdata->size - *ppos;

	if (drvdata->config_type == TMC_CONFIG_TYPE_ETR) {
		if (drvdata->memtype == TMC_ETR_MEM_TYPE_CONTIG) {
			if (bufp == (char *)(drvdata->vaddr + drvdata->size))
				bufp = drvdata->vaddr;
			else if (bufp >
				 (char *)(drvdata->vaddr + drvdata->size))
				bufp -= drvdata->size;
			if ((bufp + len) >
			    (char *)(drvdata->vaddr + drvdata->size))
				len = (char *)(drvdata->vaddr + drvdata->size)
					- bufp;
		} else
			tmc_etr_sg_compute_read(drvdata, ppos, &bufp, &len);
	}

	if (copy_to_user(data, bufp, len)) {
		dev_dbg(drvdata->dev, "%s: copy_to_user failed\n", __func__);
		mutex_unlock(&drvdata->mem_lock);
		return -EFAULT;
	}

	*ppos += len;

	dev_dbg(drvdata->dev, "%s: %zu bytes copied, %d bytes left\n",
		__func__, len, (int)(drvdata->size - *ppos));

	mutex_unlock(&drvdata->mem_lock);
	return len;
}

static int tmc_release(struct inode *inode, struct file *file)
{
	struct tmc_drvdata *drvdata = container_of(file->private_data,
						   struct tmc_drvdata, miscdev);

	if (--drvdata->read_count) {
		if (drvdata->read_count < 0) {
			dev_err(drvdata->dev, "mismatched close\n");
			drvdata->read_count = 0;
		}
		goto out;
	}

	tmc_read_unprepare(drvdata);
out:
	dev_dbg(drvdata->dev, "%s: released\n", __func__);
	return 0;
}

static int tmc_etr_bam_init(struct amba_device *adev,
			    struct tmc_drvdata *drvdata)
{
	int ret;
	struct device *dev = &adev->dev;
	struct resource res;
	struct tmc_etr_bam_data *bamdata;

	bamdata = devm_kzalloc(dev, sizeof(*bamdata), GFP_KERNEL);
	if (!bamdata)
		return -ENOMEM;
	drvdata->bamdata = bamdata;

	ret = of_address_to_resource(adev->dev.of_node, 1, &res);
	if (ret)
		return -ENODEV;

	bamdata->props.phys_addr = res.start;
	bamdata->props.virt_addr = devm_ioremap(dev, res.start,
						resource_size(&res));
	if (!bamdata->props.virt_addr)
		return -ENOMEM;
	bamdata->props.virt_size = resource_size(&res);

	bamdata->props.event_threshold = 0x4; /* Pipe event threshold */
	bamdata->props.summing_threshold = 0x10; /* BAM event threshold */
	bamdata->props.irq = 0;
	bamdata->props.num_pipes = TMC_ETR_BAM_NR_PIPES;

	return sps_register_bam_device(&bamdata->props, &bamdata->handle);
}

<<<<<<< HEAD
static void tmc_etr_bam_exit(struct tmc_drvdata *drvdata)
{
	struct tmc_etr_bam_data *bamdata = drvdata->bamdata;

	if (!bamdata->handle)
		return;
	sps_deregister_bam_device(bamdata->handle);
}

=======
>>>>>>> d4f47e6c
static const struct file_operations tmc_fops = {
	.owner		= THIS_MODULE,
	.open		= tmc_open,
	.read		= tmc_read,
	.release	= tmc_release,
	.llseek		= no_llseek,
};

static ssize_t status_show(struct device *dev,
			   struct device_attribute *attr, char *buf)
{
	unsigned long flags;
	u32 tmc_rsz, tmc_sts, tmc_rrp, tmc_rwp, tmc_trg;
	u32 tmc_ctl, tmc_ffsr, tmc_ffcr, tmc_mode, tmc_pscr;
	u32 devid;
	struct tmc_drvdata *drvdata = dev_get_drvdata(dev->parent);

	pm_runtime_get_sync(drvdata->dev);
	spin_lock_irqsave(&drvdata->spinlock, flags);
	CS_UNLOCK(drvdata->base);

	tmc_rsz = readl_relaxed(drvdata->base + TMC_RSZ);
	tmc_sts = readl_relaxed(drvdata->base + TMC_STS);
	tmc_rrp = readl_relaxed(drvdata->base + TMC_RRP);
	tmc_rwp = readl_relaxed(drvdata->base + TMC_RWP);
	tmc_trg = readl_relaxed(drvdata->base + TMC_TRG);
	tmc_ctl = readl_relaxed(drvdata->base + TMC_CTL);
	tmc_ffsr = readl_relaxed(drvdata->base + TMC_FFSR);
	tmc_ffcr = readl_relaxed(drvdata->base + TMC_FFCR);
	tmc_mode = readl_relaxed(drvdata->base + TMC_MODE);
	tmc_pscr = readl_relaxed(drvdata->base + TMC_PSCR);
	devid = readl_relaxed(drvdata->base + CORESIGHT_DEVID);

	CS_LOCK(drvdata->base);
	spin_unlock_irqrestore(&drvdata->spinlock, flags);
	pm_runtime_put(drvdata->dev);

	return sprintf(buf,
		       "Depth:\t\t0x%x\n"
		       "Status:\t\t0x%x\n"
		       "RAM read ptr:\t0x%x\n"
		       "RAM wrt ptr:\t0x%x\n"
		       "Trigger cnt:\t0x%x\n"
		       "Control:\t0x%x\n"
		       "Flush status:\t0x%x\n"
		       "Flush ctrl:\t0x%x\n"
		       "Mode:\t\t0x%x\n"
		       "PSRC:\t\t0x%x\n"
		       "DEVID:\t\t0x%x\n",
			tmc_rsz, tmc_sts, tmc_rrp, tmc_rwp, tmc_trg,
			tmc_ctl, tmc_ffsr, tmc_ffcr, tmc_mode, tmc_pscr, devid);

	return -EINVAL;
}
static DEVICE_ATTR_RO(status);

static ssize_t trigger_cntr_show(struct device *dev,
			    struct device_attribute *attr, char *buf)
{
	struct tmc_drvdata *drvdata = dev_get_drvdata(dev->parent);
	unsigned long val = drvdata->trigger_cntr;

	return sprintf(buf, "%#lx\n", val);
}

static ssize_t trigger_cntr_store(struct device *dev,
			     struct device_attribute *attr,
			     const char *buf, size_t size)
{
	int ret;
	unsigned long val;
	struct tmc_drvdata *drvdata = dev_get_drvdata(dev->parent);

	ret = kstrtoul(buf, 16, &val);
	if (ret)
		return ret;

	drvdata->trigger_cntr = val;
	return size;
}
static DEVICE_ATTR_RW(trigger_cntr);

static ssize_t mem_size_show(struct device *dev,
				     struct device_attribute *attr,
				     char *buf)
{
	struct tmc_drvdata *drvdata = dev_get_drvdata(dev->parent);
	unsigned long val = drvdata->mem_size;

	return scnprintf(buf, PAGE_SIZE, "%#lx\n", val);
}

static ssize_t mem_size_store(struct device *dev,
				      struct device_attribute *attr,
				      const char *buf, size_t size)
{
	struct tmc_drvdata *drvdata = dev_get_drvdata(dev->parent);
	unsigned long val;

	mutex_lock(&drvdata->mem_lock);
	if (kstrtoul(buf, 16, &val)) {
		mutex_unlock(&drvdata->mem_lock);
		return -EINVAL;
	}

	drvdata->mem_size = val;
	mutex_unlock(&drvdata->mem_lock);
	return size;
}
static DEVICE_ATTR_RW(mem_size);

static ssize_t mem_type_show(struct device *dev,
			     struct device_attribute *attr,
			     char *buf)
{
	struct tmc_drvdata *drvdata = dev_get_drvdata(dev->parent);

	return scnprintf(buf, PAGE_SIZE, "%s\n",
			str_tmc_etr_mem_type[drvdata->mem_type]);
}

static ssize_t mem_type_store(struct device *dev,
			      struct device_attribute *attr,
			      const char *buf,
			      size_t size)
{
	struct tmc_drvdata *drvdata = dev_get_drvdata(dev->parent);
	char str[10] = "";

	if (strlen(buf) >= 10)
		return -EINVAL;
	if (sscanf(buf, "%s", str) != 1)
		return -EINVAL;

	mutex_lock(&drvdata->mem_lock);
	if (!strcmp(str, str_tmc_etr_mem_type[TMC_ETR_MEM_TYPE_CONTIG])) {
		drvdata->mem_type = TMC_ETR_MEM_TYPE_CONTIG;
	} else if (!strcmp(str, str_tmc_etr_mem_type[TMC_ETR_MEM_TYPE_SG])) {
		drvdata->mem_type = TMC_ETR_MEM_TYPE_SG;
	} else {
		mutex_unlock(&drvdata->mem_lock);
		return -EINVAL;
	}
	mutex_unlock(&drvdata->mem_lock);

	return size;
}
static DEVICE_ATTR_RW(mem_type);

static ssize_t out_mode_show(struct device *dev,
			     struct device_attribute *attr, char *buf)
{
	struct tmc_drvdata *drvdata = dev_get_drvdata(dev->parent);

	return scnprintf(buf, PAGE_SIZE, "%s\n",
			str_tmc_etr_out_mode[drvdata->out_mode]);
}

static ssize_t out_mode_store(struct device *dev,
			      struct device_attribute *attr,
			      const char *buf, size_t size)
{
	struct tmc_drvdata *drvdata = dev_get_drvdata(dev->parent);
	char str[10] = "";
	unsigned long flags;
	int ret;

	if (strlen(buf) >= 10)
		return -EINVAL;
	if (sscanf(buf, "%s", str) != 1)
		return -EINVAL;

	mutex_lock(&drvdata->mem_lock);
	if (!strcmp(str, str_tmc_etr_out_mode[TMC_ETR_OUT_MODE_MEM])) {
		if (drvdata->out_mode == TMC_ETR_OUT_MODE_MEM)
			goto out;

		spin_lock_irqsave(&drvdata->spinlock, flags);
		if (!drvdata->enable) {
			drvdata->out_mode = TMC_ETR_OUT_MODE_MEM;
			spin_unlock_irqrestore(&drvdata->spinlock, flags);
			goto out;
		}
		__tmc_etr_disable_to_bam(drvdata);
		tmc_etr_enable_hw(drvdata);
		drvdata->out_mode = TMC_ETR_OUT_MODE_MEM;
		spin_unlock_irqrestore(&drvdata->spinlock, flags);

		coresight_cti_map_trigout(drvdata->cti_flush, 3, 0);
		coresight_cti_map_trigin(drvdata->cti_reset, 2, 0);

		tmc_etr_bam_disable(drvdata);
		usb_qdss_close(drvdata->usbch);
	} else if (!strcmp(str, str_tmc_etr_out_mode[TMC_ETR_OUT_MODE_USB])) {
		if (drvdata->out_mode == TMC_ETR_OUT_MODE_USB)
			goto out;

		spin_lock_irqsave(&drvdata->spinlock, flags);
		if (!drvdata->enable) {
			drvdata->out_mode = TMC_ETR_OUT_MODE_USB;
			spin_unlock_irqrestore(&drvdata->spinlock, flags);
			goto out;
		}
		if (drvdata->reading) {
			ret = -EBUSY;
			goto err1;
		}
		tmc_etr_disable_hw(drvdata);
		drvdata->out_mode = TMC_ETR_OUT_MODE_USB;
		spin_unlock_irqrestore(&drvdata->spinlock, flags);

		coresight_cti_unmap_trigin(drvdata->cti_reset, 2, 0);
		coresight_cti_unmap_trigout(drvdata->cti_flush, 3, 0);

		drvdata->usbch = usb_qdss_open("qdss", drvdata,
					       usb_notifier);
		if (IS_ERR(drvdata->usbch)) {
			dev_err(drvdata->dev, "usb_qdss_open failed\n");
			ret = PTR_ERR(drvdata->usbch);
			goto err0;
		}
	}
out:
	mutex_unlock(&drvdata->mem_lock);
	return size;
err1:
	spin_unlock_irqrestore(&drvdata->spinlock, flags);
err0:
	mutex_unlock(&drvdata->mem_lock);
	return ret;
}
static DEVICE_ATTR_RW(out_mode);

static ssize_t available_out_modes_show(struct device *dev,
				       struct device_attribute *attr,
				       char *buf)
{
	ssize_t len = 0;
	int i;

	for (i = 0; i < ARRAY_SIZE(str_tmc_etr_out_mode); i++)
		len += scnprintf(buf + len, PAGE_SIZE - len, "%s ",
				str_tmc_etr_out_mode[i]);

	len += scnprintf(buf + len, PAGE_SIZE - len, "\n");
	return len;
}
static DEVICE_ATTR_RO(available_out_modes);

static struct attribute *coresight_etb_attrs[] = {
	&dev_attr_trigger_cntr.attr,
	&dev_attr_status.attr,
	NULL,
};
ATTRIBUTE_GROUPS(coresight_etb);

static struct attribute *coresight_etr_attrs[] = {
	&dev_attr_available_out_modes.attr,
	&dev_attr_mem_size.attr,
	&dev_attr_mem_type.attr,
	&dev_attr_out_mode.attr,
	&dev_attr_trigger_cntr.attr,
	&dev_attr_status.attr,
	NULL,
};
ATTRIBUTE_GROUPS(coresight_etr);

static struct attribute *coresight_etf_attrs[] = {
	&dev_attr_trigger_cntr.attr,
	&dev_attr_status.attr,
	NULL,
};
ATTRIBUTE_GROUPS(coresight_etf);

static int tmc_etf_set_buf_dump(struct tmc_drvdata *drvdata)
{
	int ret;
	struct msm_dump_entry dump_entry;
	static int count;

	drvdata->buf_data.addr = virt_to_phys(drvdata->buf);
	drvdata->buf_data.len = drvdata->size;
	scnprintf(drvdata->buf_data.name, sizeof(drvdata->buf_data.name),
		"KTMC_ETF%d", count);

	dump_entry.id = MSM_DUMP_DATA_TMC_ETF + count;
	dump_entry.addr = virt_to_phys(&drvdata->buf_data);

	ret = msm_dump_data_register(MSM_DUMP_TABLE_APPS,
				     &dump_entry);
	if (ret)
		return ret;

	count++;

	return 0;
}

static void __tmc_reg_dump(struct tmc_drvdata *drvdata)
{
	uint32_t *reg_buf;

	if (!drvdata->reg_buf)
		return;
	else if (!drvdata->aborting && !drvdata->dump_reg)
		return;

	drvdata->reg_data.version = TMC_REG_DUMP_VER;

	reg_buf = (uint32_t *)drvdata->reg_buf;

	reg_buf[1] = readl_relaxed(drvdata->base + TMC_RSZ);
	reg_buf[3] = readl_relaxed(drvdata->base + TMC_STS);
	reg_buf[5] = readl_relaxed(drvdata->base + TMC_RRP);
	reg_buf[6] = readl_relaxed(drvdata->base + TMC_RWP);
	reg_buf[7] = readl_relaxed(drvdata->base + TMC_TRG);
	reg_buf[8] = readl_relaxed(drvdata->base + TMC_CTL);
	reg_buf[10] = readl_relaxed(drvdata->base + TMC_MODE);
	reg_buf[11] = readl_relaxed(drvdata->base + TMC_LBUFLEVEL);
	reg_buf[12] = readl_relaxed(drvdata->base + TMC_CBUFLEVEL);
	reg_buf[13] = readl_relaxed(drvdata->base + TMC_BUFWM);
	if (drvdata->config_type == TMC_CONFIG_TYPE_ETR) {
		reg_buf[14] = readl_relaxed(drvdata->base + TMC_RRPHI);
		reg_buf[15] = readl_relaxed(drvdata->base + TMC_RWPHI);
		reg_buf[68] = readl_relaxed(drvdata->base + TMC_AXICTL);
		reg_buf[70] = readl_relaxed(drvdata->base + TMC_DBALO);
		reg_buf[71] = readl_relaxed(drvdata->base + TMC_DBAHI);
	}
	reg_buf[192] = readl_relaxed(drvdata->base + TMC_FFSR);
	reg_buf[193] = readl_relaxed(drvdata->base + TMC_FFCR);
	reg_buf[194] = readl_relaxed(drvdata->base + TMC_PSCR);
	reg_buf[1000] = readl_relaxed(drvdata->base + CORESIGHT_CLAIMSET);
	reg_buf[1001] = readl_relaxed(drvdata->base + CORESIGHT_CLAIMCLR);
	reg_buf[1005] = readl_relaxed(drvdata->base + CORESIGHT_LSR);
	reg_buf[1006] = readl_relaxed(drvdata->base + CORESIGHT_AUTHSTATUS);
	reg_buf[1010] = readl_relaxed(drvdata->base + CORESIGHT_DEVID);
	reg_buf[1011] = readl_relaxed(drvdata->base + CORESIGHT_DEVTYPE);
	reg_buf[1012] = readl_relaxed(drvdata->base + CORESIGHT_PERIPHIDR4);
	reg_buf[1013] = readl_relaxed(drvdata->base + CORESIGHT_PERIPHIDR5);
	reg_buf[1014] = readl_relaxed(drvdata->base + CORESIGHT_PERIPHIDR6);
	reg_buf[1015] = readl_relaxed(drvdata->base + CORESIGHT_PERIPHIDR7);
	reg_buf[1016] = readl_relaxed(drvdata->base + CORESIGHT_PERIPHIDR0);
	reg_buf[1017] = readl_relaxed(drvdata->base + CORESIGHT_PERIPHIDR1);
	reg_buf[1018] = readl_relaxed(drvdata->base + CORESIGHT_PERIPHIDR2);
	reg_buf[1019] = readl_relaxed(drvdata->base + CORESIGHT_PERIPHIDR3);
	reg_buf[1020] = readl_relaxed(drvdata->base + CORESIGHT_COMPIDR0);
	reg_buf[1021] = readl_relaxed(drvdata->base + CORESIGHT_COMPIDR1);
	reg_buf[1022] = readl_relaxed(drvdata->base + CORESIGHT_COMPIDR2);
	reg_buf[1023] = readl_relaxed(drvdata->base + CORESIGHT_COMPIDR3);

	drvdata->reg_data.magic = TMC_REG_DUMP_MAGIC_V2;
}

static int tmc_set_reg_dump(struct tmc_drvdata *drvdata)
{
	int ret;
	struct amba_device *adev;
	struct resource *res;
	struct device *dev = drvdata->dev;
	struct msm_dump_entry dump_entry;
	uint32_t size;
	static int count;

	adev = to_amba_device(dev);
	if (!adev)
		return -EINVAL;

	res = &adev->res;
	size = resource_size(res);

	drvdata->reg_buf = devm_kzalloc(dev, size, GFP_KERNEL);
	if (!drvdata->reg_buf)
		return -ENOMEM;

	drvdata->reg_data.addr = virt_to_phys(drvdata->reg_buf);
	drvdata->reg_data.len = size;
	scnprintf(drvdata->reg_data.name, sizeof(drvdata->reg_data.name),
		"KTMC_REG%d", count);

	dump_entry.id = MSM_DUMP_DATA_TMC_REG + count;
	dump_entry.addr = virt_to_phys(&drvdata->reg_data);

	ret = msm_dump_data_register(MSM_DUMP_TABLE_APPS,
				     &dump_entry);
	/*
	 * Don't free the buffer in case of error since it can
	 * still be used to dump registers as part of abort to
	 * aid post crash parsing.
	 */
	if (ret)
		return ret;

	count++;

	return 0;
}

static int tmc_probe(struct amba_device *adev, const struct amba_id *id)
{
	int ret = 0;
	u32 devid;
	void __iomem *base;
	struct device *dev = &adev->dev;
	struct coresight_platform_data *pdata = NULL;
	struct tmc_drvdata *drvdata;
	struct resource *res = &adev->res;
	struct coresight_desc *desc;
	struct device_node *np = adev->dev.of_node;
	struct coresight_cti_data *ctidata;

	if (!np)
		return -ENODEV;

	pdata = of_get_coresight_platform_data(dev, np);
	if (IS_ERR(pdata))
		return PTR_ERR(pdata);
	adev->dev.platform_data = pdata;

	drvdata = devm_kzalloc(dev, sizeof(*drvdata), GFP_KERNEL);
	if (!drvdata)
		return -ENOMEM;

	drvdata->dev = &adev->dev;
	dev_set_drvdata(dev, drvdata);

	/* Validity for the resource is already checked by the AMBA core */
	base = devm_ioremap_resource(dev, res);
	if (IS_ERR(base))
		return PTR_ERR(base);

	drvdata->base = base;

	spin_lock_init(&drvdata->spinlock);
	mutex_init(&drvdata->mem_lock);

	drvdata->force_reg_dump = of_property_read_bool(np,
							"qcom,force-reg-dump");

	devid = readl_relaxed(drvdata->base + CORESIGHT_DEVID);
	drvdata->config_type = BMVAL(devid, 6, 7);

	if (drvdata->config_type == TMC_CONFIG_TYPE_ETR) {
		drvdata->out_mode = TMC_ETR_OUT_MODE_MEM;
		if (np)
			ret = of_property_read_u32(np,
						   "arm,buffer-size",
						   &drvdata->size);
		if (ret)
			drvdata->size = SZ_1M;

		drvdata->mem_size = drvdata->size;

		if (of_property_read_bool(np, "arm,sg-enable"))
			drvdata->memtype  = TMC_ETR_MEM_TYPE_SG;
		else
			drvdata->memtype  = TMC_ETR_MEM_TYPE_CONTIG;
		drvdata->mem_type = drvdata->memtype;
	} else {
		drvdata->size = readl_relaxed(drvdata->base + TMC_RSZ) * 4;
	}

	ret = clk_set_rate(adev->pclk, CORESIGHT_CLK_RATE_TRACE);
	if (ret)
		return ret;

	pm_runtime_put(&adev->dev);

	if (drvdata->config_type == TMC_CONFIG_TYPE_ETR) {
		ret = tmc_etr_bam_init(adev, drvdata);
		if (ret)
			return ret;
	} else {
		drvdata->buf = devm_kzalloc(dev, drvdata->size, GFP_KERNEL);
		if (!drvdata->buf)
			return -ENOMEM;

		ret = tmc_etf_set_buf_dump(drvdata);
		if (ret)
			dev_err(dev, "TMC ETF-ETB dump setup failed. ret: %d\n",
				ret);
	}

	ret = tmc_set_reg_dump(drvdata);
	if (ret)
		dev_err(dev, "TMC REG dump setup failed. ret: %d\n", ret);

	pdata->default_sink = of_property_read_bool(np, "arm,default-sink");

	ctidata = of_get_coresight_cti_data(dev, adev->dev.of_node);
	if (IS_ERR(ctidata)) {
		dev_err(dev, "invalid cti data\n");
	} else if (ctidata && ctidata->nr_ctis == 2) {
		drvdata->cti_flush = coresight_cti_get(
				ctidata->names[0]);
		if (IS_ERR(drvdata->cti_flush))
			dev_err(dev, "failed to get flush cti\n");

		drvdata->cti_reset = coresight_cti_get(
				ctidata->names[1]);
		if (IS_ERR(drvdata->cti_reset))
			dev_err(dev, "failed to get reset cti\n");
	}

	desc = devm_kzalloc(dev, sizeof(*desc), GFP_KERNEL);
	if (!desc)
		return -ENOMEM;

	desc->pdata = pdata;
	desc->dev = dev;
	desc->subtype.sink_subtype = CORESIGHT_DEV_SUBTYPE_SINK_BUFFER;

	if (drvdata->config_type == TMC_CONFIG_TYPE_ETB) {
		desc->type = CORESIGHT_DEV_TYPE_SINK;
		desc->ops = &tmc_etb_cs_ops;
		desc->groups = coresight_etb_groups;
	} else if (drvdata->config_type == TMC_CONFIG_TYPE_ETR) {
		desc->type = CORESIGHT_DEV_TYPE_SINK;
		desc->ops = &tmc_etr_cs_ops;
		desc->groups = coresight_etr_groups;
	} else {
		desc->type = CORESIGHT_DEV_TYPE_LINKSINK;
		desc->subtype.link_subtype = CORESIGHT_DEV_SUBTYPE_LINK_FIFO;
		desc->ops = &tmc_etf_cs_ops;
		desc->groups = coresight_etf_groups;
	}

	drvdata->csdev = coresight_register(desc);
	if (IS_ERR(drvdata->csdev))
		return PTR_ERR(drvdata->csdev);

	drvdata->miscdev.name = pdata->name;
	drvdata->miscdev.minor = MISC_DYNAMIC_MINOR;
	drvdata->miscdev.fops = &tmc_fops;
	ret = misc_register(&drvdata->miscdev);
	if (ret)
		goto err_misc_register;

	dev_info(dev, "TMC initialized\n");
	return 0;

err_misc_register:
	coresight_unregister(drvdata->csdev);
	return ret;
}

static int tmc_remove(struct amba_device *adev)
{
	struct tmc_drvdata *drvdata = amba_get_drvdata(adev);

	misc_deregister(&drvdata->miscdev);
	coresight_unregister(drvdata->csdev);
	if (drvdata->config_type == TMC_CONFIG_TYPE_ETR)
		tmc_etr_free_mem(drvdata);
	tmc_etr_bam_exit(drvdata);

	return 0;
}

static struct amba_id tmc_ids[] = {
	{
		.id     = 0x0003b961,
		.mask   = 0x0003ffff,
	},
	{ 0, 0},
};

static struct amba_driver tmc_driver = {
	.drv = {
		.name   = "coresight-tmc",
		.owner  = THIS_MODULE,
	},
	.probe		= tmc_probe,
	.remove		= tmc_remove,
	.id_table	= tmc_ids,
};

module_amba_driver(tmc_driver);

MODULE_LICENSE("GPL v2");
MODULE_DESCRIPTION("CoreSight Trace Memory Controller driver");<|MERGE_RESOLUTION|>--- conflicted
+++ resolved
@@ -182,7 +182,7 @@
 	bool			aborting;
 	char			*buf;
 	dma_addr_t		paddr;
-	void __iomem		*vaddr;
+	void			*vaddr;
 	u32			size;
 	struct mutex		mem_lock;
 	u32			mem_size;
@@ -1446,18 +1446,6 @@
 	return sps_register_bam_device(&bamdata->props, &bamdata->handle);
 }
 
-<<<<<<< HEAD
-static void tmc_etr_bam_exit(struct tmc_drvdata *drvdata)
-{
-	struct tmc_etr_bam_data *bamdata = drvdata->bamdata;
-
-	if (!bamdata->handle)
-		return;
-	sps_deregister_bam_device(bamdata->handle);
-}
-
-=======
->>>>>>> d4f47e6c
 static const struct file_operations tmc_fops = {
 	.owner		= THIS_MODULE,
 	.open		= tmc_open,
@@ -2003,19 +1991,6 @@
 	return ret;
 }
 
-static int tmc_remove(struct amba_device *adev)
-{
-	struct tmc_drvdata *drvdata = amba_get_drvdata(adev);
-
-	misc_deregister(&drvdata->miscdev);
-	coresight_unregister(drvdata->csdev);
-	if (drvdata->config_type == TMC_CONFIG_TYPE_ETR)
-		tmc_etr_free_mem(drvdata);
-	tmc_etr_bam_exit(drvdata);
-
-	return 0;
-}
-
 static struct amba_id tmc_ids[] = {
 	{
 		.id     = 0x0003b961,
@@ -2028,9 +2003,9 @@
 	.drv = {
 		.name   = "coresight-tmc",
 		.owner  = THIS_MODULE,
+		.suppress_bind_attrs = true,
 	},
 	.probe		= tmc_probe,
-	.remove		= tmc_remove,
 	.id_table	= tmc_ids,
 };
 
