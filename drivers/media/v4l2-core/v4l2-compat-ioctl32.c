/*
 * ioctl32.c: Conversion between 32bit and 64bit native ioctls.
 *	Separated from fs stuff by Arnd Bergmann <arnd@arndb.de>
 *
 * Copyright (C) 1997-2000  Jakub Jelinek  (jakub@redhat.com)
 * Copyright (C) 1998  Eddie C. Dost  (ecd@skynet.be)
 * Copyright (C) 2001,2002  Andi Kleen, SuSE Labs
 * Copyright (C) 2003       Pavel Machek (pavel@ucw.cz)
 * Copyright (C) 2005       Philippe De Muyter (phdm@macqel.be)
 * Copyright (C) 2008       Hans Verkuil <hverkuil@xs4all.nl>
 *
 * These routines maintain argument size conversion between 32bit and 64bit
 * ioctls.
 */

#include <linux/compat.h>
#include <linux/module.h>
#include <linux/videodev2.h>
#include <linux/v4l2-subdev.h>
#include <media/v4l2-dev.h>
#include <media/v4l2-fh.h>
#include <media/v4l2-ctrls.h>
#include <media/v4l2-ioctl.h>

/* Use the same argument order as copy_in_user */
#define assign_in_user(to, from)					\
({									\
	typeof(*from) __assign_tmp;					\
									\
	get_user(__assign_tmp, from) || put_user(__assign_tmp, to);	\
})

static long native_ioctl(struct file *file, unsigned int cmd, unsigned long arg)
{
	long ret = -ENOIOCTLCMD;

	if (file->f_op->unlocked_ioctl)
		ret = file->f_op->unlocked_ioctl(file, cmd, arg);

	return ret;
}


struct v4l2_clip32 {
	struct v4l2_rect        c;
	compat_caddr_t		next;
};

struct v4l2_window32 {
	struct v4l2_rect        w;
	__u32			field;	/* enum v4l2_field */
	__u32			chromakey;
	compat_caddr_t		clips; /* actually struct v4l2_clip32 * */
	__u32			clipcount;
	compat_caddr_t		bitmap;
	__u8                    global_alpha;
};

static int get_v4l2_window32(struct v4l2_window __user *kp,
			     struct v4l2_window32 __user *up,
			     void __user *aux_buf, u32 aux_space)
{
	struct v4l2_clip32 __user *uclips;
	struct v4l2_clip __user *kclips;
	compat_caddr_t p;
	u32 clipcount;

	if (!access_ok(VERIFY_READ, up, sizeof(*up)) ||
	    copy_in_user(&kp->w, &up->w, sizeof(up->w)) ||
	    assign_in_user(&kp->field, &up->field) ||
	    assign_in_user(&kp->chromakey, &up->chromakey) ||
	    assign_in_user(&kp->global_alpha, &up->global_alpha) ||
	    get_user(clipcount, &up->clipcount) ||
	    put_user(clipcount, &kp->clipcount))
		return -EFAULT;
	if (clipcount > 2048)
		return -EINVAL;
	if (!clipcount)
		return put_user(NULL, &kp->clips);

	if (get_user(p, &up->clips))
		return -EFAULT;
	uclips = compat_ptr(p);
	if (aux_space < clipcount * sizeof(*kclips))
		return -EFAULT;
	kclips = aux_buf;
	if (put_user(kclips, &kp->clips))
		return -EFAULT;

	while (clipcount--) {
		if (copy_in_user(&kclips->c, &uclips->c, sizeof(uclips->c)))
			return -EFAULT;
		if (put_user(clipcount ? kclips + 1 : NULL, &kclips->next))
			return -EFAULT;
		uclips++;
		kclips++;
	}
	return 0;
}

static int put_v4l2_window32(struct v4l2_window __user *kp,
			     struct v4l2_window32 __user *up)
{
	struct v4l2_clip __user *kclips;
	struct v4l2_clip32 __user *uclips;
	compat_caddr_t p;
	u32 clipcount;

	if (copy_in_user(&up->w, &kp->w, sizeof(kp->w)) ||
	    assign_in_user(&up->field, &kp->field) ||
	    assign_in_user(&up->chromakey, &kp->chromakey) ||
	    assign_in_user(&up->global_alpha, &kp->global_alpha) ||
	    get_user(clipcount, &kp->clipcount) ||
	    put_user(clipcount, &up->clipcount))
		return -EFAULT;
	if (!clipcount)
		return 0;

	if (get_user(kclips, &kp->clips))
		return -EFAULT;
	if (get_user(p, &up->clips))
		return -EFAULT;
	uclips = compat_ptr(p);
	while (clipcount--) {
		if (copy_in_user(&uclips->c, &kclips->c, sizeof(uclips->c)))
			return -EFAULT;
		uclips++;
		kclips++;
	}
	return 0;
}

struct v4l2_format32 {
	__u32	type;	/* enum v4l2_buf_type */
	union {
		struct v4l2_pix_format	pix;
		struct v4l2_pix_format_mplane	pix_mp;
		struct v4l2_window32	win;
		struct v4l2_vbi_format	vbi;
		struct v4l2_sliced_vbi_format	sliced;
		__u8	raw_data[200];        /* user-defined */
	} fmt;
};

/**
 * struct v4l2_create_buffers32 - VIDIOC_CREATE_BUFS32 argument
 * @index:	on return, index of the first created buffer
 * @count:	entry: number of requested buffers,
 *		return: number of created buffers
 * @memory:	buffer memory type
 * @format:	frame format, for which buffers are requested
 * @reserved:	future extensions
 */
struct v4l2_create_buffers32 {
	__u32			index;
	__u32			count;
	__u32			memory;	/* enum v4l2_memory */
	struct v4l2_format32	format;
	__u32			reserved[8];
};

static int __bufsize_v4l2_format(struct v4l2_format32 __user *up, u32 *size)
<<<<<<< HEAD
{
	u32 type;

	if (get_user(type, &up->type))
=======
{
	u32 type;

	if (get_user(type, &up->type))
		return -EFAULT;

	switch (type) {
	case V4L2_BUF_TYPE_VIDEO_OVERLAY:
	case V4L2_BUF_TYPE_VIDEO_OUTPUT_OVERLAY: {
		u32 clipcount;

		if (get_user(clipcount, &up->fmt.win.clipcount))
			return -EFAULT;
		if (clipcount > 2048)
			return -EINVAL;
		*size = clipcount * sizeof(struct v4l2_clip);
		return 0;
	}
	default:
		*size = 0;
		return 0;
	}
}

static int bufsize_v4l2_format(struct v4l2_format32 __user *up, u32 *size)
{
	if (!access_ok(VERIFY_READ, up, sizeof(*up)))
>>>>>>> 7b3c18df
		return -EFAULT;
	return __bufsize_v4l2_format(up, size);
}

static int __get_v4l2_format32(struct v4l2_format __user *kp,
			       struct v4l2_format32 __user *up,
			       void __user *aux_buf, u32 aux_space)
{
	u32 type;

<<<<<<< HEAD
	switch (type) {
	case V4L2_BUF_TYPE_VIDEO_OVERLAY:
	case V4L2_BUF_TYPE_VIDEO_OUTPUT_OVERLAY: {
		u32 clipcount;

		if (get_user(clipcount, &up->fmt.win.clipcount))
			return -EFAULT;
		if (clipcount > 2048)
			return -EINVAL;
		*size = clipcount * sizeof(struct v4l2_clip);
		return 0;
	}
	default:
		*size = 0;
		return 0;
	}
}

static int bufsize_v4l2_format(struct v4l2_format32 __user *up, u32 *size)
{
	if (!access_ok(VERIFY_READ, up, sizeof(*up)))
		return -EFAULT;
	return __bufsize_v4l2_format(up, size);
}

static int __get_v4l2_format32(struct v4l2_format __user *kp,
			       struct v4l2_format32 __user *up,
			       void __user *aux_buf, u32 aux_space)
{
	u32 type;

=======
>>>>>>> 7b3c18df
	if (get_user(type, &up->type) || put_user(type, &kp->type))
		return -EFAULT;

	switch (type) {
	case V4L2_BUF_TYPE_VIDEO_CAPTURE:
	case V4L2_BUF_TYPE_VIDEO_OUTPUT:
		return copy_in_user(&kp->fmt.pix, &up->fmt.pix,
				    sizeof(kp->fmt.pix)) ? -EFAULT : 0;
	case V4L2_BUF_TYPE_VIDEO_CAPTURE_MPLANE:
	case V4L2_BUF_TYPE_VIDEO_OUTPUT_MPLANE:
		return copy_in_user(&kp->fmt.pix_mp, &up->fmt.pix_mp,
				    sizeof(kp->fmt.pix_mp)) ? -EFAULT : 0;
	case V4L2_BUF_TYPE_VIDEO_OVERLAY:
	case V4L2_BUF_TYPE_VIDEO_OUTPUT_OVERLAY:
		return get_v4l2_window32(&kp->fmt.win, &up->fmt.win,
					 aux_buf, aux_space);
	case V4L2_BUF_TYPE_VBI_CAPTURE:
	case V4L2_BUF_TYPE_VBI_OUTPUT:
		return copy_in_user(&kp->fmt.vbi, &up->fmt.vbi,
				    sizeof(kp->fmt.vbi)) ? -EFAULT : 0;
	case V4L2_BUF_TYPE_SLICED_VBI_CAPTURE:
	case V4L2_BUF_TYPE_SLICED_VBI_OUTPUT:
		return copy_in_user(&kp->fmt.sliced, &up->fmt.sliced,
				    sizeof(kp->fmt.sliced)) ? -EFAULT : 0;
	default:
		return -EINVAL;
	}
}

static int get_v4l2_format32(struct v4l2_format __user *kp,
			     struct v4l2_format32 __user *up,
			     void __user *aux_buf, u32 aux_space)
{
	if (!access_ok(VERIFY_READ, up, sizeof(*up)))
		return -EFAULT;
	return __get_v4l2_format32(kp, up, aux_buf, aux_space);
}

static int bufsize_v4l2_create(struct v4l2_create_buffers32 __user *up,
			       u32 *size)
{
	if (!access_ok(VERIFY_READ, up, sizeof(*up)))
		return -EFAULT;
	return __bufsize_v4l2_format(&up->format, size);
}

static int get_v4l2_create32(struct v4l2_create_buffers __user *kp,
			     struct v4l2_create_buffers32 __user *up,
			     void __user *aux_buf, u32 aux_space)
{
	if (!access_ok(VERIFY_READ, up, sizeof(*up)) ||
	    copy_in_user(kp, up,
			 offsetof(struct v4l2_create_buffers32, format)) ||
	    copy_in_user(kp->reserved, up->reserved, sizeof(kp->reserved)))
		return -EFAULT;
	return __get_v4l2_format32(&kp->format, &up->format,
				   aux_buf, aux_space);
}

static int __put_v4l2_format32(struct v4l2_format __user *kp,
			       struct v4l2_format32 __user *up)
{
	u32 type;

	if (get_user(type, &kp->type))
		return -EFAULT;

	switch (type) {
	case V4L2_BUF_TYPE_VIDEO_CAPTURE:
	case V4L2_BUF_TYPE_VIDEO_OUTPUT:
		return copy_in_user(&up->fmt.pix, &kp->fmt.pix,
				    sizeof(kp->fmt.pix)) ? -EFAULT : 0;
	case V4L2_BUF_TYPE_VIDEO_CAPTURE_MPLANE:
	case V4L2_BUF_TYPE_VIDEO_OUTPUT_MPLANE:
		return copy_in_user(&up->fmt.pix_mp, &kp->fmt.pix_mp,
				    sizeof(kp->fmt.pix_mp)) ? -EFAULT : 0;
	case V4L2_BUF_TYPE_VIDEO_OVERLAY:
	case V4L2_BUF_TYPE_VIDEO_OUTPUT_OVERLAY:
		return put_v4l2_window32(&kp->fmt.win, &up->fmt.win);
	case V4L2_BUF_TYPE_VBI_CAPTURE:
	case V4L2_BUF_TYPE_VBI_OUTPUT:
		return copy_in_user(&up->fmt.vbi, &kp->fmt.vbi,
				    sizeof(kp->fmt.vbi)) ? -EFAULT : 0;
	case V4L2_BUF_TYPE_SLICED_VBI_CAPTURE:
	case V4L2_BUF_TYPE_SLICED_VBI_OUTPUT:
		return copy_in_user(&up->fmt.sliced, &kp->fmt.sliced,
				    sizeof(kp->fmt.sliced)) ? -EFAULT : 0;
	default:
		return -EINVAL;
	}
}

static int put_v4l2_format32(struct v4l2_format __user *kp,
			     struct v4l2_format32 __user *up)
{
	if (!access_ok(VERIFY_WRITE, up, sizeof(*up)))
		return -EFAULT;
	return __put_v4l2_format32(kp, up);
}

static int put_v4l2_create32(struct v4l2_create_buffers __user *kp,
			     struct v4l2_create_buffers32 __user *up)
{
	if (!access_ok(VERIFY_WRITE, up, sizeof(*up)) ||
	    copy_in_user(up, kp,
			 offsetof(struct v4l2_create_buffers32, format)) ||
	    copy_in_user(up->reserved, kp->reserved, sizeof(kp->reserved)))
		return -EFAULT;
	return __put_v4l2_format32(&kp->format, &up->format);
}

struct v4l2_standard32 {
	__u32		     index;
	__u32		     id[2]; /* __u64 would get the alignment wrong */
	__u8		     name[24];
	struct v4l2_fract    frameperiod; /* Frames, not fields */
	__u32		     framelines;
	__u32		     reserved[4];
};

static int get_v4l2_standard32(struct v4l2_standard __user *kp,
			       struct v4l2_standard32 __user *up)
{
	/* other fields are not set by the user, nor used by the driver */
	if (!access_ok(VERIFY_READ, up, sizeof(*up)) ||
	    assign_in_user(&kp->index, &up->index))
		return -EFAULT;
	return 0;
}

static int put_v4l2_standard32(struct v4l2_standard __user *kp,
			       struct v4l2_standard32 __user *up)
{
	if (!access_ok(VERIFY_WRITE, up, sizeof(*up)) ||
	    assign_in_user(&up->index, &kp->index) ||
	    copy_in_user(&up->id, &kp->id, sizeof(up->id)) ||
	    copy_in_user(up->name, kp->name, sizeof(up->name)) ||
	    copy_in_user(&up->frameperiod, &kp->frameperiod,
			 sizeof(up->frameperiod)) ||
	    assign_in_user(&up->framelines, &kp->framelines) ||
	    copy_in_user(up->reserved, kp->reserved, sizeof(up->reserved)))
		return -EFAULT;
	return 0;
}

struct v4l2_plane32 {
	__u32			bytesused;
	__u32			length;
	union {
		__u32		mem_offset;
		compat_long_t	userptr;
		__s32		fd;
	} m;
	__u32			data_offset;
	__u32			reserved[11];
};

struct v4l2_buffer32 {
	__u32			index;
	__u32			type;	/* enum v4l2_buf_type */
	__u32			bytesused;
	__u32			flags;
	__u32			field;	/* enum v4l2_field */
	struct compat_timeval	timestamp;
	struct v4l2_timecode	timecode;
	__u32			sequence;

	/* memory location */
	__u32			memory;	/* enum v4l2_memory */
	union {
		__u32           offset;
		compat_long_t   userptr;
		compat_caddr_t  planes;
		__s32		fd;
	} m;
	__u32			length;
	__u32			reserved2;
	__u32			reserved;
};

static int get_v4l2_plane32(struct v4l2_plane __user *up,
			    struct v4l2_plane32 __user *up32,
			    enum v4l2_memory memory)
{
	compat_ulong_t p;

	if (copy_in_user(up, up32, 2 * sizeof(__u32)) ||
<<<<<<< HEAD
		copy_in_user(&up->data_offset, &up32->data_offset,
				sizeof(up->data_offset)) ||
		copy_in_user(up->reserved, up32->reserved,
				sizeof(up->reserved)) ||
		copy_in_user(&up->length, &up32->length,
				sizeof(__u32)))
			return -EFAULT;
=======
	    copy_in_user(&up->data_offset, &up32->data_offset,
			 sizeof(up->data_offset)) ||
	    copy_in_user(up->reserved, up32->reserved,
			 sizeof(up->reserved)) ||
	    copy_in_user(&up->length, &up32->length,
			 sizeof(up->length)))
		return -EFAULT;
>>>>>>> 7b3c18df

	switch (memory) {
	case V4L2_MEMORY_MMAP:
	case V4L2_MEMORY_OVERLAY:
		if (copy_in_user(&up->m.mem_offset, &up32->m.mem_offset,
				 sizeof(up32->m.mem_offset)))
			return -EFAULT;
		break;
	case V4L2_MEMORY_USERPTR:
		if (get_user(p, &up32->m.userptr) ||
		    put_user((unsigned long)compat_ptr(p), &up->m.userptr))
			return -EFAULT;
		break;
	case V4L2_MEMORY_DMABUF:
		if (copy_in_user(&up->m.fd, &up32->m.fd, sizeof(up32->m.fd)))
			return -EFAULT;
		break;
	}

	return 0;
}

static int put_v4l2_plane32(struct v4l2_plane __user *up,
			    struct v4l2_plane32 __user *up32,
			    enum v4l2_memory memory)
{
	unsigned long p;

	if (copy_in_user(up32, up, 2 * sizeof(__u32)) ||
<<<<<<< HEAD
		copy_in_user(&up32->data_offset, &up->data_offset,
				sizeof(up->data_offset)) ||
		copy_in_user(up32->reserved, up->reserved,
				sizeof(up32->reserved)))
			return -EFAULT;
=======
	    copy_in_user(up32->reserved, up->reserved,
			 sizeof(up->reserved)) ||
	    copy_in_user(&up32->data_offset, &up->data_offset,
			 sizeof(up->data_offset)))
		return -EFAULT;
>>>>>>> 7b3c18df

	switch (memory) {
	case V4L2_MEMORY_MMAP:
	case V4L2_MEMORY_OVERLAY:
		if (copy_in_user(&up32->m.mem_offset, &up->m.mem_offset,
				 sizeof(up->m.mem_offset)))
			return -EFAULT;
		break;
	case V4L2_MEMORY_USERPTR:
		if (get_user(p, &up->m.userptr) ||
		    put_user((compat_ulong_t)ptr_to_compat((__force void *)p),
			     &up32->m.userptr))
			return -EFAULT;
		break;
	case V4L2_MEMORY_DMABUF:
		if (copy_in_user(&up32->m.fd, &up->m.fd, sizeof(up->m.fd)))
			return -EFAULT;
		break;
	}
<<<<<<< HEAD

	return 0;
}

static int bufsize_v4l2_buffer(struct v4l2_buffer32 __user *up, u32 *size)
{
	u32 type;
	u32 length;
=======
>>>>>>> 7b3c18df

	if (!access_ok(VERIFY_READ, up, sizeof(*up)) ||
	    get_user(type, &up->type) ||
	    get_user(length, &up->length))
		return -EFAULT;

	if (V4L2_TYPE_IS_MULTIPLANAR(type)) {
		if (length > VIDEO_MAX_PLANES)
			return -EINVAL;

		/*
		 * We don't really care if userspace decides to kill itself
		 * by passing a very big length value
		 */
		*size = length * sizeof(struct v4l2_plane);
	} else {
		*size = 0;
	}
	return 0;
}

<<<<<<< HEAD
static int get_v4l2_buffer32(struct v4l2_buffer __user *kp,
			     struct v4l2_buffer32 __user *up,
			     void __user *aux_buf, u32 aux_space)
{
	u32 type;
	u32 length;
=======
static int bufsize_v4l2_buffer(struct v4l2_buffer32 __user *up, u32 *size)
{
	u32 type;
	u32 length;

	if (!access_ok(VERIFY_READ, up, sizeof(*up)) ||
	    get_user(type, &up->type) ||
	    get_user(length, &up->length))
		return -EFAULT;

	if (V4L2_TYPE_IS_MULTIPLANAR(type)) {
		if (length > VIDEO_MAX_PLANES)
			return -EINVAL;

		/*
		 * We don't really care if userspace decides to kill itself
		 * by passing a very big length value
		 */
		*size = length * sizeof(struct v4l2_plane);
	} else {
		*size = 0;
	}
	return 0;
}

static int get_v4l2_buffer32(struct v4l2_buffer __user *kp,
			     struct v4l2_buffer32 __user *up,
			     void __user *aux_buf, u32 aux_space)
{
	u32 type;
	u32 length;
>>>>>>> 7b3c18df
	enum v4l2_memory memory;
	struct v4l2_plane32 __user *uplane32;
	struct v4l2_plane __user *uplane;
	compat_caddr_t p;
	int ret;

	if (!access_ok(VERIFY_READ, up, sizeof(*up)) ||
	    assign_in_user(&kp->index, &up->index) ||
	    get_user(type, &up->type) ||
	    put_user(type, &kp->type) ||
	    assign_in_user(&kp->flags, &up->flags) ||
	    get_user(memory, &up->memory) ||
	    put_user(memory, &kp->memory) ||
	    get_user(length, &up->length) ||
	    put_user(length, &kp->length))
		return -EFAULT;

	if (V4L2_TYPE_IS_OUTPUT(type))
		if (assign_in_user(&kp->bytesused, &up->bytesused) ||
		    assign_in_user(&kp->field, &up->field) ||
		    assign_in_user(&kp->timestamp.tv_sec,
				   &up->timestamp.tv_sec) ||
		    assign_in_user(&kp->timestamp.tv_usec,
				   &up->timestamp.tv_usec))
			return -EFAULT;

	if (V4L2_TYPE_IS_MULTIPLANAR(type)) {
		u32 num_planes = length;

		if (num_planes == 0) {
			/*
			 * num_planes == 0 is legal, e.g. when userspace doesn't
			 * need planes array on DQBUF
			 */
			return put_user(NULL, &kp->m.planes);
		}
		if (num_planes > VIDEO_MAX_PLANES)
			return -EINVAL;

		if (get_user(p, &up->m.planes))
			return -EFAULT;

		uplane32 = compat_ptr(p);
		if (!access_ok(VERIFY_READ, uplane32,
			       num_planes * sizeof(*uplane32)))
<<<<<<< HEAD
			return -EFAULT;

		/*
		 * We don't really care if userspace decides to kill itself
		 * by passing a very big num_planes value
		 */
		if (aux_space < num_planes * sizeof(*uplane))
			return -EFAULT;

		uplane = aux_buf;
		if (put_user((__force struct v4l2_plane *)uplane,
			     &kp->m.planes))
			return -EFAULT;

=======
			return -EFAULT;

		/*
		 * We don't really care if userspace decides to kill itself
		 * by passing a very big num_planes value
		 */
		if (aux_space < num_planes * sizeof(*uplane))
			return -EFAULT;

		uplane = aux_buf;
		if (put_user((__force struct v4l2_plane *)uplane,
			     &kp->m.planes))
			return -EFAULT;

>>>>>>> 7b3c18df
		while (num_planes--) {
			ret = get_v4l2_plane32(uplane, uplane32, memory);
			if (ret)
				return ret;
			uplane++;
			uplane32++;
		}
	} else {
		switch (memory) {
		case V4L2_MEMORY_MMAP:
		case V4L2_MEMORY_OVERLAY:
			if (assign_in_user(&kp->m.offset, &up->m.offset))
				return -EFAULT;
			break;
		case V4L2_MEMORY_USERPTR: {
			compat_ulong_t userptr;

			if (get_user(userptr, &up->m.userptr) ||
			    put_user((unsigned long)compat_ptr(userptr),
				     &kp->m.userptr))
				return -EFAULT;
			break;
		}
		case V4L2_MEMORY_DMABUF:
			if (assign_in_user(&kp->m.fd, &up->m.fd))
				return -EFAULT;
			break;
		}
	}

	return 0;
}

static int put_v4l2_buffer32(struct v4l2_buffer __user *kp,
			     struct v4l2_buffer32 __user *up)
{
	u32 type;
	u32 length;
	enum v4l2_memory memory;
	struct v4l2_plane32 __user *uplane32;
	struct v4l2_plane __user *uplane;
	compat_caddr_t p;
	int ret;

	if (!access_ok(VERIFY_WRITE, up, sizeof(*up)) ||
	    assign_in_user(&up->index, &kp->index) ||
	    get_user(type, &kp->type) ||
	    put_user(type, &up->type) ||
	    assign_in_user(&up->flags, &kp->flags) ||
	    get_user(memory, &kp->memory) ||
	    put_user(memory, &up->memory))
		return -EFAULT;

	if (assign_in_user(&up->bytesused, &kp->bytesused) ||
	    assign_in_user(&up->field, &kp->field) ||
	    assign_in_user(&up->timestamp.tv_sec, &kp->timestamp.tv_sec) ||
	    assign_in_user(&up->timestamp.tv_usec, &kp->timestamp.tv_usec) ||
	    copy_in_user(&up->timecode, &kp->timecode, sizeof(kp->timecode)) ||
	    assign_in_user(&up->sequence, &kp->sequence) ||
	    assign_in_user(&up->reserved2, &kp->reserved2) ||
	    assign_in_user(&up->reserved, &kp->reserved) ||
	    get_user(length, &kp->length) ||
	    put_user(length, &up->length))
		return -EFAULT;

	if (V4L2_TYPE_IS_MULTIPLANAR(type)) {
		u32 num_planes = length;

		if (num_planes == 0)
			return 0;

		if (get_user(uplane, ((__force struct v4l2_plane __user **)&kp->m.planes)))
			return -EFAULT;
		if (get_user(p, &up->m.planes))
			return -EFAULT;
		uplane32 = compat_ptr(p);

		while (num_planes--) {
			ret = put_v4l2_plane32(uplane, uplane32, memory);
			if (ret)
				return ret;
			++uplane;
			++uplane32;
		}
	} else {
		switch (memory) {
		case V4L2_MEMORY_MMAP:
		case V4L2_MEMORY_OVERLAY:
			if (assign_in_user(&up->m.offset, &kp->m.offset))
				return -EFAULT;
			break;
		case V4L2_MEMORY_USERPTR:
			if (assign_in_user(&up->m.userptr, &kp->m.userptr))
				return -EFAULT;
			break;
		case V4L2_MEMORY_DMABUF:
			if (assign_in_user(&up->m.fd, &kp->m.fd))
				return -EFAULT;
			break;
		}
	}

	return 0;
}

struct v4l2_framebuffer32 {
	__u32			capability;
	__u32			flags;
	compat_caddr_t		base;
	struct {
		__u32		width;
		__u32		height;
		__u32		pixelformat;
		__u32		field;
		__u32		bytesperline;
		__u32		sizeimage;
		__u32		colorspace;
		__u32		priv;
	} fmt;
};

static int get_v4l2_framebuffer32(struct v4l2_framebuffer __user *kp,
				  struct v4l2_framebuffer32 __user *up)
{
	compat_caddr_t tmp;

	if (!access_ok(VERIFY_READ, up, sizeof(*up)) ||
	    get_user(tmp, &up->base) ||
	    put_user((__force void *)compat_ptr(tmp), &kp->base) ||
	    assign_in_user(&kp->capability, &up->capability) ||
	    assign_in_user(&kp->flags, &up->flags) ||
	    copy_in_user(&kp->fmt, &up->fmt, sizeof(kp->fmt)))
		return -EFAULT;
	return 0;
}

static int put_v4l2_framebuffer32(struct v4l2_framebuffer __user *kp,
				  struct v4l2_framebuffer32 __user *up)
{
	void *base;

	if (!access_ok(VERIFY_WRITE, up, sizeof(*up)) ||
	    get_user(base, &kp->base) ||
	    put_user(ptr_to_compat(base), &up->base) ||
	    assign_in_user(&up->capability, &kp->capability) ||
	    assign_in_user(&up->flags, &kp->flags) ||
	    copy_in_user(&up->fmt, &kp->fmt, sizeof(kp->fmt)))
		return -EFAULT;
	return 0;
}

struct v4l2_input32 {
	__u32	     index;		/*  Which input */
	__u8	     name[32];		/*  Label */
	__u32	     type;		/*  Type of input */
	__u32	     audioset;		/*  Associated audios (bitfield) */
	__u32        tuner;             /*  Associated tuner */
	compat_u64   std;
	__u32	     status;
	__u32	     capabilities;
	__u32	     reserved[3];
};

/*
 * The 64-bit v4l2_input struct has extra padding at the end of the struct.
 * Otherwise it is identical to the 32-bit version.
 */
static inline int get_v4l2_input32(struct v4l2_input __user *kp,
				   struct v4l2_input32 __user *up)
{
	if (copy_in_user(kp, up, sizeof(*up)))
		return -EFAULT;
	return 0;
}

static inline int put_v4l2_input32(struct v4l2_input __user *kp,
				   struct v4l2_input32 __user *up)
{
	if (copy_in_user(up, kp, sizeof(*up)))
		return -EFAULT;
	return 0;
}

struct v4l2_ext_controls32 {
	__u32 ctrl_class;
	__u32 count;
	__u32 error_idx;
	__u32 reserved[2];
	compat_caddr_t controls; /* actually struct v4l2_ext_control32 * */
};

struct v4l2_ext_control32 {
	__u32 id;
	__u32 size;
	__u32 reserved2[1];
	union {
		__s32 value;
		__s64 value64;
		compat_caddr_t string; /* actually char * */
	};
} __attribute__ ((packed));

/* Return true if this control is a pointer type. */
static inline bool ctrl_is_pointer(struct file *file, u32 id)
{
	struct video_device *vdev = video_devdata(file);
	struct v4l2_fh *fh = NULL;
	struct v4l2_ctrl_handler *hdl = NULL;
	struct v4l2_query_ext_ctrl qec = { id };
	const struct v4l2_ioctl_ops *ops = vdev->ioctl_ops;

	if (test_bit(V4L2_FL_USES_V4L2_FH, &vdev->flags))
		fh = file->private_data;

	if (fh && fh->ctrl_handler)
		hdl = fh->ctrl_handler;
	else if (vdev->ctrl_handler)
		hdl = vdev->ctrl_handler;

	if (hdl) {
		struct v4l2_ctrl *ctrl = v4l2_ctrl_find(hdl, id);

		return ctrl && ctrl->is_ptr;
	}

	if (!ops || !ops->vidioc_query_ext_ctrl)
		return false;

	return !ops->vidioc_query_ext_ctrl(file, fh, &qec) &&
		(qec.flags & V4L2_CTRL_FLAG_HAS_PAYLOAD);
}

static int bufsize_v4l2_ext_controls(struct v4l2_ext_controls32 __user *up,
				     u32 *size)
{
	u32 count;

	if (!access_ok(VERIFY_READ, up, sizeof(*up)) ||
	    get_user(count, &up->count))
		return -EFAULT;
	if (count > V4L2_CID_MAX_CTRLS)
		return -EINVAL;
	*size = count * sizeof(struct v4l2_ext_control);
	return 0;
}

static int get_v4l2_ext_controls32(struct file *file,
				   struct v4l2_ext_controls __user *kp,
				   struct v4l2_ext_controls32 __user *up,
				   void __user *aux_buf, u32 aux_space)
{
	struct v4l2_ext_control32 __user *ucontrols;
	struct v4l2_ext_control __user *kcontrols;
	u32 count;
	u32 n;
	compat_caddr_t p;

	if (!access_ok(VERIFY_READ, up, sizeof(*up)) ||
	    assign_in_user(&kp->ctrl_class, &up->ctrl_class) ||
	    get_user(count, &up->count) ||
	    put_user(count, &kp->count) ||
	    assign_in_user(&kp->error_idx, &up->error_idx) ||
	    copy_in_user(kp->reserved, up->reserved, sizeof(kp->reserved)))
		return -EFAULT;

	if (count == 0)
		return put_user(NULL, &kp->controls);
	if (count > V4L2_CID_MAX_CTRLS)
		return -EINVAL;
	if (get_user(p, &up->controls))
		return -EFAULT;
	ucontrols = compat_ptr(p);
	if (!access_ok(VERIFY_READ, ucontrols, count * sizeof(*ucontrols)))
<<<<<<< HEAD
		return -EFAULT;
	if (aux_space < count * sizeof(*kcontrols))
		return -EFAULT;
=======
		return -EFAULT;
	if (aux_space < count * sizeof(*kcontrols))
		return -EFAULT;
>>>>>>> 7b3c18df
	kcontrols = aux_buf;
	if (put_user((__force struct v4l2_ext_control *)kcontrols,
		     &kp->controls))
		return -EFAULT;

	for (n = 0; n < count; n++) {
		u32 id;

		if (copy_in_user(kcontrols, ucontrols, sizeof(*ucontrols)))
			return -EFAULT;

		if (get_user(id, &kcontrols->id))
			return -EFAULT;

		if (ctrl_is_pointer(file, id)) {
			void __user *s;

			if (get_user(p, &ucontrols->string))
				return -EFAULT;
			s = compat_ptr(p);
			if (put_user(s, &kcontrols->string))
				return -EFAULT;
		}
		ucontrols++;
		kcontrols++;
	}
	return 0;
}

static int put_v4l2_ext_controls32(struct file *file,
				   struct v4l2_ext_controls __user *kp,
				   struct v4l2_ext_controls32 __user *up)
{
	struct v4l2_ext_control32 __user *ucontrols;
	struct v4l2_ext_control __user *kcontrols;
	u32 count;
	u32 n;
	compat_caddr_t p;

	if (!access_ok(VERIFY_WRITE, up, sizeof(*up)) ||
	    assign_in_user(&up->ctrl_class, &kp->ctrl_class) ||
	    get_user(count, &kp->count) ||
	    put_user(count, &up->count) ||
	    assign_in_user(&up->error_idx, &kp->error_idx) ||
	    copy_in_user(up->reserved, kp->reserved, sizeof(up->reserved)) ||
	    get_user(kcontrols, &kp->controls))
		return -EFAULT;

	if (!count)
		return 0;
	if (get_user(p, &up->controls))
		return -EFAULT;
	ucontrols = compat_ptr(p);
	if (!access_ok(VERIFY_WRITE, ucontrols, count * sizeof(*ucontrols)))
		return -EFAULT;

	for (n = 0; n < count; n++) {
		unsigned int size = sizeof(*ucontrols);
		u32 id;

		if (get_user(id, &kcontrols->id) ||
		    put_user(id, &ucontrols->id) ||
		    assign_in_user(&ucontrols->size, &kcontrols->size) ||
		    copy_in_user(&ucontrols->reserved2, &kcontrols->reserved2,
				 sizeof(ucontrols->reserved2)))
			return -EFAULT;

		/*
		 * Do not modify the pointer when copying a pointer control.
		 * The contents of the pointer was changed, not the pointer
		 * itself.
		 */
		if (ctrl_is_pointer(file, id))
			size -= sizeof(ucontrols->value64);

		if (copy_in_user(ucontrols, kcontrols, size))
			return -EFAULT;

		ucontrols++;
		kcontrols++;
	}
	return 0;
}

struct v4l2_event32 {
	__u32				type;
	union {
		struct v4l2_event_vsync		vsync;
		struct v4l2_event_ctrl		ctrl;
		struct v4l2_event_frame_sync	frame_sync;
		__u8			data[64];
	} u;
	__u32				pending;
	__u32				sequence;
	struct compat_timespec		timestamp;
	__u32				id;
	__u32				reserved[8];
};

static int put_v4l2_event32(struct v4l2_event __user *kp,
			    struct v4l2_event32 __user *up)
{
	if (!access_ok(VERIFY_WRITE, up, sizeof(*up)) ||
	    assign_in_user(&up->type, &kp->type) ||
	    copy_in_user(&up->u, &kp->u, sizeof(kp->u)) ||
	    assign_in_user(&up->pending, &kp->pending) ||
	    assign_in_user(&up->sequence, &kp->sequence) ||
	    assign_in_user(&up->timestamp.tv_sec, &kp->timestamp.tv_sec) ||
	    assign_in_user(&up->timestamp.tv_nsec, &kp->timestamp.tv_nsec) ||
	    assign_in_user(&up->id, &kp->id) ||
	    copy_in_user(up->reserved, kp->reserved, sizeof(up->reserved)))
		return -EFAULT;
	return 0;
}

struct v4l2_edid32 {
	__u32 pad;
	__u32 start_block;
	__u32 blocks;
	__u32 reserved[5];
	compat_caddr_t edid;
};

static int get_v4l2_edid32(struct v4l2_edid __user *kp,
			   struct v4l2_edid32 __user *up)
{
	compat_uptr_t tmp;

	if (!access_ok(VERIFY_READ, up, sizeof(*up)) ||
	    assign_in_user(&kp->pad, &up->pad) ||
	    assign_in_user(&kp->start_block, &up->start_block) ||
	    assign_in_user(&kp->blocks, &up->blocks) ||
	    get_user(tmp, &up->edid) ||
	    put_user(compat_ptr(tmp), &kp->edid) ||
	    copy_in_user(kp->reserved, up->reserved, sizeof(kp->reserved)))
		return -EFAULT;
	return 0;
}

static int put_v4l2_edid32(struct v4l2_edid __user *kp,
			   struct v4l2_edid32 __user *up)
{
	void *edid;

	if (!access_ok(VERIFY_WRITE, up, sizeof(*up)) ||
	    assign_in_user(&up->pad, &kp->pad) ||
	    assign_in_user(&up->start_block, &kp->start_block) ||
	    assign_in_user(&up->blocks, &kp->blocks) ||
	    get_user(edid, &kp->edid) ||
	    put_user(ptr_to_compat(edid), &up->edid) ||
	    copy_in_user(up->reserved, kp->reserved, sizeof(up->reserved)))
		return -EFAULT;
	return 0;
}


#define VIDIOC_G_FMT32		_IOWR('V',  4, struct v4l2_format32)
#define VIDIOC_S_FMT32		_IOWR('V',  5, struct v4l2_format32)
#define VIDIOC_QUERYBUF32	_IOWR('V',  9, struct v4l2_buffer32)
#define VIDIOC_G_FBUF32		_IOR ('V', 10, struct v4l2_framebuffer32)
#define VIDIOC_S_FBUF32		_IOW ('V', 11, struct v4l2_framebuffer32)
#define VIDIOC_QBUF32		_IOWR('V', 15, struct v4l2_buffer32)
#define VIDIOC_DQBUF32		_IOWR('V', 17, struct v4l2_buffer32)
#define VIDIOC_ENUMSTD32	_IOWR('V', 25, struct v4l2_standard32)
#define VIDIOC_ENUMINPUT32	_IOWR('V', 26, struct v4l2_input32)
#define VIDIOC_G_EDID32		_IOWR('V', 40, struct v4l2_edid32)
#define VIDIOC_S_EDID32		_IOWR('V', 41, struct v4l2_edid32)
#define VIDIOC_TRY_FMT32	_IOWR('V', 64, struct v4l2_format32)
#define VIDIOC_G_EXT_CTRLS32    _IOWR('V', 71, struct v4l2_ext_controls32)
#define VIDIOC_S_EXT_CTRLS32    _IOWR('V', 72, struct v4l2_ext_controls32)
#define VIDIOC_TRY_EXT_CTRLS32  _IOWR('V', 73, struct v4l2_ext_controls32)
#define	VIDIOC_DQEVENT32	_IOR ('V', 89, struct v4l2_event32)
#define VIDIOC_CREATE_BUFS32	_IOWR('V', 92, struct v4l2_create_buffers32)
#define VIDIOC_PREPARE_BUF32	_IOWR('V', 93, struct v4l2_buffer32)

#define VIDIOC_OVERLAY32	_IOW ('V', 14, s32)
#define VIDIOC_STREAMON32	_IOW ('V', 18, s32)
#define VIDIOC_STREAMOFF32	_IOW ('V', 19, s32)
#define VIDIOC_G_INPUT32	_IOR ('V', 38, s32)
#define VIDIOC_S_INPUT32	_IOWR('V', 39, s32)
#define VIDIOC_G_OUTPUT32	_IOR ('V', 46, s32)
#define VIDIOC_S_OUTPUT32	_IOWR('V', 47, s32)

static int alloc_userspace(unsigned int size, u32 aux_space,
			   void __user **up_native)
{
	*up_native = compat_alloc_user_space(size + aux_space);
	if (!*up_native)
		return -ENOMEM;
	if (clear_user(*up_native, size))
		return -EFAULT;
	return 0;
}

static long do_video_ioctl(struct file *file, unsigned int cmd, unsigned long arg)
{
	void __user *up = compat_ptr(arg);
	void __user *up_native = NULL;
	void __user *aux_buf;
	u32 aux_space;
	int compatible_arg = 1;
	long err = 0;

	/* First, convert the command. */
	switch (cmd) {
	case VIDIOC_G_FMT32: cmd = VIDIOC_G_FMT; break;
	case VIDIOC_S_FMT32: cmd = VIDIOC_S_FMT; break;
	case VIDIOC_QUERYBUF32: cmd = VIDIOC_QUERYBUF; break;
	case VIDIOC_G_FBUF32: cmd = VIDIOC_G_FBUF; break;
	case VIDIOC_S_FBUF32: cmd = VIDIOC_S_FBUF; break;
	case VIDIOC_QBUF32: cmd = VIDIOC_QBUF; break;
	case VIDIOC_DQBUF32: cmd = VIDIOC_DQBUF; break;
	case VIDIOC_ENUMSTD32: cmd = VIDIOC_ENUMSTD; break;
	case VIDIOC_ENUMINPUT32: cmd = VIDIOC_ENUMINPUT; break;
	case VIDIOC_TRY_FMT32: cmd = VIDIOC_TRY_FMT; break;
	case VIDIOC_G_EXT_CTRLS32: cmd = VIDIOC_G_EXT_CTRLS; break;
	case VIDIOC_S_EXT_CTRLS32: cmd = VIDIOC_S_EXT_CTRLS; break;
	case VIDIOC_TRY_EXT_CTRLS32: cmd = VIDIOC_TRY_EXT_CTRLS; break;
	case VIDIOC_DQEVENT32: cmd = VIDIOC_DQEVENT; break;
	case VIDIOC_OVERLAY32: cmd = VIDIOC_OVERLAY; break;
	case VIDIOC_STREAMON32: cmd = VIDIOC_STREAMON; break;
	case VIDIOC_STREAMOFF32: cmd = VIDIOC_STREAMOFF; break;
	case VIDIOC_G_INPUT32: cmd = VIDIOC_G_INPUT; break;
	case VIDIOC_S_INPUT32: cmd = VIDIOC_S_INPUT; break;
	case VIDIOC_G_OUTPUT32: cmd = VIDIOC_G_OUTPUT; break;
	case VIDIOC_S_OUTPUT32: cmd = VIDIOC_S_OUTPUT; break;
	case VIDIOC_CREATE_BUFS32: cmd = VIDIOC_CREATE_BUFS; break;
	case VIDIOC_PREPARE_BUF32: cmd = VIDIOC_PREPARE_BUF; break;
	case VIDIOC_G_EDID32: cmd = VIDIOC_G_EDID; break;
	case VIDIOC_S_EDID32: cmd = VIDIOC_S_EDID; break;
	}

	switch (cmd) {
	case VIDIOC_OVERLAY:
	case VIDIOC_STREAMON:
	case VIDIOC_STREAMOFF:
	case VIDIOC_S_INPUT:
	case VIDIOC_S_OUTPUT:
		err = alloc_userspace(sizeof(unsigned int), 0, &up_native);
		if (!err && assign_in_user((unsigned int __user *)up_native,
					   (compat_uint_t __user *)up))
			err = -EFAULT;
		compatible_arg = 0;
		break;

	case VIDIOC_G_INPUT:
	case VIDIOC_G_OUTPUT:
		err = alloc_userspace(sizeof(unsigned int), 0, &up_native);
		compatible_arg = 0;
		break;

	case VIDIOC_G_EDID:
	case VIDIOC_S_EDID:
		err = alloc_userspace(sizeof(struct v4l2_edid), 0, &up_native);
		if (!err)
			err = get_v4l2_edid32(up_native, up);
		compatible_arg = 0;
		break;

	case VIDIOC_G_FMT:
	case VIDIOC_S_FMT:
	case VIDIOC_TRY_FMT:
		err = bufsize_v4l2_format(up, &aux_space);
		if (!err)
			err = alloc_userspace(sizeof(struct v4l2_format),
					      aux_space, &up_native);
		if (!err) {
			aux_buf = up_native + sizeof(struct v4l2_format);
			err = get_v4l2_format32(up_native, up,
						aux_buf, aux_space);
		}
		compatible_arg = 0;
		break;

	case VIDIOC_CREATE_BUFS:
		err = bufsize_v4l2_create(up, &aux_space);
		if (!err)
			err = alloc_userspace(sizeof(struct v4l2_create_buffers),
					      aux_space, &up_native);
		if (!err) {
			aux_buf = up_native + sizeof(struct v4l2_create_buffers);
			err = get_v4l2_create32(up_native, up,
						aux_buf, aux_space);
		}
		compatible_arg = 0;
		break;

	case VIDIOC_PREPARE_BUF:
	case VIDIOC_QUERYBUF:
	case VIDIOC_QBUF:
	case VIDIOC_DQBUF:
		err = bufsize_v4l2_buffer(up, &aux_space);
		if (!err)
			err = alloc_userspace(sizeof(struct v4l2_buffer),
					      aux_space, &up_native);
		if (!err) {
			aux_buf = up_native + sizeof(struct v4l2_buffer);
			err = get_v4l2_buffer32(up_native, up,
						aux_buf, aux_space);
		}
		compatible_arg = 0;
		break;

	case VIDIOC_S_FBUF:
		err = alloc_userspace(sizeof(struct v4l2_framebuffer), 0,
				      &up_native);
		if (!err)
			err = get_v4l2_framebuffer32(up_native, up);
		compatible_arg = 0;
		break;

	case VIDIOC_G_FBUF:
		err = alloc_userspace(sizeof(struct v4l2_framebuffer), 0,
				      &up_native);
		compatible_arg = 0;
		break;

	case VIDIOC_ENUMSTD:
		err = alloc_userspace(sizeof(struct v4l2_standard), 0,
				      &up_native);
		if (!err)
			err = get_v4l2_standard32(up_native, up);
		compatible_arg = 0;
		break;

	case VIDIOC_ENUMINPUT:
		err = alloc_userspace(sizeof(struct v4l2_input), 0, &up_native);
		if (!err)
			err = get_v4l2_input32(up_native, up);
		compatible_arg = 0;
		break;

	case VIDIOC_G_EXT_CTRLS:
	case VIDIOC_S_EXT_CTRLS:
	case VIDIOC_TRY_EXT_CTRLS:
		err = bufsize_v4l2_ext_controls(up, &aux_space);
		if (!err)
			err = alloc_userspace(sizeof(struct v4l2_ext_controls),
					      aux_space, &up_native);
		if (!err) {
			aux_buf = up_native + sizeof(struct v4l2_ext_controls);
			err = get_v4l2_ext_controls32(file, up_native, up,
						      aux_buf, aux_space);
		}
		compatible_arg = 0;
		break;
	case VIDIOC_DQEVENT:
		err = alloc_userspace(sizeof(struct v4l2_event), 0, &up_native);
		compatible_arg = 0;
		break;
	}
	if (err)
		return err;

	if (compatible_arg)
		err = native_ioctl(file, cmd, (unsigned long)up);
	else
		err = native_ioctl(file, cmd, (unsigned long)up_native);

	if (err == -ENOTTY)
		return err;

	/*
	 * Special case: even after an error we need to put the
	 * results back for these ioctls since the error_idx will
	 * contain information on which control failed.
	 */
	switch (cmd) {
	case VIDIOC_G_EXT_CTRLS:
	case VIDIOC_S_EXT_CTRLS:
	case VIDIOC_TRY_EXT_CTRLS:
		if (put_v4l2_ext_controls32(file, up_native, up))
			err = -EFAULT;
		break;
	case VIDIOC_S_EDID:
		if (put_v4l2_edid32(up_native, up))
			err = -EFAULT;
		break;
	}
	if (err)
		return err;

	switch (cmd) {
	case VIDIOC_S_INPUT:
	case VIDIOC_S_OUTPUT:
	case VIDIOC_G_INPUT:
	case VIDIOC_G_OUTPUT:
		if (assign_in_user((compat_uint_t __user *)up,
				   ((unsigned int __user *)up_native)))
			err = -EFAULT;
		break;

	case VIDIOC_G_FBUF:
		err = put_v4l2_framebuffer32(up_native, up);
		break;

	case VIDIOC_DQEVENT:
		err = put_v4l2_event32(up_native, up);
		break;

	case VIDIOC_G_EDID:
		err = put_v4l2_edid32(up_native, up);
		break;

	case VIDIOC_G_FMT:
	case VIDIOC_S_FMT:
	case VIDIOC_TRY_FMT:
		err = put_v4l2_format32(up_native, up);
		break;

	case VIDIOC_CREATE_BUFS:
		err = put_v4l2_create32(up_native, up);
		break;

	case VIDIOC_PREPARE_BUF:
	case VIDIOC_QUERYBUF:
	case VIDIOC_QBUF:
	case VIDIOC_DQBUF:
		err = put_v4l2_buffer32(up_native, up);
		break;

	case VIDIOC_ENUMSTD:
		err = put_v4l2_standard32(up_native, up);
		break;

	case VIDIOC_ENUMINPUT:
		err = put_v4l2_input32(up_native, up);
		break;
	}
	return err;
}

long v4l2_compat_ioctl32(struct file *file, unsigned int cmd, unsigned long arg)
{
	struct video_device *vdev = video_devdata(file);
	long ret = -ENOIOCTLCMD;

	if (!file->f_op->unlocked_ioctl)
		return ret;

	if (_IOC_TYPE(cmd) == 'V' && _IOC_NR(cmd) < BASE_VIDIOC_PRIVATE)
		ret = do_video_ioctl(file, cmd, arg);
	else if (vdev->fops->compat_ioctl32)
		ret = vdev->fops->compat_ioctl32(file, cmd, arg);

	if (ret == -ENOIOCTLCMD)
		pr_warn("compat_ioctl32: unknown ioctl '%c', dir=%d, #%d (0x%08x)\n",
			_IOC_TYPE(cmd), _IOC_DIR(cmd), _IOC_NR(cmd), cmd);
	return ret;
}
EXPORT_SYMBOL_GPL(v4l2_compat_ioctl32);<|MERGE_RESOLUTION|>--- conflicted
+++ resolved
@@ -160,12 +160,6 @@
 };
 
 static int __bufsize_v4l2_format(struct v4l2_format32 __user *up, u32 *size)
-<<<<<<< HEAD
-{
-	u32 type;
-
-	if (get_user(type, &up->type))
-=======
 {
 	u32 type;
 
@@ -193,7 +187,6 @@
 static int bufsize_v4l2_format(struct v4l2_format32 __user *up, u32 *size)
 {
 	if (!access_ok(VERIFY_READ, up, sizeof(*up)))
->>>>>>> 7b3c18df
 		return -EFAULT;
 	return __bufsize_v4l2_format(up, size);
 }
@@ -204,40 +197,6 @@
 {
 	u32 type;
 
-<<<<<<< HEAD
-	switch (type) {
-	case V4L2_BUF_TYPE_VIDEO_OVERLAY:
-	case V4L2_BUF_TYPE_VIDEO_OUTPUT_OVERLAY: {
-		u32 clipcount;
-
-		if (get_user(clipcount, &up->fmt.win.clipcount))
-			return -EFAULT;
-		if (clipcount > 2048)
-			return -EINVAL;
-		*size = clipcount * sizeof(struct v4l2_clip);
-		return 0;
-	}
-	default:
-		*size = 0;
-		return 0;
-	}
-}
-
-static int bufsize_v4l2_format(struct v4l2_format32 __user *up, u32 *size)
-{
-	if (!access_ok(VERIFY_READ, up, sizeof(*up)))
-		return -EFAULT;
-	return __bufsize_v4l2_format(up, size);
-}
-
-static int __get_v4l2_format32(struct v4l2_format __user *kp,
-			       struct v4l2_format32 __user *up,
-			       void __user *aux_buf, u32 aux_space)
-{
-	u32 type;
-
-=======
->>>>>>> 7b3c18df
 	if (get_user(type, &up->type) || put_user(type, &kp->type))
 		return -EFAULT;
 
@@ -425,15 +384,6 @@
 	compat_ulong_t p;
 
 	if (copy_in_user(up, up32, 2 * sizeof(__u32)) ||
-<<<<<<< HEAD
-		copy_in_user(&up->data_offset, &up32->data_offset,
-				sizeof(up->data_offset)) ||
-		copy_in_user(up->reserved, up32->reserved,
-				sizeof(up->reserved)) ||
-		copy_in_user(&up->length, &up32->length,
-				sizeof(__u32)))
-			return -EFAULT;
-=======
 	    copy_in_user(&up->data_offset, &up32->data_offset,
 			 sizeof(up->data_offset)) ||
 	    copy_in_user(up->reserved, up32->reserved,
@@ -441,7 +391,6 @@
 	    copy_in_user(&up->length, &up32->length,
 			 sizeof(up->length)))
 		return -EFAULT;
->>>>>>> 7b3c18df
 
 	switch (memory) {
 	case V4L2_MEMORY_MMAP:
@@ -471,19 +420,11 @@
 	unsigned long p;
 
 	if (copy_in_user(up32, up, 2 * sizeof(__u32)) ||
-<<<<<<< HEAD
-		copy_in_user(&up32->data_offset, &up->data_offset,
-				sizeof(up->data_offset)) ||
-		copy_in_user(up32->reserved, up->reserved,
-				sizeof(up32->reserved)))
-			return -EFAULT;
-=======
 	    copy_in_user(up32->reserved, up->reserved,
 			 sizeof(up->reserved)) ||
 	    copy_in_user(&up32->data_offset, &up->data_offset,
 			 sizeof(up->data_offset)))
 		return -EFAULT;
->>>>>>> 7b3c18df
 
 	switch (memory) {
 	case V4L2_MEMORY_MMAP:
@@ -503,7 +444,6 @@
 			return -EFAULT;
 		break;
 	}
-<<<<<<< HEAD
 
 	return 0;
 }
@@ -512,8 +452,6 @@
 {
 	u32 type;
 	u32 length;
-=======
->>>>>>> 7b3c18df
 
 	if (!access_ok(VERIFY_READ, up, sizeof(*up)) ||
 	    get_user(type, &up->type) ||
@@ -535,46 +473,12 @@
 	return 0;
 }
 
-<<<<<<< HEAD
 static int get_v4l2_buffer32(struct v4l2_buffer __user *kp,
 			     struct v4l2_buffer32 __user *up,
 			     void __user *aux_buf, u32 aux_space)
 {
 	u32 type;
 	u32 length;
-=======
-static int bufsize_v4l2_buffer(struct v4l2_buffer32 __user *up, u32 *size)
-{
-	u32 type;
-	u32 length;
-
-	if (!access_ok(VERIFY_READ, up, sizeof(*up)) ||
-	    get_user(type, &up->type) ||
-	    get_user(length, &up->length))
-		return -EFAULT;
-
-	if (V4L2_TYPE_IS_MULTIPLANAR(type)) {
-		if (length > VIDEO_MAX_PLANES)
-			return -EINVAL;
-
-		/*
-		 * We don't really care if userspace decides to kill itself
-		 * by passing a very big length value
-		 */
-		*size = length * sizeof(struct v4l2_plane);
-	} else {
-		*size = 0;
-	}
-	return 0;
-}
-
-static int get_v4l2_buffer32(struct v4l2_buffer __user *kp,
-			     struct v4l2_buffer32 __user *up,
-			     void __user *aux_buf, u32 aux_space)
-{
-	u32 type;
-	u32 length;
->>>>>>> 7b3c18df
 	enum v4l2_memory memory;
 	struct v4l2_plane32 __user *uplane32;
 	struct v4l2_plane __user *uplane;
@@ -620,7 +524,6 @@
 		uplane32 = compat_ptr(p);
 		if (!access_ok(VERIFY_READ, uplane32,
 			       num_planes * sizeof(*uplane32)))
-<<<<<<< HEAD
 			return -EFAULT;
 
 		/*
@@ -635,22 +538,6 @@
 			     &kp->m.planes))
 			return -EFAULT;
 
-=======
-			return -EFAULT;
-
-		/*
-		 * We don't really care if userspace decides to kill itself
-		 * by passing a very big num_planes value
-		 */
-		if (aux_space < num_planes * sizeof(*uplane))
-			return -EFAULT;
-
-		uplane = aux_buf;
-		if (put_user((__force struct v4l2_plane *)uplane,
-			     &kp->m.planes))
-			return -EFAULT;
-
->>>>>>> 7b3c18df
 		while (num_planes--) {
 			ret = get_v4l2_plane32(uplane, uplane32, memory);
 			if (ret)
@@ -924,15 +811,9 @@
 		return -EFAULT;
 	ucontrols = compat_ptr(p);
 	if (!access_ok(VERIFY_READ, ucontrols, count * sizeof(*ucontrols)))
-<<<<<<< HEAD
 		return -EFAULT;
 	if (aux_space < count * sizeof(*kcontrols))
 		return -EFAULT;
-=======
-		return -EFAULT;
-	if (aux_space < count * sizeof(*kcontrols))
-		return -EFAULT;
->>>>>>> 7b3c18df
 	kcontrols = aux_buf;
 	if (put_user((__force struct v4l2_ext_control *)kcontrols,
 		     &kp->controls))
