/*
 * INET		An implementation of the TCP/IP protocol suite for the LINUX
 *		operating system.  INET is implemented using the  BSD Socket
 *		interface as the means of communication with the user level.
 *
 *		Definitions for the AF_INET socket handler.
 *
 * Version:	@(#)sock.h	1.0.4	05/13/93
 *
 * Authors:	Ross Biro
 *		Fred N. van Kempen, <waltje@uWalt.NL.Mugnet.ORG>
 *		Corey Minyard <wf-rch!minyard@relay.EU.net>
 *		Florian La Roche <flla@stud.uni-sb.de>
 *
 * Fixes:
 *		Alan Cox	:	Volatiles in skbuff pointers. See
 *					skbuff comments. May be overdone,
 *					better to prove they can be removed
 *					than the reverse.
 *		Alan Cox	:	Added a zapped field for tcp to note
 *					a socket is reset and must stay shut up
 *		Alan Cox	:	New fields for options
 *	Pauline Middelink	:	identd support
 *		Alan Cox	:	Eliminate low level recv/recvfrom
 *		David S. Miller	:	New socket lookup architecture.
 *              Steve Whitehouse:       Default routines for sock_ops
 *              Arnaldo C. Melo :	removed net_pinfo, tp_pinfo and made
 *              			protinfo be just a void pointer, as the
 *              			protocol specific parts were moved to
 *              			respective headers and ipv4/v6, etc now
 *              			use private slabcaches for its socks
 *              Pedro Hortas	:	New flags field for socket options
 *
 *
 *		This program is free software; you can redistribute it and/or
 *		modify it under the terms of the GNU General Public License
 *		as published by the Free Software Foundation; either version
 *		2 of the License, or (at your option) any later version.
 */
#ifndef _SOCK_H
#define _SOCK_H

#include <linux/hardirq.h>
#include <linux/kernel.h>
#include <linux/list.h>
#include <linux/list_nulls.h>
#include <linux/timer.h>
#include <linux/cache.h>
#include <linux/bitops.h>
#include <linux/lockdep.h>
#include <linux/netdevice.h>
#include <linux/skbuff.h>	/* struct sk_buff */
#include <linux/mm.h>
#include <linux/security.h>
#include <linux/slab.h>
#include <linux/uaccess.h>
#include <linux/page_counter.h>
#include <linux/memcontrol.h>
#include <linux/static_key.h>
#include <linux/sched.h>

#include <linux/filter.h>
#include <linux/rculist_nulls.h>
#include <linux/poll.h>

#include <linux/atomic.h>
#include <net/dst.h>
#include <net/checksum.h>
#include <net/tcp_states.h>
#include <linux/net_tstamp.h>

struct cgroup;
struct cgroup_subsys;
#ifdef CONFIG_NET
int mem_cgroup_sockets_init(struct mem_cgroup *memcg, struct cgroup_subsys *ss);
void mem_cgroup_sockets_destroy(struct mem_cgroup *memcg);
#else
static inline
int mem_cgroup_sockets_init(struct mem_cgroup *memcg, struct cgroup_subsys *ss)
{
	return 0;
}
static inline
void mem_cgroup_sockets_destroy(struct mem_cgroup *memcg)
{
}
#endif
/*
 * This structure really needs to be cleaned up.
 * Most of it is for TCP, and not used by any of
 * the other protocols.
 */

/* Define this to get the SOCK_DBG debugging facility. */
#define SOCK_DEBUGGING
#ifdef SOCK_DEBUGGING
#define SOCK_DEBUG(sk, msg...) do { if ((sk) && sock_flag((sk), SOCK_DBG)) \
					printk(KERN_DEBUG msg); } while (0)
#else
/* Validate arguments and do nothing */
static inline __printf(2, 3)
void SOCK_DEBUG(const struct sock *sk, const char *msg, ...)
{
}
#endif

/* This is the per-socket lock.  The spinlock provides a synchronization
 * between user contexts and software interrupt processing, whereas the
 * mini-semaphore synchronizes multiple users amongst themselves.
 */
typedef struct {
	spinlock_t		slock;
	int			owned;
	wait_queue_head_t	wq;
	/*
	 * We express the mutex-alike socket_lock semantics
	 * to the lock validator by explicitly managing
	 * the slock as a lock variant (in addition to
	 * the slock itself):
	 */
#ifdef CONFIG_DEBUG_LOCK_ALLOC
	struct lockdep_map dep_map;
#endif
} socket_lock_t;

struct sock;
struct proto;
struct net;

typedef __u32 __bitwise __portpair;
typedef __u64 __bitwise __addrpair;

/**
 *	struct sock_common - minimal network layer representation of sockets
 *	@skc_daddr: Foreign IPv4 addr
 *	@skc_rcv_saddr: Bound local IPv4 addr
 *	@skc_hash: hash value used with various protocol lookup tables
 *	@skc_u16hashes: two u16 hash values used by UDP lookup tables
 *	@skc_dport: placeholder for inet_dport/tw_dport
 *	@skc_num: placeholder for inet_num/tw_num
 *	@skc_family: network address family
 *	@skc_state: Connection state
 *	@skc_reuse: %SO_REUSEADDR setting
 *	@skc_reuseport: %SO_REUSEPORT setting
 *	@skc_bound_dev_if: bound device index if != 0
 *	@skc_bind_node: bind hash linkage for various protocol lookup tables
 *	@skc_portaddr_node: second hash linkage for UDP/UDP-Lite protocol
 *	@skc_prot: protocol handlers inside a network family
 *	@skc_net: reference to the network namespace of this socket
 *	@skc_node: main hash linkage for various protocol lookup tables
 *	@skc_nulls_node: main hash linkage for TCP/UDP/UDP-Lite protocol
 *	@skc_tx_queue_mapping: tx queue number for this connection
 *	@skc_flags: place holder for sk_flags
 *		%SO_LINGER (l_onoff), %SO_BROADCAST, %SO_KEEPALIVE,
 *		%SO_OOBINLINE settings, %SO_TIMESTAMPING settings
 *	@skc_incoming_cpu: record/match cpu processing incoming packets
 *	@skc_refcnt: reference count
 *
 *	This is the minimal network layer representation of sockets, the header
 *	for struct sock and struct inet_timewait_sock.
 */
struct sock_common {
	/* skc_daddr and skc_rcv_saddr must be grouped on a 8 bytes aligned
	 * address on 64bit arches : cf INET_MATCH()
	 */
	union {
		__addrpair	skc_addrpair;
		struct {
			__be32	skc_daddr;
			__be32	skc_rcv_saddr;
		};
	};
	union  {
		unsigned int	skc_hash;
		__u16		skc_u16hashes[2];
	};
	/* skc_dport && skc_num must be grouped as well */
	union {
		__portpair	skc_portpair;
		struct {
			__be16	skc_dport;
			__u16	skc_num;
		};
	};

	unsigned short		skc_family;
	volatile unsigned char	skc_state;
	unsigned char		skc_reuse:4;
	unsigned char		skc_reuseport:1;
	unsigned char		skc_ipv6only:1;
	unsigned char		skc_net_refcnt:1;
	int			skc_bound_dev_if;
	union {
		struct hlist_node	skc_bind_node;
		struct hlist_nulls_node skc_portaddr_node;
	};
	struct proto		*skc_prot;
	possible_net_t		skc_net;

#if IS_ENABLED(CONFIG_IPV6)
	struct in6_addr		skc_v6_daddr;
	struct in6_addr		skc_v6_rcv_saddr;
#endif

	atomic64_t		skc_cookie;

	/* following fields are padding to force
	 * offset(struct sock, sk_refcnt) == 128 on 64bit arches
	 * assuming IPV6 is enabled. We use this padding differently
	 * for different kind of 'sockets'
	 */
	union {
		unsigned long	skc_flags;
		struct sock	*skc_listener; /* request_sock */
		struct inet_timewait_death_row *skc_tw_dr; /* inet_timewait_sock */
	};
	/*
	 * fields between dontcopy_begin/dontcopy_end
	 * are not copied in sock_copy()
	 */
	/* private: */
	int			skc_dontcopy_begin[0];
	/* public: */
	union {
		struct hlist_node	skc_node;
		struct hlist_nulls_node skc_nulls_node;
	};
	int			skc_tx_queue_mapping;
	union {
		int		skc_incoming_cpu;
		u32		skc_rcv_wnd;
		u32		skc_tw_rcv_nxt; /* struct tcp_timewait_sock  */
	};

	atomic_t		skc_refcnt;
	/* private: */
	int                     skc_dontcopy_end[0];
	union {
		u32		skc_rxhash;
		u32		skc_window_clamp;
		u32		skc_tw_snd_nxt; /* struct tcp_timewait_sock */
	};
	/* public: */
};

struct cg_proto;
/**
  *	struct sock - network layer representation of sockets
  *	@__sk_common: shared layout with inet_timewait_sock
  *	@sk_shutdown: mask of %SEND_SHUTDOWN and/or %RCV_SHUTDOWN
  *	@sk_userlocks: %SO_SNDBUF and %SO_RCVBUF settings
  *	@sk_lock:	synchronizer
  *	@sk_rcvbuf: size of receive buffer in bytes
  *	@sk_wq: sock wait queue and async head
  *	@sk_rx_dst: receive input route used by early demux
  *	@sk_dst_cache: destination cache
  *	@sk_policy: flow policy
  *	@sk_receive_queue: incoming packets
  *	@sk_wmem_alloc: transmit queue bytes committed
  *	@sk_write_queue: Packet sending queue
  *	@sk_omem_alloc: "o" is "option" or "other"
  *	@sk_wmem_queued: persistent queue size
  *	@sk_forward_alloc: space allocated forward
  *	@sk_napi_id: id of the last napi context to receive data for sk
  *	@sk_ll_usec: usecs to busypoll when there is no data
  *	@sk_allocation: allocation mode
  *	@sk_pacing_rate: Pacing rate (if supported by transport/packet scheduler)
  *	@sk_max_pacing_rate: Maximum pacing rate (%SO_MAX_PACING_RATE)
  *	@sk_sndbuf: size of send buffer in bytes
  *	@sk_no_check_tx: %SO_NO_CHECK setting, set checksum in TX packets
  *	@sk_no_check_rx: allow zero checksum in RX packets
  *	@sk_route_caps: route capabilities (e.g. %NETIF_F_TSO)
  *	@sk_route_nocaps: forbidden route capabilities (e.g NETIF_F_GSO_MASK)
  *	@sk_gso_type: GSO type (e.g. %SKB_GSO_TCPV4)
  *	@sk_gso_max_size: Maximum GSO segment size to build
  *	@sk_gso_max_segs: Maximum number of GSO segments
  *	@sk_pacing_shift: scaling factor for TCP Small Queues
  *	@sk_lingertime: %SO_LINGER l_linger setting
  *	@sk_backlog: always used with the per-socket spinlock held
  *	@sk_callback_lock: used with the callbacks in the end of this struct
  *	@sk_error_queue: rarely used
  *	@sk_prot_creator: sk_prot of original sock creator (see ipv6_setsockopt,
  *			  IPV6_ADDRFORM for instance)
  *	@sk_err: last error
  *	@sk_err_soft: errors that don't cause failure but are the cause of a
  *		      persistent failure not just 'timed out'
  *	@sk_drops: raw/udp drops counter
  *	@sk_ack_backlog: current listen backlog
  *	@sk_max_ack_backlog: listen backlog set in listen()
  *	@sk_priority: %SO_PRIORITY setting
  *	@sk_cgrp_prioidx: socket group's priority map index
  *	@sk_type: socket type (%SOCK_STREAM, etc)
  *	@sk_protocol: which protocol this socket belongs in this network family
  *	@sk_peer_pid: &struct pid for this socket's peer
  *	@sk_peer_cred: %SO_PEERCRED setting
  *	@sk_rcvlowat: %SO_RCVLOWAT setting
  *	@sk_rcvtimeo: %SO_RCVTIMEO setting
  *	@sk_sndtimeo: %SO_SNDTIMEO setting
  *	@sk_txhash: computed flow hash for use on transmit
  *	@sk_filter: socket filtering instructions
  *	@sk_timer: sock cleanup timer
  *	@sk_stamp: time stamp of last packet received
  *	@sk_stamp_seq: lock for accessing sk_stamp on 32 bit architectures only
  *	@sk_tsflags: SO_TIMESTAMPING socket options
  *	@sk_tskey: counter to disambiguate concurrent tstamp requests
  *	@sk_socket: Identd and reporting IO signals
  *	@sk_user_data: RPC layer private data
  *	@sk_frag: cached page frag
  *	@sk_peek_off: current peek_offset value
  *	@sk_send_head: front of stuff to transmit
  *	@sk_security: used by security modules
  *	@sk_mark: generic packet mark
  *	@sk_classid: this socket's cgroup classid
  *	@sk_cgrp: this socket's cgroup-specific proto data
  *	@sk_write_pending: a write to stream socket waits to start
  *	@sk_state_change: callback to indicate change in the state of the sock
  *	@sk_data_ready: callback to indicate there is data to be processed
  *	@sk_write_space: callback to indicate there is bf sending space available
  *	@sk_error_report: callback to indicate errors (e.g. %MSG_ERRQUEUE)
  *	@sk_backlog_rcv: callback to process the backlog
  *	@sk_destruct: called at sock freeing time, i.e. when all refcnt == 0
 */
struct sock {
	/*
	 * Now struct inet_timewait_sock also uses sock_common, so please just
	 * don't add nothing before this first member (__sk_common) --acme
	 */
	struct sock_common	__sk_common;
#define sk_node			__sk_common.skc_node
#define sk_nulls_node		__sk_common.skc_nulls_node
#define sk_refcnt		__sk_common.skc_refcnt
#define sk_tx_queue_mapping	__sk_common.skc_tx_queue_mapping

#define sk_dontcopy_begin	__sk_common.skc_dontcopy_begin
#define sk_dontcopy_end		__sk_common.skc_dontcopy_end
#define sk_hash			__sk_common.skc_hash
#define sk_portpair		__sk_common.skc_portpair
#define sk_num			__sk_common.skc_num
#define sk_dport		__sk_common.skc_dport
#define sk_addrpair		__sk_common.skc_addrpair
#define sk_daddr		__sk_common.skc_daddr
#define sk_rcv_saddr		__sk_common.skc_rcv_saddr
#define sk_family		__sk_common.skc_family
#define sk_state		__sk_common.skc_state
#define sk_reuse		__sk_common.skc_reuse
#define sk_reuseport		__sk_common.skc_reuseport
#define sk_ipv6only		__sk_common.skc_ipv6only
#define sk_net_refcnt		__sk_common.skc_net_refcnt
#define sk_bound_dev_if		__sk_common.skc_bound_dev_if
#define sk_bind_node		__sk_common.skc_bind_node
#define sk_prot			__sk_common.skc_prot
#define sk_net			__sk_common.skc_net
#define sk_v6_daddr		__sk_common.skc_v6_daddr
#define sk_v6_rcv_saddr	__sk_common.skc_v6_rcv_saddr
#define sk_cookie		__sk_common.skc_cookie
#define sk_incoming_cpu		__sk_common.skc_incoming_cpu
#define sk_flags		__sk_common.skc_flags
#define sk_rxhash		__sk_common.skc_rxhash

	socket_lock_t		sk_lock;
	struct sk_buff_head	sk_receive_queue;
	/*
	 * The backlog queue is special, it is always used with
	 * the per-socket spinlock held and requires low latency
	 * access. Therefore we special case it's implementation.
	 * Note : rmem_alloc is in this structure to fill a hole
	 * on 64bit arches, not because its logically part of
	 * backlog.
	 */
	struct {
		atomic_t	rmem_alloc;
		int		len;
		struct sk_buff	*head;
		struct sk_buff	*tail;
	} sk_backlog;
#define sk_rmem_alloc sk_backlog.rmem_alloc
	int			sk_forward_alloc;

	__u32			sk_txhash;
#ifdef CONFIG_NET_RX_BUSY_POLL
	unsigned int		sk_napi_id;
	unsigned int		sk_ll_usec;
#endif
	atomic_t		sk_drops;
	int			sk_rcvbuf;

	struct sk_filter __rcu	*sk_filter;
	union {
		struct socket_wq __rcu	*sk_wq;
		struct socket_wq	*sk_wq_raw;
	};
#ifdef CONFIG_XFRM
	struct xfrm_policy __rcu *sk_policy[2];
#endif
	struct dst_entry	*sk_rx_dst;
	struct dst_entry __rcu	*sk_dst_cache;
	/* Note: 32bit hole on 64bit arches */
	atomic_t		sk_wmem_alloc;
	atomic_t		sk_omem_alloc;
	int			sk_sndbuf;
	struct sk_buff_head	sk_write_queue;
	kmemcheck_bitfield_begin(flags);
	unsigned int		sk_shutdown  : 2,
				sk_no_check_tx : 1,
				sk_no_check_rx : 1,
				sk_userlocks : 4,
				sk_protocol  : 8,
				sk_type      : 16;
#define SK_PROTOCOL_MAX U8_MAX
	kmemcheck_bitfield_end(flags);
	int			sk_wmem_queued;
	gfp_t			sk_allocation;
	u32			sk_pacing_rate; /* bytes per second */
	u32			sk_max_pacing_rate;
	netdev_features_t	sk_route_caps;
	netdev_features_t	sk_route_nocaps;
	int			sk_gso_type;
	unsigned int		sk_gso_max_size;
	u16			sk_gso_max_segs;
	int			sk_rcvlowat;
	u8			sk_pacing_shift;
	unsigned long	        sk_lingertime;
	struct sk_buff_head	sk_error_queue;
	struct proto		*sk_prot_creator;
	rwlock_t		sk_callback_lock;
	int			sk_err,
				sk_err_soft;
	u32			sk_ack_backlog;
	u32			sk_max_ack_backlog;
	__u32			sk_priority;
#if IS_ENABLED(CONFIG_CGROUP_NET_PRIO)
	__u32			sk_cgrp_prioidx;
#endif
	struct pid		*sk_peer_pid;
	const struct cred	*sk_peer_cred;
	long			sk_rcvtimeo;
	long			sk_sndtimeo;
	struct timer_list	sk_timer;
	ktime_t			sk_stamp;
#if BITS_PER_LONG==32
	seqlock_t		sk_stamp_seq;
#endif
	u16			sk_tsflags;
	u32			sk_tskey;
	struct socket		*sk_socket;
	void			*sk_user_data;
	struct page_frag	sk_frag;
	struct sk_buff		*sk_send_head;
	__s32			sk_peek_off;
	int			sk_write_pending;
#ifdef CONFIG_SECURITY
	void			*sk_security;
#endif
	__u32			sk_mark;
	kuid_t			sk_uid;
#ifdef CONFIG_CGROUP_NET_CLASSID
	u32			sk_classid;
#endif
	struct cg_proto		*sk_cgrp;
	void			(*sk_state_change)(struct sock *sk);
	void			(*sk_data_ready)(struct sock *sk);
	void			(*sk_write_space)(struct sock *sk);
	void			(*sk_error_report)(struct sock *sk);
	int			(*sk_backlog_rcv)(struct sock *sk,
						  struct sk_buff *skb);
	void                    (*sk_destruct)(struct sock *sk);
	struct rcu_head		sk_rcu;
};

#define __sk_user_data(sk) ((*((void __rcu **)&(sk)->sk_user_data)))

#define rcu_dereference_sk_user_data(sk)	rcu_dereference(__sk_user_data((sk)))
#define rcu_assign_sk_user_data(sk, ptr)	rcu_assign_pointer(__sk_user_data((sk)), ptr)

/*
 * SK_CAN_REUSE and SK_NO_REUSE on a socket mean that the socket is OK
 * or not whether his port will be reused by someone else. SK_FORCE_REUSE
 * on a socket means that the socket will reuse everybody else's port
 * without looking at the other's sk_reuse value.
 */

#define SK_NO_REUSE	0
#define SK_CAN_REUSE	1
#define SK_FORCE_REUSE	2

static inline int sk_peek_offset(struct sock *sk, int flags)
{
	if ((flags & MSG_PEEK) && (sk->sk_peek_off >= 0))
		return sk->sk_peek_off;
	else
		return 0;
}

static inline void sk_peek_offset_bwd(struct sock *sk, int val)
{
	if (sk->sk_peek_off >= 0) {
		if (sk->sk_peek_off >= val)
			sk->sk_peek_off -= val;
		else
			sk->sk_peek_off = 0;
	}
}

static inline void sk_peek_offset_fwd(struct sock *sk, int val)
{
	if (sk->sk_peek_off >= 0)
		sk->sk_peek_off += val;
}

/*
 * Hashed lists helper routines
 */
static inline struct sock *sk_entry(const struct hlist_node *node)
{
	return hlist_entry(node, struct sock, sk_node);
}

static inline struct sock *__sk_head(const struct hlist_head *head)
{
	return hlist_entry(head->first, struct sock, sk_node);
}

static inline struct sock *sk_head(const struct hlist_head *head)
{
	return hlist_empty(head) ? NULL : __sk_head(head);
}

static inline struct sock *__sk_nulls_head(const struct hlist_nulls_head *head)
{
	return hlist_nulls_entry(head->first, struct sock, sk_nulls_node);
}

static inline struct sock *sk_nulls_head(const struct hlist_nulls_head *head)
{
	return hlist_nulls_empty(head) ? NULL : __sk_nulls_head(head);
}

static inline struct sock *sk_next(const struct sock *sk)
{
	return sk->sk_node.next ?
		hlist_entry(sk->sk_node.next, struct sock, sk_node) : NULL;
}

static inline struct sock *sk_nulls_next(const struct sock *sk)
{
	return (!is_a_nulls(sk->sk_nulls_node.next)) ?
		hlist_nulls_entry(sk->sk_nulls_node.next,
				  struct sock, sk_nulls_node) :
		NULL;
}

static inline bool sk_unhashed(const struct sock *sk)
{
	return hlist_unhashed(&sk->sk_node);
}

static inline bool sk_hashed(const struct sock *sk)
{
	return !sk_unhashed(sk);
}

static inline void sk_node_init(struct hlist_node *node)
{
	node->pprev = NULL;
}

static inline void sk_nulls_node_init(struct hlist_nulls_node *node)
{
	node->pprev = NULL;
}

static inline void __sk_del_node(struct sock *sk)
{
	__hlist_del(&sk->sk_node);
}

/* NB: equivalent to hlist_del_init_rcu */
static inline bool __sk_del_node_init(struct sock *sk)
{
	if (sk_hashed(sk)) {
		__sk_del_node(sk);
		sk_node_init(&sk->sk_node);
		return true;
	}
	return false;
}

/* Grab socket reference count. This operation is valid only
   when sk is ALREADY grabbed f.e. it is found in hash table
   or a list and the lookup is made under lock preventing hash table
   modifications.
 */

static inline void sock_hold(struct sock *sk)
{
	atomic_inc(&sk->sk_refcnt);
}

/* Ungrab socket in the context, which assumes that socket refcnt
   cannot hit zero, f.e. it is true in context of any socketcall.
 */
static inline void __sock_put(struct sock *sk)
{
	atomic_dec(&sk->sk_refcnt);
}

static inline bool sk_del_node_init(struct sock *sk)
{
	bool rc = __sk_del_node_init(sk);

	if (rc) {
		/* paranoid for a while -acme */
		WARN_ON(atomic_read(&sk->sk_refcnt) == 1);
		__sock_put(sk);
	}
	return rc;
}
#define sk_del_node_init_rcu(sk)	sk_del_node_init(sk)

static inline bool __sk_nulls_del_node_init_rcu(struct sock *sk)
{
	if (sk_hashed(sk)) {
		hlist_nulls_del_init_rcu(&sk->sk_nulls_node);
		return true;
	}
	return false;
}

static inline bool sk_nulls_del_node_init_rcu(struct sock *sk)
{
	bool rc = __sk_nulls_del_node_init_rcu(sk);

	if (rc) {
		/* paranoid for a while -acme */
		WARN_ON(atomic_read(&sk->sk_refcnt) == 1);
		__sock_put(sk);
	}
	return rc;
}

static inline void __sk_add_node(struct sock *sk, struct hlist_head *list)
{
	hlist_add_head(&sk->sk_node, list);
}

static inline void sk_add_node(struct sock *sk, struct hlist_head *list)
{
	sock_hold(sk);
	__sk_add_node(sk, list);
}

static inline void sk_add_node_rcu(struct sock *sk, struct hlist_head *list)
{
	sock_hold(sk);
	hlist_add_head_rcu(&sk->sk_node, list);
}

static inline void __sk_nulls_add_node_rcu(struct sock *sk, struct hlist_nulls_head *list)
{
	hlist_nulls_add_head_rcu(&sk->sk_nulls_node, list);
}

static inline void sk_nulls_add_node_rcu(struct sock *sk, struct hlist_nulls_head *list)
{
	sock_hold(sk);
	__sk_nulls_add_node_rcu(sk, list);
}

static inline void __sk_del_bind_node(struct sock *sk)
{
	__hlist_del(&sk->sk_bind_node);
}

static inline void sk_add_bind_node(struct sock *sk,
					struct hlist_head *list)
{
	hlist_add_head(&sk->sk_bind_node, list);
}

#define sk_for_each(__sk, list) \
	hlist_for_each_entry(__sk, list, sk_node)
#define sk_for_each_rcu(__sk, list) \
	hlist_for_each_entry_rcu(__sk, list, sk_node)
#define sk_nulls_for_each(__sk, node, list) \
	hlist_nulls_for_each_entry(__sk, node, list, sk_nulls_node)
#define sk_nulls_for_each_rcu(__sk, node, list) \
	hlist_nulls_for_each_entry_rcu(__sk, node, list, sk_nulls_node)
#define sk_for_each_from(__sk) \
	hlist_for_each_entry_from(__sk, sk_node)
#define sk_nulls_for_each_from(__sk, node) \
	if (__sk && ({ node = &(__sk)->sk_nulls_node; 1; })) \
		hlist_nulls_for_each_entry_from(__sk, node, sk_nulls_node)
#define sk_for_each_safe(__sk, tmp, list) \
	hlist_for_each_entry_safe(__sk, tmp, list, sk_node)
#define sk_for_each_bound(__sk, list) \
	hlist_for_each_entry(__sk, list, sk_bind_node)

/**
 * sk_nulls_for_each_entry_offset - iterate over a list at a given struct offset
 * @tpos:	the type * to use as a loop cursor.
 * @pos:	the &struct hlist_node to use as a loop cursor.
 * @head:	the head for your list.
 * @offset:	offset of hlist_node within the struct.
 *
 */
#define sk_nulls_for_each_entry_offset(tpos, pos, head, offset)		       \
	for (pos = (head)->first;					       \
	     (!is_a_nulls(pos)) &&					       \
		({ tpos = (typeof(*tpos) *)((void *)pos - offset); 1;});       \
	     pos = pos->next)

static inline struct user_namespace *sk_user_ns(struct sock *sk)
{
	/* Careful only use this in a context where these parameters
	 * can not change and must all be valid, such as recvmsg from
	 * userspace.
	 */
	return sk->sk_socket->file->f_cred->user_ns;
}

/* Sock flags */
enum sock_flags {
	SOCK_DEAD,
	SOCK_DONE,
	SOCK_URGINLINE,
	SOCK_KEEPOPEN,
	SOCK_LINGER,
	SOCK_DESTROY,
	SOCK_BROADCAST,
	SOCK_TIMESTAMP,
	SOCK_ZAPPED,
	SOCK_USE_WRITE_QUEUE, /* whether to call sk->sk_write_space in sock_wfree */
	SOCK_DBG, /* %SO_DEBUG setting */
	SOCK_RCVTSTAMP, /* %SO_TIMESTAMP setting */
	SOCK_RCVTSTAMPNS, /* %SO_TIMESTAMPNS setting */
	SOCK_LOCALROUTE, /* route locally only, %SO_DONTROUTE setting */
	SOCK_QUEUE_SHRUNK, /* write queue has been shrunk recently */
	SOCK_MEMALLOC, /* VM depends on this socket for swapping */
	SOCK_TIMESTAMPING_RX_SOFTWARE,  /* %SOF_TIMESTAMPING_RX_SOFTWARE */
	SOCK_FASYNC, /* fasync() active */
	SOCK_RXQ_OVFL,
	SOCK_ZEROCOPY, /* buffers from userspace */
	SOCK_WIFI_STATUS, /* push wifi status to userspace */
	SOCK_NOFCS, /* Tell NIC not to do the Ethernet FCS.
		     * Will use last 4 bytes of packet sent from
		     * user-space instead.
		     */
	SOCK_FILTER_LOCKED, /* Filter cannot be changed anymore */
	SOCK_SELECT_ERR_QUEUE, /* Wake select on error queue */
	SOCK_RCU_FREE, /* wait rcu grace period in sk_destruct() */
};

#define SK_FLAGS_TIMESTAMP ((1UL << SOCK_TIMESTAMP) | (1UL << SOCK_TIMESTAMPING_RX_SOFTWARE))

static inline void sock_copy_flags(struct sock *nsk, struct sock *osk)
{
	nsk->sk_flags = osk->sk_flags;
}

static inline void sock_set_flag(struct sock *sk, enum sock_flags flag)
{
	__set_bit(flag, &sk->sk_flags);
}

static inline void sock_reset_flag(struct sock *sk, enum sock_flags flag)
{
	__clear_bit(flag, &sk->sk_flags);
}

static inline bool sock_flag(const struct sock *sk, enum sock_flags flag)
{
	return test_bit(flag, &sk->sk_flags);
}

#ifdef CONFIG_NET
extern struct static_key memalloc_socks;
static inline int sk_memalloc_socks(void)
{
	return static_key_false(&memalloc_socks);
}
#else

static inline int sk_memalloc_socks(void)
{
	return 0;
}

#endif

static inline gfp_t sk_gfp_atomic(const struct sock *sk, gfp_t gfp_mask)
{
	return GFP_ATOMIC | (sk->sk_allocation & __GFP_MEMALLOC);
}

static inline void sk_acceptq_removed(struct sock *sk)
{
	sk->sk_ack_backlog--;
}

static inline void sk_acceptq_added(struct sock *sk)
{
	sk->sk_ack_backlog++;
}

static inline bool sk_acceptq_is_full(const struct sock *sk)
{
	return sk->sk_ack_backlog > sk->sk_max_ack_backlog;
}

/*
 * Compute minimal free write space needed to queue new packets.
 */
static inline int sk_stream_min_wspace(const struct sock *sk)
{
	return sk->sk_wmem_queued >> 1;
}

static inline int sk_stream_wspace(const struct sock *sk)
{
	return sk->sk_sndbuf - sk->sk_wmem_queued;
}

void sk_stream_write_space(struct sock *sk);

/* OOB backlog add */
static inline void __sk_add_backlog(struct sock *sk, struct sk_buff *skb)
{
	/* dont let skb dst not refcounted, we are going to leave rcu lock */
	skb_dst_force_safe(skb);

	if (!sk->sk_backlog.tail)
		sk->sk_backlog.head = skb;
	else
		sk->sk_backlog.tail->next = skb;

	sk->sk_backlog.tail = skb;
	skb->next = NULL;
}

/*
 * Take into account size of receive queue and backlog queue
 * Do not take into account this skb truesize,
 * to allow even a single big packet to come.
 */
static inline bool sk_rcvqueues_full(const struct sock *sk, unsigned int limit)
{
	unsigned int qsize = sk->sk_backlog.len + atomic_read(&sk->sk_rmem_alloc);

	return qsize > limit;
}

/* The per-socket spinlock must be held here. */
static inline __must_check int sk_add_backlog(struct sock *sk, struct sk_buff *skb,
					      unsigned int limit)
{
	if (sk_rcvqueues_full(sk, limit))
		return -ENOBUFS;

	/*
	 * If the skb was allocated from pfmemalloc reserves, only
	 * allow SOCK_MEMALLOC sockets to use it as this socket is
	 * helping free memory
	 */
	if (skb_pfmemalloc(skb) && !sock_flag(sk, SOCK_MEMALLOC))
		return -ENOMEM;

	__sk_add_backlog(sk, skb);
	sk->sk_backlog.len += skb->truesize;
	return 0;
}

int __sk_backlog_rcv(struct sock *sk, struct sk_buff *skb);

static inline int sk_backlog_rcv(struct sock *sk, struct sk_buff *skb)
{
	if (sk_memalloc_socks() && skb_pfmemalloc(skb))
		return __sk_backlog_rcv(sk, skb);

	return sk->sk_backlog_rcv(sk, skb);
}

static inline void sk_incoming_cpu_update(struct sock *sk)
{
	sk->sk_incoming_cpu = raw_smp_processor_id();
}

static inline void sock_rps_record_flow_hash(__u32 hash)
{
#ifdef CONFIG_RPS
	struct rps_sock_flow_table *sock_flow_table;

	rcu_read_lock();
	sock_flow_table = rcu_dereference(rps_sock_flow_table);
	rps_record_sock_flow(sock_flow_table, hash);
	rcu_read_unlock();
#endif
}

static inline void sock_rps_record_flow(const struct sock *sk)
{
#ifdef CONFIG_RPS
	sock_rps_record_flow_hash(sk->sk_rxhash);
#endif
}

static inline void sock_rps_save_rxhash(struct sock *sk,
					const struct sk_buff *skb)
{
#ifdef CONFIG_RPS
	if (unlikely(sk->sk_rxhash != skb->hash))
		sk->sk_rxhash = skb->hash;
#endif
}

static inline void sock_rps_reset_rxhash(struct sock *sk)
{
#ifdef CONFIG_RPS
	sk->sk_rxhash = 0;
#endif
}

#define sk_wait_event(__sk, __timeo, __condition)			\
	({	int __rc;						\
		release_sock(__sk);					\
		__rc = __condition;					\
		if (!__rc) {						\
			*(__timeo) = schedule_timeout(*(__timeo));	\
		}							\
		sched_annotate_sleep();						\
		lock_sock(__sk);					\
		__rc = __condition;					\
		__rc;							\
	})

int sk_stream_wait_connect(struct sock *sk, long *timeo_p);
int sk_stream_wait_memory(struct sock *sk, long *timeo_p);
void sk_stream_wait_close(struct sock *sk, long timeo_p);
int sk_stream_error(struct sock *sk, int flags, int err);
void sk_stream_kill_queues(struct sock *sk);
void sk_set_memalloc(struct sock *sk);
void sk_clear_memalloc(struct sock *sk);

int sk_wait_data(struct sock *sk, long *timeo, const struct sk_buff *skb);

struct request_sock_ops;
struct timewait_sock_ops;
struct inet_hashinfo;
struct raw_hashinfo;
struct module;

/*
 * caches using SLAB_DESTROY_BY_RCU should let .next pointer from nulls nodes
 * un-modified. Special care is taken when initializing object to zero.
 */
static inline void sk_prot_clear_nulls(struct sock *sk, int size)
{
	if (offsetof(struct sock, sk_node.next) != 0)
		memset(sk, 0, offsetof(struct sock, sk_node.next));
	memset(&sk->sk_node.pprev, 0,
	       size - offsetof(struct sock, sk_node.pprev));
}

/* Networking protocol blocks we attach to sockets.
 * socket layer -> transport layer interface
 */
struct proto {
	void			(*close)(struct sock *sk,
					long timeout);
	int			(*connect)(struct sock *sk,
					struct sockaddr *uaddr,
					int addr_len);
	int			(*disconnect)(struct sock *sk, int flags);

	struct sock *		(*accept)(struct sock *sk, int flags, int *err);

	int			(*ioctl)(struct sock *sk, int cmd,
					 unsigned long arg);
	int			(*init)(struct sock *sk);
	void			(*destroy)(struct sock *sk);
	void			(*shutdown)(struct sock *sk, int how);
	int			(*setsockopt)(struct sock *sk, int level,
					int optname, char __user *optval,
					unsigned int optlen);
	int			(*getsockopt)(struct sock *sk, int level,
					int optname, char __user *optval,
					int __user *option);
#ifdef CONFIG_COMPAT
	int			(*compat_setsockopt)(struct sock *sk,
					int level,
					int optname, char __user *optval,
					unsigned int optlen);
	int			(*compat_getsockopt)(struct sock *sk,
					int level,
					int optname, char __user *optval,
					int __user *option);
	int			(*compat_ioctl)(struct sock *sk,
					unsigned int cmd, unsigned long arg);
#endif
	int			(*sendmsg)(struct sock *sk, struct msghdr *msg,
					   size_t len);
	int			(*recvmsg)(struct sock *sk, struct msghdr *msg,
					   size_t len, int noblock, int flags,
					   int *addr_len);
	int			(*sendpage)(struct sock *sk, struct page *page,
					int offset, size_t size, int flags);
	int			(*bind)(struct sock *sk,
					struct sockaddr *uaddr, int addr_len);

	int			(*backlog_rcv) (struct sock *sk,
						struct sk_buff *skb);

	void		(*release_cb)(struct sock *sk);

	/* Keeping track of sk's, looking them up, and port selection methods. */
	void			(*hash)(struct sock *sk);
	void			(*unhash)(struct sock *sk);
	void			(*rehash)(struct sock *sk);
	int			(*get_port)(struct sock *sk, unsigned short snum);
	void			(*clear_sk)(struct sock *sk, int size);

	/* Keeping track of sockets in use */
#ifdef CONFIG_PROC_FS
	unsigned int		inuse_idx;
#endif

	bool			(*stream_memory_free)(const struct sock *sk);
	/* Memory pressure */
	void			(*enter_memory_pressure)(struct sock *sk);
	atomic_long_t		*memory_allocated;	/* Current allocated memory. */
	struct percpu_counter	*sockets_allocated;	/* Current number of sockets. */
	/*
	 * Pressure flag: try to collapse.
	 * Technical note: it is used by multiple contexts non atomically.
	 * All the __sk_mem_schedule() is of this nature: accounting
	 * is strict, actions are advisory and have some latency.
	 */
	int			*memory_pressure;
	long			*sysctl_mem;

	int			*sysctl_wmem;
	int			*sysctl_rmem;
	u32			sysctl_wmem_offset;
	u32			sysctl_rmem_offset;

	int			max_header;
	bool			no_autobind;

	struct kmem_cache	*slab;
	unsigned int		obj_size;
	int			slab_flags;

	struct percpu_counter	*orphan_count;

	struct request_sock_ops	*rsk_prot;
	struct timewait_sock_ops *twsk_prot;

	union {
		struct inet_hashinfo	*hashinfo;
		struct udp_table	*udp_table;
		struct raw_hashinfo	*raw_hash;
	} h;

	struct module		*owner;

	char			name[32];

	struct list_head	node;
#ifdef SOCK_REFCNT_DEBUG
	atomic_t		socks;
#endif
#ifdef CONFIG_MEMCG_KMEM
	/*
	 * cgroup specific init/deinit functions. Called once for all
	 * protocols that implement it, from cgroups populate function.
	 * This function has to setup any files the protocol want to
	 * appear in the kmem cgroup filesystem.
	 */
	int			(*init_cgroup)(struct mem_cgroup *memcg,
					       struct cgroup_subsys *ss);
	void			(*destroy_cgroup)(struct mem_cgroup *memcg);
	struct cg_proto		*(*proto_cgroup)(struct mem_cgroup *memcg);
#endif
	int			(*diag_destroy)(struct sock *sk, int err);
};

int proto_register(struct proto *prot, int alloc_slab);
void proto_unregister(struct proto *prot);

#ifdef SOCK_REFCNT_DEBUG
static inline void sk_refcnt_debug_inc(struct sock *sk)
{
	atomic_inc(&sk->sk_prot->socks);
}

static inline void sk_refcnt_debug_dec(struct sock *sk)
{
	atomic_dec(&sk->sk_prot->socks);
	printk(KERN_DEBUG "%s socket %p released, %d are still alive\n",
	       sk->sk_prot->name, sk, atomic_read(&sk->sk_prot->socks));
}

static inline void sk_refcnt_debug_release(const struct sock *sk)
{
	if (atomic_read(&sk->sk_refcnt) != 1)
		printk(KERN_DEBUG "Destruction of the %s socket %p delayed, refcnt=%d\n",
		       sk->sk_prot->name, sk, atomic_read(&sk->sk_refcnt));
}
#else /* SOCK_REFCNT_DEBUG */
#define sk_refcnt_debug_inc(sk) do { } while (0)
#define sk_refcnt_debug_dec(sk) do { } while (0)
#define sk_refcnt_debug_release(sk) do { } while (0)
#endif /* SOCK_REFCNT_DEBUG */

#if defined(CONFIG_MEMCG_KMEM) && defined(CONFIG_NET)
extern struct static_key memcg_socket_limit_enabled;
static inline struct cg_proto *parent_cg_proto(struct proto *proto,
					       struct cg_proto *cg_proto)
{
	return proto->proto_cgroup(parent_mem_cgroup(cg_proto->memcg));
}
#define mem_cgroup_sockets_enabled static_key_false(&memcg_socket_limit_enabled)
#else
#define mem_cgroup_sockets_enabled 0
static inline struct cg_proto *parent_cg_proto(struct proto *proto,
					       struct cg_proto *cg_proto)
{
	return NULL;
}
#endif

static inline bool sk_stream_memory_free(const struct sock *sk)
{
	if (sk->sk_wmem_queued >= sk->sk_sndbuf)
		return false;

	return sk->sk_prot->stream_memory_free ?
		sk->sk_prot->stream_memory_free(sk) : true;
}

static inline bool sk_stream_is_writeable(const struct sock *sk)
{
	return sk_stream_wspace(sk) >= sk_stream_min_wspace(sk) &&
	       sk_stream_memory_free(sk);
}


static inline bool sk_has_memory_pressure(const struct sock *sk)
{
	return sk->sk_prot->memory_pressure != NULL;
}

static inline bool sk_under_memory_pressure(const struct sock *sk)
{
	if (!sk->sk_prot->memory_pressure)
		return false;

	if (mem_cgroup_sockets_enabled && sk->sk_cgrp)
		return !!sk->sk_cgrp->memory_pressure;

	return !!*sk->sk_prot->memory_pressure;
}

static inline void sk_leave_memory_pressure(struct sock *sk)
{
	int *memory_pressure = sk->sk_prot->memory_pressure;

	if (!memory_pressure)
		return;

	if (*memory_pressure)
		*memory_pressure = 0;

	if (mem_cgroup_sockets_enabled && sk->sk_cgrp) {
		struct cg_proto *cg_proto = sk->sk_cgrp;
		struct proto *prot = sk->sk_prot;

		for (; cg_proto; cg_proto = parent_cg_proto(prot, cg_proto))
			cg_proto->memory_pressure = 0;
	}

}

static inline void sk_enter_memory_pressure(struct sock *sk)
{
	if (!sk->sk_prot->enter_memory_pressure)
		return;

	if (mem_cgroup_sockets_enabled && sk->sk_cgrp) {
		struct cg_proto *cg_proto = sk->sk_cgrp;
		struct proto *prot = sk->sk_prot;

		for (; cg_proto; cg_proto = parent_cg_proto(prot, cg_proto))
			cg_proto->memory_pressure = 1;
	}

	sk->sk_prot->enter_memory_pressure(sk);
}

static inline long sk_prot_mem_limits(const struct sock *sk, int index)
{
	long *prot = sk->sk_prot->sysctl_mem;
	if (mem_cgroup_sockets_enabled && sk->sk_cgrp)
		prot = sk->sk_cgrp->sysctl_mem;
	return prot[index];
}

static inline void memcg_memory_allocated_add(struct cg_proto *prot,
					      unsigned long amt,
					      int *parent_status)
{
	page_counter_charge(&prot->memory_allocated, amt);

	if (page_counter_read(&prot->memory_allocated) >
	    prot->memory_allocated.limit)
		*parent_status = OVER_LIMIT;
}

static inline void memcg_memory_allocated_sub(struct cg_proto *prot,
					      unsigned long amt)
{
	page_counter_uncharge(&prot->memory_allocated, amt);
}

static inline long
sk_memory_allocated(const struct sock *sk)
{
	struct proto *prot = sk->sk_prot;

	if (mem_cgroup_sockets_enabled && sk->sk_cgrp)
		return page_counter_read(&sk->sk_cgrp->memory_allocated);

	return atomic_long_read(prot->memory_allocated);
}

static inline long
sk_memory_allocated_add(struct sock *sk, int amt, int *parent_status)
{
	struct proto *prot = sk->sk_prot;

	if (mem_cgroup_sockets_enabled && sk->sk_cgrp) {
		memcg_memory_allocated_add(sk->sk_cgrp, amt, parent_status);
		/* update the root cgroup regardless */
		atomic_long_add_return(amt, prot->memory_allocated);
		return page_counter_read(&sk->sk_cgrp->memory_allocated);
	}

	return atomic_long_add_return(amt, prot->memory_allocated);
}

static inline void
sk_memory_allocated_sub(struct sock *sk, int amt)
{
	struct proto *prot = sk->sk_prot;

	if (mem_cgroup_sockets_enabled && sk->sk_cgrp)
		memcg_memory_allocated_sub(sk->sk_cgrp, amt);

	atomic_long_sub(amt, prot->memory_allocated);
}

static inline void sk_sockets_allocated_dec(struct sock *sk)
{
	struct proto *prot = sk->sk_prot;

	if (mem_cgroup_sockets_enabled && sk->sk_cgrp) {
		struct cg_proto *cg_proto = sk->sk_cgrp;

		for (; cg_proto; cg_proto = parent_cg_proto(prot, cg_proto))
			percpu_counter_dec(&cg_proto->sockets_allocated);
	}

	percpu_counter_dec(prot->sockets_allocated);
}

static inline void sk_sockets_allocated_inc(struct sock *sk)
{
	struct proto *prot = sk->sk_prot;

	if (mem_cgroup_sockets_enabled && sk->sk_cgrp) {
		struct cg_proto *cg_proto = sk->sk_cgrp;

		for (; cg_proto; cg_proto = parent_cg_proto(prot, cg_proto))
			percpu_counter_inc(&cg_proto->sockets_allocated);
	}

	percpu_counter_inc(prot->sockets_allocated);
}

static inline int
sk_sockets_allocated_read_positive(struct sock *sk)
{
	struct proto *prot = sk->sk_prot;

	if (mem_cgroup_sockets_enabled && sk->sk_cgrp)
		return percpu_counter_read_positive(&sk->sk_cgrp->sockets_allocated);

	return percpu_counter_read_positive(prot->sockets_allocated);
}

static inline int
proto_sockets_allocated_sum_positive(struct proto *prot)
{
	return percpu_counter_sum_positive(prot->sockets_allocated);
}

static inline long
proto_memory_allocated(struct proto *prot)
{
	return atomic_long_read(prot->memory_allocated);
}

static inline bool
proto_memory_pressure(struct proto *prot)
{
	if (!prot->memory_pressure)
		return false;
	return !!*prot->memory_pressure;
}


#ifdef CONFIG_PROC_FS
/* Called with local bh disabled */
void sock_prot_inuse_add(struct net *net, struct proto *prot, int inc);
int sock_prot_inuse_get(struct net *net, struct proto *proto);
#else
static inline void sock_prot_inuse_add(struct net *net, struct proto *prot,
		int inc)
{
}
#endif


/* With per-bucket locks this operation is not-atomic, so that
 * this version is not worse.
 */
static inline void __sk_prot_rehash(struct sock *sk)
{
	sk->sk_prot->unhash(sk);
	sk->sk_prot->hash(sk);
}

void sk_prot_clear_portaddr_nulls(struct sock *sk, int size);

/* About 10 seconds */
#define SOCK_DESTROY_TIME (10*HZ)

/* Sockets 0-1023 can't be bound to unless you are superuser */
#define PROT_SOCK	1024

#define SHUTDOWN_MASK	3
#define RCV_SHUTDOWN	1
#define SEND_SHUTDOWN	2

#define SOCK_SNDBUF_LOCK	1
#define SOCK_RCVBUF_LOCK	2
#define SOCK_BINDADDR_LOCK	4
#define SOCK_BINDPORT_LOCK	8

struct socket_alloc {
	struct socket socket;
	struct inode vfs_inode;
};

static inline struct socket *SOCKET_I(struct inode *inode)
{
	return &container_of(inode, struct socket_alloc, vfs_inode)->socket;
}

static inline struct inode *SOCK_INODE(struct socket *socket)
{
	return &container_of(socket, struct socket_alloc, socket)->vfs_inode;
}

/*
 * Functions for memory accounting
 */
int __sk_mem_schedule(struct sock *sk, int size, int kind);
void __sk_mem_reclaim(struct sock *sk, int amount);

#define SK_MEM_QUANTUM ((int)PAGE_SIZE)
#define SK_MEM_QUANTUM_SHIFT ilog2(SK_MEM_QUANTUM)
#define SK_MEM_SEND	0
#define SK_MEM_RECV	1

static inline int sk_mem_pages(int amt)
{
	return (amt + SK_MEM_QUANTUM - 1) >> SK_MEM_QUANTUM_SHIFT;
}

static inline bool sk_has_account(struct sock *sk)
{
	/* return true if protocol supports memory accounting */
	return !!sk->sk_prot->memory_allocated;
}

static inline bool sk_wmem_schedule(struct sock *sk, int size)
{
	if (!sk_has_account(sk))
		return true;
	return size <= sk->sk_forward_alloc ||
		__sk_mem_schedule(sk, size, SK_MEM_SEND);
}

static inline bool
sk_rmem_schedule(struct sock *sk, struct sk_buff *skb, int size)
{
	if (!sk_has_account(sk))
		return true;
	return size<= sk->sk_forward_alloc ||
		__sk_mem_schedule(sk, size, SK_MEM_RECV) ||
		skb_pfmemalloc(skb);
}

static inline void sk_mem_reclaim(struct sock *sk)
{
	if (!sk_has_account(sk))
		return;
	if (sk->sk_forward_alloc >= SK_MEM_QUANTUM)
		__sk_mem_reclaim(sk, sk->sk_forward_alloc);
}

static inline void sk_mem_reclaim_partial(struct sock *sk)
{
	if (!sk_has_account(sk))
		return;
	if (sk->sk_forward_alloc > SK_MEM_QUANTUM)
		__sk_mem_reclaim(sk, sk->sk_forward_alloc - 1);
}

static inline void sk_mem_charge(struct sock *sk, int size)
{
	if (!sk_has_account(sk))
		return;
	sk->sk_forward_alloc -= size;
}

static inline void sk_mem_uncharge(struct sock *sk, int size)
{
	if (!sk_has_account(sk))
		return;
	sk->sk_forward_alloc += size;

	/* Avoid a possible overflow.
	 * TCP send queues can make this happen, if sk_mem_reclaim()
	 * is not called and more than 2 GBytes are released at once.
	 *
	 * If we reach 2 MBytes, reclaim 1 MBytes right now, there is
	 * no need to hold that much forward allocation anyway.
	 */
	if (unlikely(sk->sk_forward_alloc >= 1 << 21))
		__sk_mem_reclaim(sk, 1 << 20);
}

static inline void sk_wmem_free_skb(struct sock *sk, struct sk_buff *skb)
{
	sock_set_flag(sk, SOCK_QUEUE_SHRUNK);
	sk->sk_wmem_queued -= skb->truesize;
	sk_mem_uncharge(sk, skb->truesize);
	__kfree_skb(skb);
}

/* Used by processes to "lock" a socket state, so that
 * interrupts and bottom half handlers won't change it
 * from under us. It essentially blocks any incoming
 * packets, so that we won't get any new data or any
 * packets that change the state of the socket.
 *
 * While locked, BH processing will add new packets to
 * the backlog queue.  This queue is processed by the
 * owner of the socket lock right before it is released.
 *
 * Since ~2.3.5 it is also exclusive sleep lock serializing
 * accesses from user process context.
 */
static inline void sock_owned_by_me(const struct sock *sk)
{
#ifdef CONFIG_LOCKDEP
	WARN_ON_ONCE(!lockdep_sock_is_held(sk) && debug_locks);
#endif
}

static inline bool sock_owned_by_user(const struct sock *sk)
{
	sock_owned_by_me(sk);
	return sk->sk_lock.owned;
}

static inline void sock_release_ownership(struct sock *sk)
{
	sk->sk_lock.owned = 0;
}

/*
 * Macro so as to not evaluate some arguments when
 * lockdep is not enabled.
 *
 * Mark both the sk_lock and the sk_lock.slock as a
 * per-address-family lock class.
 */
#define sock_lock_init_class_and_name(sk, sname, skey, name, key)	\
do {									\
	sk->sk_lock.owned = 0;						\
	init_waitqueue_head(&sk->sk_lock.wq);				\
	spin_lock_init(&(sk)->sk_lock.slock);				\
	debug_check_no_locks_freed((void *)&(sk)->sk_lock,		\
			sizeof((sk)->sk_lock));				\
	lockdep_set_class_and_name(&(sk)->sk_lock.slock,		\
				(skey), (sname));				\
	lockdep_init_map(&(sk)->sk_lock.dep_map, (name), (key), 0);	\
} while (0)

void lock_sock_nested(struct sock *sk, int subclass);

static inline void lock_sock(struct sock *sk)
{
	lock_sock_nested(sk, 0);
}

void release_sock(struct sock *sk);

/* BH context may only use the following locking interface. */
#define bh_lock_sock(__sk)	spin_lock(&((__sk)->sk_lock.slock))
#define bh_lock_sock_nested(__sk) \
				spin_lock_nested(&((__sk)->sk_lock.slock), \
				SINGLE_DEPTH_NESTING)
#define bh_unlock_sock(__sk)	spin_unlock(&((__sk)->sk_lock.slock))

bool lock_sock_fast(struct sock *sk);
/**
 * unlock_sock_fast - complement of lock_sock_fast
 * @sk: socket
 * @slow: slow mode
 *
 * fast unlock socket for user context.
 * If slow mode is on, we call regular release_sock()
 */
static inline void unlock_sock_fast(struct sock *sk, bool slow)
{
	if (slow)
		release_sock(sk);
	else
		spin_unlock_bh(&sk->sk_lock.slock);
}


struct sock *sk_alloc(struct net *net, int family, gfp_t priority,
		      struct proto *prot, int kern);
void sk_free(struct sock *sk);
void sk_destruct(struct sock *sk);
struct sock *sk_clone_lock(const struct sock *sk, const gfp_t priority);

struct sk_buff *sock_wmalloc(struct sock *sk, unsigned long size, int force,
			     gfp_t priority);
void sock_wfree(struct sk_buff *skb);
void skb_orphan_partial(struct sk_buff *skb);
void sock_rfree(struct sk_buff *skb);
void sock_efree(struct sk_buff *skb);
#ifdef CONFIG_INET
void sock_edemux(struct sk_buff *skb);
#else
#define sock_edemux(skb) sock_efree(skb)
#endif

int sock_setsockopt(struct socket *sock, int level, int op,
		    char __user *optval, unsigned int optlen);

int sock_getsockopt(struct socket *sock, int level, int op,
		    char __user *optval, int __user *optlen);
struct sk_buff *sock_alloc_send_skb(struct sock *sk, unsigned long size,
				    int noblock, int *errcode);
struct sk_buff *sock_alloc_send_pskb(struct sock *sk, unsigned long header_len,
				     unsigned long data_len, int noblock,
				     int *errcode, int max_page_order);
void *sock_kmalloc(struct sock *sk, int size, gfp_t priority);
void sock_kfree_s(struct sock *sk, void *mem, int size);
void sock_kzfree_s(struct sock *sk, void *mem, int size);
void sk_send_sigurg(struct sock *sk);

struct sockcm_cookie {
	u32 mark;
};

int sock_cmsg_send(struct sock *sk, struct msghdr *msg,
		   struct sockcm_cookie *sockc);

/*
 * Functions to fill in entries in struct proto_ops when a protocol
 * does not implement a particular function.
 */
int sock_no_bind(struct socket *, struct sockaddr *, int);
int sock_no_connect(struct socket *, struct sockaddr *, int, int);
int sock_no_socketpair(struct socket *, struct socket *);
int sock_no_accept(struct socket *, struct socket *, int);
int sock_no_getname(struct socket *, struct sockaddr *, int *, int);
unsigned int sock_no_poll(struct file *, struct socket *,
			  struct poll_table_struct *);
int sock_no_ioctl(struct socket *, unsigned int, unsigned long);
int sock_no_listen(struct socket *, int);
int sock_no_shutdown(struct socket *, int);
int sock_no_getsockopt(struct socket *, int , int, char __user *, int __user *);
int sock_no_setsockopt(struct socket *, int, int, char __user *, unsigned int);
int sock_no_sendmsg(struct socket *, struct msghdr *, size_t);
int sock_no_recvmsg(struct socket *, struct msghdr *, size_t, int);
int sock_no_mmap(struct file *file, struct socket *sock,
		 struct vm_area_struct *vma);
ssize_t sock_no_sendpage(struct socket *sock, struct page *page, int offset,
			 size_t size, int flags);

/*
 * Functions to fill in entries in struct proto_ops when a protocol
 * uses the inet style.
 */
int sock_common_getsockopt(struct socket *sock, int level, int optname,
				  char __user *optval, int __user *optlen);
int sock_common_recvmsg(struct socket *sock, struct msghdr *msg, size_t size,
			int flags);
int sock_common_setsockopt(struct socket *sock, int level, int optname,
				  char __user *optval, unsigned int optlen);
int compat_sock_common_getsockopt(struct socket *sock, int level,
		int optname, char __user *optval, int __user *optlen);
int compat_sock_common_setsockopt(struct socket *sock, int level,
		int optname, char __user *optval, unsigned int optlen);

void sk_common_release(struct sock *sk);

/*
 *	Default socket callbacks and setup code
 */

/* Initialise core socket variables */
void sock_init_data(struct socket *sock, struct sock *sk);

/*
 * Socket reference counting postulates.
 *
 * * Each user of socket SHOULD hold a reference count.
 * * Each access point to socket (an hash table bucket, reference from a list,
 *   running timer, skb in flight MUST hold a reference count.
 * * When reference count hits 0, it means it will never increase back.
 * * When reference count hits 0, it means that no references from
 *   outside exist to this socket and current process on current CPU
 *   is last user and may/should destroy this socket.
 * * sk_free is called from any context: process, BH, IRQ. When
 *   it is called, socket has no references from outside -> sk_free
 *   may release descendant resources allocated by the socket, but
 *   to the time when it is called, socket is NOT referenced by any
 *   hash tables, lists etc.
 * * Packets, delivered from outside (from network or from another process)
 *   and enqueued on receive/error queues SHOULD NOT grab reference count,
 *   when they sit in queue. Otherwise, packets will leak to hole, when
 *   socket is looked up by one cpu and unhasing is made by another CPU.
 *   It is true for udp/raw, netlink (leak to receive and error queues), tcp
 *   (leak to backlog). Packet socket does all the processing inside
 *   BR_NETPROTO_LOCK, so that it has not this race condition. UNIX sockets
 *   use separate SMP lock, so that they are prone too.
 */

/* Ungrab socket and destroy it, if it was the last reference. */
static inline void sock_put(struct sock *sk)
{
	if (atomic_dec_and_test(&sk->sk_refcnt))
		sk_free(sk);
}
/* Generic version of sock_put(), dealing with all sockets
 * (TCP_TIMEWAIT, TCP_NEW_SYN_RECV, ESTABLISHED...)
 */
void sock_gen_put(struct sock *sk);

int sk_receive_skb(struct sock *sk, struct sk_buff *skb, const int nested);

static inline void sk_tx_queue_set(struct sock *sk, int tx_queue)
{
	sk->sk_tx_queue_mapping = tx_queue;
}

static inline void sk_tx_queue_clear(struct sock *sk)
{
	sk->sk_tx_queue_mapping = -1;
}

static inline int sk_tx_queue_get(const struct sock *sk)
{
	return sk ? sk->sk_tx_queue_mapping : -1;
}

static inline void sk_set_socket(struct sock *sk, struct socket *sock)
{
	sk_tx_queue_clear(sk);
	sk->sk_socket = sock;
}

static inline wait_queue_head_t *sk_sleep(struct sock *sk)
{
	BUILD_BUG_ON(offsetof(struct socket_wq, wait) != 0);
	return &rcu_dereference_raw(sk->sk_wq)->wait;
}
/* Detach socket from process context.
 * Announce socket dead, detach it from wait queue and inode.
 * Note that parent inode held reference count on this struct sock,
 * we do not release it in this function, because protocol
 * probably wants some additional cleanups or even continuing
 * to work with this socket (TCP).
 */
static inline void sock_orphan(struct sock *sk)
{
	write_lock_bh(&sk->sk_callback_lock);
	sock_set_flag(sk, SOCK_DEAD);
	sk_set_socket(sk, NULL);
	sk->sk_wq  = NULL;
	write_unlock_bh(&sk->sk_callback_lock);
}

static inline void sock_graft(struct sock *sk, struct socket *parent)
{
	write_lock_bh(&sk->sk_callback_lock);
	sk->sk_wq = parent->wq;
	parent->sk = sk;
	sk_set_socket(sk, parent);
	sk->sk_uid = SOCK_INODE(parent)->i_uid;
	security_sock_graft(sk, parent);
	write_unlock_bh(&sk->sk_callback_lock);
}

kuid_t sock_i_uid(struct sock *sk);
unsigned long sock_i_ino(struct sock *sk);

static inline kuid_t sock_net_uid(const struct net *net, const struct sock *sk)
{
	return sk ? sk->sk_uid : make_kuid(net->user_ns, 0);
}

static inline u32 net_tx_rndhash(void)
{
	u32 v = prandom_u32();

	return v ?: 1;
}

static inline void sk_set_txhash(struct sock *sk)
{
	sk->sk_txhash = net_tx_rndhash();
}

static inline void sk_rethink_txhash(struct sock *sk)
{
	if (sk->sk_txhash)
		sk_set_txhash(sk);
}

static inline struct dst_entry *
__sk_dst_get(struct sock *sk)
{
	return rcu_dereference_check(sk->sk_dst_cache, sock_owned_by_user(sk) ||
						       lockdep_is_held(&sk->sk_lock.slock));
}

static inline struct dst_entry *
sk_dst_get(struct sock *sk)
{
	struct dst_entry *dst;

	rcu_read_lock();
	dst = rcu_dereference(sk->sk_dst_cache);
	if (dst && !atomic_inc_not_zero(&dst->__refcnt))
		dst = NULL;
	rcu_read_unlock();
	return dst;
}

static inline void dst_negative_advice(struct sock *sk)
{
	struct dst_entry *ndst, *dst = __sk_dst_get(sk);

	sk_rethink_txhash(sk);

	if (dst && dst->ops->negative_advice) {
		ndst = dst->ops->negative_advice(dst);

		if (ndst != dst) {
			rcu_assign_pointer(sk->sk_dst_cache, ndst);
			sk_tx_queue_clear(sk);
		}
	}
}

static inline void
__sk_dst_set(struct sock *sk, struct dst_entry *dst)
{
	struct dst_entry *old_dst;

	sk_tx_queue_clear(sk);
	/*
	 * This can be called while sk is owned by the caller only,
	 * with no state that can be checked in a rcu_dereference_check() cond
	 */
	old_dst = rcu_dereference_raw(sk->sk_dst_cache);
	rcu_assign_pointer(sk->sk_dst_cache, dst);
	dst_release(old_dst);
}

static inline void
sk_dst_set(struct sock *sk, struct dst_entry *dst)
{
	struct dst_entry *old_dst;

	sk_tx_queue_clear(sk);
	old_dst = xchg((__force struct dst_entry **)&sk->sk_dst_cache, dst);
	dst_release(old_dst);
}

static inline void
__sk_dst_reset(struct sock *sk)
{
	__sk_dst_set(sk, NULL);
}

static inline void
sk_dst_reset(struct sock *sk)
{
	sk_dst_set(sk, NULL);
}

struct dst_entry *__sk_dst_check(struct sock *sk, u32 cookie);

struct dst_entry *sk_dst_check(struct sock *sk, u32 cookie);

bool sk_mc_loop(struct sock *sk);

static inline bool sk_can_gso(const struct sock *sk)
{
	return net_gso_ok(sk->sk_route_caps, sk->sk_gso_type);
}

void sk_setup_caps(struct sock *sk, struct dst_entry *dst);

static inline void sk_nocaps_add(struct sock *sk, netdev_features_t flags)
{
	sk->sk_route_nocaps |= flags;
	sk->sk_route_caps &= ~flags;
}

static inline int skb_do_copy_data_nocache(struct sock *sk, struct sk_buff *skb,
					   struct iov_iter *from, char *to,
					   int copy, int offset)
{
	if (skb->ip_summed == CHECKSUM_NONE) {
		__wsum csum = 0;
		if (csum_and_copy_from_iter(to, copy, &csum, from) != copy)
			return -EFAULT;
		skb->csum = csum_block_add(skb->csum, csum, offset);
	} else if (sk->sk_route_caps & NETIF_F_NOCACHE_COPY) {
		if (copy_from_iter_nocache(to, copy, from) != copy)
			return -EFAULT;
	} else if (copy_from_iter(to, copy, from) != copy)
		return -EFAULT;

	return 0;
}

static inline int skb_add_data_nocache(struct sock *sk, struct sk_buff *skb,
				       struct iov_iter *from, int copy)
{
	int err, offset = skb->len;

	err = skb_do_copy_data_nocache(sk, skb, from, skb_put(skb, copy),
				       copy, offset);
	if (err)
		__skb_trim(skb, offset);

	return err;
}

static inline int skb_copy_to_page_nocache(struct sock *sk, struct iov_iter *from,
					   struct sk_buff *skb,
					   struct page *page,
					   int off, int copy)
{
	int err;

	err = skb_do_copy_data_nocache(sk, skb, from, page_address(page) + off,
				       copy, skb->len);
	if (err)
		return err;

	skb->len	     += copy;
	skb->data_len	     += copy;
	skb->truesize	     += copy;
	sk->sk_wmem_queued   += copy;
	sk_mem_charge(sk, copy);
	return 0;
}

/**
 * sk_wmem_alloc_get - returns write allocations
 * @sk: socket
 *
 * Returns sk_wmem_alloc minus initial offset of one
 */
static inline int sk_wmem_alloc_get(const struct sock *sk)
{
	return atomic_read(&sk->sk_wmem_alloc) - 1;
}

/**
 * sk_rmem_alloc_get - returns read allocations
 * @sk: socket
 *
 * Returns sk_rmem_alloc
 */
static inline int sk_rmem_alloc_get(const struct sock *sk)
{
	return atomic_read(&sk->sk_rmem_alloc);
}

/**
 * sk_has_allocations - check if allocations are outstanding
 * @sk: socket
 *
 * Returns true if socket has write or read allocations
 */
static inline bool sk_has_allocations(const struct sock *sk)
{
	return sk_wmem_alloc_get(sk) || sk_rmem_alloc_get(sk);
}

/**
 * wq_has_sleeper - check if there are any waiting processes
 * @wq: struct socket_wq
 *
 * Returns true if socket_wq has waiting processes
 *
 * The purpose of the wq_has_sleeper and sock_poll_wait is to wrap the memory
 * barrier call. They were added due to the race found within the tcp code.
 *
 * Consider following tcp code paths:
 *
 * CPU1                  CPU2
 *
 * sys_select            receive packet
 *   ...                 ...
 *   __add_wait_queue    update tp->rcv_nxt
 *   ...                 ...
 *   tp->rcv_nxt check   sock_def_readable
 *   ...                 {
 *   schedule               rcu_read_lock();
 *                          wq = rcu_dereference(sk->sk_wq);
 *                          if (wq && waitqueue_active(&wq->wait))
 *                              wake_up_interruptible(&wq->wait)
 *                          ...
 *                       }
 *
 * The race for tcp fires when the __add_wait_queue changes done by CPU1 stay
 * in its cache, and so does the tp->rcv_nxt update on CPU2 side.  The CPU1
 * could then endup calling schedule and sleep forever if there are no more
 * data on the socket.
 *
 */
static inline bool wq_has_sleeper(struct socket_wq *wq)
{
	/* We need to be sure we are in sync with the
	 * add_wait_queue modifications to the wait queue.
	 *
	 * This memory barrier is paired in the sock_poll_wait.
	 */
	smp_mb();
	return wq && waitqueue_active(&wq->wait);
}

/**
 * sock_poll_wait - place memory barrier behind the poll_wait call.
 * @filp:           file
 * @wait_address:   socket wait queue
 * @p:              poll_table
 *
 * See the comments in the wq_has_sleeper function.
 */
static inline void sock_poll_wait(struct file *filp,
		wait_queue_head_t *wait_address, poll_table *p)
{
	if (!poll_does_not_wait(p) && wait_address) {
		poll_wait(filp, wait_address, p);
		/* We need to be sure we are in sync with the
		 * socket flags modification.
		 *
		 * This memory barrier is paired in the wq_has_sleeper.
		 */
		smp_mb();
	}
}

static inline void skb_set_hash_from_sk(struct sk_buff *skb, struct sock *sk)
{
	if (sk->sk_txhash) {
		skb->l4_hash = 1;
		skb->hash = sk->sk_txhash;
	}
}

void skb_set_owner_w(struct sk_buff *skb, struct sock *sk);

/*
 *	Queue a received datagram if it will fit. Stream and sequenced
 *	protocols can't normally use this as they need to fit buffers in
 *	and play with them.
 *
 *	Inlined as it's very short and called for pretty much every
 *	packet ever received.
 */
static inline void skb_set_owner_r(struct sk_buff *skb, struct sock *sk)
{
	skb_orphan(skb);
	skb->sk = sk;
	skb->destructor = sock_rfree;
	atomic_add(skb->truesize, &sk->sk_rmem_alloc);
	sk_mem_charge(sk, skb->truesize);
}

void sk_reset_timer(struct sock *sk, struct timer_list *timer,
		    unsigned long expires);

void sk_stop_timer(struct sock *sk, struct timer_list *timer);

int sock_queue_rcv_skb(struct sock *sk, struct sk_buff *skb);

int sock_queue_err_skb(struct sock *sk, struct sk_buff *skb);
struct sk_buff *sock_dequeue_err_skb(struct sock *sk);

/*
 *	Recover an error report and clear atomically
 */

static inline int sock_error(struct sock *sk)
{
	int err;
	if (likely(!sk->sk_err))
		return 0;
	err = xchg(&sk->sk_err, 0);
	return -err;
}

static inline unsigned long sock_wspace(struct sock *sk)
{
	int amt = 0;

	if (!(sk->sk_shutdown & SEND_SHUTDOWN)) {
		amt = sk->sk_sndbuf - atomic_read(&sk->sk_wmem_alloc);
		if (amt < 0)
			amt = 0;
	}
	return amt;
}

/* Note:
 *  We use sk->sk_wq_raw, from contexts knowing this
 *  pointer is not NULL and cannot disappear/change.
 */
static inline void sk_set_bit(int nr, struct sock *sk)
{
	set_bit(nr, &sk->sk_wq_raw->flags);
}

static inline void sk_clear_bit(int nr, struct sock *sk)
{
	clear_bit(nr, &sk->sk_wq_raw->flags);
}

static inline void sk_wake_async(const struct sock *sk, int how, int band)
{
	if (sock_flag(sk, SOCK_FASYNC)) {
		rcu_read_lock();
		sock_wake_async(rcu_dereference(sk->sk_wq), how, band);
		rcu_read_unlock();
	}
}

/* Since sk_{r,w}mem_alloc sums skb->truesize, even a small frame might
 * need sizeof(sk_buff) + MTU + padding, unless net driver perform copybreak.
 * Note: for send buffers, TCP works better if we can build two skbs at
 * minimum.
 */
#define TCP_SKB_MIN_TRUESIZE	(2048 + SKB_DATA_ALIGN(sizeof(struct sk_buff)))

#define SOCK_MIN_SNDBUF		(TCP_SKB_MIN_TRUESIZE * 2)
#define SOCK_MIN_RCVBUF		 TCP_SKB_MIN_TRUESIZE

static inline void sk_stream_moderate_sndbuf(struct sock *sk)
{
	if (!(sk->sk_userlocks & SOCK_SNDBUF_LOCK)) {
		sk->sk_sndbuf = min(sk->sk_sndbuf, sk->sk_wmem_queued >> 1);
		sk->sk_sndbuf = max_t(u32, sk->sk_sndbuf, SOCK_MIN_SNDBUF);
	}
}

struct sk_buff *sk_stream_alloc_skb(struct sock *sk, int size, gfp_t gfp,
				    bool force_schedule);

/**
 * sk_page_frag - return an appropriate page_frag
 * @sk: socket
 *
 * If socket allocation mode allows current thread to sleep, it means its
 * safe to use the per task page_frag instead of the per socket one.
 */
static inline struct page_frag *sk_page_frag(struct sock *sk)
{
	if (gfpflags_allow_blocking(sk->sk_allocation))
		return &current->task_frag;

	return &sk->sk_frag;
}

bool sk_page_frag_refill(struct sock *sk, struct page_frag *pfrag);

/*
 *	Default write policy as shown to user space via poll/select/SIGIO
 */
static inline bool sock_writeable(const struct sock *sk)
{
	return atomic_read(&sk->sk_wmem_alloc) < (sk->sk_sndbuf >> 1);
}

static inline gfp_t gfp_any(void)
{
	return in_softirq() ? GFP_ATOMIC : GFP_KERNEL;
}

static inline long sock_rcvtimeo(const struct sock *sk, bool noblock)
{
	return noblock ? 0 : sk->sk_rcvtimeo;
}

static inline long sock_sndtimeo(const struct sock *sk, bool noblock)
{
	return noblock ? 0 : sk->sk_sndtimeo;
}

static inline int sock_rcvlowat(const struct sock *sk, int waitall, int len)
{
	return (waitall ? len : min_t(int, sk->sk_rcvlowat, len)) ? : 1;
}

/* Alas, with timeout socket operations are not restartable.
 * Compare this to poll().
 */
static inline int sock_intr_errno(long timeo)
{
	return timeo == MAX_SCHEDULE_TIMEOUT ? -ERESTARTSYS : -EINTR;
}

struct sock_skb_cb {
	u32 dropcount;
};

/* Store sock_skb_cb at the end of skb->cb[] so protocol families
 * using skb->cb[] would keep using it directly and utilize its
 * alignement guarantee.
 */
#define SOCK_SKB_CB_OFFSET ((FIELD_SIZEOF(struct sk_buff, cb) - \
			    sizeof(struct sock_skb_cb)))

#define SOCK_SKB_CB(__skb) ((struct sock_skb_cb *)((__skb)->cb + \
			    SOCK_SKB_CB_OFFSET))

#define sock_skb_cb_check_size(size) \
	BUILD_BUG_ON((size) > SOCK_SKB_CB_OFFSET)

static inline void
sock_skb_set_dropcount(const struct sock *sk, struct sk_buff *skb)
{
	SOCK_SKB_CB(skb)->dropcount = atomic_read(&sk->sk_drops);
}

static inline void sk_drops_add(struct sock *sk, const struct sk_buff *skb)
{
	int segs = max_t(u16, 1, skb_shinfo(skb)->gso_segs);

	atomic_add(segs, &sk->sk_drops);
}

<<<<<<< HEAD
=======
static inline ktime_t sock_read_timestamp(struct sock *sk)
{
#if BITS_PER_LONG==32
	unsigned int seq;
	ktime_t kt;

	do {
		seq = read_seqbegin(&sk->sk_stamp_seq);
		kt = sk->sk_stamp;
	} while (read_seqretry(&sk->sk_stamp_seq, seq));

	return kt;
#else
	return sk->sk_stamp;
#endif
}

static inline void sock_write_timestamp(struct sock *sk, ktime_t kt)
{
#if BITS_PER_LONG==32
	write_seqlock(&sk->sk_stamp_seq);
	sk->sk_stamp = kt;
	write_sequnlock(&sk->sk_stamp_seq);
#else
	sk->sk_stamp = kt;
#endif
}

>>>>>>> 2ab47079
void __sock_recv_timestamp(struct msghdr *msg, struct sock *sk,
			   struct sk_buff *skb);
void __sock_recv_wifi_status(struct msghdr *msg, struct sock *sk,
			     struct sk_buff *skb);

static inline void
sock_recv_timestamp(struct msghdr *msg, struct sock *sk, struct sk_buff *skb)
{
	ktime_t kt = skb->tstamp;
	struct skb_shared_hwtstamps *hwtstamps = skb_hwtstamps(skb);

	/*
	 * generate control messages if
	 * - receive time stamping in software requested
	 * - software time stamp available and wanted
	 * - hardware time stamps available and wanted
	 */
	if (sock_flag(sk, SOCK_RCVTSTAMP) ||
	    (sk->sk_tsflags & SOF_TIMESTAMPING_RX_SOFTWARE) ||
	    (kt.tv64 && sk->sk_tsflags & SOF_TIMESTAMPING_SOFTWARE) ||
	    (hwtstamps->hwtstamp.tv64 &&
	     (sk->sk_tsflags & SOF_TIMESTAMPING_RAW_HARDWARE)))
		__sock_recv_timestamp(msg, sk, skb);
	else
		sock_write_timestamp(sk, kt);

	if (sock_flag(sk, SOCK_WIFI_STATUS) && skb->wifi_acked_valid)
		__sock_recv_wifi_status(msg, sk, skb);
}

void __sock_recv_ts_and_drops(struct msghdr *msg, struct sock *sk,
			      struct sk_buff *skb);

static inline void sock_recv_ts_and_drops(struct msghdr *msg, struct sock *sk,
					  struct sk_buff *skb)
{
#define FLAGS_TS_OR_DROPS ((1UL << SOCK_RXQ_OVFL)			| \
			   (1UL << SOCK_RCVTSTAMP))
#define TSFLAGS_ANY	  (SOF_TIMESTAMPING_SOFTWARE			| \
			   SOF_TIMESTAMPING_RAW_HARDWARE)

	if (sk->sk_flags & FLAGS_TS_OR_DROPS || sk->sk_tsflags & TSFLAGS_ANY)
		__sock_recv_ts_and_drops(msg, sk, skb);
	else
		sock_write_timestamp(sk, skb->tstamp);
}

void __sock_tx_timestamp(const struct sock *sk, __u8 *tx_flags);

/**
 * sock_tx_timestamp - checks whether the outgoing packet is to be time stamped
 * @sk:		socket sending this packet
 * @tx_flags:	completed with instructions for time stamping
 *
 * Note : callers should take care of initial *tx_flags value (usually 0)
 */
static inline void sock_tx_timestamp(const struct sock *sk, __u8 *tx_flags)
{
	if (unlikely(sk->sk_tsflags))
		__sock_tx_timestamp(sk, tx_flags);
	if (unlikely(sock_flag(sk, SOCK_WIFI_STATUS)))
		*tx_flags |= SKBTX_WIFI_STATUS;
}

/**
 * sk_eat_skb - Release a skb if it is no longer needed
 * @sk: socket to eat this skb from
 * @skb: socket buffer to eat
 *
 * This routine must be called with interrupts disabled or with the socket
 * locked so that the sk_buff queue operation is ok.
*/
static inline void sk_eat_skb(struct sock *sk, struct sk_buff *skb)
{
	__skb_unlink(skb, &sk->sk_receive_queue);
	__kfree_skb(skb);
}

static inline
struct net *sock_net(const struct sock *sk)
{
	return read_pnet(&sk->sk_net);
}

static inline
void sock_net_set(struct sock *sk, struct net *net)
{
	write_pnet(&sk->sk_net, net);
}

static inline struct sock *skb_steal_sock(struct sk_buff *skb)
{
	if (skb->sk) {
		struct sock *sk = skb->sk;

		skb->destructor = NULL;
		skb->sk = NULL;
		return sk;
	}
	return NULL;
}

/* This helper checks if a socket is a full socket,
 * ie _not_ a timewait or request socket.
 */
static inline bool sk_fullsock(const struct sock *sk)
{
	return (1 << sk->sk_state) & ~(TCPF_TIME_WAIT | TCPF_NEW_SYN_RECV);
}

/* This helper checks if a socket is a LISTEN or NEW_SYN_RECV
 * SYNACK messages can be attached to either ones (depending on SYNCOOKIE)
 */
static inline bool sk_listener(const struct sock *sk)
{
	return (1 << sk->sk_state) & (TCPF_LISTEN | TCPF_NEW_SYN_RECV);
}

/**
 * sk_state_load - read sk->sk_state for lockless contexts
 * @sk: socket pointer
 *
 * Paired with sk_state_store(). Used in places we do not hold socket lock :
 * tcp_diag_get_info(), tcp_get_info(), tcp_poll(), get_tcp4_sock() ...
 */
static inline int sk_state_load(const struct sock *sk)
{
	return smp_load_acquire(&sk->sk_state);
}

/**
 * sk_state_store - update sk->sk_state
 * @sk: socket pointer
 * @newstate: new state
 *
 * Paired with sk_state_load(). Should be used in contexts where
 * state change might impact lockless readers.
 */
static inline void sk_state_store(struct sock *sk, int newstate)
{
	smp_store_release(&sk->sk_state, newstate);
}

void sock_enable_timestamp(struct sock *sk, int flag);
int sock_get_timestamp(struct sock *, struct timeval __user *);
int sock_get_timestampns(struct sock *, struct timespec __user *);
int sock_recv_errqueue(struct sock *sk, struct msghdr *msg, int len, int level,
		       int type);

bool sk_ns_capable(const struct sock *sk,
		   struct user_namespace *user_ns, int cap);
bool sk_capable(const struct sock *sk, int cap);
bool sk_net_capable(const struct sock *sk, int cap);

extern __u32 sysctl_wmem_max;
extern __u32 sysctl_rmem_max;

extern int sysctl_tstamp_allow_data;
extern int sysctl_optmem_max;

extern __u32 sysctl_wmem_default;
extern __u32 sysctl_rmem_default;

static inline int sk_get_wmem0(const struct sock *sk, const struct proto *proto)
{
	/* Does this proto have per netns sysctl_wmem ? */
	if (proto->sysctl_wmem_offset)
		return *(int *)((void *)sock_net(sk) + proto->sysctl_wmem_offset);

	return *proto->sysctl_wmem;
}

static inline int sk_get_rmem0(const struct sock *sk, const struct proto *proto)
{
	/* Does this proto have per netns sysctl_rmem ? */
	if (proto->sysctl_rmem_offset)
		return *(int *)((void *)sock_net(sk) + proto->sysctl_rmem_offset);

	return *proto->sysctl_rmem;
}

/* Default TCP Small queue budget is ~1 ms of data (1sec >> 10)
 * Some wifi drivers need to tweak it to get more chunks.
 * They can use this helper from their ndo_start_xmit()
 */
static inline void sk_pacing_shift_update(struct sock *sk, int val)
{
	if (!sk || !sk_fullsock(sk) || sk->sk_pacing_shift == val)
		return;
	sk->sk_pacing_shift = val;
}

/* SOCKEV Notifier Events */
#define SOCKEV_SOCKET   0x00
#define SOCKEV_BIND     0x01
#define SOCKEV_LISTEN   0x02
#define SOCKEV_ACCEPT   0x03
#define SOCKEV_CONNECT  0x04
#define SOCKEV_SHUTDOWN 0x05

int sockev_register_notify(struct notifier_block *nb);
int sockev_unregister_notify(struct notifier_block *nb);

#endif	/* _SOCK_H */<|MERGE_RESOLUTION|>--- conflicted
+++ resolved
@@ -2177,8 +2177,6 @@
 	atomic_add(segs, &sk->sk_drops);
 }
 
-<<<<<<< HEAD
-=======
 static inline ktime_t sock_read_timestamp(struct sock *sk)
 {
 #if BITS_PER_LONG==32
@@ -2207,7 +2205,6 @@
 #endif
 }
 
->>>>>>> 2ab47079
 void __sock_recv_timestamp(struct msghdr *msg, struct sock *sk,
 			   struct sk_buff *skb);
 void __sock_recv_wifi_status(struct msghdr *msg, struct sock *sk,
