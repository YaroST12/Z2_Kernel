--- conflicted
+++ resolved
@@ -3563,13 +3563,9 @@
 	__ffs_event_add(ffs, FUNCTIONFS_SETUP);
 	spin_unlock_irqrestore(&ffs->ev.waitq.lock, flags);
 
-<<<<<<< HEAD
 	ffs_log("exit");
 
-	return USB_GADGET_DELAYED_STATUS;
-=======
 	return creq->wLength == 0 ? USB_GADGET_DELAYED_STATUS : 0;
->>>>>>> 05670d3d
 }
 
 static void ffs_func_suspend(struct usb_function *f)
