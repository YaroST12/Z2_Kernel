/*
 * Copyright (C) 2013 Davidlohr Bueso <davidlohr.bueso@hp.com>
 *
 *  Based on the shift-and-subtract algorithm for computing integer
 *  square root from Guy L. Steele.
 */

#include <linux/kernel.h>
#include <linux/export.h>
#include <linux/bitops.h>

/**
 * int_sqrt - computes the integer square root
 * @x: integer of which to calculate the sqrt
 *
 * Computes: floor(sqrt(x))
 */
unsigned long int_sqrt(unsigned long x)
{
	unsigned long b, m, y = 0;

	if (x <= 1)
		return x;

<<<<<<< HEAD
	m = 1UL << (BITS_PER_LONG - 2);
	while (m > x)
		m >>= 2;

=======
	m = 1UL << (__fls(x) & ~1UL);
>>>>>>> b9c9fa5d
	while (m != 0) {
		b = y + m;
		y >>= 1;

		if (x >= b) {
			x -= b;
			y += m;
		}
		m >>= 2;
	}

	return y;
}
EXPORT_SYMBOL(int_sqrt);<|MERGE_RESOLUTION|>--- conflicted
+++ resolved
@@ -22,14 +22,10 @@
 	if (x <= 1)
 		return x;
 
-<<<<<<< HEAD
 	m = 1UL << (BITS_PER_LONG - 2);
 	while (m > x)
 		m >>= 2;
 
-=======
-	m = 1UL << (__fls(x) & ~1UL);
->>>>>>> b9c9fa5d
 	while (m != 0) {
 		b = y + m;
 		y >>= 1;
