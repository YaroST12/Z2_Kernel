// SPDX-License-Identifier: GPL-2.0
/*
 * fs/f2fs/dir.c
 *
 * Copyright (c) 2012 Samsung Electronics Co., Ltd.
 *             http://www.samsung.com/
 */
#include <linux/fs.h>
#include <linux/f2fs_fs.h>
#include <linux/sched.h>
#include "f2fs.h"
#include "node.h"
#include "acl.h"
#include "xattr.h"
#include <trace/events/f2fs.h>

static unsigned long dir_blocks(struct inode *inode)
{
	return ((unsigned long long) (i_size_read(inode) + PAGE_SIZE - 1))
							>> PAGE_SHIFT;
}

static unsigned int dir_buckets(unsigned int level, int dir_level)
{
	if (level + dir_level < MAX_DIR_HASH_DEPTH / 2)
		return 1 << (level + dir_level);
	else
		return MAX_DIR_BUCKETS;
}

static unsigned int bucket_blocks(unsigned int level)
{
	if (level < MAX_DIR_HASH_DEPTH / 2)
		return 2;
	else
		return 4;
}

static unsigned char f2fs_filetype_table[F2FS_FT_MAX] = {
	[F2FS_FT_UNKNOWN]	= DT_UNKNOWN,
	[F2FS_FT_REG_FILE]	= DT_REG,
	[F2FS_FT_DIR]		= DT_DIR,
	[F2FS_FT_CHRDEV]	= DT_CHR,
	[F2FS_FT_BLKDEV]	= DT_BLK,
	[F2FS_FT_FIFO]		= DT_FIFO,
	[F2FS_FT_SOCK]		= DT_SOCK,
	[F2FS_FT_SYMLINK]	= DT_LNK,
};

static unsigned char f2fs_type_by_mode[S_IFMT >> S_SHIFT] = {
	[S_IFREG >> S_SHIFT]	= F2FS_FT_REG_FILE,
	[S_IFDIR >> S_SHIFT]	= F2FS_FT_DIR,
	[S_IFCHR >> S_SHIFT]	= F2FS_FT_CHRDEV,
	[S_IFBLK >> S_SHIFT]	= F2FS_FT_BLKDEV,
	[S_IFIFO >> S_SHIFT]	= F2FS_FT_FIFO,
	[S_IFSOCK >> S_SHIFT]	= F2FS_FT_SOCK,
	[S_IFLNK >> S_SHIFT]	= F2FS_FT_SYMLINK,
};

static void set_de_type(struct f2fs_dir_entry *de, umode_t mode)
{
	de->file_type = f2fs_type_by_mode[(mode & S_IFMT) >> S_SHIFT];
}

unsigned char f2fs_get_de_type(struct f2fs_dir_entry *de)
{
	if (de->file_type < F2FS_FT_MAX)
		return f2fs_filetype_table[de->file_type];
	return DT_UNKNOWN;
}

static unsigned long dir_block_index(unsigned int level,
				int dir_level, unsigned int idx)
{
	unsigned long i;
	unsigned long bidx = 0;

	for (i = 0; i < level; i++)
		bidx += dir_buckets(i, dir_level) * bucket_blocks(i);
	bidx += idx * bucket_blocks(level);
	return bidx;
}

static struct f2fs_dir_entry *find_in_block(struct page *dentry_page,
				struct fscrypt_name *fname,
				f2fs_hash_t namehash,
				int *max_slots,
				struct page **res_page)
{
	struct f2fs_dentry_block *dentry_blk;
	struct f2fs_dir_entry *de;
	struct f2fs_dentry_ptr d;

	dentry_blk = (struct f2fs_dentry_block *)page_address(dentry_page);

	make_dentry_ptr_block(NULL, &d, dentry_blk);
	de = f2fs_find_target_dentry(fname, namehash, max_slots, &d);
	if (de)
		*res_page = dentry_page;

	return de;
}

struct f2fs_dir_entry *f2fs_find_target_dentry(struct fscrypt_name *fname,
			f2fs_hash_t namehash, int *max_slots,
			struct f2fs_dentry_ptr *d)
{
	struct f2fs_dir_entry *de;
	unsigned long bit_pos = 0;
	int max_len = 0;

	if (max_slots)
		*max_slots = 0;
	while (bit_pos < d->max) {
		if (!test_bit_le(bit_pos, d->bitmap)) {
			bit_pos++;
			max_len++;
			continue;
		}

		de = &d->dentry[bit_pos];

		if (unlikely(!de->name_len)) {
			bit_pos++;
			continue;
		}

		if (de->hash_code == namehash &&
		    fscrypt_match_name(fname, d->filename[bit_pos],
				       le16_to_cpu(de->name_len)))
			goto found;

		if (max_slots && max_len > *max_slots)
			*max_slots = max_len;
		max_len = 0;

		bit_pos += GET_DENTRY_SLOTS(le16_to_cpu(de->name_len));
	}

	de = NULL;
found:
	if (max_slots && max_len > *max_slots)
		*max_slots = max_len;
	return de;
}

static struct f2fs_dir_entry *find_in_level(struct inode *dir,
					unsigned int level,
					struct fscrypt_name *fname,
					struct page **res_page)
{
	struct qstr name = FSTR_TO_QSTR(&fname->disk_name);
	int s = GET_DENTRY_SLOTS(name.len);
	unsigned int nbucket, nblock;
	unsigned int bidx, end_block;
	struct page *dentry_page;
	struct f2fs_dir_entry *de = NULL;
	bool room = false;
	int max_slots;
	f2fs_hash_t namehash = f2fs_dentry_hash(&name, fname);

	nbucket = dir_buckets(level, F2FS_I(dir)->i_dir_level);
	nblock = bucket_blocks(level);

	bidx = dir_block_index(level, F2FS_I(dir)->i_dir_level,
					le32_to_cpu(namehash) % nbucket);
	end_block = bidx + nblock;

	for (; bidx < end_block; bidx++) {
		/* no need to allocate new dentry pages to all the indices */
		dentry_page = f2fs_find_data_page(dir, bidx);
		if (IS_ERR(dentry_page)) {
			if (PTR_ERR(dentry_page) == -ENOENT) {
				room = true;
				continue;
			} else {
				*res_page = dentry_page;
				break;
			}
		}

		de = find_in_block(dentry_page, fname, namehash, &max_slots,
								res_page);
		if (de)
			break;

		if (max_slots >= s)
			room = true;
		f2fs_put_page(dentry_page, 0);
	}

	if (!de && room && F2FS_I(dir)->chash != namehash) {
		F2FS_I(dir)->chash = namehash;
		F2FS_I(dir)->clevel = level;
	}

	return de;
}

struct f2fs_dir_entry *__f2fs_find_entry(struct inode *dir,
			struct fscrypt_name *fname, struct page **res_page)
{
	unsigned long npages = dir_blocks(dir);
	struct f2fs_dir_entry *de = NULL;
	unsigned int max_depth;
	unsigned int level;

	if (f2fs_has_inline_dentry(dir)) {
		*res_page = NULL;
		de = f2fs_find_in_inline_dir(dir, fname, res_page);
		goto out;
	}

	if (npages == 0) {
		*res_page = NULL;
		goto out;
	}

	max_depth = F2FS_I(dir)->i_current_depth;
	if (unlikely(max_depth > MAX_DIR_HASH_DEPTH)) {
		f2fs_msg(F2FS_I_SB(dir)->sb, KERN_WARNING,
				"Corrupted max_depth of %lu: %u",
				dir->i_ino, max_depth);
		max_depth = MAX_DIR_HASH_DEPTH;
		f2fs_i_depth_write(dir, max_depth);
	}

	for (level = 0; level < max_depth; level++) {
		*res_page = NULL;
		de = find_in_level(dir, level, fname, res_page);
		if (de || IS_ERR(*res_page))
			break;
	}
out:
	/* This is to increase the speed of f2fs_create */
	if (!de)
		F2FS_I(dir)->task = current;
	return de;
}

/*
 * Find an entry in the specified directory with the wanted name.
 * It returns the page where the entry was found (as a parameter - res_page),
 * and the entry itself. Page is returned mapped and unlocked.
 * Entry is guaranteed to be valid.
 */
struct f2fs_dir_entry *f2fs_find_entry(struct inode *dir,
			const struct qstr *child, struct page **res_page)
{
	struct f2fs_dir_entry *de = NULL;
	struct fscrypt_name fname;
	int err;

	err = fscrypt_setup_filename(dir, child, 1, &fname);
	if (err) {
		if (err == -ENOENT)
			*res_page = NULL;
		else
			*res_page = ERR_PTR(err);
		return NULL;
	}
<<<<<<< HEAD

	de = __f2fs_find_entry(dir, &fname, res_page);

=======

	de = __f2fs_find_entry(dir, &fname, res_page);

>>>>>>> d0c3914f
	fscrypt_free_filename(&fname);
	return de;
}

struct f2fs_dir_entry *f2fs_parent_dir(struct inode *dir, struct page **p)
{
	struct qstr dotdot = QSTR_INIT("..", 2);

	return f2fs_find_entry(dir, &dotdot, p);
}

ino_t f2fs_inode_by_name(struct inode *dir, const struct qstr *qstr,
							struct page **page)
{
	ino_t res = 0;
	struct f2fs_dir_entry *de;

	de = f2fs_find_entry(dir, qstr, page);
	if (de) {
		res = le32_to_cpu(de->ino);
		f2fs_put_page(*page, 0);
	}

	return res;
}

void f2fs_set_link(struct inode *dir, struct f2fs_dir_entry *de,
		struct page *page, struct inode *inode)
{
	enum page_type type = f2fs_has_inline_dentry(dir) ? NODE : DATA;
	lock_page(page);
<<<<<<< HEAD
	f2fs_wait_on_page_writeback(page, type, true);
=======
	f2fs_wait_on_page_writeback(page, type, true, true);
>>>>>>> d0c3914f
	de->ino = cpu_to_le32(inode->i_ino);
	set_de_type(de, inode->i_mode);
	set_page_dirty(page);

	dir->i_mtime = dir->i_ctime = current_time(dir);
	f2fs_mark_inode_dirty_sync(dir, false);
	f2fs_put_page(page, 1);
}

static void init_dent_inode(const struct qstr *name, struct page *ipage)
{
	struct f2fs_inode *ri;

<<<<<<< HEAD
	f2fs_wait_on_page_writeback(ipage, NODE, true);
=======
	f2fs_wait_on_page_writeback(ipage, NODE, true, true);
>>>>>>> d0c3914f

	/* copy name info. to this inode page */
	ri = F2FS_INODE(ipage);
	ri->i_namelen = cpu_to_le32(name->len);
	memcpy(ri->i_name, name->name, name->len);
	set_page_dirty(ipage);
}

void f2fs_do_make_empty_dir(struct inode *inode, struct inode *parent,
					struct f2fs_dentry_ptr *d)
{
	struct qstr dot = QSTR_INIT(".", 1);
	struct qstr dotdot = QSTR_INIT("..", 2);
<<<<<<< HEAD

	/* update dirent of "." */
	f2fs_update_dentry(inode->i_ino, inode->i_mode, d, &dot, 0, 0);

=======

	/* update dirent of "." */
	f2fs_update_dentry(inode->i_ino, inode->i_mode, d, &dot, 0, 0);

>>>>>>> d0c3914f
	/* update dirent of ".." */
	f2fs_update_dentry(parent->i_ino, parent->i_mode, d, &dotdot, 0, 1);
}

static int make_empty_dir(struct inode *inode,
		struct inode *parent, struct page *page)
{
	struct page *dentry_page;
	struct f2fs_dentry_block *dentry_blk;
	struct f2fs_dentry_ptr d;

	if (f2fs_has_inline_dentry(inode))
		return f2fs_make_empty_inline_dir(inode, parent, page);

	dentry_page = f2fs_get_new_data_page(inode, page, 0, true);
	if (IS_ERR(dentry_page))
		return PTR_ERR(dentry_page);

	dentry_blk = page_address(dentry_page);

	make_dentry_ptr_block(NULL, &d, dentry_blk);
	f2fs_do_make_empty_dir(inode, parent, &d);

	set_page_dirty(dentry_page);
	f2fs_put_page(dentry_page, 1);
	return 0;
}

struct page *f2fs_init_inode_metadata(struct inode *inode, struct inode *dir,
			const struct qstr *new_name, const struct qstr *orig_name,
			struct page *dpage)
{
	struct page *page;
	int dummy_encrypt = DUMMY_ENCRYPTION_ENABLED(F2FS_I_SB(dir));
	int err;

	if (is_inode_flag_set(inode, FI_NEW_INODE)) {
		page = f2fs_new_inode_page(inode);
		if (IS_ERR(page))
			return page;

		if (S_ISDIR(inode->i_mode)) {
			/* in order to handle error case */
			get_page(page);
			err = make_empty_dir(inode, dir, page);
			if (err) {
				lock_page(page);
				goto put_error;
			}
			put_page(page);
		}

		err = f2fs_init_acl(inode, dir, page, dpage);
		if (err)
			goto put_error;

		err = f2fs_init_security(inode, dir, orig_name, page);
		if (err)
			goto put_error;

		if ((f2fs_encrypted_inode(dir) || dummy_encrypt) &&
					f2fs_may_encrypt(inode)) {
			err = fscrypt_inherit_context(dir, inode, page, false);
			if (err)
				goto put_error;
		}
	} else {
		page = f2fs_get_node_page(F2FS_I_SB(dir), inode->i_ino);
		if (IS_ERR(page))
			return page;
	}

	if (new_name) {
		init_dent_inode(new_name, page);
		if (f2fs_encrypted_inode(dir))
			file_set_enc_name(inode);
	}

	/*
	 * This file should be checkpointed during fsync.
	 * We lost i_pino from now on.
	 */
	if (is_inode_flag_set(inode, FI_INC_LINK)) {
		if (!S_ISDIR(inode->i_mode))
			file_lost_pino(inode);
		/*
		 * If link the tmpfile to alias through linkat path,
		 * we should remove this inode from orphan list.
		 */
		if (inode->i_nlink == 0)
			f2fs_remove_orphan_inode(F2FS_I_SB(dir), inode->i_ino);
		f2fs_i_links_write(inode, true);
	}
	return page;

put_error:
	clear_nlink(inode);
	f2fs_update_inode(inode, page);
	f2fs_put_page(page, 1);
	return ERR_PTR(err);
}

void f2fs_update_parent_metadata(struct inode *dir, struct inode *inode,
						unsigned int current_depth)
{
	if (inode && is_inode_flag_set(inode, FI_NEW_INODE)) {
		if (S_ISDIR(inode->i_mode))
			f2fs_i_links_write(dir, true);
		clear_inode_flag(inode, FI_NEW_INODE);
	}
	dir->i_mtime = dir->i_ctime = current_time(dir);
	f2fs_mark_inode_dirty_sync(dir, false);

	if (F2FS_I(dir)->i_current_depth != current_depth)
		f2fs_i_depth_write(dir, current_depth);

	if (inode && is_inode_flag_set(inode, FI_INC_LINK))
		clear_inode_flag(inode, FI_INC_LINK);
}

int f2fs_room_for_filename(const void *bitmap, int slots, int max_slots)
{
	int bit_start = 0;
	int zero_start, zero_end;
next:
	zero_start = find_next_zero_bit_le(bitmap, max_slots, bit_start);
	if (zero_start >= max_slots)
		return max_slots;

	zero_end = find_next_bit_le(bitmap, max_slots, zero_start);
	if (zero_end - zero_start >= slots)
		return zero_start;

	bit_start = zero_end + 1;

	if (zero_end + 1 >= max_slots)
		return max_slots;
	goto next;
}

void f2fs_update_dentry(nid_t ino, umode_t mode, struct f2fs_dentry_ptr *d,
				const struct qstr *name, f2fs_hash_t name_hash,
				unsigned int bit_pos)
{
	struct f2fs_dir_entry *de;
	int slots = GET_DENTRY_SLOTS(name->len);
	int i;

	de = &d->dentry[bit_pos];
	de->hash_code = name_hash;
	de->name_len = cpu_to_le16(name->len);
	memcpy(d->filename[bit_pos], name->name, name->len);
	de->ino = cpu_to_le32(ino);
	set_de_type(de, mode);
	for (i = 0; i < slots; i++) {
		__set_bit_le(bit_pos + i, (void *)d->bitmap);
		/* avoid wrong garbage data for readdir */
		if (i)
			(de + i)->name_len = 0;
	}
}

int f2fs_add_regular_entry(struct inode *dir, const struct qstr *new_name,
				const struct qstr *orig_name,
				struct inode *inode, nid_t ino, umode_t mode)
{
	unsigned int bit_pos;
	unsigned int level;
	unsigned int current_depth;
	unsigned long bidx, block;
	f2fs_hash_t dentry_hash;
	unsigned int nbucket, nblock;
	struct page *dentry_page = NULL;
	struct f2fs_dentry_block *dentry_blk = NULL;
	struct f2fs_dentry_ptr d;
	struct page *page = NULL;
	int slots, err = 0;

	level = 0;
	slots = GET_DENTRY_SLOTS(new_name->len);
	dentry_hash = f2fs_dentry_hash(new_name, NULL);

	current_depth = F2FS_I(dir)->i_current_depth;
	if (F2FS_I(dir)->chash == dentry_hash) {
		level = F2FS_I(dir)->clevel;
		F2FS_I(dir)->chash = 0;
	}

start:
	if (time_to_inject(F2FS_I_SB(dir), FAULT_DIR_DEPTH)) {
		f2fs_show_injection_info(FAULT_DIR_DEPTH);
		return -ENOSPC;
	}

	if (unlikely(current_depth == MAX_DIR_HASH_DEPTH))
		return -ENOSPC;

	/* Increase the depth, if required */
	if (level == current_depth)
		++current_depth;

	nbucket = dir_buckets(level, F2FS_I(dir)->i_dir_level);
	nblock = bucket_blocks(level);

	bidx = dir_block_index(level, F2FS_I(dir)->i_dir_level,
				(le32_to_cpu(dentry_hash) % nbucket));

	for (block = bidx; block <= (bidx + nblock - 1); block++) {
		dentry_page = f2fs_get_new_data_page(dir, NULL, block, true);
		if (IS_ERR(dentry_page))
			return PTR_ERR(dentry_page);

		dentry_blk = page_address(dentry_page);
		bit_pos = f2fs_room_for_filename(&dentry_blk->dentry_bitmap,
						slots, NR_DENTRY_IN_BLOCK);
		if (bit_pos < NR_DENTRY_IN_BLOCK)
			goto add_dentry;

		f2fs_put_page(dentry_page, 1);
	}

	/* Move to next level to find the empty slot for new dentry */
	++level;
	goto start;
add_dentry:
<<<<<<< HEAD
	f2fs_wait_on_page_writeback(dentry_page, DATA, true);
=======
	f2fs_wait_on_page_writeback(dentry_page, DATA, true, true);
>>>>>>> d0c3914f

	if (inode) {
		down_write(&F2FS_I(inode)->i_sem);
		page = f2fs_init_inode_metadata(inode, dir, new_name,
						orig_name, NULL);
		if (IS_ERR(page)) {
			err = PTR_ERR(page);
			goto fail;
		}
	}

	make_dentry_ptr_block(NULL, &d, dentry_blk);
	f2fs_update_dentry(ino, mode, &d, new_name, dentry_hash, bit_pos);

	set_page_dirty(dentry_page);

	if (inode) {
		f2fs_i_pino_write(inode, dir->i_ino);
		f2fs_put_page(page, 1);
	}

	f2fs_update_parent_metadata(dir, inode, current_depth);
fail:
	if (inode)
		up_write(&F2FS_I(inode)->i_sem);

	f2fs_put_page(dentry_page, 1);

	return err;
}

int f2fs_add_dentry(struct inode *dir, struct fscrypt_name *fname,
				struct inode *inode, nid_t ino, umode_t mode)
{
	struct qstr new_name;
	int err = -EAGAIN;

	new_name.name = fname_name(fname);
	new_name.len = fname_len(fname);

	if (f2fs_has_inline_dentry(dir))
		err = f2fs_add_inline_entry(dir, &new_name, fname->usr_fname,
							inode, ino, mode);
	if (err == -EAGAIN)
		err = f2fs_add_regular_entry(dir, &new_name, fname->usr_fname,
							inode, ino, mode);

	f2fs_update_time(F2FS_I_SB(dir), REQ_TIME);
	return err;
}

/*
 * Caller should grab and release a rwsem by calling f2fs_lock_op() and
 * f2fs_unlock_op().
 */
int f2fs_do_add_link(struct inode *dir, const struct qstr *name,
				struct inode *inode, nid_t ino, umode_t mode)
{
	struct fscrypt_name fname;
	struct page *page = NULL;
	struct f2fs_dir_entry *de = NULL;
	int err;

	err = fscrypt_setup_filename(dir, name, 0, &fname);
	if (err)
		return err;

	/*
	 * An immature stakable filesystem shows a race condition between lookup
	 * and create. If we have same task when doing lookup and create, it's
	 * definitely fine as expected by VFS normally. Otherwise, let's just
	 * verify on-disk dentry one more time, which guarantees filesystem
	 * consistency more.
	 */
	if (current != F2FS_I(dir)->task) {
		de = __f2fs_find_entry(dir, &fname, &page);
		F2FS_I(dir)->task = NULL;
	}
	if (de) {
		f2fs_put_page(page, 0);
		err = -EEXIST;
	} else if (IS_ERR(page)) {
		err = PTR_ERR(page);
	} else {
		err = f2fs_add_dentry(dir, &fname, inode, ino, mode);
	}
	fscrypt_free_filename(&fname);
	return err;
}

int f2fs_do_tmpfile(struct inode *inode, struct inode *dir)
{
	struct page *page;
	int err = 0;

	down_write(&F2FS_I(inode)->i_sem);
	page = f2fs_init_inode_metadata(inode, dir, NULL, NULL, NULL);
	if (IS_ERR(page)) {
		err = PTR_ERR(page);
		goto fail;
	}
	f2fs_put_page(page, 1);

	clear_inode_flag(inode, FI_NEW_INODE);
	f2fs_update_time(F2FS_I_SB(inode), REQ_TIME);
fail:
	up_write(&F2FS_I(inode)->i_sem);
	return err;
}

void f2fs_drop_nlink(struct inode *dir, struct inode *inode)
{
	struct f2fs_sb_info *sbi = F2FS_I_SB(dir);

	down_write(&F2FS_I(inode)->i_sem);

	if (S_ISDIR(inode->i_mode))
		f2fs_i_links_write(dir, false);
	inode->i_ctime = current_time(inode);

	f2fs_i_links_write(inode, false);
	if (S_ISDIR(inode->i_mode)) {
		f2fs_i_links_write(inode, false);
		f2fs_i_size_write(inode, 0);
	}
	up_write(&F2FS_I(inode)->i_sem);

	if (inode->i_nlink == 0)
		f2fs_add_orphan_inode(inode);
	else
		f2fs_release_orphan_inode(sbi);
}

/*
 * It only removes the dentry from the dentry page, corresponding name
 * entry in name page does not need to be touched during deletion.
 */
void f2fs_delete_entry(struct f2fs_dir_entry *dentry, struct page *page,
					struct inode *dir, struct inode *inode)
{
	struct	f2fs_dentry_block *dentry_blk;
	unsigned int bit_pos;
	int slots = GET_DENTRY_SLOTS(le16_to_cpu(dentry->name_len));
	int i;

	f2fs_update_time(F2FS_I_SB(dir), REQ_TIME);

	if (F2FS_OPTION(F2FS_I_SB(dir)).fsync_mode == FSYNC_MODE_STRICT)
		f2fs_add_ino_entry(F2FS_I_SB(dir), dir->i_ino, TRANS_DIR_INO);

	if (f2fs_has_inline_dentry(dir))
		return f2fs_delete_inline_entry(dentry, page, dir, inode);

	lock_page(page);
<<<<<<< HEAD
	f2fs_wait_on_page_writeback(page, DATA, true);
=======
	f2fs_wait_on_page_writeback(page, DATA, true, true);
>>>>>>> d0c3914f

	dentry_blk = page_address(page);
	bit_pos = dentry - dentry_blk->dentry;
	for (i = 0; i < slots; i++)
		__clear_bit_le(bit_pos + i, &dentry_blk->dentry_bitmap);

	/* Let's check and deallocate this dentry page */
	bit_pos = find_next_bit_le(&dentry_blk->dentry_bitmap,
			NR_DENTRY_IN_BLOCK,
			0);
	set_page_dirty(page);

	dir->i_ctime = dir->i_mtime = current_time(dir);
	f2fs_mark_inode_dirty_sync(dir, false);

	if (inode)
		f2fs_drop_nlink(dir, inode);

	if (bit_pos == NR_DENTRY_IN_BLOCK &&
		!f2fs_truncate_hole(dir, page->index, page->index + 1)) {
		f2fs_clear_radix_tree_dirty_tag(page);
		clear_page_dirty_for_io(page);
		ClearPagePrivate(page);
		ClearPageUptodate(page);
		clear_cold_data(page);
		inode_dec_dirty_pages(dir);
		f2fs_remove_dirty_inode(dir);
	}
	f2fs_put_page(page, 1);
}

bool f2fs_empty_dir(struct inode *dir)
{
	unsigned long bidx;
	struct page *dentry_page;
	unsigned int bit_pos;
	struct f2fs_dentry_block *dentry_blk;
	unsigned long nblock = dir_blocks(dir);

	if (f2fs_has_inline_dentry(dir))
		return f2fs_empty_inline_dir(dir);

	for (bidx = 0; bidx < nblock; bidx++) {
		dentry_page = f2fs_get_lock_data_page(dir, bidx, false);
		if (IS_ERR(dentry_page)) {
			if (PTR_ERR(dentry_page) == -ENOENT)
				continue;
			else
				return false;
		}

		dentry_blk = page_address(dentry_page);
		if (bidx == 0)
			bit_pos = 2;
		else
			bit_pos = 0;
		bit_pos = find_next_bit_le(&dentry_blk->dentry_bitmap,
						NR_DENTRY_IN_BLOCK,
						bit_pos);

		f2fs_put_page(dentry_page, 1);

		if (bit_pos < NR_DENTRY_IN_BLOCK)
			return false;
	}
	return true;
}

int f2fs_fill_dentries(struct dir_context *ctx, struct f2fs_dentry_ptr *d,
			unsigned int start_pos, struct fscrypt_str *fstr)
{
	unsigned char d_type = DT_UNKNOWN;
	unsigned int bit_pos;
	struct f2fs_dir_entry *de = NULL;
	struct fscrypt_str de_name = FSTR_INIT(NULL, 0);
	struct f2fs_sb_info *sbi = F2FS_I_SB(d->inode);
	struct blk_plug plug;
	bool readdir_ra = sbi->readdir_ra == 1;
	int err = 0;

	bit_pos = ((unsigned long)ctx->pos % d->max);

	if (readdir_ra)
		blk_start_plug(&plug);

	while (bit_pos < d->max) {
		bit_pos = find_next_bit_le(d->bitmap, d->max, bit_pos);
		if (bit_pos >= d->max)
			break;

		de = &d->dentry[bit_pos];
		if (de->name_len == 0) {
			bit_pos++;
			ctx->pos = start_pos + bit_pos;
			continue;
		}

		d_type = f2fs_get_de_type(de);

		de_name.name = d->filename[bit_pos];
		de_name.len = le16_to_cpu(de->name_len);

		/* check memory boundary before moving forward */
		bit_pos += GET_DENTRY_SLOTS(le16_to_cpu(de->name_len));
		if (unlikely(bit_pos > d->max)) {
			f2fs_msg(sbi->sb, KERN_WARNING,
				"%s: corrupted namelen=%d, run fsck to fix.",
				__func__, le16_to_cpu(de->name_len));
			set_sbi_flag(sbi, SBI_NEED_FSCK);
			err = -EINVAL;
			goto out;
		}

		if (f2fs_encrypted_inode(d->inode)) {
			int save_len = fstr->len;

			err = fscrypt_fname_disk_to_usr(d->inode,
						(u32)de->hash_code, 0,
						&de_name, fstr);
			if (err)
				goto out;

			de_name = *fstr;
			fstr->len = save_len;
		}

		if (!dir_emit(ctx, de_name.name, de_name.len,
					le32_to_cpu(de->ino), d_type)) {
			err = 1;
			goto out;
		}

		if (readdir_ra)
			f2fs_ra_node_page(sbi, le32_to_cpu(de->ino));

		ctx->pos = start_pos + bit_pos;
	}
out:
	if (readdir_ra)
		blk_finish_plug(&plug);
	return err;
}

static int f2fs_readdir(struct file *file, struct dir_context *ctx)
{
	struct inode *inode = file_inode(file);
	unsigned long npages = dir_blocks(inode);
	struct f2fs_dentry_block *dentry_blk = NULL;
	struct page *dentry_page = NULL;
	struct file_ra_state *ra = &file->f_ra;
	loff_t start_pos = ctx->pos;
	unsigned int n = ((unsigned long)ctx->pos / NR_DENTRY_IN_BLOCK);
	struct f2fs_dentry_ptr d;
	struct fscrypt_str fstr = FSTR_INIT(NULL, 0);
	int err = 0;

	if (f2fs_encrypted_inode(inode)) {
		err = fscrypt_get_encryption_info(inode);
		if (err && err != -ENOKEY)
			goto out;

		err = fscrypt_fname_alloc_buffer(inode, F2FS_NAME_LEN, &fstr);
		if (err < 0)
			goto out;
	}

	if (f2fs_has_inline_dentry(inode)) {
		err = f2fs_read_inline_dir(file, ctx, &fstr);
		goto out_free;
	}

	for (; n < npages; n++, ctx->pos = n * NR_DENTRY_IN_BLOCK) {

		/* allow readdir() to be interrupted */
		if (fatal_signal_pending(current)) {
			err = -ERESTARTSYS;
			goto out_free;
		}
		cond_resched();

		/* readahead for multi pages of dir */
		if (npages - n > 1 && !ra_has_index(ra, n))
			page_cache_sync_readahead(inode->i_mapping, ra, file, n,
				min(npages - n, (pgoff_t)MAX_DIR_RA_PAGES));

		dentry_page = f2fs_get_lock_data_page(inode, n, false);
		if (IS_ERR(dentry_page)) {
			err = PTR_ERR(dentry_page);
			if (err == -ENOENT) {
				err = 0;
				continue;
			} else {
				goto out_free;
			}
		}

		dentry_blk = page_address(dentry_page);

		make_dentry_ptr_block(inode, &d, dentry_blk);

		err = f2fs_fill_dentries(ctx, &d,
				n * NR_DENTRY_IN_BLOCK, &fstr);
		if (err) {
			f2fs_put_page(dentry_page, 1);
			break;
		}

		f2fs_put_page(dentry_page, 1);
	}
out_free:
	fscrypt_fname_free_buffer(&fstr);
out:
	trace_f2fs_readdir(inode, start_pos, ctx->pos, err);
	return err < 0 ? err : 0;
}

static int f2fs_dir_open(struct inode *inode, struct file *filp)
{
	if (f2fs_encrypted_inode(inode))
		return fscrypt_get_encryption_info(inode) ? -EACCES : 0;
	return 0;
}

const struct file_operations f2fs_dir_operations = {
	.llseek		= generic_file_llseek,
	.read		= generic_read_dir,
	.iterate	= f2fs_readdir,
	.fsync		= f2fs_sync_file,
	.open		= f2fs_dir_open,
	.unlocked_ioctl	= f2fs_ioctl,
#ifdef CONFIG_COMPAT
	.compat_ioctl   = f2fs_compat_ioctl,
#endif
};<|MERGE_RESOLUTION|>--- conflicted
+++ resolved
@@ -259,15 +259,9 @@
 			*res_page = ERR_PTR(err);
 		return NULL;
 	}
-<<<<<<< HEAD
 
 	de = __f2fs_find_entry(dir, &fname, res_page);
 
-=======
-
-	de = __f2fs_find_entry(dir, &fname, res_page);
-
->>>>>>> d0c3914f
 	fscrypt_free_filename(&fname);
 	return de;
 }
@@ -299,11 +293,7 @@
 {
 	enum page_type type = f2fs_has_inline_dentry(dir) ? NODE : DATA;
 	lock_page(page);
-<<<<<<< HEAD
-	f2fs_wait_on_page_writeback(page, type, true);
-=======
 	f2fs_wait_on_page_writeback(page, type, true, true);
->>>>>>> d0c3914f
 	de->ino = cpu_to_le32(inode->i_ino);
 	set_de_type(de, inode->i_mode);
 	set_page_dirty(page);
@@ -317,11 +307,7 @@
 {
 	struct f2fs_inode *ri;
 
-<<<<<<< HEAD
-	f2fs_wait_on_page_writeback(ipage, NODE, true);
-=======
 	f2fs_wait_on_page_writeback(ipage, NODE, true, true);
->>>>>>> d0c3914f
 
 	/* copy name info. to this inode page */
 	ri = F2FS_INODE(ipage);
@@ -335,17 +321,10 @@
 {
 	struct qstr dot = QSTR_INIT(".", 1);
 	struct qstr dotdot = QSTR_INIT("..", 2);
-<<<<<<< HEAD
 
 	/* update dirent of "." */
 	f2fs_update_dentry(inode->i_ino, inode->i_mode, d, &dot, 0, 0);
 
-=======
-
-	/* update dirent of "." */
-	f2fs_update_dentry(inode->i_ino, inode->i_mode, d, &dot, 0, 0);
-
->>>>>>> d0c3914f
 	/* update dirent of ".." */
 	f2fs_update_dentry(parent->i_ino, parent->i_mode, d, &dotdot, 0, 1);
 }
@@ -571,11 +550,7 @@
 	++level;
 	goto start;
 add_dentry:
-<<<<<<< HEAD
-	f2fs_wait_on_page_writeback(dentry_page, DATA, true);
-=======
 	f2fs_wait_on_page_writeback(dentry_page, DATA, true, true);
->>>>>>> d0c3914f
 
 	if (inode) {
 		down_write(&F2FS_I(inode)->i_sem);
@@ -730,11 +705,7 @@
 		return f2fs_delete_inline_entry(dentry, page, dir, inode);
 
 	lock_page(page);
-<<<<<<< HEAD
-	f2fs_wait_on_page_writeback(page, DATA, true);
-=======
 	f2fs_wait_on_page_writeback(page, DATA, true, true);
->>>>>>> d0c3914f
 
 	dentry_blk = page_address(page);
 	bit_pos = dentry - dentry_blk->dentry;
