--- conflicted
+++ resolved
@@ -6971,11 +6971,8 @@
 		 */
 		release_sock(sk);
 		current_timeo = schedule_timeout(current_timeo);
-<<<<<<< HEAD
-=======
 		if (sk != asoc->base.sk)
 			goto do_error;
->>>>>>> e6ff2eed
 		lock_sock(sk);
 
 		*timeo_p = current_timeo;
