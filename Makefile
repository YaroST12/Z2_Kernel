VERSION = 3
PATCHLEVEL = 18
<<<<<<< HEAD
SUBLEVEL = 108
=======
SUBLEVEL = 112
>>>>>>> 7b3c18df
EXTRAVERSION =
NAME = Diseased Newt

# *DOCUMENTATION*
# To see a list of typical targets execute "make help"
# More info can be located in ./README
# Comments in this file are targeted only to the developer, do not
# expect to learn how to build the kernel reading this file.

# Do not use make's built-in rules and variables
# (this increases performance and avoids hard-to-debug behaviour);
MAKEFLAGS += -rR

# Avoid funny character set dependencies
unexport LC_ALL
LC_COLLATE=C
LC_NUMERIC=C
export LC_COLLATE LC_NUMERIC

# Avoid interference with shell env settings
unexport GREP_OPTIONS

# We are using a recursive build, so we need to do a little thinking
# to get the ordering right.
#
# Most importantly: sub-Makefiles should only ever modify files in
# their own directory. If in some directory we have a dependency on
# a file in another dir (which doesn't happen often, but it's often
# unavoidable when linking the built-in.o targets which finally
# turn into vmlinux), we will call a sub make in that other dir, and
# after that we are sure that everything which is in that other dir
# is now up to date.
#
# The only cases where we need to modify files which have global
# effects are thus separated out and done before the recursive
# descending is started. They are now explicitly listed as the
# prepare rule.

# Beautify output
# ---------------------------------------------------------------------------
#
# Normally, we echo the whole command before executing it. By making
# that echo $($(quiet)$(cmd)), we now have the possibility to set
# $(quiet) to choose other forms of output instead, e.g.
#
#         quiet_cmd_cc_o_c = Compiling $(RELDIR)/$@
#         cmd_cc_o_c       = $(CC) $(c_flags) -c -o $@ $<
#
# If $(quiet) is empty, the whole command will be printed.
# If it is set to "quiet_", only the short version will be printed.
# If it is set to "silent_", nothing will be printed at all, since
# the variable $(silent_cmd_cc_o_c) doesn't exist.
#
# A simple variant is to prefix commands with $(Q) - that's useful
# for commands that shall be hidden in non-verbose mode.
#
#	$(Q)ln $@ :<
#
# If KBUILD_VERBOSE equals 0 then the above command will be hidden.
# If KBUILD_VERBOSE equals 1 then the above command is displayed.
#
# To put more focus on warnings, be less verbose as default
# Use 'make V=1' to see the full commands

ifeq ("$(origin V)", "command line")
  KBUILD_VERBOSE = $(V)
endif
ifndef KBUILD_VERBOSE
  KBUILD_VERBOSE = 0
endif

ifeq ($(KBUILD_VERBOSE),1)
  quiet =
  Q =
else
  quiet=quiet_
  Q = @
endif

# If the user is running make -s (silent mode), suppress echoing of
# commands

ifneq ($(filter 4.%,$(MAKE_VERSION)),)	# make-4
ifneq ($(filter %s ,$(firstword x$(MAKEFLAGS))),)
  quiet=silent_
endif
else					# make-3.8x
ifneq ($(filter s% -s%,$(MAKEFLAGS)),)
  quiet=silent_
endif
endif

export quiet Q KBUILD_VERBOSE

# kbuild supports saving output files in a separate directory.
# To locate output files in a separate directory two syntaxes are supported.
# In both cases the working directory must be the root of the kernel src.
# 1) O=
# Use "make O=dir/to/store/output/files/"
#
# 2) Set KBUILD_OUTPUT
# Set the environment variable KBUILD_OUTPUT to point to the directory
# where the output files shall be placed.
# export KBUILD_OUTPUT=dir/to/store/output/files/
# make
#
# The O= assignment takes precedence over the KBUILD_OUTPUT environment
# variable.

# KBUILD_SRC is set on invocation of make in OBJ directory
# KBUILD_SRC is not intended to be used by the regular user (for now)
ifeq ($(KBUILD_SRC),)

# OK, Make called in directory where kernel src resides
# Do we want to locate output files in a separate directory?
ifeq ("$(origin O)", "command line")
  KBUILD_OUTPUT := $(O)
endif

# That's our default target when none is given on the command line
PHONY := _all
_all:

# Cancel implicit rules on top Makefile
$(CURDIR)/Makefile Makefile: ;

ifneq ($(KBUILD_OUTPUT),)
# Invoke a second make in the output directory, passing relevant variables
# check that the output directory actually exists
saved-output := $(KBUILD_OUTPUT)
KBUILD_OUTPUT := $(shell mkdir -p $(KBUILD_OUTPUT) && cd $(KBUILD_OUTPUT) \
								&& /bin/pwd)
$(if $(KBUILD_OUTPUT),, \
     $(error failed to create output directory "$(saved-output)"))

PHONY += $(MAKECMDGOALS) sub-make

$(filter-out _all sub-make $(CURDIR)/Makefile, $(MAKECMDGOALS)) _all: sub-make
	@:

sub-make:
	$(Q)$(MAKE) -C $(KBUILD_OUTPUT) KBUILD_SRC=$(CURDIR) \
	-f $(CURDIR)/Makefile $(filter-out _all sub-make,$(MAKECMDGOALS))

# Leave processing to above invocation of make
skip-makefile := 1
endif # ifneq ($(KBUILD_OUTPUT),)
endif # ifeq ($(KBUILD_SRC),)

# We process the rest of the Makefile if this is the final invocation of make
ifeq ($(skip-makefile),)

# Do not print "Entering directory ...",
# but we want to display it when entering to the output directory
# so that IDEs/editors are able to understand relative filenames.
MAKEFLAGS += --no-print-directory

# Call a source code checker (by default, "sparse") as part of the
# C compilation.
#
# Use 'make C=1' to enable checking of only re-compiled files.
# Use 'make C=2' to enable checking of *all* source files, regardless
# of whether they are re-compiled or not.
#
# See the file "Documentation/sparse.txt" for more details, including
# where to get the "sparse" utility.

ifeq ("$(origin C)", "command line")
  KBUILD_CHECKSRC = $(C)
endif
ifndef KBUILD_CHECKSRC
  KBUILD_CHECKSRC = 0
endif

# Use make M=dir to specify directory of external module to build
# Old syntax make ... SUBDIRS=$PWD is still supported
# Setting the environment variable KBUILD_EXTMOD take precedence
ifdef SUBDIRS
  KBUILD_EXTMOD ?= $(SUBDIRS)
endif

ifeq ("$(origin M)", "command line")
  KBUILD_EXTMOD := $(M)
endif

# If building an external module we do not care about the all: rule
# but instead _all depend on modules
PHONY += all
ifeq ($(KBUILD_EXTMOD),)
_all: all
else
_all: modules
endif

ifeq ($(KBUILD_SRC),)
        # building in the source tree
        srctree := .
else
        ifeq ($(KBUILD_SRC)/,$(dir $(CURDIR)))
                # building in a subdirectory of the source tree
                srctree := ..
        else
                srctree := $(KBUILD_SRC)
        endif
endif
objtree		:= .
src		:= $(srctree)
obj		:= $(objtree)

VPATH		:= $(srctree)$(if $(KBUILD_EXTMOD),:$(KBUILD_EXTMOD))

export srctree objtree VPATH

# SUBARCH tells the usermode build what the underlying arch is.  That is set
# first, and if a usermode build is happening, the "ARCH=um" on the command
# line overrides the setting of ARCH below.  If a native build is happening,
# then ARCH is assigned, getting whatever value it gets normally, and
# SUBARCH is subsequently ignored.

SUBARCH := $(shell uname -m | sed -e s/i.86/x86/ -e s/x86_64/x86/ \
				  -e s/sun4u/sparc64/ \
				  -e s/arm.*/arm/ -e s/sa110/arm/ \
				  -e s/s390x/s390/ -e s/parisc64/parisc/ \
				  -e s/ppc.*/powerpc/ -e s/mips.*/mips/ \
				  -e s/sh[234].*/sh/ -e s/aarch64.*/arm64/ )

# Cross compiling and selecting different set of gcc/bin-utils
# ---------------------------------------------------------------------------
#
# When performing cross compilation for other architectures ARCH shall be set
# to the target architecture. (See arch/* for the possibilities).
# ARCH can be set during invocation of make:
# make ARCH=ia64
# Another way is to have ARCH set in the environment.
# The default ARCH is the host where make is executed.

# CROSS_COMPILE specify the prefix used for all executables used
# during compilation. Only gcc and related bin-utils executables
# are prefixed with $(CROSS_COMPILE).
# CROSS_COMPILE can be set on the command line
# make CROSS_COMPILE=ia64-linux-
# Alternatively CROSS_COMPILE can be set in the environment.
# A third alternative is to store a setting in .config so that plain
# "make" in the configured kernel build directory always uses that.
# Default value for CROSS_COMPILE is not to prefix executables
# Note: Some architectures assign CROSS_COMPILE in their arch/*/Makefile
ARCH		?=  $(SUBARCH)
CROSS_COMPILE	?= $(CONFIG_CROSS_COMPILE:"%"=%)

# Architecture as present in compile.h
UTS_MACHINE 	:= $(ARCH)
SRCARCH 	:= $(ARCH)

# Additional ARCH settings for x86
ifeq ($(ARCH),i386)
        SRCARCH := x86
endif
ifeq ($(ARCH),x86_64)
        SRCARCH := x86
endif

# Additional ARCH settings for sparc
ifeq ($(ARCH),sparc32)
       SRCARCH := sparc
endif
ifeq ($(ARCH),sparc64)
       SRCARCH := sparc
endif

# Additional ARCH settings for sh
ifeq ($(ARCH),sh64)
       SRCARCH := sh
endif

# Additional ARCH settings for tile
ifeq ($(ARCH),tilepro)
       SRCARCH := tile
endif
ifeq ($(ARCH),tilegx)
       SRCARCH := tile
endif

# Where to locate arch specific headers
hdr-arch  := $(SRCARCH)

KCONFIG_CONFIG	?= .config
export KCONFIG_CONFIG

# SHELL used by kbuild
CONFIG_SHELL := $(shell if [ -x "$$BASH" ]; then echo $$BASH; \
	  else if [ -x /bin/bash ]; then echo /bin/bash; \
	  else echo sh; fi ; fi)

HOSTCC       = gcc
HOSTCXX      = g++
HOSTCFLAGS   := -Wall -Wmissing-prototypes -Wstrict-prototypes -O3 -fomit-frame-pointer -std=gnu89
HOSTCXXFLAGS = -O3

ifeq ($(shell $(HOSTCC) -v 2>&1 | grep -c "clang version"), 1)
HOSTCFLAGS  += -Wno-unused-value -Wno-unused-parameter \
		-Wno-missing-field-initializers
endif
# Decide whether to build built-in, modular, or both.
# Normally, just do built-in.

KBUILD_MODULES :=
KBUILD_BUILTIN := 1

# If we have only "make modules", don't compile built-in objects.
# When we're building modules with modversions, we need to consider
# the built-in objects during the descend as well, in order to
# make sure the checksums are up to date before we record them.

ifeq ($(MAKECMDGOALS),modules)
  KBUILD_BUILTIN := $(if $(CONFIG_MODVERSIONS),1)
endif

# If we have "make <whatever> modules", compile modules
# in addition to whatever we do anyway.
# Just "make" or "make all" shall build modules as well

ifneq ($(filter all _all modules,$(MAKECMDGOALS)),)
  KBUILD_MODULES := 1
endif

ifeq ($(MAKECMDGOALS),)
  KBUILD_MODULES := 1
endif

export KBUILD_MODULES KBUILD_BUILTIN
export KBUILD_CHECKSRC KBUILD_SRC KBUILD_EXTMOD

ifneq ($(CC),)
ifeq ($(shell $(CC) -v 2>&1 | grep -c "clang version"), 1)
COMPILER := clang
else
COMPILER := gcc
endif
export COMPILER
endif

# Look for make include files relative to root of kernel src
MAKEFLAGS += --include-dir=$(srctree)

# We need some generic definitions (do not try to remake the file).
$(srctree)/scripts/Kbuild.include: ;
include $(srctree)/scripts/Kbuild.include

# Make variables (CC, etc...)
AS		= $(CROSS_COMPILE)as
LD		= $(CROSS_COMPILE)ld
CC		= $(CROSS_COMPILE)gcc
CPP		= $(CC) -E
AR		= $(CROSS_COMPILE)ar
NM		= $(CROSS_COMPILE)nm
STRIP		= $(CROSS_COMPILE)strip
OBJCOPY		= $(CROSS_COMPILE)objcopy
OBJDUMP		= $(CROSS_COMPILE)objdump
AWK		= awk
GENKSYMS	= scripts/genksyms/genksyms
INSTALLKERNEL  := installkernel
DEPMOD		= /sbin/depmod
PERL		= perl
PYTHON		= python
CHECK		= sparse

CHECKFLAGS     := -D__linux__ -Dlinux -D__STDC__ -Dunix -D__unix__ \
		  -Wbitwise -Wno-return-void $(CF)
CFLAGS_MODULE   =
AFLAGS_MODULE   =
LDFLAGS_MODULE  = --strip-debug
CFLAGS_KERNEL	=
AFLAGS_KERNEL	=

GEN_FLAGS := -O3 -fopenmp -funroll-loops \
				-mcpu=kryo

POLLY_FLAGS := -mllvm -polly \
				-mllvm -polly-run-dce \
				-mllvm -polly-run-inliner \
				-mllvm -polly-opt-fusion=max \
				-mllvm -polly-parallel -lgomp \
				-mllvm -polly-ast-use-context \
				-mllvm -polly-vectorizer=stripmine

OPT_FLAGS := $(GEN_FLAGS) $(POLLY_FLAGS)

ifeq ($(cc-name),clang)
ifneq ($(CROSS_COMPILE),)
CLANG_TRIPLE	?= $(CROSS_COMPILE)
CLANG_TARGET	:= --target=$(notdir $(CLANG_TRIPLE:%-=%))
GCC_TOOLCHAIN	:= $(realpath $(dir $(shell which $(LD)))/..)
endif
ifneq ($(GCC_TOOLCHAIN),)
CLANG_GCC_TC	:= -gcc-toolchain $(GCC_TOOLCHAIN)
endif
ifneq ($(CLANG_ENABLE_IA),1)
CLANG_IA_FLAG	= -no-integrated-as
endif
CLANG_FLAGS	:= $(CLANG_TARGET) $(CLANG_GCC_TC) $(CLANG_IA_FLAG) $(OPT_FLAGS)
endif

# Use USERINCLUDE when you must reference the UAPI directories only.
USERINCLUDE    := \
		-I$(srctree)/arch/$(hdr-arch)/include/uapi \
		-Iarch/$(hdr-arch)/include/generated/uapi \
		-I$(srctree)/include/uapi \
		-Iinclude/generated/uapi \
                -include $(srctree)/include/linux/kconfig.h

# Use LINUXINCLUDE when you must reference the include/ directory.
# Needed to be compatible with the O= option
LINUXINCLUDE    := \
		-I$(srctree)/arch/$(hdr-arch)/include \
		-Iarch/$(hdr-arch)/include/generated \
		$(if $(KBUILD_SRC), -I$(srctree)/include) \
		-Iinclude \
		$(USERINCLUDE)

KBUILD_AFLAGS   := -D__ASSEMBLY__

KBUILD_CFLAGS   := -Wno-strict-prototypes -Wno-trigraphs \
		   -fno-strict-aliasing -fno-common \
		   -Wno-format-security \
		   -std=gnu89 $(CLANG_FLAGS)

ifneq ($(cc-name),clang)
KBUILD_CFLAGS	+= $(call cc-option, -mno-fix-cortex-a53-835769)
KBUILD_CFLAGS	+= $(call cc-option, -mno-fix-cortex-a53-843419)
LDFLAGS_vmlinux	+= $(call ld-option, --no-fix-cortex-a53-835769)
LDFLAGS_vmlinux	+= $(call ld-option, --no-fix-cortex-a53-843419)
LDFLAGS_MODULE	+= $(call ld-option, --no-fix-cortex-a53-835769)
LDFLAGS_MODULE	+= $(call ld-option, --no-fix-cortex-a53-843419)
LDFLAGS		+= $(call ld-option, --no-fix-cortex-a53-835769)
LDFLAGS		+= $(call ld-option, --no-fix-cortex-a53-843419)
endif

KBUILD_CPPFLAGS	:= -D__KERNEL__ $(CLANG_FLAGS)
KBUILD_AFLAGS_KERNEL :=
KBUILD_CFLAGS_KERNEL :=
KBUILD_AFLAGS   := -D__ASSEMBLY__ $(CLANG_FLAGS)
KBUILD_AFLAGS_MODULE  := -DMODULE
KBUILD_CFLAGS_MODULE  := -DMODULE
KBUILD_LDFLAGS_MODULE := -T $(srctree)/scripts/module-common.lds
GCC_PLUGINS_CFLAGS :=

# Read KERNELRELEASE from include/config/kernel.release (if it exists)
KERNELRELEASE = $(shell cat include/config/kernel.release 2> /dev/null)
KERNELVERSION = $(VERSION)$(if $(PATCHLEVEL),.$(PATCHLEVEL)$(if $(SUBLEVEL),.$(SUBLEVEL)))$(EXTRAVERSION)

export VERSION PATCHLEVEL SUBLEVEL KERNELRELEASE KERNELVERSION
export ARCH SRCARCH CONFIG_SHELL HOSTCC HOSTCFLAGS CROSS_COMPILE AS LD CC
export CPP AR NM STRIP OBJCOPY OBJDUMP
export MAKE AWK GENKSYMS INSTALLKERNEL PERL PYTHON UTS_MACHINE
export HOSTCXX HOSTCXXFLAGS LDFLAGS_MODULE CHECK CHECKFLAGS

export KBUILD_CPPFLAGS NOSTDINC_FLAGS LINUXINCLUDE OBJCOPYFLAGS LDFLAGS
export KBUILD_CFLAGS CFLAGS_KERNEL CFLAGS_MODULE CFLAGS_KASAN CFLAGS_UBSAN
export KBUILD_AFLAGS AFLAGS_KERNEL AFLAGS_MODULE
export KBUILD_AFLAGS_MODULE KBUILD_CFLAGS_MODULE KBUILD_LDFLAGS_MODULE
export KBUILD_AFLAGS_KERNEL KBUILD_CFLAGS_KERNEL
export KBUILD_ARFLAGS

# When compiling out-of-tree modules, put MODVERDIR in the module
# tree rather than in the kernel tree. The kernel tree might
# even be read-only.
export MODVERDIR := $(if $(KBUILD_EXTMOD),$(firstword $(KBUILD_EXTMOD))/).tmp_versions

# Files to ignore in find ... statements

export RCS_FIND_IGNORE := \( -name SCCS -o -name BitKeeper -o -name .svn -o    \
			  -name CVS -o -name .pc -o -name .hg -o -name .git \) \
			  -prune -o
export RCS_TAR_IGNORE := --exclude SCCS --exclude BitKeeper --exclude .svn \
			 --exclude CVS --exclude .pc --exclude .hg --exclude .git

# ===========================================================================
# Rules shared between *config targets and build targets

# Basic helpers built in scripts/
PHONY += scripts_basic
scripts_basic:
	$(Q)$(MAKE) $(build)=scripts/basic
	$(Q)rm -f .tmp_quiet_recordmcount

# To avoid any implicit rule to kick in, define an empty command.
scripts/basic/%: scripts_basic ;

PHONY += outputmakefile
# outputmakefile generates a Makefile in the output directory, if using a
# separate output directory. This allows convenient use of make in the
# output directory.
outputmakefile:
ifneq ($(KBUILD_SRC),)
	$(Q)ln -fsn $(srctree) source
	$(Q)$(CONFIG_SHELL) $(srctree)/scripts/mkmakefile \
	    $(srctree) $(objtree) $(VERSION) $(PATCHLEVEL)
endif

# Support for using generic headers in asm-generic
PHONY += asm-generic
asm-generic:
	$(Q)$(MAKE) -f $(srctree)/scripts/Makefile.asm-generic \
	            src=asm obj=arch/$(SRCARCH)/include/generated/asm
	$(Q)$(MAKE) -f $(srctree)/scripts/Makefile.asm-generic \
	            src=uapi/asm obj=arch/$(SRCARCH)/include/generated/uapi/asm

# To make sure we do not include .config for any of the *config targets
# catch them early, and hand them over to scripts/kconfig/Makefile
# It is allowed to specify more targets when calling make, including
# mixing *config targets and build targets.
# For example 'make oldconfig all'.
# Detect when mixed targets is specified, and make a second invocation
# of make so .config is not included in this case either (for *config).

version_h := include/generated/uapi/linux/version.h

no-dot-config-targets := clean mrproper distclean \
			 cscope gtags TAGS tags help %docs check% coccicheck \
			 $(version_h) headers_% archheaders archscripts \
			 kernelversion %src-pkg

config-targets := 0
mixed-targets  := 0
dot-config     := 1

ifneq ($(filter $(no-dot-config-targets), $(MAKECMDGOALS)),)
	ifeq ($(filter-out $(no-dot-config-targets), $(MAKECMDGOALS)),)
		dot-config := 0
	endif
endif

ifeq ($(KBUILD_EXTMOD),)
        ifneq ($(filter config %config,$(MAKECMDGOALS)),)
                config-targets := 1
                ifneq ($(filter-out config %config,$(MAKECMDGOALS)),)
                        mixed-targets := 1
                endif
        endif
endif
# install and module_install need also be processed one by one
ifneq ($(filter install,$(MAKECMDGOALS)),)
        ifneq ($(filter modules_install,$(MAKECMDGOALS)),)
	        mixed-targets := 1
        endif
endif

ifeq ($(mixed-targets),1)
# ===========================================================================
# We're called with mixed targets (*config and build targets).
# Handle them one by one.

PHONY += $(MAKECMDGOALS) __build_one_by_one

$(filter-out __build_one_by_one, $(MAKECMDGOALS)): __build_one_by_one
	@:

__build_one_by_one:
	$(Q)set -e; \
	for i in $(MAKECMDGOALS); do \
		$(MAKE) -f $(srctree)/Makefile $$i; \
	done

else
ifeq ($(config-targets),1)
# ===========================================================================
# *config targets only - make sure prerequisites are updated, and descend
# in scripts/kconfig to make the *config target

# Read arch specific Makefile to set KBUILD_DEFCONFIG as needed.
# KBUILD_DEFCONFIG may point out an alternative default configuration
# used for 'make defconfig'
include $(srctree)/arch/$(SRCARCH)/Makefile
export KBUILD_DEFCONFIG KBUILD_KCONFIG

config: scripts_basic outputmakefile FORCE
	$(Q)$(MAKE) $(build)=scripts/kconfig $@

%config: scripts_basic outputmakefile FORCE
	$(Q)$(MAKE) $(build)=scripts/kconfig $@

else
# ===========================================================================
# Build targets only - this includes vmlinux, arch specific targets, clean
# targets and others. In general all targets except *config targets.

ifeq ($(KBUILD_EXTMOD),)
# Additional helpers built in scripts/
# Carefully list dependencies so we do not try to build scripts twice
# in parallel
PHONY += scripts
scripts: scripts_basic include/config/auto.conf include/config/tristate.conf \
	 asm-generic
	$(Q)$(MAKE) $(build)=$(@)

# Objects we will link into vmlinux / subdirs we need to visit
init-y		:= init/
drivers-y	:= drivers/ sound/ firmware/
net-y		:= net/
libs-y		:= lib/
core-y		:= usr/
endif # KBUILD_EXTMOD

ifeq ($(dot-config),1)
# Read in config
-include include/config/auto.conf

ifeq ($(KBUILD_EXTMOD),)
# Read in dependencies to all Kconfig* files, make sure to run
# oldconfig if changes are detected.
-include include/config/auto.conf.cmd

# To avoid any implicit rule to kick in, define an empty command
$(KCONFIG_CONFIG) include/config/auto.conf.cmd: ;

# If .config is newer than include/config/auto.conf, someone tinkered
# with it and forgot to run make oldconfig.
# if auto.conf.cmd is missing then we are probably in a cleaned tree so
# we execute the config step to be sure to catch updated Kconfig files
include/config/%.conf: $(KCONFIG_CONFIG) include/config/auto.conf.cmd
	$(Q)$(MAKE) -f $(srctree)/Makefile silentoldconfig
else
# external modules needs include/generated/autoconf.h and include/config/auto.conf
# but do not care if they are up-to-date. Use auto.conf to trigger the test
PHONY += include/config/auto.conf

include/config/auto.conf:
	$(Q)test -e include/generated/autoconf.h -a -e $@ || (		\
	echo >&2;							\
	echo >&2 "  ERROR: Kernel configuration is invalid.";		\
	echo >&2 "         include/generated/autoconf.h or $@ are missing.";\
	echo >&2 "         Run 'make oldconfig && make prepare' on kernel src to fix it.";	\
	echo >&2 ;							\
	/bin/false)

endif # KBUILD_EXTMOD

else
# Dummy target needed, because used as prerequisite
include/config/auto.conf: ;
endif # $(dot-config)

# The all: target is the default when no target is given on the
# command line.
# This allow a user to issue only 'make' to build a kernel including modules
# Defaults to vmlinux, but the arch makefile usually adds further targets
all: vmlinux

include $(srctree)/arch/$(SRCARCH)/Makefile
KBUILD_CFLAGS	+= $(call cc-disable-warning,pointer-sign,)
KBUILD_CFLAGS	+= $(call cc-disable-warning,frame-address,)
KBUILD_CFLAGS	+= $(call cc-disable-warning, format-truncation)
KBUILD_CFLAGS	+= $(call cc-disable-warning, format-overflow)
KBUILD_CFLAGS	+= $(call cc-disable-warning, int-in-bool-context)
KBUILD_CFLAGS	+= $(call cc-option,-fno-PIE)
KBUILD_AFLAGS	+= $(call cc-option,-fno-PIE)
CFLAGS_GCOV	:= -fprofile-arcs -ftest-coverage -fno-tree-loop-im $(call cc-disable-warning,maybe-uninitialized,)
CFLAGS_KCOV	:= $(call cc-option,-fsanitize-coverage=trace-pc,)
export CFLAGS_GCOV CFLAGS_KCOV

# Needed to unbreak GCC 7.x and above
KBUILD_CFLAGS   += $(call cc-option,-fno-store-merging,)

# Tell gcc to never replace conditional load with a non-conditional one
KBUILD_CFLAGS	+= $(call cc-option,--param=allow-store-data-races=0)

ifdef CONFIG_READABLE_ASM
# Disable optimizations that make assembler listings hard to read.
# reorder blocks reorders the control in the function
# ipa clone creates specialized cloned functions
# partial inlining inlines only parts of functions
KBUILD_CFLAGS += $(call cc-option,-fno-reorder-blocks,) \
                 $(call cc-option,-fno-ipa-cp-clone,) \
                 $(call cc-option,-fno-partial-inlining)
endif

ifneq ($(CONFIG_FRAME_WARN),0)
KBUILD_CFLAGS += $(call cc-option,-Wframe-larger-than=${CONFIG_FRAME_WARN})
endif

# Handle stack protector mode.
#
# Since kbuild can potentially perform two passes (first with the old
# .config values and then with updated .config values), we cannot error out
# if a desired compiler option is unsupported. If we were to error, kbuild
# could never get to the second pass and actually notice that we changed
# the option to something that was supported.
#
# Additionally, we don't want to fallback and/or silently change which compiler
# flags will be used, since that leads to producing kernels with different
# security feature characteristics depending on the compiler used. ("But I
# selected CC_STACKPROTECTOR_STRONG! Why did it build with _REGULAR?!")
#
# The middle ground is to warn here so that the failed option is obvious, but
# to let the build fail with bad compiler flags so that we can't produce a
# kernel when there is a CONFIG and compiler mismatch.
#
ifdef CONFIG_CC_STACKPROTECTOR_REGULAR
  stackp-flag := -fstack-protector
  ifeq ($(call cc-option, $(stackp-flag)),)
    $(warning Cannot use CONFIG_CC_STACKPROTECTOR_REGULAR: \
             -fstack-protector not supported by compiler)
  endif
else
ifdef CONFIG_CC_STACKPROTECTOR_STRONG
  stackp-flag := -fstack-protector-strong
  ifeq ($(call cc-option, $(stackp-flag)),)
    $(warning Cannot use CONFIG_CC_STACKPROTECTOR_STRONG: \
	      -fstack-protector-strong not supported by compiler)
  endif
else
  # Force off for distro compilers that enable stack protector by default.
  stackp-flag := $(call cc-option, -fno-stack-protector)
endif
endif
KBUILD_CFLAGS += $(stackp-flag)

ifdef CONFIG_KCOV
  ifeq ($(call cc-option, $(CFLAGS_KCOV)),)
    $(warning Cannot use CONFIG_KCOV: \
             -fsanitize-coverage=trace-pc is not supported by compiler)
    CFLAGS_KCOV =
  endif
endif

ifeq ($(cc-name),clang)
KBUILD_CPPFLAGS += $(call cc-option,-Qunused-arguments,)
KBUILD_CFLAGS += $(call cc-disable-warning, enum-conversion,)
KBUILD_CFLAGS += $(call cc-disable-warning, format-invalid-specifier)
KBUILD_CFLAGS += $(call cc-disable-warning, gnu)
KBUILD_CFLAGS += $(call cc-disable-warning, pointer-bool-conversion)
KBUILD_CFLAGS += $(call cc-disable-warning, section)
KBUILD_CFLAGS += $(call cc-disable-warning, address-of-packed-member)
KBUILD_CFLAGS += $(call cc-disable-warning, duplicate-decl-specifier)
KBUILD_CFLAGS += -Wno-asm-operand-widths
KBUILD_CFLAGS += -Wno-initializer-overrides
KBUILD_CFLAGS += -fno-builtin

# CLANG uses a _MergedGlobals as optimization, but this breaks modpost, as the
# source of a reference will be _MergedGlobals and not on of the whitelisted names.
# See modpost pattern 2
KBUILD_CFLAGS += $(call cc-option, -mno-global-merge,)
KBUILD_CFLAGS += $(call cc-option, -no-integrated-as)
KBUILD_AFLAGS += $(call cc-option, -no-integrated-as)
else

KBUILD_CFLAGS += $(call cc-option,-fno-delete-null-pointer-checks,)
# This warning generated too much noise in a regular build.
# Use make W=1 to enable this warning (see scripts/Makefile.build)
KBUILD_CFLAGS += $(call cc-disable-warning, unused-but-set-variable)
KBUILD_CFLAGS += $(call cc-disable-warning, unused-const-variable)
endif

ifdef CONFIG_FRAME_POINTER
KBUILD_CFLAGS	+= -fno-omit-frame-pointer -fno-optimize-sibling-calls
else
# Some targets (ARM with Thumb2, for example), can't be built with frame
# pointers.  For those, we don't have FUNCTION_TRACER automatically
# select FRAME_POINTER.  However, FUNCTION_TRACER adds -pg, and this is
# incompatible with -fomit-frame-pointer with current GCC, so we don't use
# -fomit-frame-pointer with FUNCTION_TRACER.
ifndef CONFIG_FUNCTION_TRACER
KBUILD_CFLAGS	+= -fomit-frame-pointer
endif
endif

KBUILD_CFLAGS   += $(call cc-option, -fno-var-tracking-assignments)

ifdef CONFIG_DEBUG_INFO
ifdef CONFIG_DEBUG_INFO_SPLIT
KBUILD_CFLAGS   += $(call cc-option, -gsplit-dwarf, -g)
else
KBUILD_CFLAGS	+= -g
endif
KBUILD_AFLAGS	+= -Wa,-gdwarf-2
endif
ifdef CONFIG_DEBUG_INFO_DWARF4
KBUILD_CFLAGS	+= $(call cc-option, -gdwarf-4,)
endif

ifdef CONFIG_DEBUG_INFO_REDUCED
KBUILD_CFLAGS 	+= $(call cc-option, -femit-struct-debug-baseonly) \
		   $(call cc-option,-fno-var-tracking)
endif

ifdef CONFIG_FUNCTION_TRACER
ifdef CONFIG_HAVE_FENTRY
CC_USING_FENTRY	:= $(call cc-option, -mfentry -DCC_USING_FENTRY)
endif
KBUILD_CFLAGS	+= -pg $(CC_USING_FENTRY)
KBUILD_AFLAGS	+= $(CC_USING_FENTRY)
ifdef CONFIG_DYNAMIC_FTRACE
	ifdef CONFIG_HAVE_C_RECORDMCOUNT
		BUILD_C_RECORDMCOUNT := y
		export BUILD_C_RECORDMCOUNT
	endif
endif
endif

# We trigger additional mismatches with less inlining
ifdef CONFIG_DEBUG_SECTION_MISMATCH
KBUILD_CFLAGS += $(call cc-option, -fno-inline-functions-called-once)
endif

# arch Makefile may override CC so keep this after arch Makefile is included
NOSTDINC_FLAGS += -nostdinc -isystem $(shell $(CC) -print-file-name=include)
CHECKFLAGS     += $(NOSTDINC_FLAGS)

# warn about C99 declaration after statement
KBUILD_CFLAGS += $(call cc-option,-Wdeclaration-after-statement,)

# disable pointer signed / unsigned warnings in gcc 4.0
KBUILD_CFLAGS += $(call cc-disable-warning, pointer-sign)

# disable invalid "can't wrap" optimizations for signed / pointers
KBUILD_CFLAGS	+= $(call cc-option,-fno-strict-overflow)

<<<<<<< HEAD
# clang sets -fmerge-all-constants by default as optimization, but this
# is non-conforming behavior for C and in fact breaks the kernel, so we
# need to disable it here generally.
KBUILD_CFLAGS	+= $(call cc-option,-fno-merge-all-constants)

=======
>>>>>>> 7b3c18df
# Make sure -fstack-check isn't enabled (like gentoo apparently did)
KBUILD_CFLAGS  += $(call cc-option,-fno-stack-check,)

# conserve stack if available
KBUILD_CFLAGS   += $(call cc-option,-fconserve-stack)

# disallow errors like 'EXPORT_GPL(foo);' with missing header
KBUILD_CFLAGS   += $(call cc-option,-Werror=implicit-int)

# Prohibit date/time macros, which would make the build non-deterministic
KBUILD_CFLAGS   += $(call cc-option,-Werror=date-time)

# use the deterministic mode of AR if available
KBUILD_ARFLAGS := $(call ar-option,D)

# check for 'asm goto'
ifeq ($(shell $(CONFIG_SHELL) $(srctree)/scripts/gcc-goto.sh $(CC)), y)
	KBUILD_CFLAGS += -DCC_HAVE_ASM_GOTO
endif

include $(srctree)/scripts/Makefile.kasan
include $(srctree)/scripts/Makefile.extrawarn
include $(srctree)/scripts/Makefile.ubsan

# Add user supplied CPPFLAGS, AFLAGS and CFLAGS as the last assignments
KBUILD_CPPFLAGS += $(KCPPFLAGS)
KBUILD_AFLAGS += $(KAFLAGS)
KBUILD_CFLAGS += $(KCFLAGS)

# Use --build-id when available.
LDFLAGS_BUILD_ID = $(patsubst -Wl$(comma)%,%,\
			      $(call cc-ldoption, -Wl$(comma)--build-id,))
KBUILD_LDFLAGS_MODULE += $(LDFLAGS_BUILD_ID)
LDFLAGS_vmlinux += $(LDFLAGS_BUILD_ID)

ifeq ($(CONFIG_STRIP_ASM_SYMS),y)
LDFLAGS_vmlinux	+= $(call ld-option, -X,)
endif

# Default kernel image to build when no specific target is given.
# KBUILD_IMAGE may be overruled on the command line or
# set in the environment
# Also any assignments in arch/$(ARCH)/Makefile take precedence over
# this default value
export KBUILD_IMAGE ?= vmlinux

#
# INSTALL_PATH specifies where to place the updated kernel and system map
# images. Default is /boot, but you can set it to other values
export	INSTALL_PATH ?= /boot

#
# INSTALL_DTBS_PATH specifies a prefix for relocations required by build roots.
# Like INSTALL_MOD_PATH, it isn't defined in the Makefile, but can be passed as
# an argument if needed. Otherwise it defaults to the kernel install path
#
export INSTALL_DTBS_PATH ?= $(INSTALL_PATH)/dtbs/$(KERNELRELEASE)

#
# INSTALL_MOD_PATH specifies a prefix to MODLIB for module directory
# relocations required by build roots.  This is not defined in the
# makefile but the argument can be passed to make if needed.
#

MODLIB	= $(INSTALL_MOD_PATH)/lib/modules/$(KERNELRELEASE)
export MODLIB

#
# INSTALL_MOD_STRIP, if defined, will cause modules to be
# stripped after they are installed.  If INSTALL_MOD_STRIP is '1', then
# the default option --strip-debug will be used.  Otherwise,
# INSTALL_MOD_STRIP value will be used as the options to the strip command.

ifdef INSTALL_MOD_STRIP
ifeq ($(INSTALL_MOD_STRIP),1)
mod_strip_cmd = $(STRIP) --strip-debug
else
mod_strip_cmd = $(STRIP) $(INSTALL_MOD_STRIP)
endif # INSTALL_MOD_STRIP=1
else
mod_strip_cmd = true
endif # INSTALL_MOD_STRIP
export mod_strip_cmd

# CONFIG_MODULE_COMPRESS, if defined, will cause module to be compressed
# after they are installed in agreement with CONFIG_MODULE_COMPRESS_GZIP
# or CONFIG_MODULE_COMPRESS_XZ.

mod_compress_cmd = true
ifdef CONFIG_MODULE_COMPRESS
  ifdef CONFIG_MODULE_COMPRESS_GZIP
    mod_compress_cmd = gzip -n
  endif # CONFIG_MODULE_COMPRESS_GZIP
  ifdef CONFIG_MODULE_COMPRESS_XZ
    mod_compress_cmd = xz
  endif # CONFIG_MODULE_COMPRESS_XZ
endif # CONFIG_MODULE_COMPRESS
export mod_compress_cmd

# Select initial ramdisk compression format, default is gzip(1).
# This shall be used by the dracut(8) tool while creating an initramfs image.
#
INITRD_COMPRESS-y                  := gzip
INITRD_COMPRESS-$(CONFIG_RD_BZIP2) := bzip2
INITRD_COMPRESS-$(CONFIG_RD_LZMA)  := lzma
INITRD_COMPRESS-$(CONFIG_RD_XZ)    := xz
INITRD_COMPRESS-$(CONFIG_RD_LZO)   := lzo
INITRD_COMPRESS-$(CONFIG_RD_LZ4)   := lz4
# do not export INITRD_COMPRESS, since we didn't actually
# choose a sane default compression above.
# export INITRD_COMPRESS := $(INITRD_COMPRESS-y)

ifdef CONFIG_MODULE_SIG_ALL
MODSECKEY = ./signing_key.priv
MODPUBKEY = ./signing_key.x509
export MODPUBKEY
mod_sign_cmd = perl $(srctree)/scripts/sign-file $(CONFIG_MODULE_SIG_HASH) $(MODSECKEY) $(MODPUBKEY)
else
mod_sign_cmd = true
endif
export mod_sign_cmd


ifeq ($(KBUILD_EXTMOD),)
core-y		+= kernel/ mm/ fs/ ipc/ security/ crypto/ block/

vmlinux-dirs	:= $(patsubst %/,%,$(filter %/, $(init-y) $(init-m) \
		     $(core-y) $(core-m) $(drivers-y) $(drivers-m) \
		     $(net-y) $(net-m) $(libs-y) $(libs-m)))

vmlinux-alldirs	:= $(sort $(vmlinux-dirs) $(patsubst %/,%,$(filter %/, \
		     $(init-) $(core-) $(drivers-) $(net-) $(libs-))))

init-y		:= $(patsubst %/, %/built-in.o, $(init-y))
core-y		:= $(patsubst %/, %/built-in.o, $(core-y))
drivers-y	:= $(patsubst %/, %/built-in.o, $(drivers-y))
net-y		:= $(patsubst %/, %/built-in.o, $(net-y))
libs-y1		:= $(patsubst %/, %/lib.a, $(libs-y))
libs-y2		:= $(patsubst %/, %/built-in.o, $(libs-y))
libs-y		:= $(libs-y1) $(libs-y2)

# Externally visible symbols (used by link-vmlinux.sh)
export KBUILD_VMLINUX_INIT := $(head-y) $(init-y)
export KBUILD_VMLINUX_MAIN := $(core-y) $(libs-y) $(drivers-y) $(net-y)
export KBUILD_LDS          := arch/$(SRCARCH)/kernel/vmlinux.lds
export LDFLAGS_vmlinux
# used by scripts/pacmage/Makefile
export KBUILD_ALLDIRS := $(sort $(filter-out arch/%,$(vmlinux-alldirs)) arch Documentation include samples scripts tools virt)

vmlinux-deps := $(KBUILD_LDS) $(KBUILD_VMLINUX_INIT) $(KBUILD_VMLINUX_MAIN)

# Final link of vmlinux
      cmd_link-vmlinux = $(CONFIG_SHELL) $< $(LD) $(LDFLAGS) $(LDFLAGS_vmlinux)
quiet_cmd_link-vmlinux = LINK    $@

# Include targets which we want to
# execute if the rest of the kernel build went well.
vmlinux: scripts/link-vmlinux.sh $(vmlinux-deps) FORCE
ifdef CONFIG_HEADERS_CHECK
	$(Q)$(MAKE) -f $(srctree)/Makefile headers_check
endif
ifdef CONFIG_SAMPLES
	$(Q)$(MAKE) $(build)=samples
endif
ifdef CONFIG_BUILD_DOCSRC
	$(Q)$(MAKE) $(build)=Documentation
endif
	+$(call if_changed,link-vmlinux)

# The actual objects are generated when descending,
# make sure no implicit rule kicks in
$(sort $(vmlinux-deps)): $(vmlinux-dirs) ;

# Handle descending into subdirectories listed in $(vmlinux-dirs)
# Preset locale variables to speed up the build process. Limit locale
# tweaks to this spot to avoid wrong language settings when running
# make menuconfig etc.
# Error messages still appears in the original language

PHONY += $(vmlinux-dirs)
$(vmlinux-dirs): prepare scripts
	$(Q)$(MAKE) $(build)=$@

define filechk_kernel.release
	echo "$(KERNELVERSION)$$($(CONFIG_SHELL) $(srctree)/scripts/setlocalversion $(srctree))"
endef

# Store (new) KERNELRELEASE string in include/config/kernel.release
include/config/kernel.release: include/config/auto.conf FORCE
	$(call filechk,kernel.release)


# Things we need to do before we recursively start building the kernel
# or the modules are listed in "prepare".
# A multi level approach is used. prepareN is processed before prepareN-1.
# archprepare is used in arch Makefiles and when processed asm symlink,
# version.h and scripts_basic is processed / created.

# Listed in dependency order
PHONY += prepare archprepare prepare0 prepare1 prepare2 prepare3

# prepare3 is used to check if we are building in a separate output directory,
# and if so do:
# 1) Check that make has not been executed in the kernel src $(srctree)
prepare3: include/config/kernel.release
ifneq ($(KBUILD_SRC),)
	@$(kecho) '  Using $(srctree) as source for kernel'
	$(Q)if [ -f $(srctree)/.config -o -d $(srctree)/include/config ]; then \
		echo >&2 "  $(srctree) is not clean, please run 'make mrproper'"; \
		echo >&2 "  in the '$(srctree)' directory.";\
		/bin/false; \
	fi;
endif

# prepare2 creates a makefile if using a separate output directory
prepare2: prepare3 outputmakefile asm-generic

prepare1: prepare2 $(version_h) include/generated/utsrelease.h \
                   include/config/auto.conf
	$(cmd_crmodverdir)

archprepare: archheaders archscripts prepare1 scripts_basic

prepare0: archprepare
	$(Q)$(MAKE) $(build)=.

# All the preparing..
prepare: prepare0

# Generate some files
# ---------------------------------------------------------------------------

# KERNELRELEASE can change from a few different places, meaning version.h
# needs to be updated, so this check is forced on all builds

uts_len := 64
define filechk_utsrelease.h
	if [ `echo -n "$(KERNELRELEASE)" | wc -c ` -gt $(uts_len) ]; then \
	  echo '"$(KERNELRELEASE)" exceeds $(uts_len) characters' >&2;    \
	  exit 1;                                                         \
	fi;                                                               \
	(echo \#define UTS_RELEASE \"$(KERNELRELEASE)\";)
endef

define filechk_version.h
	(echo \#define LINUX_VERSION_CODE $(shell                         \
	expr $(VERSION) \* 65536 + 0$(PATCHLEVEL) \* 256 + 0$(SUBLEVEL)); \
	echo '#define KERNEL_VERSION(a,b,c) (((a) << 16) + ((b) << 8) + (c))';)
endef

$(version_h): $(srctree)/Makefile FORCE
	$(call filechk,version.h)

include/generated/utsrelease.h: include/config/kernel.release FORCE
	$(call filechk,utsrelease.h)

PHONY += headerdep
headerdep:
	$(Q)find $(srctree)/include/ -name '*.h' | xargs --max-args 1 \
	$(srctree)/scripts/headerdep.pl -I$(srctree)/include

# ---------------------------------------------------------------------------

PHONY += depend dep
depend dep:
	@echo '*** Warning: make $@ is unnecessary now.'

# ---------------------------------------------------------------------------
# Firmware install
INSTALL_FW_PATH=$(INSTALL_MOD_PATH)/lib/firmware
export INSTALL_FW_PATH

PHONY += firmware_install
firmware_install:
	@mkdir -p $(objtree)/firmware
	$(Q)$(MAKE) -f $(srctree)/scripts/Makefile.fwinst obj=firmware __fw_install

# ---------------------------------------------------------------------------
# Kernel headers

#Default location for installed headers
export INSTALL_HDR_PATH = $(objtree)/usr

hdr-inst := -rR -f $(srctree)/scripts/Makefile.headersinst obj

# If we do an all arch process set dst to asm-$(hdr-arch)
hdr-dst = $(if $(KBUILD_HEADERS), dst=include/asm-$(hdr-arch), dst=include/asm)

PHONY += archheaders
archheaders:

PHONY += archscripts
archscripts:

PHONY += __headers
__headers: $(version_h) scripts_basic asm-generic archheaders archscripts
	$(Q)$(MAKE) $(build)=scripts build_unifdef

PHONY += headers_install_all
headers_install_all:
	$(Q)$(CONFIG_SHELL) $(srctree)/scripts/headers.sh install

PHONY += headers_install
headers_install: __headers
	$(if $(wildcard $(srctree)/arch/$(hdr-arch)/include/uapi/asm/Kbuild),, \
	  $(error Headers not exportable for the $(SRCARCH) architecture))
	$(Q)$(MAKE) $(hdr-inst)=include/uapi
	$(Q)$(MAKE) $(hdr-inst)=arch/$(hdr-arch)/include/uapi/asm $(hdr-dst)

PHONY += headers_check_all
headers_check_all: headers_install_all
	$(Q)$(CONFIG_SHELL) $(srctree)/scripts/headers.sh check

PHONY += headers_check
headers_check: headers_install
	$(Q)$(MAKE) $(hdr-inst)=include/uapi HDRCHECK=1
	$(Q)$(MAKE) $(hdr-inst)=arch/$(hdr-arch)/include/uapi/asm $(hdr-dst) HDRCHECK=1

# ---------------------------------------------------------------------------
# Kernel selftest

PHONY += kselftest
kselftest:
	$(Q)$(MAKE) -C tools/testing/selftests run_tests

# ---------------------------------------------------------------------------
# Modules

ifdef CONFIG_MODULES

# By default, build modules as well

all: modules

# Build modules
#
# A module can be listed more than once in obj-m resulting in
# duplicate lines in modules.order files.  Those are removed
# using awk while concatenating to the final file.

PHONY += modules
modules: $(vmlinux-dirs) $(if $(KBUILD_BUILTIN),vmlinux) modules.builtin
	$(Q)$(AWK) '!x[$$0]++' $(vmlinux-dirs:%=$(objtree)/%/modules.order) > $(objtree)/modules.order
	@$(kecho) '  Building modules, stage 2.';
	$(Q)$(MAKE) -f $(srctree)/scripts/Makefile.modpost
	$(Q)$(MAKE) -f $(srctree)/scripts/Makefile.fwinst obj=firmware __fw_modbuild

modules.builtin: $(vmlinux-dirs:%=%/modules.builtin)
	$(Q)$(AWK) '!x[$$0]++' $^ > $(objtree)/modules.builtin

%/modules.builtin: include/config/auto.conf
	$(Q)$(MAKE) $(modbuiltin)=$*


# Target to prepare building external modules
PHONY += modules_prepare
modules_prepare: prepare scripts

# Target to install modules
PHONY += modules_install
modules_install: _modinst_ _modinst_post

PHONY += _modinst_
_modinst_:
	@rm -rf $(MODLIB)/kernel
	@rm -f $(MODLIB)/source
	@mkdir -p $(MODLIB)/kernel
	@ln -s `cd $(srctree) && /bin/pwd` $(MODLIB)/source
	@if [ ! $(objtree) -ef  $(MODLIB)/build ]; then \
		rm -f $(MODLIB)/build ; \
		ln -s $(CURDIR) $(MODLIB)/build ; \
	fi
	@cp -f $(objtree)/modules.order $(MODLIB)/
	@cp -f $(objtree)/modules.builtin $(MODLIB)/
	$(Q)$(MAKE) -f $(srctree)/scripts/Makefile.modinst

# This depmod is only for convenience to give the initial
# boot a modules.dep even before / is mounted read-write.  However the
# boot script depmod is the master version.
PHONY += _modinst_post
_modinst_post: _modinst_
	$(Q)$(MAKE) -f $(srctree)/scripts/Makefile.fwinst obj=firmware __fw_modinst
	$(call cmd,depmod)

ifeq ($(CONFIG_MODULE_SIG), y)
PHONY += modules_sign
modules_sign:
	$(Q)$(MAKE) -f $(srctree)/scripts/Makefile.modsign
endif

else # CONFIG_MODULES

# Modules not configured
# ---------------------------------------------------------------------------

modules modules_install: FORCE
	@echo >&2
	@echo >&2 "The present kernel configuration has modules disabled."
	@echo >&2 "Type 'make config' and enable loadable module support."
	@echo >&2 "Then build a kernel with module support enabled."
	@echo >&2
	@exit 1

endif # CONFIG_MODULES

###
# Cleaning is done on three levels.
# make clean     Delete most generated files
#                Leave enough to build external modules
# make mrproper  Delete the current configuration, and all generated files
# make distclean Remove editor backup files, patch leftover files and the like

# Directories & files removed with 'make clean'
CLEAN_DIRS  += $(MODVERDIR)

# Directories & files removed with 'make mrproper'
MRPROPER_DIRS  += include/config usr/include include/generated          \
		  arch/*/include/generated .tmp_objdiff
MRPROPER_FILES += .config .config.old .version .old_version $(version_h) \
		  Module.symvers tags TAGS cscope* GPATH GTAGS GRTAGS GSYMS \
		  signing_key.priv signing_key.x509 x509.genkey		\
		  extra_certificates signing_key.x509.keyid		\
		  signing_key.x509.signer include/linux/version.h

# clean - Delete most, but leave enough to build external modules
#
clean: rm-dirs  := $(CLEAN_DIRS)
clean: rm-files := $(CLEAN_FILES)
clean-dirs      := $(addprefix _clean_, . $(vmlinux-alldirs) Documentation samples)

PHONY += $(clean-dirs) clean archclean vmlinuxclean
$(clean-dirs):
	$(Q)$(MAKE) $(clean)=$(patsubst _clean_%,%,$@)

vmlinuxclean:
	$(Q)$(CONFIG_SHELL) $(srctree)/scripts/link-vmlinux.sh clean

clean: archclean vmlinuxclean

# mrproper - Delete all generated files, including .config
#
mrproper: rm-dirs  := $(wildcard $(MRPROPER_DIRS))
mrproper: rm-files := $(wildcard $(MRPROPER_FILES))
mrproper-dirs      := $(addprefix _mrproper_,Documentation/DocBook scripts)

PHONY += $(mrproper-dirs) mrproper archmrproper
$(mrproper-dirs):
	$(Q)$(MAKE) $(clean)=$(patsubst _mrproper_%,%,$@)

mrproper: clean archmrproper $(mrproper-dirs)
	$(call cmd,rmdirs)
	$(call cmd,rmfiles)

# distclean
#
PHONY += distclean

distclean: mrproper
	@find $(srctree) $(RCS_FIND_IGNORE) \
		\( -name '*.orig' -o -name '*.rej' -o -name '*~' \
		-o -name '*.bak' -o -name '#*#' -o -name '.*.orig' \
		-o -name '.*.rej' -o -name '*%'  -o -name 'core' \) \
		-type f -print | xargs rm -f


# Packaging of the kernel to various formats
# ---------------------------------------------------------------------------
# rpm target kept for backward compatibility
package-dir	:= scripts/package

%src-pkg: FORCE
	$(Q)$(MAKE) $(build)=$(package-dir) $@
%pkg: include/config/kernel.release FORCE
	$(Q)$(MAKE) $(build)=$(package-dir) $@
rpm: include/config/kernel.release FORCE
	$(Q)$(MAKE) $(build)=$(package-dir) $@


# Brief documentation of the typical targets used
# ---------------------------------------------------------------------------

boards := $(wildcard $(srctree)/arch/$(SRCARCH)/configs/*_defconfig)
boards := $(notdir $(boards))
board-dirs := $(dir $(wildcard $(srctree)/arch/$(SRCARCH)/configs/*/*_defconfig))
board-dirs := $(sort $(notdir $(board-dirs:/=)))

help:
	@echo  'Cleaning targets:'
	@echo  '  clean		  - Remove most generated files but keep the config and'
	@echo  '                    enough build support to build external modules'
	@echo  '  mrproper	  - Remove all generated files + config + various backup files'
	@echo  '  distclean	  - mrproper + remove editor backup and patch files'
	@echo  ''
	@echo  'Configuration targets:'
	@$(MAKE) -f $(srctree)/scripts/kconfig/Makefile help
	@echo  ''
	@echo  'Other generic targets:'
	@echo  '  all		  - Build all targets marked with [*]'
	@echo  '* vmlinux	  - Build the bare kernel'
	@echo  '* modules	  - Build all modules'
	@echo  '  modules_install - Install all modules to INSTALL_MOD_PATH (default: /)'
	@echo  '  firmware_install- Install all firmware to INSTALL_FW_PATH'
	@echo  '                    (default: $$(INSTALL_MOD_PATH)/lib/firmware)'
	@echo  '  dir/            - Build all files in dir and below'
	@echo  '  dir/file.[oisS] - Build specified target only'
	@echo  '  dir/file.ll     - Build the LLVM bitcode file'
	@echo  '                    (requires compiler support for LLVM bitcode generation)'
	@echo  '  dir/file.lst    - Build specified mixed source/assembly target only'
	@echo  '                    (requires a recent binutils and recent build (System.map))'
	@echo  '  dir/file.ko     - Build module including final link'
	@echo  '  modules_prepare - Set up for building external modules'
	@echo  '  tags/TAGS	  - Generate tags file for editors'
	@echo  '  cscope	  - Generate cscope index'
	@echo  '  gtags           - Generate GNU GLOBAL index'
	@echo  '  kernelrelease	  - Output the release version string (use with make -s)'
	@echo  '  kernelversion	  - Output the version stored in Makefile (use with make -s)'
	@echo  '  image_name	  - Output the image name (use with make -s)'
	@echo  '  headers_install - Install sanitised kernel headers to INSTALL_HDR_PATH'; \
	 echo  '                    (default: $(INSTALL_HDR_PATH))'; \
	 echo  ''
	@echo  'Static analysers'
	@echo  '  checkstack      - Generate a list of stack hogs'
	@echo  '  namespacecheck  - Name space analysis on compiled kernel'
	@echo  '  versioncheck    - Sanity check on version.h usage'
	@echo  '  includecheck    - Check for duplicate included header files'
	@echo  '  export_report   - List the usages of all exported symbols'
	@echo  '  headers_check   - Sanity check on exported headers'
	@echo  '  headerdep       - Detect inclusion cycles in headers'
	@$(MAKE) -f $(srctree)/scripts/Makefile.help checker-help
	@echo  ''
	@echo  'Kernel selftest'
	@echo  '  kselftest       - Build and run kernel selftest (run as root)'
	@echo  '                    Build, install, and boot kernel before'
	@echo  '                    running kselftest on it'
	@echo  ''
	@echo  'Kernel packaging:'
	@$(MAKE) $(build)=$(package-dir) help
	@echo  ''
	@echo  'Documentation targets:'
	@$(MAKE) -f $(srctree)/Documentation/DocBook/Makefile dochelp
	@echo  ''
	@echo  'Architecture specific targets ($(SRCARCH)):'
	@$(if $(archhelp),$(archhelp),\
		echo '  No architecture specific help defined for $(SRCARCH)')
	@echo  ''
	@$(if $(boards), \
		$(foreach b, $(boards), \
		printf "  %-24s - Build for %s\\n" $(b) $(subst _defconfig,,$(b));) \
		echo '')
	@$(if $(board-dirs), \
		$(foreach b, $(board-dirs), \
		printf "  %-16s - Show %s-specific targets\\n" help-$(b) $(b);) \
		printf "  %-16s - Show all of the above\\n" help-boards; \
		echo '')

	@echo  '  make V=0|1 [targets] 0 => quiet build (default), 1 => verbose build'
	@echo  '  make V=2   [targets] 2 => give reason for rebuild of target'
	@echo  '  make O=dir [targets] Locate all output files in "dir", including .config'
	@echo  '  make C=1   [targets] Check all c source with $$CHECK (sparse by default)'
	@echo  '  make C=2   [targets] Force check of all c source with $$CHECK'
	@echo  '  make RECORDMCOUNT_WARN=1 [targets] Warn about ignored mcount sections'
	@echo  '  make W=n   [targets] Enable extra gcc checks, n=1,2,3 where'
	@echo  '		1: warnings which may be relevant and do not occur too often'
	@echo  '		2: warnings which occur quite often but may still be relevant'
	@echo  '		3: more obscure warnings, can most likely be ignored'
	@echo  '		Multiple levels can be combined with W=12 or W=123'
	@echo  ''
	@echo  'Execute "make" or "make all" to build all targets marked with [*] '
	@echo  'For further info see the ./README file'


help-board-dirs := $(addprefix help-,$(board-dirs))

help-boards: $(help-board-dirs)

boards-per-dir = $(notdir $(wildcard $(srctree)/arch/$(SRCARCH)/configs/$*/*_defconfig))

$(help-board-dirs): help-%:
	@echo  'Architecture specific targets ($(SRCARCH) $*):'
	@$(if $(boards-per-dir), \
		$(foreach b, $(boards-per-dir), \
		printf "  %-24s - Build for %s\\n" $*/$(b) $(subst _defconfig,,$(b));) \
		echo '')


# Documentation targets
# ---------------------------------------------------------------------------
%docs: scripts_basic FORCE
	$(Q)$(MAKE) $(build)=scripts build_docproc
	$(Q)$(MAKE) $(build)=Documentation/DocBook $@

else # KBUILD_EXTMOD

###
# External module support.
# When building external modules the kernel used as basis is considered
# read-only, and no consistency checks are made and the make
# system is not used on the basis kernel. If updates are required
# in the basis kernel ordinary make commands (without M=...) must
# be used.
#
# The following are the only valid targets when building external
# modules.
# make M=dir clean     Delete all automatically generated files
# make M=dir modules   Make all modules in specified dir
# make M=dir	       Same as 'make M=dir modules'
# make M=dir modules_install
#                      Install the modules built in the module directory
#                      Assumes install directory is already created

# We are always building modules
KBUILD_MODULES := 1
PHONY += crmodverdir
crmodverdir:
	$(cmd_crmodverdir)

PHONY += $(objtree)/Module.symvers
$(objtree)/Module.symvers:
	@test -e $(objtree)/Module.symvers || ( \
	echo; \
	echo "  WARNING: Symbol version dump $(objtree)/Module.symvers"; \
	echo "           is missing; modules will have no dependencies and modversions."; \
	echo )

module-dirs := $(addprefix _module_,$(KBUILD_EXTMOD))
PHONY += $(module-dirs) modules
$(module-dirs): crmodverdir $(objtree)/Module.symvers
	$(Q)$(MAKE) $(build)=$(patsubst _module_%,%,$@)

modules: $(module-dirs)
	@$(kecho) '  Building modules, stage 2.';
	$(Q)$(MAKE) -f $(srctree)/scripts/Makefile.modpost

PHONY += modules_install
modules_install: _emodinst_ _emodinst_post

install-dir := $(if $(INSTALL_MOD_DIR),$(INSTALL_MOD_DIR),extra)
PHONY += _emodinst_
_emodinst_:
	$(Q)mkdir -p $(MODLIB)/$(install-dir)
	$(Q)$(MAKE) -f $(srctree)/scripts/Makefile.modinst

PHONY += _emodinst_post
_emodinst_post: _emodinst_
	$(call cmd,depmod)

clean-dirs := $(addprefix _clean_,$(KBUILD_EXTMOD))

PHONY += $(clean-dirs) clean
$(clean-dirs):
	$(Q)$(MAKE) $(clean)=$(patsubst _clean_%,%,$@)

clean:	rm-dirs := $(MODVERDIR)
clean: rm-files := $(KBUILD_EXTMOD)/Module.symvers

help:
	@echo  '  Building external modules.'
	@echo  '  Syntax: make -C path/to/kernel/src M=$$PWD target'
	@echo  ''
	@echo  '  modules         - default target, build the module(s)'
	@echo  '  modules_install - install the module'
	@echo  '  clean           - remove generated files in module directory only'
	@echo  ''

# Dummies...
PHONY += prepare scripts
prepare: ;
scripts: ;
endif # KBUILD_EXTMOD

clean: $(clean-dirs)
	$(call cmd,rmdirs)
	$(call cmd,rmfiles)
	@find $(if $(KBUILD_EXTMOD), $(KBUILD_EXTMOD), .) $(RCS_FIND_IGNORE) \
		\( -name '*.[oas]' -o -name '*.ko' -o -name '.*.cmd' \
		-o -name '*.ko.*' \
		-o -name '*.dwo'  \
		-o -name '.*.d' -o -name '.*.tmp' -o -name '*.mod.c' \
		-o -name '*.symtypes' -o -name 'modules.order' \
		-o -name modules.builtin -o -name '.tmp_*.o.*' \
		-o -name '*.gcno' \) -type f -print | xargs rm -f

# Generate tags for editors
# ---------------------------------------------------------------------------
quiet_cmd_tags = GEN     $@
      cmd_tags = $(CONFIG_SHELL) $(srctree)/scripts/tags.sh $@

tags TAGS cscope gtags: FORCE
	$(call cmd,tags)

# Scripts to check various things for consistency
# ---------------------------------------------------------------------------

PHONY += includecheck versioncheck coccicheck namespacecheck export_report

includecheck:
	find $(srctree)/* $(RCS_FIND_IGNORE) \
		-name '*.[hcS]' -type f -print | sort \
		| xargs $(PERL) -w $(srctree)/scripts/checkincludes.pl

versioncheck:
	find $(srctree)/* $(RCS_FIND_IGNORE) \
		-name '*.[hcS]' -type f -print | sort \
		| xargs $(PERL) -w $(srctree)/scripts/checkversion.pl

coccicheck:
	$(Q)$(CONFIG_SHELL) $(srctree)/scripts/$@

namespacecheck:
	$(PERL) $(srctree)/scripts/namespace.pl

export_report:
	$(PERL) $(srctree)/scripts/export_report.pl

endif #ifeq ($(config-targets),1)
endif #ifeq ($(mixed-targets),1)

PHONY += checkstack kernelrelease kernelversion image_name

# UML needs a little special treatment here.  It wants to use the host
# toolchain, so needs $(SUBARCH) passed to checkstack.pl.  Everyone
# else wants $(ARCH), including people doing cross-builds, which means
# that $(SUBARCH) doesn't work here.
ifeq ($(ARCH), um)
CHECKSTACK_ARCH := $(SUBARCH)
else
CHECKSTACK_ARCH := $(ARCH)
endif
checkstack:
	$(OBJDUMP) -d vmlinux $$(find . -name '*.ko') | \
	$(PERL) $(src)/scripts/checkstack.pl $(CHECKSTACK_ARCH)

kernelrelease:
	@echo "$(KERNELVERSION)$$($(CONFIG_SHELL) $(srctree)/scripts/setlocalversion $(srctree))"

kernelversion:
	@echo $(KERNELVERSION)

image_name:
	@echo $(KBUILD_IMAGE)

# Clear a bunch of variables before executing the submake
tools/: FORCE
	$(Q)mkdir -p $(objtree)/tools
	$(Q)$(MAKE) LDFLAGS= MAKEFLAGS="$(filter --j% -j,$(MAKEFLAGS))" O=$(shell cd $(objtree) && /bin/pwd) subdir=tools -C $(src)/tools/

tools/%: FORCE
	$(Q)mkdir -p $(objtree)/tools
	$(Q)$(MAKE) LDFLAGS= MAKEFLAGS="$(filter --j% -j,$(MAKEFLAGS))" O=$(shell cd $(objtree) && /bin/pwd) subdir=tools -C $(src)/tools/ $*

# Single targets
# ---------------------------------------------------------------------------
# Single targets are compatible with:
# - build with mixed source and output
# - build with separate output dir 'make O=...'
# - external modules
#
#  target-dir => where to store outputfile
#  build-dir  => directory in kernel source tree to use

ifeq ($(KBUILD_EXTMOD),)
        build-dir  = $(patsubst %/,%,$(dir $@))
        target-dir = $(dir $@)
else
        zap-slash=$(filter-out .,$(patsubst %/,%,$(dir $@)))
        build-dir  = $(KBUILD_EXTMOD)$(if $(zap-slash),/$(zap-slash))
        target-dir = $(if $(KBUILD_EXTMOD),$(dir $<),$(dir $@))
endif

%.s: %.c prepare scripts FORCE
	$(Q)$(MAKE) $(build)=$(build-dir) $(target-dir)$(notdir $@)
%.i: %.c prepare scripts FORCE
	$(Q)$(MAKE) $(build)=$(build-dir) $(target-dir)$(notdir $@)
%.o: %.c prepare scripts FORCE
	$(Q)$(MAKE) $(build)=$(build-dir) $(target-dir)$(notdir $@)
%.lst: %.c prepare scripts FORCE
	$(Q)$(MAKE) $(build)=$(build-dir) $(target-dir)$(notdir $@)
%.s: %.S prepare scripts FORCE
	$(Q)$(MAKE) $(build)=$(build-dir) $(target-dir)$(notdir $@)
%.o: %.S prepare scripts FORCE
	$(Q)$(MAKE) $(build)=$(build-dir) $(target-dir)$(notdir $@)
%.symtypes: %.c prepare scripts FORCE
	$(Q)$(MAKE) $(build)=$(build-dir) $(target-dir)$(notdir $@)
%.ll: %.c prepare scripts FORCE
	$(Q)$(MAKE) $(build)=$(build-dir) $(target-dir)$(notdir $@)
%.ll: %.S prepare scripts FORCE
	$(Q)$(MAKE) $(build)=$(build-dir) $(target-dir)$(notdir $@)

# Modules
/: prepare scripts FORCE
	$(cmd_crmodverdir)
	$(Q)$(MAKE) KBUILD_MODULES=$(if $(CONFIG_MODULES),1) \
	$(build)=$(build-dir)
# Make sure the latest headers are built for Documentation
Documentation/: headers_install
%/: prepare scripts FORCE
	$(cmd_crmodverdir)
	$(Q)$(MAKE) KBUILD_MODULES=$(if $(CONFIG_MODULES),1) \
	$(build)=$(build-dir)
%.ko: prepare scripts FORCE
	$(cmd_crmodverdir)
	$(Q)$(MAKE) KBUILD_MODULES=$(if $(CONFIG_MODULES),1)   \
	$(build)=$(build-dir) $(@:.ko=.o)
	$(Q)$(MAKE) -f $(srctree)/scripts/Makefile.modpost

# FIXME Should go into a make.lib or something
# ===========================================================================

quiet_cmd_rmdirs = $(if $(wildcard $(rm-dirs)),CLEAN   $(wildcard $(rm-dirs)))
      cmd_rmdirs = rm -rf $(rm-dirs)

quiet_cmd_rmfiles = $(if $(wildcard $(rm-files)),CLEAN   $(wildcard $(rm-files)))
      cmd_rmfiles = rm -f $(rm-files)

# Run depmod only if we have System.map and depmod is executable
quiet_cmd_depmod = DEPMOD  $(KERNELRELEASE)
      cmd_depmod = $(CONFIG_SHELL) $(srctree)/scripts/depmod.sh $(DEPMOD) \
                   $(KERNELRELEASE) "$(patsubst y,_,$(CONFIG_HAVE_UNDERSCORE_SYMBOL_PREFIX))"

# Create temporary dir for module support files
# clean it up only when building all modules
cmd_crmodverdir = $(Q)mkdir -p $(MODVERDIR) \
                  $(if $(KBUILD_MODULES),; rm -f $(MODVERDIR)/*)

# read all saved command lines

targets := $(wildcard $(sort $(targets)))
cmd_files := $(wildcard .*.cmd $(foreach f,$(targets),$(dir $(f)).$(notdir $(f)).cmd))

ifneq ($(cmd_files),)
  $(cmd_files): ;	# Do not try to update included dependency files
  include $(cmd_files)
endif

# Shorthand for $(Q)$(MAKE) -f scripts/Makefile.clean obj=dir
# Usage:
# $(Q)$(MAKE) $(clean)=dir
clean := -f $(srctree)/scripts/Makefile.clean obj

endif	# skip-makefile

PHONY += FORCE
FORCE:

# Declare the contents of the .PHONY variable as phony.  We keep that
# information in a variable so we can use it in if_changed and friends.
.PHONY: $(PHONY)<|MERGE_RESOLUTION|>--- conflicted
+++ resolved
@@ -1,10 +1,6 @@
 VERSION = 3
 PATCHLEVEL = 18
-<<<<<<< HEAD
-SUBLEVEL = 108
-=======
 SUBLEVEL = 112
->>>>>>> 7b3c18df
 EXTRAVERSION =
 NAME = Diseased Newt
 
@@ -822,14 +818,11 @@
 # disable invalid "can't wrap" optimizations for signed / pointers
 KBUILD_CFLAGS	+= $(call cc-option,-fno-strict-overflow)
 
-<<<<<<< HEAD
 # clang sets -fmerge-all-constants by default as optimization, but this
 # is non-conforming behavior for C and in fact breaks the kernel, so we
 # need to disable it here generally.
 KBUILD_CFLAGS	+= $(call cc-option,-fno-merge-all-constants)
 
-=======
->>>>>>> 7b3c18df
 # Make sure -fstack-check isn't enabled (like gentoo apparently did)
 KBUILD_CFLAGS  += $(call cc-option,-fno-stack-check,)
 
